// Licensed to the Apache Software Foundation (ASF) under one or more
// contributor license agreements.  See the NOTICE file distributed with
// this work for additional information regarding copyright ownership.
// The ASF licenses this file to You under the Apache License, Version 2.0
// (the "License"); you may not use this file except in compliance with
// the License.  You may obtain a copy of the License at
//
//    http://www.apache.org/licenses/LICENSE-2.0
//
// Unless required by applicable law or agreed to in writing, software
// distributed under the License is distributed on an "AS IS" BASIS,
// WITHOUT WARRANTIES OR CONDITIONS OF ANY KIND, either express or implied.
// See the License for the specific language governing permissions and
// limitations under the License.

import org.ajoberstar.grgit.Grgit

import java.nio.charset.StandardCharsets

buildscript {
  repositories {
    mavenCentral()
    jcenter()
    maven {
      url "https://plugins.gradle.org/m2/"
    }
  }
  apply from: file('gradle/buildscript.gradle'), to: buildscript
  apply from: "$rootDir/gradle/dependencies.gradle"

  dependencies {
    // For Apache Rat plugin to ignore non-Git files
    classpath "org.ajoberstar.grgit:grgit-core:$versions.grgit"
    classpath "com.github.ben-manes:gradle-versions-plugin:$versions.gradleVersionsPlugin"
    classpath "org.scoverage:gradle-scoverage:$versions.scoveragePlugin"
    classpath "com.github.jengelman.gradle.plugins:shadow:$versions.shadowPlugin"
    classpath "org.owasp:dependency-check-gradle:$versions.owaspDepCheckPlugin"
    classpath "com.diffplug.spotless:spotless-plugin-gradle:$versions.spotlessPlugin"
    classpath "gradle.plugin.com.github.spotbugs.snom:spotbugs-gradle-plugin:$versions.spotbugsPlugin"
    classpath "org.gradle:test-retry-gradle-plugin:$versions.testRetryPlugin"
  }
}

apply plugin: "com.diffplug.spotless"
spotless {
  scala {
    target 'streams/**/*.scala'
    scalafmt("$versions.scalafmt").configFile('checkstyle/.scalafmt.conf')
  }
}


allprojects {

  repositories {
    mavenCentral()
  }

  apply plugin: 'idea'
  apply plugin: 'org.owasp.dependencycheck'
  apply plugin: 'com.github.ben-manes.versions'

  dependencyUpdates {
    revision="release"
    resolutionStrategy {
      componentSelection { rules ->
        rules.all { ComponentSelection selection ->
          boolean rejected = ['snap', 'alpha', 'beta', 'rc', 'cr', 'm'].any { qualifier ->
            selection.candidate.version ==~ /(?i).*[.-]${qualifier}[.\d-]*/
          }
          if (rejected) {
            selection.reject('Release candidate')
          }
        }
      }
    }
    configurations.all {
      // zinc is the Scala incremental compiler, it has a configuration for its own dependencies
      // that are unrelated to the project dependencies, we should not change them
      if (name != "zinc") {
        resolutionStrategy {
          force(
            // ensure we have a single version of scala jars in the classpath, we enable inlining
            // in the scala compiler for the `core` module so binary compatibility is only
            // guaranteed if the exact same version of the scala jars is used for compilation
            // and at runtime
            libs.scalaLibrary,
            libs.scalaReflect,
            // ensures we have a single version of jackson-annotations in the classpath even if
            // some modules only have a transitive reference to an older version
            libs.jacksonAnnotations,
            // be explicit about the Netty dependency version instead of relying on the version
            // set by ZooKeeper (potentially older and containing CVEs)
            libs.nettyHandler,
            libs.nettyTransportNativeEpoll
          )
        }
      }
    }
  }

  tasks.withType(Javadoc) {
    // disable the crazy super-strict doclint tool in Java 8
    // noinspection SpellCheckingInspection
    options.addStringOption('Xdoclint:none', '-quiet')
  }

}

ext {
  gradleVersion = versions.gradle
  minJavaVersion = "8"
  buildVersionFileName = "kafka-version.properties"

  defaultMaxHeapSize = "2g"
  defaultJvmArgs = ["-Xss4m", "-XX:+UseParallelGC"]

  userMaxForks = project.hasProperty('maxParallelForks') ? maxParallelForks.toInteger() : null
  userIgnoreFailures = project.hasProperty('ignoreFailures') ? ignoreFailures : false

  userMaxTestRetries = project.hasProperty('maxTestRetries') ? maxTestRetries.toInteger() : 0
  userMaxTestRetryFailures = project.hasProperty('maxTestRetryFailures') ? maxTestRetryFailures.toInteger() : 0

  skipSigning = project.hasProperty('skipSigning') && skipSigning.toBoolean()
  shouldSign = !skipSigning && !version.endsWith("SNAPSHOT") && project.gradle.startParameter.taskNames.any { it.contains("upload") }

  mavenUrl = project.hasProperty('mavenUrl') ? project.mavenUrl : ''
  mavenUsername = project.hasProperty('mavenUsername') ? project.mavenUsername : ''
  mavenPassword = project.hasProperty('mavenPassword') ? project.mavenPassword : ''

  userShowStandardStreams = project.hasProperty("showStandardStreams") ? showStandardStreams : null

  userTestLoggingEvents = project.hasProperty("testLoggingEvents") ? Arrays.asList(testLoggingEvents.split(",")) : null

  userEnableTestCoverage = project.hasProperty("enableTestCoverage") ? enableTestCoverage : false

  generatedDocsDir = new File("${project.rootDir}/docs/generated")

  commitId = project.hasProperty('commitId') ? commitId : null
}

apply from: file('wrapper.gradle')

if (file('.git').exists()) {
  apply from: file('gradle/rat.gradle')
  rat {
    // Exclude everything under the directory that git should be ignoring via .gitignore or that isn't checked in. These
    // restrict us only to files that are checked in or are staged.
    def repo = Grgit.open(currentDir: project.getRootDir())
    excludes = new ArrayList<String>(repo.clean(ignore: false, directories: true, dryRun: true))
    // And some of the files that we have checked in should also be excluded from this check
    excludes.addAll([
        '**/.git/**',
        '**/build/**',
        'CONTRIBUTING.md',
        'PULL_REQUEST_TEMPLATE.md',
        'gradlew',
        'gradlew.bat',
        'gradle/wrapper/gradle-wrapper.properties',
        'TROGDOR.md',
        '**/README.md',
        '**/id_rsa',
        '**/id_rsa.pub',
        'checkstyle/suppressions.xml',
        'streams/quickstart/java/src/test/resources/projects/basic/goal.txt',
        'streams/streams-scala/logs/*',
        '**/generated/**'
    ])
  }
}


subprojects {

  // enable running :dependencies task recursively on all subprojects
  // eg: ./gradlew allDeps
  task allDeps(type: DependencyReportTask) {}
  // enable running :dependencyInsight task recursively on all subprojects
  // eg: ./gradlew allDepInsight --configuration runtime --dependency com.fasterxml.jackson.core:jackson-databind
  task allDepInsight(type: DependencyInsightReportTask) doLast {}

  apply plugin: 'java'
  // apply the eclipse plugin only to subprojects that hold code. 'connect' is just a folder.
  if (!project.name.equals('connect')) {
    apply plugin: 'eclipse'
    fineTuneEclipseClasspathFile(eclipse, project)
  }
  apply plugin: 'maven'
  apply plugin: 'signing'
  apply plugin: 'checkstyle'
  apply plugin: "com.github.spotbugs"
  apply plugin: 'org.gradle.test-retry'

  sourceCompatibility = minJavaVersion
  targetCompatibility = minJavaVersion

  tasks.withType(JavaCompile) {
    options.encoding = 'UTF-8'
    options.compilerArgs << "-Xlint:all"
    // temporary exclusions until all the warnings are fixed
    options.compilerArgs << "-Xlint:-rawtypes"
    options.compilerArgs << "-Xlint:-serial"
    options.compilerArgs << "-Xlint:-try"
    options.compilerArgs << "-Werror"
    // --release is the recommended way to select the target release, but it's only supported in Java 9 so we also
    // set --source and --target via `sourceCompatibility` and `targetCompatibility`. If/when Gradle supports `--release`
    // natively (https://github.com/gradle/gradle/issues/2510), we should switch to that.
    if (JavaVersion.current().isJava9Compatible())
      options.compilerArgs << "--release" << minJavaVersion
  }

  uploadArchives {
    repositories {
      signing {
          required { shouldSign }
          sign configurations.archives

          // To test locally, replace mavenUrl in ~/.gradle/gradle.properties to file://localhost/tmp/myRepo/
          mavenDeployer {
              beforeDeployment { MavenDeployment deployment -> signing.signPom(deployment) }
              repository(url: "${mavenUrl}") {
                  authentication(userName: "${mavenUsername}", password: "${mavenPassword}")
              }
              afterEvaluate {
                  pom.artifactId = "${archivesBaseName}"
                  pom.project {
                      name 'Apache Kafka'
                      packaging 'jar'
                      url 'https://kafka.apache.org'
                      licenses {
                          license {
                              name 'The Apache Software License, Version 2.0'
                              url 'https://www.apache.org/licenses/LICENSE-2.0.txt'
                              distribution 'repo'
                          }
                      }
                  }
              }
          }
      }
    }
  }

  // Remove the relevant project name once it's converted to JUnit 5
<<<<<<< HEAD
  def shouldUseJUnit5 = !(["api", "connect", "generator", "runtime", "examples", "streams-scala",
    "streams"].contains(it.project.name) || it.project.name.startsWith("upgrade-system-tests-"))
=======
  def shouldUseJUnit5 = !(["connect", "core", "generator", "runtime", "examples",
    "streams-scala", "streams"].contains(it.project.name) || it.project.name.startsWith("upgrade-system-tests-"))
>>>>>>> 462be6da

  def testLoggingEvents = ["passed", "skipped", "failed"]
  def testShowStandardStreams = false
  def testExceptionFormat = 'full'
  // Gradle built-in logging only supports sending test output to stdout, which generates a lot
  // of noise, especially for passing tests. We really only want output for failed tests. This
  // hooks into the output and logs it (so we don't have to buffer it all in memory) and only
  // saves the output for failing tests. Directory and filenames are such that you can, e.g.,
  // create a Jenkins rule to collect failed test output.
  def logTestStdout = {
    def testId = { TestDescriptor descriptor ->
      "${descriptor.className}.${descriptor.name}".toString()
    }

    def logFiles = new HashMap<String, File>()
    def logStreams = new HashMap<String, FileOutputStream>()
    beforeTest { TestDescriptor td ->
      def tid = testId(td)
      // truncate the file name if it's too long
      def logFile = new File(
              "${projectDir}/build/reports/testOutput/${tid.substring(0, Math.min(tid.size(),240))}.test.stdout"
      )
      logFile.parentFile.mkdirs()
      logFiles.put(tid, logFile)
      logStreams.put(tid, new FileOutputStream(logFile))
    }
    onOutput { TestDescriptor td, TestOutputEvent toe ->
      def tid = testId(td)
      // Some output can happen outside the context of a specific test (e.g. at the class level)
      // and beforeTest/afterTest seems to not be invoked for these cases (and similarly, there's
      // a TestDescriptor hierarchy that includes the thread executing the test, Gradle tasks,
      // etc). We see some of these in practice and it seems like something buggy in the Gradle
      // test runner since we see it *before* any tests and it is frequently not related to any
      // code in the test (best guess is that it is tail output from last test). We won't have
      // an output file for these, so simply ignore them. If they become critical for debugging,
      // they can be seen with showStandardStreams.
      if (td.name == td.className || td.className == null) {
        // silently ignore output unrelated to specific test methods
        return
      } else if (logStreams.get(tid) == null) {
        println "WARNING: unexpectedly got output for a test [${tid}]" +
                " that we didn't previously see in the beforeTest hook." +
                " Message for debugging: [" + toe.message + "]."
        return
      }
      try {
        logStreams.get(tid).write(toe.message.getBytes(StandardCharsets.UTF_8))
      } catch (Exception e) {
        println "ERROR: Failed to write output for test ${tid}"
        e.printStackTrace()
      }
    }
    afterTest { TestDescriptor td, TestResult tr ->
      def tid = testId(td)
      try {
        logStreams.get(tid).close()
        if (tr.resultType != TestResult.ResultType.FAILURE) {
          logFiles.get(tid).delete()
        } else {
          def file = logFiles.get(tid)
          println "${tid} failed, log available in ${file}"
        }
      } catch (Exception e) {
        println "ERROR: Failed to close stdout file for ${tid}"
        e.printStackTrace()
      } finally {
        logFiles.remove(tid)
        logStreams.remove(tid)
      }
    }
  }

  test {
    maxParallelForks = userMaxForks ?: Runtime.runtime.availableProcessors()
    ignoreFailures = userIgnoreFailures

    maxHeapSize = defaultMaxHeapSize
    jvmArgs = defaultJvmArgs

    testLogging {
      events = userTestLoggingEvents ?: testLoggingEvents
      showStandardStreams = userShowStandardStreams ?: testShowStandardStreams
      exceptionFormat = testExceptionFormat
    }
    logTestStdout.rehydrate(delegate, owner, this)()

    // The suites are for running sets of tests in IDEs.
    // Gradle will run each test class, so we exclude the suites to avoid redundantly running the tests twice.
    exclude '**/*Suite.class'

    if (shouldUseJUnit5)
      useJUnitPlatform()

    retry {
      maxRetries = userMaxTestRetries
      maxFailures = userMaxTestRetryFailures
    }
  }

  task integrationTest(type: Test, dependsOn: compileJava) {
    maxParallelForks = userMaxForks ?: Runtime.runtime.availableProcessors()
    ignoreFailures = userIgnoreFailures

    maxHeapSize = defaultMaxHeapSize
    jvmArgs = defaultJvmArgs


    testLogging {
      events = userTestLoggingEvents ?: testLoggingEvents
      showStandardStreams = userShowStandardStreams ?: testShowStandardStreams
      exceptionFormat = testExceptionFormat
    }
    logTestStdout.rehydrate(delegate, owner, this)()

    // The suites are for running sets of tests in IDEs.
    // Gradle will run each test class, so we exclude the suites to avoid redundantly running the tests twice.
    exclude '**/*Suite.class'

    if (shouldUseJUnit5) {
      useJUnitPlatform {
        includeTags "integration"
      }
    } else {
      useJUnit {
        includeCategories 'org.apache.kafka.test.IntegrationTest'
      }
    }

    retry {
      maxRetries = userMaxTestRetries
      maxFailures = userMaxTestRetryFailures
    }
  }

  task unitTest(type: Test, dependsOn: compileJava) {
    maxParallelForks = userMaxForks ?: Runtime.runtime.availableProcessors()
    ignoreFailures = userIgnoreFailures

    maxHeapSize = defaultMaxHeapSize
    jvmArgs = defaultJvmArgs

    testLogging {
      events = userTestLoggingEvents ?: testLoggingEvents
      showStandardStreams = userShowStandardStreams ?: testShowStandardStreams
      exceptionFormat = testExceptionFormat
    }
    logTestStdout.rehydrate(delegate, owner, this)()
    
    // The suites are for running sets of tests in IDEs.
    // Gradle will run each test class, so we exclude the suites to avoid redundantly running the tests twice.
    exclude '**/*Suite.class'

    if (shouldUseJUnit5) {
      useJUnitPlatform {
        excludeTags "integration"
      }
    } else {
      if (it.project.name != 'generator') {
        useJUnit {
          excludeCategories 'org.apache.kafka.test.IntegrationTest'
        }
      }
    }

    retry {
      maxRetries = userMaxTestRetries
      maxFailures = userMaxTestRetryFailures
    }
  }

  jar {
    from "$rootDir/LICENSE"
    from "$rootDir/NOTICE"
  }

  task srcJar(type: Jar) {
    classifier = 'sources'
    from "$rootDir/LICENSE"
    from "$rootDir/NOTICE"
    from sourceSets.main.allSource
  }

  task javadocJar(type: Jar, dependsOn: javadoc) {
    classifier 'javadoc'
    from "$rootDir/LICENSE"
    from "$rootDir/NOTICE"
    from javadoc.destinationDir
  }

  task docsJar(dependsOn: javadocJar)

  javadoc {
    options.charSet = 'UTF-8'
    options.docEncoding = 'UTF-8'
    options.encoding = 'UTF-8'
  }

  task systemTestLibs(dependsOn: jar)

  artifacts {
    archives srcJar
    archives javadocJar
  }

  if(!sourceSets.test.allSource.isEmpty()) {
    task testJar(type: Jar) {
      classifier = 'test'
      from "$rootDir/LICENSE"
      from "$rootDir/NOTICE"
      from sourceSets.test.output
    }

    task testSrcJar(type: Jar, dependsOn: testJar) {
      classifier = 'test-sources'
      from "$rootDir/LICENSE"
      from "$rootDir/NOTICE"
      from sourceSets.test.allSource
    }

    artifacts {
      archives testJar
      archives testSrcJar
    }
  }

  plugins.withType(ScalaPlugin) {

    scala {
      zincVersion = versions.zinc
    }

    task scaladocJar(type:Jar, dependsOn: scaladoc) {
      classifier = 'scaladoc'
      from "$rootDir/LICENSE"
      from "$rootDir/NOTICE"
      from scaladoc.destinationDir
    }

    //documentation task should also trigger building scala doc jar
    docsJar.dependsOn scaladocJar

  }

  tasks.withType(ScalaCompile) {
    scalaCompileOptions.additionalParameters = [
      "-deprecation",
      "-unchecked",
      "-encoding", "utf8",
      "-Xlog-reflective-calls",
      "-feature",
      "-language:postfixOps",
      "-language:implicitConversions",
      "-language:existentials",
      "-Xlint:constant",
      "-Xlint:delayedinit-select",
      "-Xlint:doc-detached",
      "-Xlint:missing-interpolator",
      "-Xlint:nullary-unit",
      "-Xlint:option-implicit",
      "-Xlint:package-object-classes",
      "-Xlint:poly-implicit-overload",
      "-Xlint:private-shadow",
      "-Xlint:stars-align",
      "-Xlint:type-parameter-shadow",
      "-Xlint:unused"
    ]

    // Inline more aggressively when compiling the `core` jar since it's not meant to be used as a library.
    // More specifically, inline classes from the Scala library so that we can inline methods like `Option.exists`
    // and avoid lambda allocations. This is only safe if the Scala library version is the same at compile time
    // and runtime. We cannot guarantee this for libraries like kafka streams, so only inline classes from the
    // Kafka project in that case.
    List<String> inlineFrom
    if (project.name.equals('core'))
      inlineFrom = ["-opt-inline-from:scala.**", "-opt-inline-from:kafka.**", "-opt-inline-from:org.apache.kafka.**"]
    else
      inlineFrom = ["-opt-inline-from:org.apache.kafka.**"]

    // Somewhat confusingly, `-opt:l:inline` enables all optimizations. `inlineFrom` configures what can be inlined.
    // See https://www.lightbend.com/blog/scala-inliner-optimizer for more information about the optimizer.
    scalaCompileOptions.additionalParameters += ["-opt:l:inline"]
    scalaCompileOptions.additionalParameters += inlineFrom

    if (versions.baseScala != '2.12') {
      scalaCompileOptions.additionalParameters += ["-opt-warnings", "-Xlint:strict-unsealed-patmat"]
      // Scala 2.13.2 introduces compiler warnings suppression, which is a pre-requisite for -Xfatal-warnings
      scalaCompileOptions.additionalParameters += ["-Xfatal-warnings"]
    }

    // these options are valid for Scala versions < 2.13 only
    // Scala 2.13 removes them, see https://github.com/scala/scala/pull/6502 and https://github.com/scala/scala/pull/5969
    if (versions.baseScala == '2.12') {
      scalaCompileOptions.additionalParameters += [
        "-Xlint:by-name-right-associative",
        "-Xlint:nullary-override",
        "-Xlint:unsound-match"
      ]
    }

    // Scalac's `-release` requires Java 9 or higher
    if (JavaVersion.current().isJava9Compatible())
      scalaCompileOptions.additionalParameters += ["-release", minJavaVersion]

    configure(scalaCompileOptions.forkOptions) {
      memoryMaximumSize = defaultMaxHeapSize
      jvmArgs = defaultJvmArgs
    }
  }

  checkstyle {
    configFile = new File(rootDir, "checkstyle/checkstyle.xml")
    configProperties = checkstyleConfigProperties("import-control.xml")
    toolVersion = versions.checkstyle
  }

  configure(checkstyleMain) {
    group = 'Verification'
    description = 'Run checkstyle on all main Java sources'
  }

  configure(checkstyleTest) {
    group = 'Verification'
    description = 'Run checkstyle on all test Java sources'
  }

  test.dependsOn('checkstyleMain', 'checkstyleTest')

  spotbugs {
    toolVersion = versions.spotbugs
    excludeFilter = file("$rootDir/gradle/spotbugs-exclude.xml")
    ignoreFailures = false
  }
  test.dependsOn('spotbugsMain')

  tasks.withType(com.github.spotbugs.snom.SpotBugsTask) {
    reports {
      // Continue supporting `xmlFindBugsReport` for compatibility
      xml.enabled(project.hasProperty('xmlSpotBugsReport') || project.hasProperty('xmlFindBugsReport'))
      html.enabled(!project.hasProperty('xmlSpotBugsReport') && !project.hasProperty('xmlFindBugsReport'))
    }
    maxHeapSize = defaultMaxHeapSize
    jvmArgs = defaultJvmArgs
  }

  // Ignore core since its a scala project
  if (it.path != ':core') {
    if (userEnableTestCoverage) {
      apply plugin: "jacoco"

      jacoco {
        toolVersion = versions.jacoco
      }

      // NOTE: Jacoco Gradle plugin does not support "offline instrumentation" this means that classes mocked by PowerMock
      // may report 0 coverage, since the source was modified after initial instrumentation.
      // See https://github.com/jacoco/jacoco/issues/51
      jacocoTestReport {
        dependsOn tasks.test
        sourceSets sourceSets.main
        reports {
          html.enabled = true
          xml.enabled = true
          csv.enabled = false
        }
      }

    }
  }

  if (userEnableTestCoverage) {
    def coverageGen = it.path == ':core' ? 'reportScoverage' : 'jacocoTestReport'
    task reportCoverage(dependsOn: [coverageGen])
  }

  task determineCommitId {
    def takeFromHash = 16
    if (commitId) {
      commitId = commitId.take(takeFromHash)
    } else if (file("$rootDir/.git/HEAD").exists()) {
      def headRef = file("$rootDir/.git/HEAD").text
      if (headRef.contains('ref: ')) {
        headRef = headRef.replaceAll('ref: ', '').trim()
        if (file("$rootDir/.git/$headRef").exists()) {
          commitId = file("$rootDir/.git/$headRef").text.trim().take(takeFromHash)
        }
      } else {
        commitId = headRef.trim().take(takeFromHash)
      }
    } else {
      commitId = "unknown"
    }
  }

}

gradle.taskGraph.whenReady { taskGraph ->
  taskGraph.getAllTasks().findAll { it.name.contains('spotbugsScoverage') || it.name.contains('spotbugsTest') }.each { task ->
    task.enabled = false
  }
}

def fineTuneEclipseClasspathFile(eclipse, project) {
  eclipse.classpath.file {
    beforeMerged { cp ->
      cp.entries.clear()
      // for the core project add the directories defined under test/scala as separate source directories
      if (project.name.equals('core')) {
        cp.entries.add(new org.gradle.plugins.ide.eclipse.model.SourceFolder("src/test/scala/integration", null))
        cp.entries.add(new org.gradle.plugins.ide.eclipse.model.SourceFolder("src/test/scala/other", null))
        cp.entries.add(new org.gradle.plugins.ide.eclipse.model.SourceFolder("src/test/scala/unit", null))
      }
    }
    whenMerged { cp ->
      // for the core project exclude the separate sub-directories defined under test/scala. These are added as source dirs above
      if (project.name.equals('core')) {
        cp.entries.findAll { it.kind == "src" && it.path.equals("src/test/scala") }*.excludes = ["integration/", "other/", "unit/"]
      }
      /*
       * Set all eclipse build output to go to 'build_eclipse' directory. This is to ensure that gradle and eclipse use different
       * build output directories, and also avoid using the eclpise default of 'bin' which clashes with some of our script directories.
       * https://discuss.gradle.org/t/eclipse-generated-files-should-be-put-in-the-same-place-as-the-gradle-generated-files/6986/2
       */
      cp.entries.findAll { it.kind == "output" }*.path = "build_eclipse"
      /*
       * Some projects have explicitly added test output dependencies. These are required for the gradle build but not required
       * in Eclipse since the dependent projects are added as dependencies. So clean up these from the generated classpath.
       */
      cp.entries.removeAll { it.kind == "lib" && it.path.matches(".*/build/(classes|resources)/test") }
    }
  }
}

def checkstyleConfigProperties(configFileName) {
  [importControlFile: "$rootDir/checkstyle/$configFileName",
   suppressionsFile: "$rootDir/checkstyle/suppressions.xml",
   headerFile: "$rootDir/checkstyle/java.header"]
}

// Aggregates all jacoco results into the root project directory
if (userEnableTestCoverage) {
  task jacocoRootReport(type: org.gradle.testing.jacoco.tasks.JacocoReport) {
    def javaProjects = subprojects.findAll { it.path != ':core' }

    description = 'Generates an aggregate report from all subprojects'
    dependsOn(javaProjects.test)

    additionalSourceDirs.from = javaProjects.sourceSets.main.allSource.srcDirs
    sourceDirectories.from = javaProjects.sourceSets.main.allSource.srcDirs
    classDirectories.from = javaProjects.sourceSets.main.output
    executionData.from = javaProjects.jacocoTestReport.executionData

    reports {
      html.enabled = true
      xml.enabled = true
    }

    // workaround to ignore projects that don't have any tests at all
    onlyIf = { true }
    doFirst {
      executionData = files(executionData.findAll { it.exists() })
    }
  }
}

if (userEnableTestCoverage) {
  task reportCoverage(dependsOn: ['jacocoRootReport', 'core:reportCoverage'])
}

def connectPkgs = [
    'connect:api',
    'connect:basic-auth-extension',
    'connect:file',
    'connect:json',
    'connect:runtime',
    'connect:transforms',
    'connect:mirror',
    'connect:mirror-client'
]

tasks.create(name: "jarConnect", dependsOn: connectPkgs.collect { it + ":jar" }) {}

tasks.create(name: "testConnect", dependsOn: connectPkgs.collect { it + ":test" }) {}

project(':core') {
  println "Building project 'core' with Scala version ${versions.scala}"

  apply plugin: 'scala'
  
  // scaladoc generation is configured at the sub-module level with an artifacts
  // block (cf. see streams-scala). If scaladoc generation is invoked explicitly
  // for the `core` module, this ensures the generated jar doesn't include scaladoc
  // files since the `core` module doesn't include public APIs.
  scaladoc {
    enabled = false
  }
  if (userEnableTestCoverage)
    apply plugin: "org.scoverage"
  archivesBaseName = "kafka_${versions.baseScala}"

  dependencies {
    compile project(':clients')
    compile project(':raft')
    compile libs.jacksonDatabind
    compile libs.jacksonModuleScala
    compile libs.jacksonDataformatCsv
    compile libs.jacksonJDK8Datatypes
    compile libs.joptSimple
    compile libs.metrics
    compile libs.scalaCollectionCompat
    compile libs.scalaJava8Compat
    compile libs.scalaLibrary
    // only needed transitively, but set it explicitly to ensure it has the same version as scala-library
    compile libs.scalaReflect
    compile libs.scalaLogging
    compile libs.slf4jApi
    compile(libs.zookeeper) {
      exclude module: 'slf4j-log4j12'
      exclude module: 'log4j'
    }
    // ZooKeeperMain depends on commons-cli but declares the dependency as `provided`
    compile libs.commonsCli

    compileOnly libs.log4j

    testCompile project(':clients').sourceSets.test.output
    testCompile libs.bcpkix
    testCompile libs.mockitoCore
    testCompile libs.easymock
    testCompile(libs.apacheda) {
      exclude group: 'xml-apis', module: 'xml-apis'
      // `mina-core` is a transitive dependency for `apacheds` and `apacheda`.
      // It is safer to use from `apacheds` since that is the implementation.
      exclude module: 'mina-core'
    }
    testCompile libs.apachedsCoreApi
    testCompile libs.apachedsInterceptorKerberos
    testCompile libs.apachedsProtocolShared
    testCompile libs.apachedsProtocolKerberos
    testCompile libs.apachedsProtocolLdap
    testCompile libs.apachedsLdifPartition
    testCompile libs.apachedsMavibotPartition
    testCompile libs.apachedsJdbmPartition
    testCompile libs.junitJupiter
    testCompile libs.slf4jlog4j
    testCompile libs.jfreechart
  }

  if (userEnableTestCoverage) {
    scoverage {
      scoverageVersion = versions.scoverage
      reportDir = file("${rootProject.buildDir}/scoverage")
      highlighting = false
      minimumRate = 0.0
    }
  }

  configurations {
    // manually excludes some unnecessary dependencies
    compile.exclude module: 'javax'
    compile.exclude module: 'jline'
    compile.exclude module: 'jms'
    compile.exclude module: 'jmxri'
    compile.exclude module: 'jmxtools'
    compile.exclude module: 'mail'
    // To prevent a UniqueResourceException due the same resource existing in both
    // org.apache.directory.api/api-all and org.apache.directory.api/api-ldap-schema-data
    testCompile.exclude module: 'api-ldap-schema-data'
  }

  tasks.create(name: "copyDependantLibs", type: Copy) {
    from (configurations.testRuntime) {
      include('slf4j-log4j12*')
      include('log4j*jar')
    }
    from (configurations.runtime) {
      exclude('kafka-clients*')
    }
    into "$buildDir/dependant-libs-${versions.scala}"
    duplicatesStrategy 'exclude'
  }

  task processMessages(type:JavaExec) {
    main = "org.apache.kafka.message.MessageGenerator"
    classpath = project(':generator').sourceSets.main.runtimeClasspath
    args = [ "-p", "kafka.internals.generated",
             "-o", "src/generated/java/kafka/internals/generated",
             "-i", "src/main/resources/common/message",
             "-m", "MessageDataGenerator"
    ]
    inputs.dir("src/main/resources/common/message")
    outputs.dir("src/generated/java/kafka/internals/generated")
  }

  compileJava.dependsOn 'processMessages'

  task genProtocolErrorDocs(type: JavaExec) {
    classpath = sourceSets.main.runtimeClasspath
    main = 'org.apache.kafka.common.protocol.Errors'
    if( !generatedDocsDir.exists() ) { generatedDocsDir.mkdirs() }
    standardOutput = new File(generatedDocsDir, "protocol_errors.html").newOutputStream()
  }

  task genProtocolTypesDocs(type: JavaExec) {
    classpath = sourceSets.main.runtimeClasspath
    main = 'org.apache.kafka.common.protocol.types.Type'
    if( !generatedDocsDir.exists() ) { generatedDocsDir.mkdirs() }
    standardOutput = new File(generatedDocsDir, "protocol_types.html").newOutputStream()
  }

  task genProtocolApiKeyDocs(type: JavaExec) {
    classpath = sourceSets.main.runtimeClasspath
    main = 'org.apache.kafka.common.protocol.ApiKeys'
    if( !generatedDocsDir.exists() ) { generatedDocsDir.mkdirs() }
    standardOutput = new File(generatedDocsDir, "protocol_api_keys.html").newOutputStream()
  }

  task genProtocolMessageDocs(type: JavaExec) {
    classpath = sourceSets.main.runtimeClasspath
    main = 'org.apache.kafka.common.protocol.Protocol'
    if( !generatedDocsDir.exists() ) { generatedDocsDir.mkdirs() }
    standardOutput = new File(generatedDocsDir, "protocol_messages.html").newOutputStream()
  }

  task genAdminClientConfigDocs(type: JavaExec) {
    classpath = sourceSets.main.runtimeClasspath
    main = 'org.apache.kafka.clients.admin.AdminClientConfig'
    if( !generatedDocsDir.exists() ) { generatedDocsDir.mkdirs() }
    standardOutput = new File(generatedDocsDir, "admin_client_config.html").newOutputStream()
  }

  task genProducerConfigDocs(type: JavaExec) {
    classpath = sourceSets.main.runtimeClasspath
    main = 'org.apache.kafka.clients.producer.ProducerConfig'
    if( !generatedDocsDir.exists() ) { generatedDocsDir.mkdirs() }
    standardOutput = new File(generatedDocsDir, "producer_config.html").newOutputStream()
  }

  task genConsumerConfigDocs(type: JavaExec) {
    classpath = sourceSets.main.runtimeClasspath
    main = 'org.apache.kafka.clients.consumer.ConsumerConfig'
    if( !generatedDocsDir.exists() ) { generatedDocsDir.mkdirs() }
    standardOutput = new File(generatedDocsDir, "consumer_config.html").newOutputStream()
  }

  task genKafkaConfigDocs(type: JavaExec) {
    classpath = sourceSets.main.runtimeClasspath
    main = 'kafka.server.KafkaConfig'
    if( !generatedDocsDir.exists() ) { generatedDocsDir.mkdirs() }
    standardOutput = new File(generatedDocsDir, "kafka_config.html").newOutputStream()
  }

  task genTopicConfigDocs(type: JavaExec) {
    classpath = sourceSets.main.runtimeClasspath
    main = 'kafka.log.LogConfig'
    if( !generatedDocsDir.exists() ) { generatedDocsDir.mkdirs() }
    standardOutput = new File(generatedDocsDir, "topic_config.html").newOutputStream()
  }

  task genConsumerMetricsDocs(type: JavaExec) {
    classpath = sourceSets.test.runtimeClasspath
    main = 'org.apache.kafka.clients.consumer.internals.ConsumerMetrics'
    if( !generatedDocsDir.exists() ) { generatedDocsDir.mkdirs() }
    standardOutput = new File(generatedDocsDir, "consumer_metrics.html").newOutputStream()
  }

  task genProducerMetricsDocs(type: JavaExec) {
    classpath = sourceSets.test.runtimeClasspath
    main = 'org.apache.kafka.clients.producer.internals.ProducerMetrics'
    if( !generatedDocsDir.exists() ) { generatedDocsDir.mkdirs() }
    standardOutput = new File(generatedDocsDir, "producer_metrics.html").newOutputStream()
  }

  task siteDocsTar(dependsOn: ['genProtocolErrorDocs', 'genProtocolTypesDocs', 'genProtocolApiKeyDocs', 'genProtocolMessageDocs',
                               'genAdminClientConfigDocs', 'genProducerConfigDocs', 'genConsumerConfigDocs',
                               'genKafkaConfigDocs', 'genTopicConfigDocs',
                               ':connect:runtime:genConnectConfigDocs', ':connect:runtime:genConnectTransformationDocs',
                               ':connect:runtime:genConnectPredicateDocs',
                               ':connect:runtime:genSinkConnectorConfigDocs', ':connect:runtime:genSourceConnectorConfigDocs',
                               ':streams:genStreamsConfigDocs', 'genConsumerMetricsDocs', 'genProducerMetricsDocs',
                               ':connect:runtime:genConnectMetricsDocs'], type: Tar) {
    classifier = 'site-docs'
    compression = Compression.GZIP
    from project.file("$rootDir/docs")
    into 'site-docs'
    duplicatesStrategy 'exclude'
  }

  tasks.create(name: "releaseTarGz", dependsOn: configurations.archives.artifacts, type: Tar) {
    into "kafka_${versions.baseScala}-${version}"
    compression = Compression.GZIP
    from(project.file("$rootDir/bin")) { into "bin/" }
    from(project.file("$rootDir/config")) { into "config/" }
    from "$rootDir/LICENSE"
    from "$rootDir/NOTICE"
    from(configurations.runtime) { into("libs/") }
    from(configurations.archives.artifacts.files) { into("libs/") }
    from(project.siteDocsTar) { into("site-docs/") }
    from(project(':tools').jar) { into("libs/") }
    from(project(':tools').configurations.runtime) { into("libs/") }
    from(project(':connect:api').jar) { into("libs/") }
    from(project(':connect:api').configurations.runtime) { into("libs/") }
    from(project(':connect:runtime').jar) { into("libs/") }
    from(project(':connect:runtime').configurations.runtime) { into("libs/") }
    from(project(':connect:transforms').jar) { into("libs/") }
    from(project(':connect:transforms').configurations.runtime) { into("libs/") }
    from(project(':connect:json').jar) { into("libs/") }
    from(project(':connect:json').configurations.runtime) { into("libs/") }
    from(project(':connect:file').jar) { into("libs/") }
    from(project(':connect:file').configurations.runtime) { into("libs/") }
    from(project(':connect:basic-auth-extension').jar) { into("libs/") }
    from(project(':connect:basic-auth-extension').configurations.runtime) { into("libs/") }
    from(project(':connect:mirror').jar) { into("libs/") }
    from(project(':connect:mirror').configurations.runtime) { into("libs/") }
    from(project(':connect:mirror-client').jar) { into("libs/") }
    from(project(':connect:mirror-client').configurations.runtime) { into("libs/") }
    from(project(':streams').jar) { into("libs/") }
    from(project(':streams').configurations.runtime) { into("libs/") }
    from(project(':streams:streams-scala').jar) { into("libs/") }
    from(project(':streams:streams-scala').configurations.runtime) { into("libs/") }
    from(project(':streams:test-utils').jar) { into("libs/") }
    from(project(':streams:test-utils').configurations.runtime) { into("libs/") }
    from(project(':streams:examples').jar) { into("libs/") }
    from(project(':streams:examples').configurations.runtime) { into("libs/") }
    duplicatesStrategy 'exclude'
  }

  jar {
    dependsOn('copyDependantLibs')
  }

  jar.manifest {
    attributes(
      'Version': "${version}"
    )
  }

  tasks.create(name: "copyDependantTestLibs", type: Copy) {
    from (configurations.testRuntime) {
      include('*.jar')
    }
    into "$buildDir/dependant-testlibs"
    //By default gradle does not handle test dependencies between the sub-projects
    //This line is to include clients project test jar to dependant-testlibs
    from (project(':clients').testJar ) { "$buildDir/dependant-testlibs" }
    duplicatesStrategy 'exclude'
  }

  systemTestLibs.dependsOn('jar', 'testJar', 'copyDependantTestLibs')

  checkstyle {
    configProperties = checkstyleConfigProperties("import-control-core.xml")
  }

  sourceSets {
    main {
      java {
        srcDirs = ["src/generated/java", "src/main/java"]
      }
    }
    test {
      java {
        srcDirs = ["src/generated/java", "src/test/java"]
      }
    }
  }
}

project(':metadata') {
  archivesBaseName = "kafka-metadata"

  dependencies {
    compile project(':clients')
    compile libs.jacksonDatabind
    compile libs.jacksonJDK8Datatypes
    compileOnly libs.log4j
    testCompile libs.junitJupiter
    testCompile libs.hamcrest
    testCompile libs.slf4jlog4j
    testCompile project(':clients').sourceSets.test.output
  }

  task processMessages(type:JavaExec) {
    main = "org.apache.kafka.message.MessageGenerator"
    classpath = project(':generator').sourceSets.main.runtimeClasspath
    args = [ "-p", "org.apache.kafka.common.metadata",
             "-o", "src/generated/java/org/apache/kafka/common/metadata",
             "-i", "src/main/resources/common/metadata",
             "-m", "MessageDataGenerator", "JsonConverterGenerator",
             "-t", "MetadataRecordTypeGenerator", "MetadataJsonConvertersGenerator"
           ]
    inputs.dir("src/main/resources/common/metadata")
    outputs.dir("src/generated/java/org/apache/kafka/common/metadata")
  }

  compileJava.dependsOn 'processMessages'

  sourceSets {
    main {
      java {
        srcDirs = ["src/generated/java", "src/main/java"]
      }
    }
    test {
      java {
        srcDirs = ["src/generated/java", "src/test/java"]
      }
    }
  }

  javadoc {
    enabled = false
  }
}

project(':examples') {
  archivesBaseName = "kafka-examples"

  dependencies {
    compile project(':core')
  }

  javadoc {
    enabled = false
  }

  checkstyle {
    configProperties = checkstyleConfigProperties("import-control-core.xml")
  }
}

project(':generator') {
  dependencies {
    compile libs.argparse4j
    compile libs.jacksonDatabind
    compile libs.jacksonJDK8Datatypes
    compile libs.jacksonJaxrsJsonProvider
    testCompile libs.junitJupiterApi
    testCompile libs.junitVintageEngine
  }

  integrationTest {
    enabled = false
  }

  javadoc {
    enabled = false
  }
}

project(':clients') {
  archivesBaseName = "kafka-clients"

  configurations {
    jacksonDatabindConfig
  }

  // add jacksonDatabindConfig as provided scope config with high priority (1000)
  conf2ScopeMappings.addMapping(1000, configurations.jacksonDatabindConfig, "provided")

  dependencies {
    compile libs.zstd
    compile libs.lz4
    compile libs.snappy
    compile libs.slf4jApi

    compileOnly libs.jacksonDatabind // for SASL/OAUTHBEARER bearer token parsing
    compileOnly libs.jacksonJDK8Datatypes

    jacksonDatabindConfig libs.jacksonDatabind // to publish as provided scope dependency.

    testCompile libs.bcpkix
    testCompile libs.junitJupiter
    testCompile libs.mockitoCore

    testRuntime libs.slf4jlog4j
    testRuntime libs.jacksonDatabind
    testRuntime libs.jacksonJDK8Datatypes
    testCompile libs.jacksonJaxrsJsonProvider
  }

  task createVersionFile(dependsOn: determineCommitId) {
    ext.receiptFile = file("$buildDir/kafka/$buildVersionFileName")
    outputs.file receiptFile
    outputs.upToDateWhen { false }
    doLast {
      def data = [
        commitId: commitId,
        version: version,
      ]

      receiptFile.parentFile.mkdirs()
      def content = data.entrySet().collect { "$it.key=$it.value" }.sort().join("\n")
      receiptFile.setText(content, "ISO-8859-1")
    }
  }

  jar {
    dependsOn createVersionFile
    from("$buildDir") {
        include "kafka/$buildVersionFileName"
    }
  }

  clean.doFirst {
    delete "$buildDir/kafka/"
  }

  task processMessages(type:JavaExec) {
    main = "org.apache.kafka.message.MessageGenerator"
    classpath = project(':generator').sourceSets.main.runtimeClasspath
    args = [ "-p", "org.apache.kafka.common.message",
             "-o", "src/generated/java/org/apache/kafka/common/message",
             "-i", "src/main/resources/common/message",
             "-t", "ApiMessageTypeGenerator",
             "-m", "MessageDataGenerator", "JsonConverterGenerator"
           ]
    inputs.dir("src/main/resources/common/message")
    outputs.dir("src/generated/java/org/apache/kafka/common/message")
  }

  task processTestMessages(type:JavaExec) {
    main = "org.apache.kafka.message.MessageGenerator"
    classpath = project(':generator').sourceSets.main.runtimeClasspath
    args = [ "-p", "org.apache.kafka.common.message",
             "-o", "src/generated-test/java/org/apache/kafka/common/message",
             "-i", "src/test/resources/common/message",
             "-m", "MessageDataGenerator", "JsonConverterGenerator"
           ]
    inputs.dir("src/test/resources/common/message")
    outputs.dir("src/generated-test/java/org/apache/kafka/common/message")
  }

  sourceSets {
    main {
      java {
        srcDirs = ["src/generated/java", "src/main/java"]
      }
    }
    test {
      java {
        srcDirs = ["src/generated/java", "src/generated-test/java", "src/test/java"]
      }
    }
  }

  compileJava.dependsOn 'processMessages'

  compileTestJava.dependsOn 'processTestMessages'

  javadoc {
    include "**/org/apache/kafka/clients/admin/*"
    include "**/org/apache/kafka/clients/consumer/*"
    include "**/org/apache/kafka/clients/producer/*"
    include "**/org/apache/kafka/common/*"
    include "**/org/apache/kafka/common/acl/*"
    include "**/org/apache/kafka/common/annotation/*"
    include "**/org/apache/kafka/common/errors/*"
    include "**/org/apache/kafka/common/header/*"
    include "**/org/apache/kafka/common/metrics/*"
    include "**/org/apache/kafka/common/metrics/stats/*"
    include "**/org/apache/kafka/common/quota/*"
    include "**/org/apache/kafka/common/resource/*"
    include "**/org/apache/kafka/common/serialization/*"
    include "**/org/apache/kafka/common/config/*"
    include "**/org/apache/kafka/common/config/provider/*"
    include "**/org/apache/kafka/common/security/auth/*"
    include "**/org/apache/kafka/common/security/plain/*"
    include "**/org/apache/kafka/common/security/scram/*"
    include "**/org/apache/kafka/common/security/token/delegation/*"
    include "**/org/apache/kafka/common/security/oauthbearer/*"
    include "**/org/apache/kafka/server/authorizer/*"
    include "**/org/apache/kafka/server/policy/*"
    include "**/org/apache/kafka/server/quota/*"
  }
}

project(':raft') {
  archivesBaseName = "kafka-raft"

  dependencies {
    compile project(':clients')
    compile libs.slf4jApi
    compile libs.jacksonDatabind

    testCompile project(':clients')
    testCompile project(':clients').sourceSets.test.output
    testCompile libs.junitJupiter
    testCompile libs.mockitoCore

    testRuntime libs.slf4jlog4j
  }

  task createVersionFile(dependsOn: determineCommitId) {
    ext.receiptFile = file("$buildDir/kafka/$buildVersionFileName")
    outputs.file receiptFile
    outputs.upToDateWhen { false }
    doLast {
      def data = [
        commitId: commitId,
        version: version,
      ]

      receiptFile.parentFile.mkdirs()
      def content = data.entrySet().collect { "$it.key=$it.value" }.sort().join("\n")
      receiptFile.setText(content, "ISO-8859-1")
    }
  }

  task processMessages(type:JavaExec) {
    main = "org.apache.kafka.message.MessageGenerator"
    classpath = project(':generator').sourceSets.main.runtimeClasspath
    args = [ "-p", "org.apache.kafka.raft.generated",
             "-o", "src/generated/java/org/apache/kafka/raft/generated",
             "-i", "src/main/resources/common/message",
             "-m", "MessageDataGenerator", "JsonConverterGenerator"]
    inputs.dir("src/main/resources/common/message")
    outputs.dir("src/generated/java/org/apache/kafka/raft/generated")
  }

  sourceSets {
    main {
      java {
        srcDirs = ["src/generated/java", "src/main/java"]
      }
    }
    test {
      java {
        srcDirs = ["src/generated/java", "src/test/java"]
      }
    }
  }
  
  compileJava.dependsOn 'processMessages'

  jar {
    dependsOn createVersionFile
    from("$buildDir") {
        include "kafka/$buildVersionFileName"
    }
  }

  clean.doFirst {
    delete "$buildDir/kafka/"
  }

  javadoc {
    enabled = false
  }
}

project(':tools') {
  archivesBaseName = "kafka-tools"

  dependencies {
    compile project(':clients')
    compile project(':log4j-appender')
    compile libs.argparse4j
    compile libs.jacksonDatabind
    compile libs.jacksonJDK8Datatypes
    compile libs.slf4jApi

    compile libs.jacksonJaxrsJsonProvider
    compile libs.jerseyContainerServlet
    compile libs.jerseyHk2
    compile libs.jaxbApi // Jersey dependency that was available in the JDK before Java 9
    compile libs.activation // Jersey dependency that was available in the JDK before Java 9
    compile libs.jettyServer
    compile libs.jettyServlet
    compile libs.jettyServlets

    testCompile project(':clients')
    testCompile libs.junitJupiter
    testCompile project(':clients').sourceSets.test.output
    testCompile libs.mockitoInline // supports mocking static methods, final classes, etc.

    testRuntime libs.slf4jlog4j
  }

  javadoc {
    enabled = false
  }

  tasks.create(name: "copyDependantLibs", type: Copy) {
    from (configurations.testRuntime) {
      include('slf4j-log4j12*')
      include('log4j*jar')
    }
    from (configurations.runtime) {
      exclude('kafka-clients*')
    }
    into "$buildDir/dependant-libs-${versions.scala}"
    duplicatesStrategy 'exclude'
  }

  jar {
    dependsOn 'copyDependantLibs'
  }
}

project(':streams') {
  archivesBaseName = "kafka-streams"
  ext.buildStreamsVersionFileName = "kafka-streams-version.properties"

  dependencies {
    compile project(':clients')

    // this dependency should be removed after we unify data API
    compile(project(':connect:json')) {
      // this transitive dependency is not used in Streams, and it breaks SBT builds
      exclude module: 'javax.ws.rs-api'
    }

    compile libs.slf4jApi
    compile libs.rocksDBJni

    // testCompileOnly prevents streams from exporting a dependency on test-utils, which would cause a dependency cycle
    testCompileOnly project(':streams:test-utils')
    testCompile project(':clients').sourceSets.test.output
    testCompile project(':core')
    testCompile project(':core').sourceSets.test.output
    testCompile libs.log4j
    testCompile libs.junitJupiterApi
    testCompile libs.junitVintageEngine
    testCompile libs.easymock
    testCompile libs.powermockJunit4
    testCompile libs.powermockEasymock
    testCompile libs.bcpkix
    testCompile libs.hamcrest

    testRuntimeOnly project(':streams:test-utils')
    testRuntime libs.slf4jlog4j
  }

  task processMessages(type:JavaExec) {
    main = "org.apache.kafka.message.MessageGenerator"
    classpath = project(':generator').sourceSets.main.runtimeClasspath
    args = [ "-p", "org.apache.kafka.streams.internals.generated",
             "-o", "src/generated/java/org/apache/kafka/streams/internals/generated",
             "-i", "src/main/resources/common/message",
             "-m", "MessageDataGenerator"
           ]
    inputs.dir("src/main/resources/common/message")
    outputs.dir("src/generated/java/org/apache/kafka/streams/internals/generated")
  }

  sourceSets {
    main {
      java {
        srcDirs = ["src/generated/java", "src/main/java"]
      }
    }
    test {
      java {
        srcDirs = ["src/generated/java", "src/test/java"]
      }
    }
  }

  compileJava.dependsOn 'processMessages'

  javadoc {
    include "**/org/apache/kafka/streams/**"
    exclude "**/internals/**"
  }

  tasks.create(name: "copyDependantLibs", type: Copy) {
    from (configurations.testRuntime) {
      include('slf4j-log4j12*')
      include('log4j*jar')
      include('*hamcrest*')
    }
    from (configurations.runtime) {
      exclude('kafka-clients*')
    }
    into "$buildDir/dependant-libs-${versions.scala}"
    duplicatesStrategy 'exclude'
  }

  task createStreamsVersionFile(dependsOn: determineCommitId) {
    ext.receiptFile = file("$buildDir/kafka/$buildStreamsVersionFileName")
    outputs.file receiptFile
    outputs.upToDateWhen { false }
    doLast {
      def data = [
              commitId: commitId,
              version: version,
      ]

      receiptFile.parentFile.mkdirs()
      def content = data.entrySet().collect { "$it.key=$it.value" }.sort().join("\n")
      receiptFile.setText(content, "ISO-8859-1")
    }
  }

  jar {
    dependsOn 'createStreamsVersionFile'
    from("$buildDir") {
      include "kafka/$buildStreamsVersionFileName"
    }
    dependsOn 'copyDependantLibs'
  }

  systemTestLibs {
    dependsOn testJar
  }

  task genStreamsConfigDocs(type: JavaExec) {
    classpath = sourceSets.main.runtimeClasspath
    main = 'org.apache.kafka.streams.StreamsConfig'
    if( !generatedDocsDir.exists() ) { generatedDocsDir.mkdirs() }
    standardOutput = new File(generatedDocsDir, "streams_config.html").newOutputStream()
  }

  task testAll(
    dependsOn: [
            ':streams:test',
            ':streams:test-utils:test',
            ':streams:streams-scala:test',
            ':streams:upgrade-system-tests-0100:test',
            ':streams:upgrade-system-tests-0101:test',
            ':streams:upgrade-system-tests-0102:test',
            ':streams:upgrade-system-tests-0110:test',
            ':streams:upgrade-system-tests-10:test',
            ':streams:upgrade-system-tests-11:test',
            ':streams:upgrade-system-tests-20:test',
            ':streams:upgrade-system-tests-21:test',
            ':streams:upgrade-system-tests-22:test',
            ':streams:upgrade-system-tests-23:test',
            ':streams:upgrade-system-tests-24:test',
            ':streams:upgrade-system-tests-25:test',
            ':streams:upgrade-system-tests-26:test',
            ':streams:upgrade-system-tests-27:test',
            ':streams:examples:test'
    ]
  )
}

project(':streams:streams-scala') {
  println "Building project 'streams-scala' with Scala version ${versions.scala}"
  apply plugin: 'scala'
  archivesBaseName = "kafka-streams-scala_${versions.baseScala}"
  dependencies {
    compile project(':streams')

    compile libs.scalaLibrary
    compile libs.scalaCollectionCompat

    testCompile project(':core')
    testCompile project(':core').sourceSets.test.output
    testCompile project(':streams').sourceSets.test.output
    testCompile project(':clients').sourceSets.test.output
    testCompile project(':streams:test-utils')

    testCompile libs.junitJupiterApi
    testCompile libs.junitVintageEngine
    testCompile libs.scalatest
    testCompile libs.easymock
    testCompile libs.hamcrest

    testRuntime libs.slf4jlog4j
  }

  javadoc {
    include "**/org/apache/kafka/streams/scala/**"
  }

  tasks.create(name: "copyDependantLibs", type: Copy) {
    from (configurations.runtime) {
      exclude('kafka-streams*')
    }
    into "$buildDir/dependant-libs-${versions.scala}"
    duplicatesStrategy 'exclude'
  }

  jar {
    dependsOn 'copyDependantLibs'
  }

  artifacts {
    archives scaladocJar
  }

  test.dependsOn(':spotlessScalaCheck')
}

project(':streams:test-utils') {
  archivesBaseName = "kafka-streams-test-utils"

  dependencies {
    compile project(':streams')
    compile project(':clients')

    testCompile project(':clients').sourceSets.test.output
    testCompile libs.junitJupiter
    testCompile libs.easymock
    testCompile libs.hamcrest

    testRuntime libs.slf4jlog4j
  }

  javadoc {
    include "**/org/apache/kafka/streams/test/**"
    exclude "**/internals/**"
  }

  tasks.create(name: "copyDependantLibs", type: Copy) {
    from (configurations.runtime) {
      exclude('kafka-streams*')
    }
    into "$buildDir/dependant-libs-${versions.scala}"
    duplicatesStrategy 'exclude'
  }

  jar {
    dependsOn 'copyDependantLibs'
  }

}

project(':streams:examples') {
  archivesBaseName = "kafka-streams-examples"

  dependencies {
    compile project(':streams')
    compile project(':connect:json')  // this dependency should be removed after we unify data API
    compile libs.slf4jlog4j

    testCompile project(':streams:test-utils')
    testCompile project(':clients').sourceSets.test.output // for org.apache.kafka.test.IntegrationTest
    testCompile libs.junitJupiter
    testCompile libs.hamcrest
  }

  javadoc {
    enabled = false
  }

  tasks.create(name: "copyDependantLibs", type: Copy) {
    from (configurations.runtime) {
      exclude('kafka-streams*')
    }
    into "$buildDir/dependant-libs-${versions.scala}"
    duplicatesStrategy 'exclude'
  }

  jar {
    dependsOn 'copyDependantLibs'
  }
}

project(':streams:upgrade-system-tests-0100') {
  archivesBaseName = "kafka-streams-upgrade-system-tests-0100"

  dependencies {
    testCompile libs.kafkaStreams_0100
  }

  systemTestLibs {
    dependsOn testJar
  }
}

project(':streams:upgrade-system-tests-0101') {
  archivesBaseName = "kafka-streams-upgrade-system-tests-0101"

  dependencies {
    testCompile libs.kafkaStreams_0101
  }

  systemTestLibs {
    dependsOn testJar
  }
}

project(':streams:upgrade-system-tests-0102') {
  archivesBaseName = "kafka-streams-upgrade-system-tests-0102"

  dependencies {
    testCompile libs.kafkaStreams_0102
  }

  systemTestLibs {
    dependsOn testJar
  }
}

project(':streams:upgrade-system-tests-0110') {
  archivesBaseName = "kafka-streams-upgrade-system-tests-0110"

  dependencies {
    testCompile libs.kafkaStreams_0110
  }

  systemTestLibs {
    dependsOn testJar
  }
}

project(':streams:upgrade-system-tests-10') {
  archivesBaseName = "kafka-streams-upgrade-system-tests-10"

  dependencies {
    testCompile libs.kafkaStreams_10
  }

  systemTestLibs {
    dependsOn testJar
  }
}

project(':streams:upgrade-system-tests-11') {
  archivesBaseName = "kafka-streams-upgrade-system-tests-11"

  dependencies {
    testCompile libs.kafkaStreams_11
  }

  systemTestLibs {
    dependsOn testJar
  }
}

project(':streams:upgrade-system-tests-20') {
  archivesBaseName = "kafka-streams-upgrade-system-tests-20"

  dependencies {
    testCompile libs.kafkaStreams_20
  }

  systemTestLibs {
    dependsOn testJar
  }
}

project(':streams:upgrade-system-tests-21') {
  archivesBaseName = "kafka-streams-upgrade-system-tests-21"

  dependencies {
    testCompile libs.kafkaStreams_21
  }

  systemTestLibs {
    dependsOn testJar
  }
}

project(':streams:upgrade-system-tests-22') {
  archivesBaseName = "kafka-streams-upgrade-system-tests-22"

  dependencies {
    testCompile libs.kafkaStreams_22
  }

  systemTestLibs {
    dependsOn testJar
  }
}

project(':streams:upgrade-system-tests-23') {
  archivesBaseName = "kafka-streams-upgrade-system-tests-23"

  dependencies {
    testCompile libs.kafkaStreams_23
  }

  systemTestLibs {
    dependsOn testJar
  }
}

project(':streams:upgrade-system-tests-24') {
  archivesBaseName = "kafka-streams-upgrade-system-tests-24"

  dependencies {
    testCompile libs.kafkaStreams_24
  }

  systemTestLibs {
    dependsOn testJar
  }
}

project(':streams:upgrade-system-tests-25') {
  archivesBaseName = "kafka-streams-upgrade-system-tests-25"

  dependencies {
    testCompile libs.kafkaStreams_25
  }

  systemTestLibs {
    dependsOn testJar
  }
}

project(':streams:upgrade-system-tests-26') {
  archivesBaseName = "kafka-streams-upgrade-system-tests-26"

  dependencies {
    testCompile libs.kafkaStreams_26
  }

  systemTestLibs {
    dependsOn testJar
  }
}

project(':streams:upgrade-system-tests-27') {
    archivesBaseName = "kafka-streams-upgrade-system-tests-27"

    dependencies {
        testCompile libs.kafkaStreams_27
    }

    systemTestLibs {
        dependsOn testJar
    }
}

project(':jmh-benchmarks') {

  apply plugin: 'com.github.johnrengelman.shadow'

  shadowJar {
    baseName = 'kafka-jmh-benchmarks-all'
    classifier = null
    version = null
  }

  dependencies {
    compile(project(':core')) {
      // jmh requires jopt 4.x while `core` depends on 5.0, they are not binary compatible
      exclude group: 'net.sf.jopt-simple', module: 'jopt-simple'
    }
    compile project(':clients')
    compile project(':streams')
    compile project(':core')
    compile project(':clients').sourceSets.test.output
    compile project(':core').sourceSets.test.output
    compile libs.jmhCore
    annotationProcessor libs.jmhGeneratorAnnProcess
    compile libs.jmhCoreBenchmarks
    compile libs.mockitoCore
    compile libs.slf4jlog4j
  }

  tasks.withType(JavaCompile) {
    // Suppress warning caused by code generated by jmh: `warning: [cast] redundant cast to long`
    options.compilerArgs << "-Xlint:-cast"
  }

  jar {
    manifest {
      attributes "Main-Class": "org.openjdk.jmh.Main"
    }
  }

  checkstyle {
    configProperties = checkstyleConfigProperties("import-control-jmh-benchmarks.xml")
  }

  task jmh(type: JavaExec, dependsOn: [':jmh-benchmarks:clean', ':jmh-benchmarks:shadowJar']) {

    main="-jar"

    doFirst {
      if (System.getProperty("jmhArgs")) {
          args System.getProperty("jmhArgs").split(' ')
      }
      args = [shadowJar.archivePath, *args]
    }
  }

  javadoc {
     enabled = false
  }
}

project(':log4j-appender') {
  archivesBaseName = "kafka-log4j-appender"

  dependencies {
    compile project(':clients')
    compile libs.slf4jlog4j

    testCompile project(':clients').sourceSets.test.output
    testCompile libs.junitJupiter
    testCompile libs.hamcrest
    testCompile libs.easymock
  }

  javadoc {
    enabled = false
  }

}

project(':connect:api') {
  archivesBaseName = "connect-api"

  dependencies {
    compile project(':clients')
    compile libs.slf4jApi
    compile libs.jaxrsApi

    testCompile libs.junitJupiter
    testRuntime libs.slf4jlog4j
    testCompile project(':clients').sourceSets.test.output
  }

  javadoc {
    include "**/org/apache/kafka/connect/**" // needed for the `aggregatedJavadoc` task
    // The URL structure was changed to include the locale after Java 8
    if (JavaVersion.current().isJava11Compatible())
      options.links "https://docs.oracle.com/en/java/javase/${JavaVersion.current().majorVersion}/docs/api/"
    else
      options.links "https://docs.oracle.com/javase/8/docs/api/"
  }

  tasks.create(name: "copyDependantLibs", type: Copy) {
    from (configurations.testRuntime) {
      include('slf4j-log4j12*')
      include('log4j*jar')
    }
    from (configurations.runtime) {
      exclude('kafka-clients*')
      exclude('connect-*')
    }
    into "$buildDir/dependant-libs"
    duplicatesStrategy 'exclude'
  }

  jar {
    dependsOn copyDependantLibs
  }
}

project(':connect:transforms') {
  archivesBaseName = "connect-transforms"

  dependencies {
    compile project(':connect:api')
    compile libs.slf4jApi

    testCompile libs.easymock
    testCompile libs.junitJupiter
    testCompile libs.powermockJunit4
    testCompile libs.powermockEasymock

    testRuntime libs.slf4jlog4j
    testCompile project(':clients').sourceSets.test.output
  }

  javadoc {
    enabled = false
  }

  tasks.create(name: "copyDependantLibs", type: Copy) {
    from (configurations.testRuntime) {
      include('slf4j-log4j12*')
      include('log4j*jar')
    }
    from (configurations.runtime) {
      exclude('kafka-clients*')
      exclude('connect-*')
    }
    into "$buildDir/dependant-libs"
    duplicatesStrategy 'exclude'
  }

  jar {
    dependsOn copyDependantLibs
  }
}

project(':connect:json') {
  archivesBaseName = "connect-json"

  dependencies {
    compile project(':connect:api')
    compile libs.jacksonDatabind
    compile libs.jacksonJDK8Datatypes
    compile libs.slf4jApi

    testCompile libs.easymock
    testCompile libs.junitJupiter
    testCompile libs.powermockJunit4
    testCompile libs.powermockEasymock

    testRuntime libs.slf4jlog4j
    testCompile project(':clients').sourceSets.test.output
  }

  javadoc {
    enabled = false
  }

  tasks.create(name: "copyDependantLibs", type: Copy) {
    from (configurations.testRuntime) {
      include('slf4j-log4j12*')
      include('log4j*jar')
    }
    from (configurations.runtime) {
      exclude('kafka-clients*')
      exclude('connect-*')
    }
    into "$buildDir/dependant-libs"
    duplicatesStrategy 'exclude'
  }

  jar {
    dependsOn copyDependantLibs
  }
}

project(':connect:runtime') {
  archivesBaseName = "connect-runtime"

  dependencies {

    compile project(':connect:api')
    compile project(':clients')
    compile project(':tools')
    compile project(':connect:json')
    compile project(':connect:transforms')

    compile libs.slf4jApi
    compile libs.jacksonJaxrsJsonProvider
    compile libs.jerseyContainerServlet
    compile libs.jerseyHk2
    compile libs.jaxbApi // Jersey dependency that was available in the JDK before Java 9
    compile libs.activation // Jersey dependency that was available in the JDK before Java 9
    compile libs.jettyServer
    compile libs.jettyServlet
    compile libs.jettyServlets
    compile libs.jettyClient
    compile(libs.reflections)
    compile(libs.mavenArtifact)

    testCompile project(':clients').sourceSets.test.output
    testCompile libs.easymock
    testCompile libs.junitJupiterApi
    testCompile libs.junitVintageEngine
    testCompile libs.powermockJunit4
    testCompile libs.powermockEasymock
    testCompile libs.mockitoCore
    testCompile libs.httpclient

    testCompile project(':clients').sourceSets.test.output
    testCompile project(':core')
    testCompile project(':core').sourceSets.test.output

    testRuntime libs.slf4jlog4j
  }

  javadoc {
    enabled = false
  }

  tasks.create(name: "copyDependantLibs", type: Copy) {
    from (configurations.testRuntime) {
      include('slf4j-log4j12*')
      include('log4j*jar')
    }
    from (configurations.runtime) {
      exclude('kafka-clients*')
      exclude('connect-*')
    }
    into "$buildDir/dependant-libs"
    duplicatesStrategy 'exclude'
  }

  jar {
    dependsOn copyDependantLibs
  }

  task genConnectConfigDocs(type: JavaExec) {
    classpath = sourceSets.main.runtimeClasspath
    main = 'org.apache.kafka.connect.runtime.distributed.DistributedConfig'
    if( !generatedDocsDir.exists() ) { generatedDocsDir.mkdirs() }
    standardOutput = new File(generatedDocsDir, "connect_config.html").newOutputStream()
  }

  task genSinkConnectorConfigDocs(type: JavaExec) {
    classpath = sourceSets.main.runtimeClasspath
    main = 'org.apache.kafka.connect.runtime.SinkConnectorConfig'
    if( !generatedDocsDir.exists() ) { generatedDocsDir.mkdirs() }
    standardOutput = new File(generatedDocsDir, "sink_connector_config.html").newOutputStream()
  }

  task genSourceConnectorConfigDocs(type: JavaExec) {
    classpath = sourceSets.main.runtimeClasspath
    main = 'org.apache.kafka.connect.runtime.SourceConnectorConfig'
    if( !generatedDocsDir.exists() ) { generatedDocsDir.mkdirs() }
    standardOutput = new File(generatedDocsDir, "source_connector_config.html").newOutputStream()
  }

  task genConnectTransformationDocs(type: JavaExec) {
    classpath = sourceSets.main.runtimeClasspath
    main = 'org.apache.kafka.connect.tools.TransformationDoc'
    if( !generatedDocsDir.exists() ) { generatedDocsDir.mkdirs() }
    standardOutput = new File(generatedDocsDir, "connect_transforms.html").newOutputStream()
  }

  task genConnectPredicateDocs(type: JavaExec) {
    classpath = sourceSets.main.runtimeClasspath
    main = 'org.apache.kafka.connect.tools.PredicateDoc'
    if( !generatedDocsDir.exists() ) { generatedDocsDir.mkdirs() }
    standardOutput = new File(generatedDocsDir, "connect_predicates.html").newOutputStream()
  }

  task genConnectMetricsDocs(type: JavaExec) {
    classpath = sourceSets.test.runtimeClasspath
    main = 'org.apache.kafka.connect.runtime.ConnectMetrics'
    if( !generatedDocsDir.exists() ) { generatedDocsDir.mkdirs() }
    standardOutput = new File(generatedDocsDir, "connect_metrics.html").newOutputStream()
  }

}

project(':connect:file') {
  archivesBaseName = "connect-file"

  dependencies {
    compile project(':connect:api')
    compile libs.slf4jApi

    testCompile libs.easymock
    testCompile libs.junitJupiter

    testRuntime libs.slf4jlog4j
    testCompile project(':clients').sourceSets.test.output
  }

  javadoc {
    enabled = false
  }

  tasks.create(name: "copyDependantLibs", type: Copy) {
    from (configurations.testRuntime) {
      include('slf4j-log4j12*')
      include('log4j*jar')
    }
    from (configurations.runtime) {
      exclude('kafka-clients*')
      exclude('connect-*')
    }
    into "$buildDir/dependant-libs"
    duplicatesStrategy 'exclude'
  }

  jar {
    dependsOn copyDependantLibs
  }
}

project(':connect:basic-auth-extension') {
  archivesBaseName = "connect-basic-auth-extension"

  dependencies {
    compile project(':connect:api')
    compile libs.slf4jApi

    testCompile libs.bcpkix
    testCompile libs.easymock
    testCompile libs.junitJupiter
    testCompile project(':clients').sourceSets.test.output

    testRuntime libs.slf4jlog4j
    testRuntime libs.jerseyContainerServlet
  }

  javadoc {
    enabled = false
  }

  tasks.create(name: "copyDependantLibs", type: Copy) {
    from (configurations.testRuntime) {
      include('slf4j-log4j12*')
      include('log4j*jar')
    }
    from (configurations.runtime) {
      exclude('kafka-clients*')
      exclude('connect-*')
    }
    into "$buildDir/dependant-libs"
    duplicatesStrategy 'exclude'
  }

  jar {
    dependsOn copyDependantLibs
  }
}

project(':connect:mirror') {
  archivesBaseName = "connect-mirror"

  dependencies {
    compile project(':connect:api')
    compile project(':connect:runtime')
    compile project(':connect:mirror-client')
    compile project(':clients')
    compile libs.argparse4j
    compile libs.slf4jApi

    testCompile libs.junitJupiter
    testCompile libs.mockitoCore
    testCompile project(':clients').sourceSets.test.output
    testCompile project(':connect:runtime').sourceSets.test.output
    testCompile project(':core')
    testCompile project(':core').sourceSets.test.output

    testRuntime project(':connect:runtime')
    testRuntime libs.slf4jlog4j
    testRuntime libs.bcpkix
  }

  javadoc {
    enabled = false
  }

  tasks.create(name: "copyDependantLibs", type: Copy) {
    from (configurations.testRuntime) {
      include('slf4j-log4j12*')
      include('log4j*jar')
    }
    from (configurations.runtime) {
      exclude('kafka-clients*')
      exclude('connect-*')
    }
    into "$buildDir/dependant-libs"
    duplicatesStrategy 'exclude'
  }

  jar {
    dependsOn copyDependantLibs
  }
}

project(':connect:mirror-client') {
  archivesBaseName = "connect-mirror-client"

  dependencies {
    compile project(':clients')
    compile libs.slf4jApi

    testCompile libs.junitJupiter
    testCompile project(':clients').sourceSets.test.output

    testRuntime libs.slf4jlog4j
  }

  javadoc {
    enabled = true
  }

  tasks.create(name: "copyDependantLibs", type: Copy) {
    from (configurations.testRuntime) {
      include('slf4j-log4j12*')
      include('log4j*jar')
    }
    from (configurations.runtime) {
      exclude('kafka-clients*')
      exclude('connect-*')
    }
    into "$buildDir/dependant-libs"
    duplicatesStrategy 'exclude'
  }

  jar {
    dependsOn copyDependantLibs
  }
}

task aggregatedJavadoc(type: Javadoc) {
  def projectsWithJavadoc = subprojects.findAll { it.javadoc.enabled }
  source = projectsWithJavadoc.collect { it.sourceSets.main.allJava }
  classpath = files(projectsWithJavadoc.collect { it.sourceSets.main.compileClasspath })
  includes = projectsWithJavadoc.collectMany { it.javadoc.getIncludes() }
  excludes = projectsWithJavadoc.collectMany { it.javadoc.getExcludes() }
  // The URL structure was changed to include the locale after Java 8
  if (JavaVersion.current().isJava11Compatible())
    options.links "https://docs.oracle.com/en/java/javase/${JavaVersion.current().majorVersion}/docs/api/"
  else
    options.links "https://docs.oracle.com/javase/8/docs/api/"
}<|MERGE_RESOLUTION|>--- conflicted
+++ resolved
@@ -242,13 +242,8 @@
   }
 
   // Remove the relevant project name once it's converted to JUnit 5
-<<<<<<< HEAD
-  def shouldUseJUnit5 = !(["api", "connect", "generator", "runtime", "examples", "streams-scala",
+  def shouldUseJUnit5 = !(["connect", "generator", "runtime", "examples", "streams-scala",
     "streams"].contains(it.project.name) || it.project.name.startsWith("upgrade-system-tests-"))
-=======
-  def shouldUseJUnit5 = !(["connect", "core", "generator", "runtime", "examples",
-    "streams-scala", "streams"].contains(it.project.name) || it.project.name.startsWith("upgrade-system-tests-"))
->>>>>>> 462be6da
 
   def testLoggingEvents = ["passed", "skipped", "failed"]
   def testShowStandardStreams = false
