// Licensed to the Apache Software Foundation (ASF) under one or more
// contributor license agreements.  See the NOTICE file distributed with
// this work for additional information regarding copyright ownership.
// The ASF licenses this file to You under the Apache License, Version 2.0
// (the "License"); you may not use this file except in compliance with
// the License.  You may obtain a copy of the License at
//
//    http://www.apache.org/licenses/LICENSE-2.0
//
// Unless required by applicable law or agreed to in writing, software
// distributed under the License is distributed on an "AS IS" BASIS,
// WITHOUT WARRANTIES OR CONDITIONS OF ANY KIND, either express or implied.
// See the License for the specific language governing permissions and
// limitations under the License.

import org.ajoberstar.grgit.Grgit

import java.nio.charset.StandardCharsets

buildscript {
  repositories {
    mavenCentral()
    jcenter()
    maven {
      url "https://plugins.gradle.org/m2/"
    }
  }
  apply from: file('gradle/buildscript.gradle'), to: buildscript
  apply from: "$rootDir/gradle/dependencies.gradle"

  dependencies {
    // For Apache Rat plugin to ignore non-Git files
    classpath "org.ajoberstar.grgit:grgit-core:$versions.grgit"
    classpath "com.github.ben-manes:gradle-versions-plugin:$versions.gradleVersionsPlugin"
    classpath "org.scoverage:gradle-scoverage:$versions.scoveragePlugin"
    classpath "com.github.jengelman.gradle.plugins:shadow:$versions.shadowPlugin"
    classpath "org.owasp:dependency-check-gradle:$versions.owaspDepCheckPlugin"
    classpath "com.diffplug.spotless:spotless-plugin-gradle:$versions.spotlessPlugin"
    classpath "gradle.plugin.com.github.spotbugs:spotbugs-gradle-plugin:$versions.spotbugsPlugin"
  }
}

apply plugin: "com.diffplug.gradle.spotless"
spotless {
  scala {
    target 'streams/**/*.scala'
    scalafmt("$versions.scalafmt").configFile('checkstyle/.scalafmt.conf')
  }
}


allprojects {

  repositories {
    mavenCentral()
  }
  
  apply plugin: 'idea'
  apply plugin: 'org.owasp.dependencycheck'
  apply plugin: 'com.github.ben-manes.versions'

  dependencyUpdates {
    revision="release"
    resolutionStrategy = {
      componentSelection { rules ->
        rules.all { ComponentSelection selection ->
          boolean rejected = ['snap', 'alpha', 'beta', 'rc', 'cr', 'm'].any { qualifier ->
            selection.candidate.version ==~ /(?i).*[.-]${qualifier}[.\d-]*/
          }
          if (rejected) {
            selection.reject('Release candidate')
          }
        }
      }
    }
    configurations {
      runtime {
        resolutionStrategy {
          force "com.fasterxml.jackson.core:jackson-annotations:$versions.jackson"
        }
      }
    }
  }

  tasks.withType(Javadoc) {
    // disable the crazy super-strict doclint tool in Java 8
    // noinspection SpellCheckingInspection
    options.addStringOption('Xdoclint:none', '-quiet')
  }

}

ext {
  gradleVersion = "$versions.gradle"
  minJavaVersion = "8"
  buildVersionFileName = "kafka-version.properties"

  userMaxForks = project.hasProperty('maxParallelForks') ? maxParallelForks.toInteger() : null

  skipSigning = project.hasProperty('skipSigning') && skipSigning.toBoolean()
  shouldSign = !skipSigning && !version.endsWith("SNAPSHOT") && project.gradle.startParameter.taskNames.any { it.contains("upload") }

  mavenUrl = project.hasProperty('mavenUrl') ? project.mavenUrl : ''
  mavenUsername = project.hasProperty('mavenUsername') ? project.mavenUsername : ''
  mavenPassword = project.hasProperty('mavenPassword') ? project.mavenPassword : ''

  userShowStandardStreams = project.hasProperty("showStandardStreams") ? showStandardStreams : null

  userTestLoggingEvents = project.hasProperty("testLoggingEvents") ? Arrays.asList(testLoggingEvents.split(",")) : null

  generatedDocsDir = new File("${project.rootDir}/docs/generated")

  commitId = project.hasProperty('commitId') ? commitId : null
}

apply from: file('wrapper.gradle')

if (file('.git').exists()) {
  apply from: file('gradle/rat.gradle')
  rat {
    // Exclude everything under the directory that git should be ignoring via .gitignore or that isn't checked in. These
    // restrict us only to files that are checked in or are staged.
    def repo = Grgit.open(currentDir: project.getRootDir())
    excludes = new ArrayList<String>(repo.clean(ignore: false, directories: true, dryRun: true))
    // And some of the files that we have checked in should also be excluded from this check
    excludes.addAll([
        '**/.git/**',
        '**/build/**',
        'CONTRIBUTING.md',
        'PULL_REQUEST_TEMPLATE.md',
        'gradlew',
        'gradlew.bat',
        'TROGDOR.md',
        '**/README.md',
        '**/id_rsa',
        '**/id_rsa.pub',
        'checkstyle/suppressions.xml',
        'streams/quickstart/java/src/test/resources/projects/basic/goal.txt',
        'streams/streams-scala/logs/*'
    ])
  }
}


subprojects {
  apply plugin: 'java'
  // apply the eclipse plugin only to subprojects that hold code. 'connect' is just a folder.
  if (!project.name.equals('connect')) {
    apply plugin: 'eclipse'
    fineTuneEclipseClasspathFile(eclipse, project)
  }
  apply plugin: 'maven'
  apply plugin: 'signing'
  apply plugin: 'checkstyle'
  apply plugin: "com.github.spotbugs"

  sourceCompatibility = minJavaVersion
  targetCompatibility = minJavaVersion

  tasks.withType(JavaCompile) {
    options.encoding = 'UTF-8'
    options.compilerArgs << "-Xlint:all"
    // temporary exclusions until all the warnings are fixed
    options.compilerArgs << "-Xlint:-rawtypes"
    options.compilerArgs << "-Xlint:-serial"
    options.compilerArgs << "-Xlint:-try"
    options.compilerArgs << "-Werror"
    // --release is the recommended way to select the target release, but it's only supported in Java 9 so we also
    // set --source and --target via `sourceCompatibility` and `targetCompatibility`. If/when Gradle supports `--release`
    // natively (https://github.com/gradle/gradle/issues/2510), we should switch to that.
    if (JavaVersion.current().isJava9Compatible())
      options.compilerArgs << "--release" << minJavaVersion
  }

  uploadArchives {
    repositories {
      signing {
          required { shouldSign }
          sign configurations.archives

          // To test locally, replace mavenUrl in ~/.gradle/gradle.properties to file://localhost/tmp/myRepo/
          mavenDeployer {
              beforeDeployment { MavenDeployment deployment -> signing.signPom(deployment) }
              repository(url: "${mavenUrl}") {
                  authentication(userName: "${mavenUsername}", password: "${mavenPassword}")
              }
              afterEvaluate {
                  pom.artifactId = "${archivesBaseName}"
                  pom.project {
                      name 'Apache Kafka'
                      packaging 'jar'
                      url 'https://kafka.apache.org'
                      licenses {
                          license {
                              name 'The Apache Software License, Version 2.0'
                              url 'https://www.apache.org/licenses/LICENSE-2.0.txt'
                              distribution 'repo'
                          }
                      }
                  }
              }
          }
      }
    }
  }

  def testLoggingEvents = ["passed", "skipped", "failed"]
  def testShowStandardStreams = false
  def testExceptionFormat = 'full'
  // Gradle built-in logging only supports sending test output to stdout, which generates a lot
  // of noise, especially for passing tests. We really only want output for failed tests. This
  // hooks into the output and logs it (so we don't have to buffer it all in memory) and only
  // saves the output for failing tests. Directory and filenames are such that you can, e.g.,
  // create a Jenkins rule to collect failed test output.
  def logTestStdout = {
    def testId = { TestDescriptor descriptor ->
      "${descriptor.className}.${descriptor.name}".toString()
    }

    def logFiles = new HashMap<String, File>()
    def logStreams = new HashMap<String, FileOutputStream>()
    beforeTest { TestDescriptor td ->
      def tid = testId(td)
      def logFile = new File(
          "${projectDir}/build/reports/testOutput/${tid}.test.stdout")
      logFile.parentFile.mkdirs()
      logFiles.put(tid, logFile)
      logStreams.put(tid, new FileOutputStream(logFile))
    }
    onOutput { TestDescriptor td, TestOutputEvent toe ->
      def tid = testId(td)
      // Some output can happen outside the context of a specific test (e.g. at the class level)
      // and beforeTest/afterTest seems to not be invoked for these cases (and similarly, there's
      // a TestDescriptor hierarchy that includes the thread executing the test, Gradle tasks,
      // etc). We see some of these in practice and it seems like something buggy in the Gradle
      // test runner since we see it *before* any tests and it is frequently not related to any
      // code in the test (best guess is that it is tail output from last test). We won't have
      // an output file for these, so simply ignore them. If they become critical for debugging,
      // they can be seen with showStandardStreams.
      if (td.name == td.className) {
        return
      }
      try {
        logStreams.get(tid).write(toe.message.getBytes(StandardCharsets.UTF_8))
      } catch (Exception e) {
        println "ERROR: Failed to write output for test ${tid}"
        e.printStackTrace()
      }
    }
    afterTest { TestDescriptor td, TestResult tr ->
      def tid = testId(td)
      try {
        logStreams.get(tid).close()
        if (tr.resultType != TestResult.ResultType.FAILURE) {
          logFiles.get(tid).delete()
        } else {
          def file = logFiles.get(tid)
          println "${tid} failed, log available in ${file}"
        }
      } catch (Exception e) {
        println "ERROR: Failed to close stdout file for ${tid}"
        e.printStackTrace()
      } finally {
        logFiles.remove(tid)
        logStreams.remove(tid)
      }
    }
  }

  test {
    maxParallelForks = userMaxForks ?: Runtime.runtime.availableProcessors()

    minHeapSize = "256m"
    maxHeapSize = "2048m"

    testLogging {
      events = userTestLoggingEvents ?: testLoggingEvents
      showStandardStreams = userShowStandardStreams ?: testShowStandardStreams
      exceptionFormat = testExceptionFormat
    }
    logTestStdout.rehydrate(delegate, owner, this)()
  }

  task integrationTest(type: Test, dependsOn: compileJava) {
    maxParallelForks = userMaxForks ?: Runtime.runtime.availableProcessors()

    minHeapSize = "256m"
    maxHeapSize = "2048m"

    testLogging {
      events = userTestLoggingEvents ?: testLoggingEvents
      showStandardStreams = userShowStandardStreams ?: testShowStandardStreams
      exceptionFormat = testExceptionFormat
    }
    logTestStdout.rehydrate(delegate, owner, this)()

    useJUnit {
      includeCategories 'org.apache.kafka.test.IntegrationTest'
    }

  }

  task unitTest(type: Test, dependsOn: compileJava) {
    maxParallelForks = userMaxForks ?: Runtime.runtime.availableProcessors()

    minHeapSize = "256m"
    maxHeapSize = "2048m"

    testLogging {
      events = userTestLoggingEvents ?: testLoggingEvents
      showStandardStreams = userShowStandardStreams ?: testShowStandardStreams
      exceptionFormat = testExceptionFormat
    }
    logTestStdout.rehydrate(delegate, owner, this)()

    if (it.project.name != 'generator') {
      useJUnit {
        excludeCategories 'org.apache.kafka.test.IntegrationTest'
      }
    }
  }

  jar {
    from "$rootDir/LICENSE"
    from "$rootDir/NOTICE"
  }

  task srcJar(type: Jar) {
    classifier = 'sources'
    from "$rootDir/LICENSE"
    from "$rootDir/NOTICE"
    from sourceSets.main.allSource
  }

  task javadocJar(type: Jar, dependsOn: javadoc) {
    classifier 'javadoc'
    from "$rootDir/LICENSE"
    from "$rootDir/NOTICE"
    from javadoc.destinationDir
  }

  task docsJar(dependsOn: javadocJar)

  javadoc {
    options.charSet = 'UTF-8'
    options.docEncoding = 'UTF-8'
    options.encoding = 'UTF-8'
  }

  task systemTestLibs(dependsOn: jar)

  artifacts {
    archives srcJar
    archives javadocJar
  }

  if(!sourceSets.test.allSource.isEmpty()) {
    task testJar(type: Jar) {
      classifier = 'test'
      from "$rootDir/LICENSE"
      from "$rootDir/NOTICE"
      from sourceSets.test.output
    }

    task testSrcJar(type: Jar, dependsOn: testJar) {
      classifier = 'test-sources'
      from "$rootDir/LICENSE"
      from "$rootDir/NOTICE"
      from sourceSets.test.allSource
    }

    artifacts {
      archives testJar
      archives testSrcJar
    }
  }

  plugins.withType(ScalaPlugin) {
    task scaladocJar(type:Jar) {
      classifier = 'scaladoc'
      from "$rootDir/LICENSE"
      from "$rootDir/NOTICE"
      from scaladoc.destinationDir
    }

    //documentation task should also trigger building scala doc jar
    docsJar.dependsOn scaladocJar

    artifacts {
      archives scaladocJar
    }
  }

  tasks.withType(ScalaCompile) {
    scalaCompileOptions.additionalParameters = [
      "-deprecation",
      "-unchecked",
      "-encoding", "utf8",
      "-Xlog-reflective-calls",
      "-feature",
      "-language:postfixOps",
      "-language:implicitConversions",
      "-language:existentials",
      "-Xlint:by-name-right-associative",
      "-Xlint:delayedinit-select",
      "-Xlint:doc-detached",
      "-Xlint:missing-interpolator",
      "-Xlint:nullary-override",
      "-Xlint:nullary-unit",
      "-Xlint:option-implicit",
      "-Xlint:package-object-classes",
      "-Xlint:poly-implicit-overload",
      "-Xlint:private-shadow",
      "-Xlint:stars-align",
      "-Xlint:type-parameter-shadow",
      "-Xlint:unsound-match"
    ]

    if (versions.baseScala != '2.11') {
      scalaCompileOptions.additionalParameters += [
        "-Xlint:constant",
        "-Xlint:unused"
      ]
    }

    configure(scalaCompileOptions.forkOptions) {
      memoryMaximumSize = '1g'
      jvmArgs = ['-Xss2m']
    }
  }

  checkstyle {
    configFile = new File(rootDir, "checkstyle/checkstyle.xml")
    configProperties = checkstyleConfigProperties("import-control.xml")
    toolVersion = "$versions.checkstyle"
  }

  configure(checkstyleMain) {
    group = 'Verification'
    description = 'Run checkstyle on all main Java sources'
  }

  configure(checkstyleTest) {
    group = 'Verification'
    description = 'Run checkstyle on all test Java sources'
  }

  test.dependsOn('checkstyleMain', 'checkstyleTest')

  spotbugs {
    toolVersion = "$versions.spotbugs"
    excludeFilter = file("$rootDir/gradle/spotbugs-exclude.xml")
    ignoreFailures = false
  }
  test.dependsOn('spotbugsMain')

  tasks.withType(com.github.spotbugs.SpotBugsTask) {
    reports {
      // Continue supporting `xmlFindBugsReport` for compatibility
      xml.enabled(project.hasProperty('xmlSpotBugsReport') || project.hasProperty('xmlFindBugsReport'))
      html.enabled(!project.hasProperty('xmlSpotBugsReport') && !project.hasProperty('xmlFindBugsReport'))
    }
  }

  // Ignore core since its a scala project
  if (it.path != ':core') {
    apply plugin: "jacoco"

    jacoco {
      toolVersion = "$versions.jacoco"
    }

    // NOTE: Jacoco Gradle plugin does not support "offline instrumentation" this means that classes mocked by PowerMock
    // may report 0 coverage, since the source was modified after initial instrumentation.
    // See https://github.com/jacoco/jacoco/issues/51
    jacocoTestReport {
      dependsOn tasks.test
      sourceSets sourceSets.main
      reports {
        html.enabled = true
        xml.enabled = true
        csv.enabled = false
      }
    }
  }

  def coverageGen = it.path == ':core' ? 'reportScoverage' : 'jacocoTestReport'
  task reportCoverage(dependsOn: [coverageGen])

}

gradle.taskGraph.whenReady { taskGraph ->
  taskGraph.getAllTasks().findAll { it.name.contains('spotbugsScoverage') || it.name.contains('spotbugsTest') }.each { task ->
    task.enabled = false
  }
}

def fineTuneEclipseClasspathFile(eclipse, project) {
  eclipse.classpath.file {
    beforeMerged { cp ->
      cp.entries.clear()
      // for the core project add the directories defined under test/scala as separate source directories
      if (project.name.equals('core')) {
        cp.entries.add(new org.gradle.plugins.ide.eclipse.model.SourceFolder("src/test/scala/integration", null))
        cp.entries.add(new org.gradle.plugins.ide.eclipse.model.SourceFolder("src/test/scala/other", null))
        cp.entries.add(new org.gradle.plugins.ide.eclipse.model.SourceFolder("src/test/scala/unit", null))
      }
    }
    whenMerged { cp ->
      // for the core project exclude the separate sub-directories defined under test/scala. These are added as source dirs above
      if (project.name.equals('core')) {
        cp.entries.findAll { it.kind == "src" && it.path.equals("src/test/scala") }*.excludes = ["integration/", "other/", "unit/"]
      }
      /* 
       * Set all eclipse build output to go to 'build_eclipse' directory. This is to ensure that gradle and eclipse use different 
       * build output directories, and also avoid using the eclpise default of 'bin' which clashes with some of our script directories.
       * https://discuss.gradle.org/t/eclipse-generated-files-should-be-put-in-the-same-place-as-the-gradle-generated-files/6986/2
       */
      cp.entries.findAll { it.kind == "output" }*.path = "build_eclipse"
      /*
       * Some projects have explicitly added test output dependencies. These are required for the gradle build but not required
       * in Eclipse since the dependent projects are added as dependencies. So clean up these from the generated classpath.
       */
      cp.entries.removeAll { it.kind == "lib" && it.path.matches(".*/build/(classes|resources)/test") }
    }
  }
}

def checkstyleConfigProperties(configFileName) {
  [importControlFile: "$rootDir/checkstyle/$configFileName",
   suppressionsFile: "$rootDir/checkstyle/suppressions.xml",
   headerFile: "$rootDir/checkstyle/java.header"]
}

// Aggregates all jacoco results into the root project directory
task jacocoRootReport(type: org.gradle.testing.jacoco.tasks.JacocoReport) {
  def javaProjects = subprojects.findAll { it.path != ':core' }

  description = 'Generates an aggregate report from all subprojects'
  dependsOn(javaProjects.test)

  additionalSourceDirs = files(javaProjects.sourceSets.main.allSource.srcDirs)
  sourceDirectories = files(javaProjects.sourceSets.main.allSource.srcDirs)
  classDirectories =  files(javaProjects.sourceSets.main.output)
  executionData = files(javaProjects.jacocoTestReport.executionData)

  reports {
    html.enabled = true
    xml.enabled = true
  }

  // workaround to ignore projects that don't have any tests at all
  onlyIf = { true }
  doFirst {
    executionData = files(executionData.findAll { it.exists() })
  }
}

task reportCoverage(dependsOn: ['jacocoRootReport', 'core:reportCoverage'])

for ( sv in availableScalaVersions ) {
  String taskSuffix = sv.replaceAll("\\.", "_")

  tasks.create(name: "jarScala_${taskSuffix}", type: GradleBuild) {
    startParameter = project.getGradle().getStartParameter().newInstance()
    startParameter.projectProperties += [scalaVersion: "${sv}"]
    tasks = ['core:jar', 'streams:streams-scala:jar']
  }

  tasks.create(name: "testScala_${taskSuffix}", type: GradleBuild) {
    startParameter = project.getGradle().getStartParameter().newInstance()
    startParameter.projectProperties += [scalaVersion: "${sv}"]
    tasks = ['core:test', 'streams:streams-scala:test']
  }

  tasks.create(name: "srcJar_${taskSuffix}", type: GradleBuild) {
    startParameter = project.getGradle().getStartParameter().newInstance()
    startParameter.projectProperties += [scalaVersion: "${sv}"]
    tasks = ['core:srcJar', 'streams:streams-scala:srcJar']
  }

  tasks.create(name: "docsJar_${taskSuffix}", type: GradleBuild) {
    startParameter = project.getGradle().getStartParameter().newInstance()
    startParameter.projectProperties += [scalaVersion: "${sv}"]
    tasks = ['core:docsJar', 'streams:streams-scala:docsJar']
  }

  tasks.create(name: "install_${taskSuffix}", type: GradleBuild) {
    startParameter = project.getGradle().getStartParameter().newInstance()
    startParameter.projectProperties += [scalaVersion: "${sv}"]
    tasks = ['install']
  }

  tasks.create(name: "releaseTarGz_${taskSuffix}", type: GradleBuild) {
    startParameter = project.getGradle().getStartParameter().newInstance()
    startParameter.projectProperties += [scalaVersion: "${sv}"]
    tasks = ['releaseTarGz']
  }

  tasks.create(name: "uploadScalaArchives_${taskSuffix}", type: GradleBuild) {
    startParameter = project.getGradle().getStartParameter().newInstance()
    startParameter.projectProperties += [scalaVersion: "${sv}"]
    tasks = ['core:uploadArchives', 'streams:streams-scala:uploadArchives']
  }
}

def connectPkgs = [
    'connect:api',
    'connect:basic-auth-extension',
    'connect:file',
    'connect:json',
    'connect:runtime',
    'connect:transforms'
]

def pkgs = [
    'clients',
    'examples',
    'log4j-appender',
    'streams',
    'streams:examples',
    'streams:streams-scala',
    'streams:test-utils',
    'tools'
] + connectPkgs

/** Create one task per default Scala version */
def withDefScalaVersions(taskName) {
  defaultScalaVersions.collect { taskName + '_' + it.replaceAll('\\.', '_') }
}

tasks.create(name: "jarConnect", dependsOn: connectPkgs.collect { it + ":jar" }) {}
tasks.create(name: "jarAll", dependsOn: withDefScalaVersions('jarScala') + pkgs.collect { it + ":jar" }) { }

tasks.create(name: "srcJarAll", dependsOn: withDefScalaVersions('srcJar') + pkgs.collect { it + ":srcJar" }) { }

tasks.create(name: "docsJarAll", dependsOn: withDefScalaVersions('docsJar') + pkgs.collect { it + ":docsJar" }) { }

tasks.create(name: "testConnect", dependsOn: connectPkgs.collect { it + ":test" }) {}
tasks.create(name: "testAll", dependsOn: withDefScalaVersions('testScala') + pkgs.collect { it + ":test" }) { }

tasks.create(name: "installAll", dependsOn: withDefScalaVersions('install') + pkgs.collect { it + ":install" }) { }

tasks.create(name: "releaseTarGzAll", dependsOn: withDefScalaVersions('releaseTarGz')) { }

tasks.create(name: "uploadArchivesAll", dependsOn: withDefScalaVersions('uploadScalaArchives') + pkgs.collect { it + ":uploadArchives" }) { }

project(':core') {
  println "Building project 'core' with Scala version ${versions.scala}"

  apply plugin: 'scala'
  apply plugin: "org.scoverage"
  archivesBaseName = "kafka_${versions.baseScala}"

  dependencies {
    compile project(':clients')
    compile libs.jacksonDatabind
    compile libs.jacksonModuleScala
    compile libs.jacksonDataformatCsv
    compile libs.jacksonJDK8Datatypes
    compile libs.joptSimple
    compile libs.metrics
    compile libs.scalaLibrary
    // only needed transitively, but set it explicitly to ensure it has the same version as scala-library
    compile libs.scalaReflect
    compile libs.scalaLogging
    compile libs.slf4jApi
    compile(libs.zkclient) {
      exclude module: 'zookeeper'
    }
    compile(libs.zookeeper) {
      exclude module: 'slf4j-log4j12'
      exclude module: 'log4j'
      exclude module: 'netty'
    }

    compileOnly libs.log4j

    testCompile project(':clients').sourceSets.test.output
    testCompile libs.bcpkix
    testCompile libs.mockitoCore
    testCompile libs.easymock
    testCompile(libs.apacheda) {
      exclude group: 'xml-apis', module: 'xml-apis'
      // `mina-core` is a transitive dependency for `apacheds` and `apacheda`.
      // It is safer to use from `apacheds` since that is the implementation.
      exclude module: 'mina-core'
    }
    testCompile libs.apachedsCoreApi
    testCompile libs.apachedsInterceptorKerberos
    testCompile libs.apachedsProtocolShared
    testCompile libs.apachedsProtocolKerberos
    testCompile libs.apachedsProtocolLdap
    testCompile libs.apachedsLdifPartition
    testCompile libs.apachedsMavibotPartition
    testCompile libs.apachedsJdbmPartition
    testCompile libs.junit
    testCompile libs.scalatest
    testCompile libs.slf4jlog4j
    testCompile libs.jfreechart

    scoverage libs.scoveragePlugin
    scoverage libs.scoverageRuntime
  }
  
  scoverage {
    reportDir = file("${rootProject.buildDir}/scoverage")
    highlighting = false
  }
  checkScoverage {
    minimumRate = 0.0
  }
  checkScoverage.shouldRunAfter('test')

  configurations {
    // manually excludes some unnecessary dependencies
    compile.exclude module: 'javax'
    compile.exclude module: 'jline'
    compile.exclude module: 'jms'
    compile.exclude module: 'jmxri'
    compile.exclude module: 'jmxtools'
    compile.exclude module: 'mail'
    // To prevent a UniqueResourceException due the same resource existing in both
    // org.apache.directory.api/api-all and org.apache.directory.api/api-ldap-schema-data
    testCompile.exclude module: 'api-ldap-schema-data'
  }

  tasks.create(name: "copyDependantLibs", type: Copy) {
    from (configurations.testRuntime) {
      include('slf4j-log4j12*')
      include('log4j*jar')
    }
    from (configurations.runtime) {
      exclude('kafka-clients*')
    }
    into "$buildDir/dependant-libs-${versions.scala}"
    duplicatesStrategy 'exclude'
  }

  task genProtocolErrorDocs(type: JavaExec) {
    classpath = sourceSets.main.runtimeClasspath
    main = 'org.apache.kafka.common.protocol.Errors'
    if( !generatedDocsDir.exists() ) { generatedDocsDir.mkdirs() }
    standardOutput = new File(generatedDocsDir, "protocol_errors.html").newOutputStream()
  }

  task genProtocolTypesDocs(type: JavaExec) {
    classpath = sourceSets.main.runtimeClasspath
    main = 'org.apache.kafka.common.protocol.types.Type'
    if( !generatedDocsDir.exists() ) { generatedDocsDir.mkdirs() }
    standardOutput = new File(generatedDocsDir, "protocol_types.html").newOutputStream()
  }

  task genProtocolApiKeyDocs(type: JavaExec) {
    classpath = sourceSets.main.runtimeClasspath
    main = 'org.apache.kafka.common.protocol.ApiKeys'
    if( !generatedDocsDir.exists() ) { generatedDocsDir.mkdirs() }
    standardOutput = new File(generatedDocsDir, "protocol_api_keys.html").newOutputStream()
  }

  task genProtocolMessageDocs(type: JavaExec) {
    classpath = sourceSets.main.runtimeClasspath
    main = 'org.apache.kafka.common.protocol.Protocol'
    if( !generatedDocsDir.exists() ) { generatedDocsDir.mkdirs() }
    standardOutput = new File(generatedDocsDir, "protocol_messages.html").newOutputStream()
  }

  task genAdminClientConfigDocs(type: JavaExec) {
    classpath = sourceSets.main.runtimeClasspath
    main = 'org.apache.kafka.clients.admin.AdminClientConfig'
    if( !generatedDocsDir.exists() ) { generatedDocsDir.mkdirs() }
    standardOutput = new File(generatedDocsDir, "admin_client_config.html").newOutputStream()
  }

  task genProducerConfigDocs(type: JavaExec) {
    classpath = sourceSets.main.runtimeClasspath
    main = 'org.apache.kafka.clients.producer.ProducerConfig'
    if( !generatedDocsDir.exists() ) { generatedDocsDir.mkdirs() }
    standardOutput = new File(generatedDocsDir, "producer_config.html").newOutputStream()
  }

  task genConsumerConfigDocs(type: JavaExec) {
    classpath = sourceSets.main.runtimeClasspath
    main = 'org.apache.kafka.clients.consumer.ConsumerConfig'
    if( !generatedDocsDir.exists() ) { generatedDocsDir.mkdirs() }
    standardOutput = new File(generatedDocsDir, "consumer_config.html").newOutputStream()
  }

  task genKafkaConfigDocs(type: JavaExec) {
    classpath = sourceSets.main.runtimeClasspath
    main = 'kafka.server.KafkaConfig'
    if( !generatedDocsDir.exists() ) { generatedDocsDir.mkdirs() }
    standardOutput = new File(generatedDocsDir, "kafka_config.html").newOutputStream()
  }

  task genTopicConfigDocs(type: JavaExec) {
    classpath = sourceSets.main.runtimeClasspath
    main = 'kafka.log.LogConfig'
    if( !generatedDocsDir.exists() ) { generatedDocsDir.mkdirs() }
    standardOutput = new File(generatedDocsDir, "topic_config.html").newOutputStream()
  }

  task genConsumerMetricsDocs(type: JavaExec) {
    classpath = sourceSets.test.runtimeClasspath
    main = 'org.apache.kafka.clients.consumer.internals.ConsumerMetrics'
    if( !generatedDocsDir.exists() ) { generatedDocsDir.mkdirs() }
    standardOutput = new File(generatedDocsDir, "consumer_metrics.html").newOutputStream()
  }

  task genProducerMetricsDocs(type: JavaExec) {
    classpath = sourceSets.test.runtimeClasspath
    main = 'org.apache.kafka.clients.producer.internals.ProducerMetrics'
    if( !generatedDocsDir.exists() ) { generatedDocsDir.mkdirs() }
    standardOutput = new File(generatedDocsDir, "producer_metrics.html").newOutputStream()
  }

  task siteDocsTar(dependsOn: ['genProtocolErrorDocs', 'genProtocolTypesDocs', 'genProtocolApiKeyDocs', 'genProtocolMessageDocs',
                               'genAdminClientConfigDocs', 'genProducerConfigDocs', 'genConsumerConfigDocs',
                               'genKafkaConfigDocs', 'genTopicConfigDocs',
                               ':connect:runtime:genConnectConfigDocs', ':connect:runtime:genConnectTransformationDocs',
                               ':connect:runtime:genSinkConnectorConfigDocs', ':connect:runtime:genSourceConnectorConfigDocs',
                               ':streams:genStreamsConfigDocs', 'genConsumerMetricsDocs', 'genProducerMetricsDocs',
                               ':connect:runtime:genConnectMetricsDocs'], type: Tar) {
    classifier = 'site-docs'
    compression = Compression.GZIP
    from project.file("$rootDir/docs")
    into 'site-docs'
    duplicatesStrategy 'exclude'
  }

  tasks.create(name: "releaseTarGz", dependsOn: configurations.archives.artifacts, type: Tar) {
    into "kafka_${versions.baseScala}-${version}"
    compression = Compression.GZIP
    from(project.file("$rootDir/bin")) { into "bin/" }
    from(project.file("$rootDir/config")) { into "config/" }
    from "$rootDir/LICENSE"
    from "$rootDir/NOTICE"
    from(configurations.runtime) { into("libs/") }
    from(configurations.archives.artifacts.files) { into("libs/") }
    from(project.siteDocsTar) { into("site-docs/") }
    from(project(':tools').jar) { into("libs/") }
    from(project(':tools').configurations.runtime) { into("libs/") }
    from(project(':connect:api').jar) { into("libs/") }
    from(project(':connect:api').configurations.runtime) { into("libs/") }
    from(project(':connect:runtime').jar) { into("libs/") }
    from(project(':connect:runtime').configurations.runtime) { into("libs/") }
    from(project(':connect:transforms').jar) { into("libs/") }
    from(project(':connect:transforms').configurations.runtime) { into("libs/") }
    from(project(':connect:json').jar) { into("libs/") }
    from(project(':connect:json').configurations.runtime) { into("libs/") }
    from(project(':connect:file').jar) { into("libs/") }
    from(project(':connect:file').configurations.runtime) { into("libs/") }
    from(project(':connect:basic-auth-extension').jar) { into("libs/") }
    from(project(':connect:basic-auth-extension').configurations.runtime) { into("libs/") }
    from(project(':streams').jar) { into("libs/") }
    from(project(':streams').configurations.runtime) { into("libs/") }
    from(project(':streams:streams-scala').jar) { into("libs/") }
    from(project(':streams:streams-scala').configurations.runtime) { into("libs/") }
    from(project(':streams:test-utils').jar) { into("libs/") }
    from(project(':streams:test-utils').configurations.runtime) { into("libs/") }
    from(project(':streams:examples').jar) { into("libs/") }
    from(project(':streams:examples').configurations.runtime) { into("libs/") }
    duplicatesStrategy 'exclude'
  }

  jar {
    dependsOn('copyDependantLibs')
  }

  jar.manifest {
    attributes(
      'Version': "${version}"
    )
  }

  tasks.create(name: "copyDependantTestLibs", type: Copy) {
    from (configurations.testRuntime) {
      include('*.jar')
    }
    into "$buildDir/dependant-testlibs"
    //By default gradle does not handle test dependencies between the sub-projects
    //This line is to include clients project test jar to dependant-testlibs
    from (project(':clients').testJar ) { "$buildDir/dependant-testlibs" }
    duplicatesStrategy 'exclude'
  }

  systemTestLibs.dependsOn('jar', 'testJar', 'copyDependantTestLibs')

  checkstyle {
    configProperties = checkstyleConfigProperties("import-control-core.xml")
  }
}

project(':examples') {
  archivesBaseName = "kafka-examples"

  dependencies {
    compile project(':core')
  }

  javadoc {
    enabled = false
  }

  checkstyle {
    configProperties = checkstyleConfigProperties("import-control-core.xml")
  }
}

project(':generator') {
  dependencies {
    compile libs.jacksonDatabind
    compile libs.jacksonJDK8Datatypes
    compile libs.jacksonJaxrsJsonProvider
    testCompile libs.junit
  }

  integrationTest {
    enabled = false
  }

  javadoc {
    enabled = false
  }
}

project(':clients') {
  archivesBaseName = "kafka-clients"

  configurations {
    jacksonDatabindConfig
  }

  // add jacksonDatabindConfig as provided scope config with high priority (1000)
  conf2ScopeMappings.addMapping(1000, configurations.jacksonDatabindConfig, "provided")

  dependencies {
    compile libs.zstd
    compile libs.lz4
    compile libs.snappy
    compile libs.slf4jApi
    compileOnly libs.jacksonDatabind // for SASL/OAUTHBEARER bearer token parsing
    compileOnly libs.jacksonJDK8Datatypes

    jacksonDatabindConfig libs.jacksonDatabind // to publish as provided scope dependency.

    testCompile libs.bcpkix
    testCompile libs.junit
    testCompile libs.mockitoCore

    testRuntime libs.slf4jlog4j
    testRuntime libs.jacksonDatabind
    testRuntime libs.jacksonJDK8Datatypes
    testCompile libs.jacksonJaxrsJsonProvider
  }

  task determineCommitId {
    def takeFromHash = 16
    if (commitId) {
      commitId = commitId.take(takeFromHash)
    } else if (file("$rootDir/.git/HEAD").exists()) {
      def headRef = file("$rootDir/.git/HEAD").text
      if (headRef.contains('ref: ')) {
        headRef = headRef.replaceAll('ref: ', '').trim()
        if (file("$rootDir/.git/$headRef").exists()) {
          commitId = file("$rootDir/.git/$headRef").text.trim().take(takeFromHash)
        }
      } else {
        commitId = headRef.trim().take(takeFromHash)
      }
    } else {
      commitId = "unknown"
    }
  }

  task createVersionFile(dependsOn: determineCommitId) {
    ext.receiptFile = file("$buildDir/kafka/$buildVersionFileName")
    outputs.file receiptFile
    outputs.upToDateWhen { false }
    doLast {
      def data = [
        commitId: commitId,
        version: version,
      ]

      receiptFile.parentFile.mkdirs()
      def content = data.entrySet().collect { "$it.key=$it.value" }.sort().join("\n")
      receiptFile.setText(content, "ISO-8859-1")
    }
  }

  jar {
    dependsOn createVersionFile
    from("$buildDir") {
        include "kafka/$buildVersionFileName"
    }
  }

  clean.doFirst {
    delete "$buildDir/kafka/"
  }

  task processMessages(type:JavaExec) {
    main = "org.apache.kafka.message.MessageGenerator"
    classpath = project(':generator').sourceSets.main.runtimeClasspath
    args = [ "src/generated/java/org/apache/kafka/common/message", "src/main/resources/common/message" ]
    inputs.dir("src/main/resources/common/message")
    outputs.dir("src/generated/java/org/apache/kafka/common/message")
  }

  sourceSets {
    main {
      java {
        srcDirs = ["src/generated/java", "src/main/java"]
      }
    }
    test {
      java {
        srcDirs = ["src/generated/java", "src/test/java"]
      }
    }
  }

  compileJava.dependsOn 'processMessages'

  javadoc {
    include "**/org/apache/kafka/clients/admin/*"
    include "**/org/apache/kafka/clients/consumer/*"
    include "**/org/apache/kafka/clients/producer/*"
    include "**/org/apache/kafka/common/*"
    include "**/org/apache/kafka/common/acl/*"
    include "**/org/apache/kafka/common/annotation/*"
    include "**/org/apache/kafka/common/errors/*"
    include "**/org/apache/kafka/common/header/*"
    include "**/org/apache/kafka/common/resource/*"
    include "**/org/apache/kafka/common/serialization/*"
    include "**/org/apache/kafka/common/config/*"
    include "**/org/apache/kafka/common/config/provider/*"
    include "**/org/apache/kafka/common/security/auth/*"
    include "**/org/apache/kafka/common/security/plain/*"
    include "**/org/apache/kafka/common/security/scram/*"
    include "**/org/apache/kafka/common/security/token/delegation/*"
    include "**/org/apache/kafka/common/security/oauthbearer/*"
    include "**/org/apache/kafka/server/policy/*"
    include "**/org/apache/kafka/server/quota/*"
  }
}

project(':tools') {
  archivesBaseName = "kafka-tools"

  dependencies {
    compile project(':clients')
    compile project(':log4j-appender')
    compile libs.argparse4j
    compile libs.jacksonDatabind
    compile libs.jacksonJDK8Datatypes
    compile libs.slf4jApi

    compile libs.jacksonJaxrsJsonProvider
    compile libs.jerseyContainerServlet
    compile libs.jerseyHk2
    compile libs.jaxbApi // Jersey dependency that was available in the JDK before Java 9
    compile libs.activation // Jersey dependency that was available in the JDK before Java 9
    compile libs.jettyServer
    compile libs.jettyServlet
    compile libs.jettyServlets

    testCompile project(':clients')
    testCompile libs.junit
    testCompile project(':clients').sourceSets.test.output
    testCompile libs.easymock
    testCompile libs.powermockJunit4
    testCompile libs.powermockEasymock

    testRuntime libs.slf4jlog4j
  }

  javadoc {
    enabled = false
  }

  tasks.create(name: "copyDependantLibs", type: Copy) {
    from (configurations.testRuntime) {
      include('slf4j-log4j12*')
      include('log4j*jar')
    }
    from (configurations.runtime) {
      exclude('kafka-clients*')
    }
    into "$buildDir/dependant-libs-${versions.scala}"
    duplicatesStrategy 'exclude'
  }

  jar {
    dependsOn 'copyDependantLibs'
  }
}

project(':streams') {
  archivesBaseName = "kafka-streams"

  dependencies {
    compile project(':clients')

    // this dependency should be removed after we unify data API
    compile(project(':connect:json')) {
      // this transitive dependency is not used in Streams, and it breaks SBT builds
      exclude module: 'javax.ws.rs-api'
    }

    compile libs.slf4jApi
    compile libs.rocksDBJni

    // testCompileOnly prevents streams from exporting a dependency on test-utils, which would cause a dependency cycle
    testCompileOnly project(':streams:test-utils')
    testCompile project(':clients').sourceSets.test.output
    testCompile project(':core')
    testCompile project(':core').sourceSets.test.output
    testCompile libs.log4j
    testCompile libs.junit
    testCompile libs.easymock
    testCompile libs.bcpkix
    testCompile libs.hamcrest

    testRuntimeOnly project(':streams:test-utils')
    testRuntime libs.slf4jlog4j
  }

  javadoc {
    include "**/org/apache/kafka/streams/**"
    exclude "**/internals/**"
  }

  tasks.create(name: "copyDependantLibs", type: Copy) {
    from (configurations.testRuntime) {
      include('slf4j-log4j12*')
      include('log4j*jar')
    }
    from (configurations.runtime) {
      exclude('kafka-clients*')
    }
    into "$buildDir/dependant-libs-${versions.scala}"
    duplicatesStrategy 'exclude'
  }

  jar {
    dependsOn 'copyDependantLibs'
  }

  systemTestLibs {
    dependsOn testJar
  }

  task genStreamsConfigDocs(type: JavaExec) {
    classpath = sourceSets.main.runtimeClasspath
    main = 'org.apache.kafka.streams.StreamsConfig'
    if( !generatedDocsDir.exists() ) { generatedDocsDir.mkdirs() }
    standardOutput = new File(generatedDocsDir, "streams_config.html").newOutputStream()
  }
}

project(':streams:streams-scala') {
  println "Building project 'streams-scala' with Scala version ${versions.scala}"
  apply plugin: 'scala'
  archivesBaseName = "kafka-streams-scala_${versions.baseScala}"

  dependencies {
    compile project(':streams')

    compile libs.scalaLibrary

    testCompile project(':core')
    testCompile project(':core').sourceSets.test.output
    testCompile project(':streams').sourceSets.test.output
    testCompile project(':clients').sourceSets.test.output
    testCompile project(':streams:test-utils')

    testCompile libs.junit
    testCompile libs.scalatest
    testCompile libs.easymock

    testRuntime libs.slf4jlog4j
  }

  javadoc {
    include "**/org/apache/kafka/streams/scala/**"
  }

  tasks.create(name: "copyDependantLibs", type: Copy) {
    from (configurations.runtime) {
      exclude('kafka-streams*')
    }
    into "$buildDir/dependant-libs-${versions.scala}"
    duplicatesStrategy 'exclude'
  }

  jar {
    dependsOn 'copyDependantLibs'
  }

  test.dependsOn(':spotlessScalaCheck')
}

project(':streams:test-utils') {
  archivesBaseName = "kafka-streams-test-utils"

  dependencies {
    compile project(':streams')
    compile project(':clients')

    testCompile project(':clients').sourceSets.test.output
    testCompile libs.junit
    testCompile libs.easymock

    testRuntime libs.slf4jlog4j
  }

  javadoc {
    include "**/org/apache/kafka/streams/test/**"
    exclude "**/internals/**"
  }

  tasks.create(name: "copyDependantLibs", type: Copy) {
    from (configurations.runtime) {
      exclude('kafka-streams*')
    }
    into "$buildDir/dependant-libs-${versions.scala}"
    duplicatesStrategy 'exclude'
  }

  jar {
    dependsOn 'copyDependantLibs'
  }

}

project(':streams:examples') {
  archivesBaseName = "kafka-streams-examples"

  dependencies {
    compile project(':streams')
    compile project(':connect:json')  // this dependency should be removed after we unify data API
    compile libs.slf4jlog4j

    testCompile project(':streams:test-utils')
    testCompile project(':clients').sourceSets.test.output // for org.apache.kafka.test.IntegrationTest
    testCompile libs.junit
  }

  javadoc {
    enabled = false
  }

  tasks.create(name: "copyDependantLibs", type: Copy) {
    from (configurations.runtime) {
      exclude('kafka-streams*')
    }
    into "$buildDir/dependant-libs-${versions.scala}"
    duplicatesStrategy 'exclude'
  }

  jar {
    dependsOn 'copyDependantLibs'
  }
}

project(':streams:upgrade-system-tests-0100') {
  archivesBaseName = "kafka-streams-upgrade-system-tests-0100"

  dependencies {
    testCompile libs.kafkaStreams_0100
  }

  systemTestLibs {
    dependsOn testJar
  }
}

project(':streams:upgrade-system-tests-0101') {
  archivesBaseName = "kafka-streams-upgrade-system-tests-0101"

  dependencies {
    testCompile libs.kafkaStreams_0101
  }

  systemTestLibs {
    dependsOn testJar
  }
}

project(':streams:upgrade-system-tests-0102') {
  archivesBaseName = "kafka-streams-upgrade-system-tests-0102"

  dependencies {
    testCompile libs.kafkaStreams_0102
  }

  systemTestLibs {
    dependsOn testJar
  }
}

project(':streams:upgrade-system-tests-0110') {
  archivesBaseName = "kafka-streams-upgrade-system-tests-0110"

  dependencies {
    testCompile libs.kafkaStreams_0110
  }

  systemTestLibs {
    dependsOn testJar
  }
}

project(':streams:upgrade-system-tests-10') {
  archivesBaseName = "kafka-streams-upgrade-system-tests-10"

  dependencies {
    testCompile libs.kafkaStreams_10
  }

  systemTestLibs {
    dependsOn testJar
  }
}

project(':streams:upgrade-system-tests-11') {
  archivesBaseName = "kafka-streams-upgrade-system-tests-11"

  dependencies {
    testCompile libs.kafkaStreams_11
  }

  systemTestLibs {
    dependsOn testJar
  }
}

project(':streams:upgrade-system-tests-20') {
  archivesBaseName = "kafka-streams-upgrade-system-tests-20"

  dependencies {
    testCompile libs.kafkaStreams_20
  }

  systemTestLibs {
    dependsOn testJar
  }
}

project(':streams:upgrade-system-tests-21') {
  archivesBaseName = "kafka-streams-upgrade-system-tests-21"

  dependencies {
    testCompile libs.kafkaStreams_21
  }

  systemTestLibs {
    dependsOn testJar
  }
}

project(':jmh-benchmarks') {

  apply plugin: 'com.github.johnrengelman.shadow'

  shadowJar {
    baseName = 'kafka-jmh-benchmarks-all'
    classifier = null
    version = null
  }

  dependencies {
    compile project(':clients')
    compile project(':streams')
    compile libs.jmhCore
    annotationProcessor libs.jmhGeneratorAnnProcess
    compile libs.jmhCoreBenchmarks
  }

  jar {
    manifest {
      attributes "Main-Class": "org.openjdk.jmh.Main"
    }
  }


  task jmh(type: JavaExec, dependsOn: [':jmh-benchmarks:clean', ':jmh-benchmarks:shadowJar']) {

    main="-jar"

    doFirst {
      if (System.getProperty("jmhArgs")) {
          args System.getProperty("jmhArgs").split(',')
      }
      args = [shadowJar.archivePath, *args]
    }
  }

  javadoc {
     enabled = false
  }
}

project(':log4j-appender') {
  archivesBaseName = "kafka-log4j-appender"

  dependencies {
    compile project(':clients')
    compile libs.slf4jlog4j

    testCompile project(':clients').sourceSets.test.output
    testCompile libs.junit
    testCompile libs.easymock
  }

  javadoc {
    enabled = false
  }

}

project(':connect:api') {
  archivesBaseName = "connect-api"

  dependencies {
    compile project(':clients')
    compile libs.slf4jApi
    compile libs.jaxrsApi

    testCompile libs.junit

    testRuntime libs.slf4jlog4j
    testCompile project(':clients').sourceSets.test.output
  }

  javadoc {
    include "**/org/apache/kafka/connect/**" // needed for the `javadocAll` task
<<<<<<< HEAD
    // The URL structure was changed to include the locale after Java 8
    if (JavaVersion.current().isJava11Compatible())
      options.links "https://docs.oracle.com/en/java/javase/${JavaVersion.current().majorVersion}/docs/api/"
    else
      options.links "https://docs.oracle.com/javase/8/docs/api/"
=======
    options.links "https://docs.oracle.com/javase/7/docs/api/"
>>>>>>> 88b209c3
  }

  tasks.create(name: "copyDependantLibs", type: Copy) {
    from (configurations.testRuntime) {
      include('slf4j-log4j12*')
      include('log4j*jar')
    }
    from (configurations.runtime) {
      exclude('kafka-clients*')
      exclude('connect-*')
    }
    into "$buildDir/dependant-libs"
    duplicatesStrategy 'exclude'
  }

  jar {
    dependsOn copyDependantLibs
  }
}

project(':connect:transforms') {
  archivesBaseName = "connect-transforms"

  dependencies {
    compile project(':connect:api')
    compile libs.slf4jApi

    testCompile libs.easymock
    testCompile libs.junit
    testCompile libs.powermockJunit4
    testCompile libs.powermockEasymock

    testRuntime libs.slf4jlog4j
    testCompile project(':clients').sourceSets.test.output
  }

  javadoc {
    enabled = false
  }

  tasks.create(name: "copyDependantLibs", type: Copy) {
    from (configurations.testRuntime) {
      include('slf4j-log4j12*')
      include('log4j*jar')
    }
    from (configurations.runtime) {
      exclude('kafka-clients*')
      exclude('connect-*')
    }
    into "$buildDir/dependant-libs"
    duplicatesStrategy 'exclude'
  }

  jar {
    dependsOn copyDependantLibs
  }
}

project(':connect:json') {
  archivesBaseName = "connect-json"

  dependencies {
    compile project(':connect:api')
    compile libs.jacksonDatabind
    compile libs.jacksonJDK8Datatypes
    compile libs.slf4jApi

    testCompile libs.easymock
    testCompile libs.junit
    testCompile libs.powermockJunit4
    testCompile libs.powermockEasymock

    testRuntime libs.slf4jlog4j
    testCompile project(':clients').sourceSets.test.output
  }

  javadoc {
    enabled = false
  }

  tasks.create(name: "copyDependantLibs", type: Copy) {
    from (configurations.testRuntime) {
      include('slf4j-log4j12*')
      include('log4j*jar')
    }
    from (configurations.runtime) {
      exclude('kafka-clients*')
      exclude('connect-*')
    }
    into "$buildDir/dependant-libs"
    duplicatesStrategy 'exclude'
  }

  jar {
    dependsOn copyDependantLibs
  }
}

project(':connect:runtime') {
  archivesBaseName = "connect-runtime"

  dependencies {

    compile project(':connect:api')
    compile project(':clients')
    compile project(':tools')
    compile project(':connect:json')
    compile project(':connect:transforms')

    compile libs.slf4jApi
    compile libs.jacksonJaxrsJsonProvider
    compile libs.jerseyContainerServlet
    compile libs.jerseyHk2
    compile libs.jaxbApi // Jersey dependency that was available in the JDK before Java 9
    compile libs.activation // Jersey dependency that was available in the JDK before Java 9
    compile libs.jettyServer
    compile libs.jettyServlet
    compile libs.jettyServlets
    compile libs.jettyClient
    compile(libs.reflections)
    compile(libs.mavenArtifact)

    testCompile project(':clients').sourceSets.test.output
    testCompile libs.easymock
    testCompile libs.junit
    testCompile libs.powermockJunit4
    testCompile libs.powermockEasymock
    testCompile libs.mockitoCore
    testCompile libs.httpclient

    testCompile project(':clients').sourceSets.test.output
    testCompile project(':core')
    testCompile project(':core').sourceSets.test.output

    testRuntime libs.slf4jlog4j
  }

  javadoc {
    enabled = false
  }

  tasks.create(name: "copyDependantLibs", type: Copy) {
    from (configurations.testRuntime) {
      include('slf4j-log4j12*')
      include('log4j*jar')
    }
    from (configurations.runtime) {
      exclude('kafka-clients*')
      exclude('connect-*')
    }
    into "$buildDir/dependant-libs"
    duplicatesStrategy 'exclude'
  }

  jar {
    dependsOn copyDependantLibs
  }

  task genConnectConfigDocs(type: JavaExec) {
    classpath = sourceSets.main.runtimeClasspath
    main = 'org.apache.kafka.connect.runtime.distributed.DistributedConfig'
    if( !generatedDocsDir.exists() ) { generatedDocsDir.mkdirs() }
    standardOutput = new File(generatedDocsDir, "connect_config.html").newOutputStream()
  }

  task genSinkConnectorConfigDocs(type: JavaExec) {
    classpath = sourceSets.main.runtimeClasspath
    main = 'org.apache.kafka.connect.runtime.SinkConnectorConfig'
    if( !generatedDocsDir.exists() ) { generatedDocsDir.mkdirs() }
    standardOutput = new File(generatedDocsDir, "sink_connector_config.html").newOutputStream()
  }

  task genSourceConnectorConfigDocs(type: JavaExec) {
    classpath = sourceSets.main.runtimeClasspath
    main = 'org.apache.kafka.connect.runtime.SourceConnectorConfig'
    if( !generatedDocsDir.exists() ) { generatedDocsDir.mkdirs() }
    standardOutput = new File(generatedDocsDir, "source_connector_config.html").newOutputStream()
  }

  task genConnectTransformationDocs(type: JavaExec) {
    classpath = sourceSets.main.runtimeClasspath
    main = 'org.apache.kafka.connect.tools.TransformationDoc'
    if( !generatedDocsDir.exists() ) { generatedDocsDir.mkdirs() }
    standardOutput = new File(generatedDocsDir, "connect_transforms.html").newOutputStream()
  }

  task genConnectMetricsDocs(type: JavaExec) {
    classpath = sourceSets.test.runtimeClasspath
    main = 'org.apache.kafka.connect.runtime.ConnectMetrics'
    if( !generatedDocsDir.exists() ) { generatedDocsDir.mkdirs() }
    standardOutput = new File(generatedDocsDir, "connect_metrics.html").newOutputStream()
  }

}

project(':connect:file') {
  archivesBaseName = "connect-file"

  dependencies {
    compile project(':connect:api')
    compile libs.slf4jApi

    testCompile libs.easymock
    testCompile libs.junit
    testCompile libs.powermockJunit4
    testCompile libs.powermockEasymock

    testRuntime libs.slf4jlog4j
    testCompile project(':clients').sourceSets.test.output
  }

  javadoc {
    enabled = false
  }

  tasks.create(name: "copyDependantLibs", type: Copy) {
    from (configurations.testRuntime) {
      include('slf4j-log4j12*')
      include('log4j*jar')
    }
    from (configurations.runtime) {
      exclude('kafka-clients*')
      exclude('connect-*')
    }
    into "$buildDir/dependant-libs"
    duplicatesStrategy 'exclude'
  }

  jar {
    dependsOn copyDependantLibs
  }
}

project(':connect:basic-auth-extension') {
  archivesBaseName = "connect-basic-auth-extension"

  dependencies {
    compile project(':connect:api')
    compile libs.slf4jApi

    testCompile libs.bcpkix
    testCompile libs.easymock
    testCompile libs.junit
    testCompile libs.powermockJunit4
    testCompile libs.powermockEasymock
    testCompile project(':clients').sourceSets.test.output

    testRuntime libs.slf4jlog4j
    testRuntime libs.jerseyContainerServlet
  }

  javadoc {
    enabled = false
  }

  tasks.create(name: "copyDependantLibs", type: Copy) {
    from (configurations.testRuntime) {
      include('slf4j-log4j12*')
      include('log4j*jar')
    }
    from (configurations.runtime) {
      exclude('kafka-clients*')
      exclude('connect-*')
    }
    into "$buildDir/dependant-libs"
    duplicatesStrategy 'exclude'
  }

  jar {
    dependsOn copyDependantLibs
  }
}

task aggregatedJavadoc(type: Javadoc) {
  def projectsWithJavadoc = subprojects.findAll { it.javadoc.enabled }
  source = projectsWithJavadoc.collect { it.sourceSets.main.allJava }
  classpath = files(projectsWithJavadoc.collect { it.sourceSets.main.compileClasspath })
  includes = projectsWithJavadoc.collectMany { it.javadoc.getIncludes() }
  excludes = projectsWithJavadoc.collectMany { it.javadoc.getExcludes() }
<<<<<<< HEAD
  // The URL structure was changed to include the locale after Java 8
  if (JavaVersion.current().isJava11Compatible())
    options.links "https://docs.oracle.com/en/java/javase/${JavaVersion.current().majorVersion}/docs/api/"
  else
    options.links "https://docs.oracle.com/javase/8/docs/api/"
=======
  options.links "https://docs.oracle.com/javase/7/docs/api/"
>>>>>>> 88b209c3
}<|MERGE_RESOLUTION|>--- conflicted
+++ resolved
@@ -26,17 +26,16 @@
     }
   }
   apply from: file('gradle/buildscript.gradle'), to: buildscript
-  apply from: "$rootDir/gradle/dependencies.gradle"
 
   dependencies {
     // For Apache Rat plugin to ignore non-Git files
-    classpath "org.ajoberstar.grgit:grgit-core:$versions.grgit"
-    classpath "com.github.ben-manes:gradle-versions-plugin:$versions.gradleVersionsPlugin"
-    classpath "org.scoverage:gradle-scoverage:$versions.scoveragePlugin"
-    classpath "com.github.jengelman.gradle.plugins:shadow:$versions.shadowPlugin"
-    classpath "org.owasp:dependency-check-gradle:$versions.owaspDepCheckPlugin"
-    classpath "com.diffplug.spotless:spotless-plugin-gradle:$versions.spotlessPlugin"
-    classpath "gradle.plugin.com.github.spotbugs:spotbugs-gradle-plugin:$versions.spotbugsPlugin"
+    classpath "org.ajoberstar:grgit:1.9.3"
+    classpath 'com.github.ben-manes:gradle-versions-plugin:0.20.0'
+    classpath 'org.scoverage:gradle-scoverage:2.5.0'
+    classpath 'com.github.jengelman.gradle.plugins:shadow:4.0.3'
+    classpath 'org.owasp:dependency-check-gradle:4.0.2'
+    classpath "com.diffplug.spotless:spotless-plugin-gradle:3.17.0"
+    classpath "gradle.plugin.com.github.spotbugs:spotbugs-gradle-plugin:1.6.9"
   }
 }
 
@@ -44,10 +43,11 @@
 spotless {
   scala {
     target 'streams/**/*.scala'
-    scalafmt("$versions.scalafmt").configFile('checkstyle/.scalafmt.conf')
-  }
-}
-
+    scalafmt('1.5.1').configFile('checkstyle/.scalafmt.conf')
+  }
+}
+
+apply from: "$rootDir/gradle/dependencies.gradle"
 
 allprojects {
 
@@ -91,7 +91,7 @@
 }
 
 ext {
-  gradleVersion = "$versions.gradle"
+  gradleVersion = "5.1.1"
   minJavaVersion = "8"
   buildVersionFileName = "kafka-version.properties"
 
@@ -120,7 +120,7 @@
   rat {
     // Exclude everything under the directory that git should be ignoring via .gitignore or that isn't checked in. These
     // restrict us only to files that are checked in or are staged.
-    def repo = Grgit.open(currentDir: project.getRootDir())
+    def repo = Grgit.open(project.getRootDir())
     excludes = new ArrayList<String>(repo.clean(ignore: false, directories: true, dryRun: true))
     // And some of the files that we have checked in should also be excluded from this check
     excludes.addAll([
@@ -189,11 +189,11 @@
                   pom.project {
                       name 'Apache Kafka'
                       packaging 'jar'
-                      url 'https://kafka.apache.org'
+                      url 'http://kafka.apache.org'
                       licenses {
                           license {
                               name 'The Apache Software License, Version 2.0'
-                              url 'https://www.apache.org/licenses/LICENSE-2.0.txt'
+                              url 'http://www.apache.org/licenses/LICENSE-2.0.txt'
                               distribution 'repo'
                           }
                       }
@@ -432,7 +432,7 @@
   checkstyle {
     configFile = new File(rootDir, "checkstyle/checkstyle.xml")
     configProperties = checkstyleConfigProperties("import-control.xml")
-    toolVersion = "$versions.checkstyle"
+    toolVersion = '8.10'
   }
 
   configure(checkstyleMain) {
@@ -448,7 +448,7 @@
   test.dependsOn('checkstyleMain', 'checkstyleTest')
 
   spotbugs {
-    toolVersion = "$versions.spotbugs"
+    toolVersion = '3.1.8'
     excludeFilter = file("$rootDir/gradle/spotbugs-exclude.xml")
     ignoreFailures = false
   }
@@ -467,7 +467,7 @@
     apply plugin: "jacoco"
 
     jacoco {
-      toolVersion = "$versions.jacoco"
+      toolVersion = "0.8.2"
     }
 
     // NOTE: Jacoco Gradle plugin does not support "offline instrumentation" this means that classes mocked by PowerMock
@@ -604,25 +604,8 @@
   }
 }
 
-def connectPkgs = [
-    'connect:api',
-    'connect:basic-auth-extension',
-    'connect:file',
-    'connect:json',
-    'connect:runtime',
-    'connect:transforms'
-]
-
-def pkgs = [
-    'clients',
-    'examples',
-    'log4j-appender',
-    'streams',
-    'streams:examples',
-    'streams:streams-scala',
-    'streams:test-utils',
-    'tools'
-] + connectPkgs
+def connectPkgs = ['connect:api', 'connect:runtime', 'connect:transforms', 'connect:json', 'connect:file', 'connect:basic-auth-extension']
+def pkgs = ['clients', 'examples', 'log4j-appender', 'tools', 'streams', 'streams:streams-scala', 'streams:test-utils', 'streams:examples'] + connectPkgs
 
 /** Create one task per default Scala version */
 def withDefScalaVersions(taskName) {
@@ -655,8 +638,6 @@
   dependencies {
     compile project(':clients')
     compile libs.jacksonDatabind
-    compile libs.jacksonModuleScala
-    compile libs.jacksonDataformatCsv
     compile libs.jacksonJDK8Datatypes
     compile libs.joptSimple
     compile libs.metrics
@@ -1437,15 +1418,7 @@
 
   javadoc {
     include "**/org/apache/kafka/connect/**" // needed for the `javadocAll` task
-<<<<<<< HEAD
-    // The URL structure was changed to include the locale after Java 8
-    if (JavaVersion.current().isJava11Compatible())
-      options.links "https://docs.oracle.com/en/java/javase/${JavaVersion.current().majorVersion}/docs/api/"
-    else
-      options.links "https://docs.oracle.com/javase/8/docs/api/"
-=======
     options.links "https://docs.oracle.com/javase/7/docs/api/"
->>>>>>> 88b209c3
   }
 
   tasks.create(name: "copyDependantLibs", type: Copy) {
@@ -1573,7 +1546,6 @@
     testCompile libs.junit
     testCompile libs.powermockJunit4
     testCompile libs.powermockEasymock
-    testCompile libs.mockitoCore
     testCompile libs.httpclient
 
     testCompile project(':clients').sourceSets.test.output
@@ -1725,13 +1697,5 @@
   classpath = files(projectsWithJavadoc.collect { it.sourceSets.main.compileClasspath })
   includes = projectsWithJavadoc.collectMany { it.javadoc.getIncludes() }
   excludes = projectsWithJavadoc.collectMany { it.javadoc.getExcludes() }
-<<<<<<< HEAD
-  // The URL structure was changed to include the locale after Java 8
-  if (JavaVersion.current().isJava11Compatible())
-    options.links "https://docs.oracle.com/en/java/javase/${JavaVersion.current().majorVersion}/docs/api/"
-  else
-    options.links "https://docs.oracle.com/javase/8/docs/api/"
-=======
   options.links "https://docs.oracle.com/javase/7/docs/api/"
->>>>>>> 88b209c3
 }