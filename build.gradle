// Licensed to the Apache Software Foundation (ASF) under one or more
// contributor license agreements.  See the NOTICE file distributed with
// this work for additional information regarding copyright ownership.
// The ASF licenses this file to You under the Apache License, Version 2.0
// (the "License"); you may not use this file except in compliance with
// the License.  You may obtain a copy of the License at
//
//    http://www.apache.org/licenses/LICENSE-2.0
//
// Unless required by applicable law or agreed to in writing, software
// distributed under the License is distributed on an "AS IS" BASIS,
// WITHOUT WARRANTIES OR CONDITIONS OF ANY KIND, either express or implied.
// See the License for the specific language governing permissions and
// limitations under the License.

import org.ajoberstar.grgit.Grgit

buildscript {
  repositories {
    mavenCentral()
    jcenter()
  }
  apply from: file('gradle/buildscript.gradle'), to: buildscript

  dependencies {
    // For Apache Rat plugin to ignore non-Git files
    classpath "org.ajoberstar:grgit:1.7.0"
    classpath 'com.github.ben-manes:gradle-versions-plugin:0.13.0'
    classpath 'org.scoverage:gradle-scoverage:2.1.0'
  }
}

allprojects {
  apply plugin: 'idea'
  apply plugin: 'eclipse'
  apply plugin: "jacoco"

  repositories {
    mavenCentral()
  }

  apply plugin: 'com.github.ben-manes.versions'

  dependencyUpdates {
    revision="release"
    resolutionStrategy = {
      componentSelection { rules ->
        rules.all { ComponentSelection selection ->
          boolean rejected = ['snap', 'alpha', 'beta', 'rc', 'cr', 'm'].any { qualifier ->
            selection.candidate.version ==~ /(?i).*[.-]${qualifier}[.\d-]*/
          }
          if (rejected) {
            selection.reject('Release candidate')
          }
        }
      }
    }
  }

  if (JavaVersion.current().isJava8Compatible()) {
    tasks.withType(Javadoc) {
      // disable the crazy super-strict doclint tool in Java 8
      // noinspection SpellCheckingInspection
      options.addStringOption('Xdoclint:none', '-quiet')
    }
  }

}

ext {
  gradleVersion = "3.2"
  buildVersionFileName = "kafka-version.properties"

  maxPermSizeArgs = []
  if (!JavaVersion.current().isJava8Compatible())
    maxPermSizeArgs = ['-XX:MaxPermSize=512m']

  userMaxForks = project.hasProperty('maxParallelForks') ? maxParallelForks.toInteger() : null

  skipSigning = project.hasProperty('skipSigning') && skipSigning.toBoolean()
  shouldSign = !skipSigning && !version.endsWith("SNAPSHOT") && project.gradle.startParameter.taskNames.any { it.contains("upload") }

  mavenUrl = project.hasProperty('mavenUrl') ? project.mavenUrl : ''
  mavenUsername = project.hasProperty('mavenUsername') ? project.mavenUsername : ''
  mavenPassword = project.hasProperty('mavenPassword') ? project.mavenPassword : ''

  userShowStandardStreams = project.hasProperty("showStandardStreams") ? showStandardStreams : null

  userTestLoggingEvents = project.hasProperty("testLoggingEvents") ? Arrays.asList(testLoggingEvents.split(",")) : null

  generatedDocsDir = new File("${project.rootDir}/docs/generated")
}

apply from: "$rootDir/gradle/dependencies.gradle"
apply from: file('wrapper.gradle')

if (new File('.git').exists()) {
  apply from: file('gradle/rat.gradle')
  rat {
    // Exclude everything under the directory that git should be ignoring via .gitignore or that isn't checked in. These
    // restrict us only to files that are checked in or are staged.
    def repo = Grgit.open(project.file('.'))
    excludes = new ArrayList<String>(repo.clean(ignore: false, directories: true, dryRun: true))
    // And some of the files that we have checked in should also be excluded from this check
    excludes.addAll([
        '**/.git/**',
        '**/build/**',
        'CONTRIBUTING.md',
        'gradlew',
        'gradlew.bat',
        '**/README.md'
    ])
  }
}

subprojects {
  apply plugin: 'java'
  apply plugin: 'maven'
  apply plugin: 'signing'
  apply plugin: 'checkstyle'

  sourceCompatibility = 1.7

  compileJava {
    options.encoding = 'UTF-8'
    // Add unchecked once we drop support for Java 7 as @SuppressWarnings("unchecked") is too buggy in Java 7
    options.compilerArgs << "-Xlint:deprecation"
  }

  uploadArchives {
    repositories {
      signing {
          required { shouldSign }
          sign configurations.archives

          // To test locally, replace mavenUrl in ~/.gradle/gradle.properties to file://localhost/tmp/myRepo/
          mavenDeployer {
              beforeDeployment { MavenDeployment deployment -> signing.signPom(deployment) }
              repository(url: "${mavenUrl}") {
                  authentication(userName: "${mavenUsername}", password: "${mavenPassword}")
              }
              afterEvaluate {
                  pom.artifactId = "${archivesBaseName}"
                  pom.project {
                      name 'Apache Kafka'
                      packaging 'jar'
                      url 'http://kafka.apache.org'
                      licenses {
                          license {
                              name 'The Apache Software License, Version 2.0'
                              url 'http://www.apache.org/licenses/LICENSE-2.0.txt'
                              distribution 'repo'
                          }
                      }
                  }
              }
          }
      }
    }
  }

  test {
    maxParallelForks = userMaxForks ?: Runtime.runtime.availableProcessors()

    minHeapSize = "256m"
    maxHeapSize = "2048m"
    jvmArgs = maxPermSizeArgs

    testLogging {
      events = userTestLoggingEvents ?: ["passed", "skipped", "failed"]
      showStandardStreams = userShowStandardStreams ?: false
      exceptionFormat = 'full'
    }

  }

  jar {
    from '../LICENSE'
    from '../NOTICE'
  }

  task srcJar(type: Jar) {
    classifier = 'sources'
    from '../LICENSE'
    from '../NOTICE'
    from sourceSets.main.allSource
  }

  task javadocJar(type: Jar, dependsOn: javadoc) {
    classifier 'javadoc'
    from '../LICENSE'
    from '../NOTICE'
    from javadoc.destinationDir
  }

  task docsJar(dependsOn: javadocJar)

  javadoc {
    options.charSet = 'UTF-8'
    options.docEncoding = 'UTF-8'
    options.encoding = 'UTF-8'
  }

  task systemTestLibs(dependsOn: jar)

  artifacts {
    archives srcJar
    archives javadocJar
  }

  if(!sourceSets.test.allSource.isEmpty()) {
    task testJar(type: Jar) {
      classifier = 'test'
      from '../LICENSE'
      from '../NOTICE'
      from sourceSets.test.output
    }

    task testSrcJar(type: Jar, dependsOn: testJar) {
      classifier = 'test-sources'
      from '../LICENSE'
      from '../NOTICE'
      from sourceSets.test.allSource
    }

    artifacts {
      archives testJar
      archives testSrcJar
    }
  }

  plugins.withType(ScalaPlugin) {
    task scaladocJar(type:Jar) {
      classifier = 'scaladoc'
      from '../LICENSE'
      from '../NOTICE'
      from scaladoc.destinationDir
    }

    //documentation task should also trigger building scala doc jar
    docsJar.dependsOn scaladocJar

    artifacts {
      archives scaladocJar
    }
  }

  tasks.withType(ScalaCompile) {
    scalaCompileOptions.additionalParameters = [
      "-deprecation",
      "-unchecked",
      "-encoding", "utf8",
      "-target:jvm-${sourceCompatibility}".toString(),
      "-Xlog-reflective-calls",
      "-feature",
      "-language:postfixOps",
      "-language:implicitConversions",
      "-language:existentials"
    ]

    configure(scalaCompileOptions.forkOptions) {
      memoryMaximumSize = '1g'
      jvmArgs = ['-Xss2m'] + maxPermSizeArgs
    }
  }

  checkstyle {
    configFile = new File(rootDir, "checkstyle/checkstyle.xml")
    configProperties = [importControlFile: "$rootDir/checkstyle/import-control.xml"]
  }
  test.dependsOn('checkstyleMain', 'checkstyleTest')

  // Ignore core since its a scala project
  if (it.path != ':core') {
    // NOTE: Gradles Jacoco plugin does not support "offline instrumentation" this means that classes mocked by PowerMock
    // may report 0 coverage, since the source was modified after initial instrumentation.
    // See https://github.com/jacoco/jacoco/issues/51
    jacocoTestReport {
      dependsOn tasks.test
      sourceSets sourceSets.main
      reports {
        html.enabled = true
        xml.enabled = true
        csv.enabled = false
      }
    }
  }
}

// Aggregates all jacoco results into the root project directory
task jacocoRootReport(type: org.gradle.testing.jacoco.tasks.JacocoReport) {
  def javaProjects = subprojects.findAll { it.path != ':core' }

  description = 'Generates an aggregate report from all subprojects'
  dependsOn(javaProjects.test)

  additionalSourceDirs = files(javaProjects.sourceSets.main.allSource.srcDirs)
  sourceDirectories = files(javaProjects.sourceSets.main.allSource.srcDirs)
  classDirectories =  files(javaProjects.sourceSets.main.output)
  executionData = files(javaProjects.jacocoTestReport.executionData)

  reports {
    html.enabled = true
    xml.enabled = true
  }

  // workaround to ignore projects that don't have any tests at all
  onlyIf = { true }
  doFirst {
    executionData = files(executionData.findAll { it.exists() })
  }
}

task reportCoverage(dependsOn: ['jacocoRootReport', 'core:reportScoverage'])

for ( sv in ['2_10', '2_11', '2_12'] ) {
  String svInDot = sv.replaceAll( "_", ".")

  tasks.create(name: "jar_core_${sv}", type: GradleBuild) {
    startParameter = project.getGradle().getStartParameter().newInstance()
    startParameter.projectProperties += [scalaVersion: "${svInDot}"]
    tasks = ['core:jar']
  }

  tasks.create(name: "test_core_${sv}", type: GradleBuild) {
    startParameter = project.getGradle().getStartParameter().newInstance()
    startParameter.projectProperties += [scalaVersion: "${svInDot}"]
    tasks = ['core:test']
  }

  tasks.create(name: "srcJar_${sv}", type: GradleBuild) {
    startParameter = project.getGradle().getStartParameter().newInstance()
    startParameter.projectProperties += [scalaVersion: "${svInDot}"]
    tasks = ['core:srcJar']
  }

  tasks.create(name: "docsJar_${sv}", type: GradleBuild) {
    startParameter = project.getGradle().getStartParameter().newInstance()
    startParameter.projectProperties += [scalaVersion: "${svInDot}"]
    tasks = ['core:docsJar']
  }

  tasks.create(name: "install_${sv}", type: GradleBuild) {
    startParameter = project.getGradle().getStartParameter().newInstance()
    startParameter.projectProperties += [scalaVersion: "${svInDot}"]
    tasks = ['install']
  }

  tasks.create(name: "releaseTarGz_${sv}", type: GradleBuild) {
    startParameter = project.getGradle().getStartParameter().newInstance()
    startParameter.projectProperties += [scalaVersion: "${svInDot}"]
    tasks = ['releaseTarGz']
  }

  tasks.create(name: "uploadCoreArchives_${sv}", type: GradleBuild) {
    startParameter = project.getGradle().getStartParameter().newInstance()
    startParameter.projectProperties += [scalaVersion: "${svInDot}"]
    tasks = ['core:uploadArchives']
  }
}

def connectPkgs = ['connect:api', 'connect:runtime', 'connect:json', 'connect:file']
def pkgs = ['clients', 'examples', 'log4j-appender', 'tools', 'streams', 'streams:examples'] + connectPkgs

tasks.create(name: "jarConnect", dependsOn: connectPkgs.collect { it + ":jar" }) {}
tasks.create(name: "jarAll", dependsOn: ['jar_core_2_10', 'jar_core_2_11'] + pkgs.collect { it + ":jar" }) { }

tasks.create(name: "srcJarAll", dependsOn: ['srcJar_2_10', 'srcJar_2_11'] + pkgs.collect { it + ":srcJar" }) { }

tasks.create(name: "docsJarAll", dependsOn: ['docsJar_2_10', 'docsJar_2_11'] + pkgs.collect { it + ":docsJar" }) { }

tasks.create(name: "testConnect", dependsOn: connectPkgs.collect { it + ":test" }) {}
tasks.create(name: "testAll", dependsOn: ['test_core_2_10', 'test_core_2_11'] + pkgs.collect { it + ":test" }) { }

tasks.create(name: "installAll", dependsOn: ['install_2_10', 'install_2_11'] + pkgs.collect { it + ":install" }) { }

tasks.create(name: "releaseTarGzAll", dependsOn: ['releaseTarGz_2_10', 'releaseTarGz_2_11']) { }

tasks.create(name: "uploadArchivesAll", dependsOn: ['uploadCoreArchives_2_10', 'uploadCoreArchives_2_11'] + pkgs.collect { it + ":uploadArchives" }) { }

project(':core') {
  println "Building project 'core' with Scala version ${versions.scala}"

  apply plugin: 'scala'
  apply plugin: "org.scoverage"
  archivesBaseName = "kafka_${versions.baseScala}"

  dependencies {
    compile project(':clients')
    compile libs.joptSimple
    compile libs.metrics
    compile libs.scala
    compile libs.slf4jlog4j
    compile libs.zkclient
    compile libs.zookeeper
    // These modules were broken out of core scala in 2.10. We can remove special handling when 2.10 support is dropped.
    if (versions.baseScala != '2.10') {
      compile libs.scalaParserCombinators
    }

    testCompile project(':clients').sourceSets.test.output
    testCompile libs.bcpkix
    testCompile libs.easymock
    testCompile(libs.apacheda) {
      exclude group: 'xml-apis', module: 'xml-apis'
    }
    testCompile libs.apachedsCoreApi
    testCompile libs.apachedsInterceptorKerberos
    testCompile libs.apachedsProtocolShared
    testCompile libs.apachedsProtocolKerberos
    testCompile libs.apachedsProtocolLdap
    testCompile libs.apachedsLdifPartition
    testCompile libs.apachedsMavibotPartition
    testCompile libs.apachedsJdbmPartition
    testCompile libs.junit
    testCompile libs.scalaTest

    scoverage libs.scoveragePlugin
    scoverage libs.scoverageRuntime
  }

  jacocoTestReport.enabled = false
  scoverage {
    reportDir = file("${rootProject.buildDir}/scoverage")
    highlighting = false
  }
  checkScoverage {
    minimumRate = 0.0
  }
  checkScoverage.shouldRunAfter('test')

  configurations {
    // manually excludes some unnecessary dependencies
    compile.exclude module: 'javax'
    compile.exclude module: 'jline'
    compile.exclude module: 'jms'
    compile.exclude module: 'jmxri'
    compile.exclude module: 'jmxtools'
    compile.exclude module: 'mail'
    compile.exclude module: 'netty'
    // To prevent a UniqueResourceException due the same resource existing in both
    // org.apache.directory.api/api-all and org.apache.directory.api/api-ldap-schema-data
    testCompile.exclude module: 'api-ldap-schema-data'
  }

  tasks.create(name: "copyDependantLibs", type: Copy) {
    from (configurations.testRuntime) {
      include('slf4j-log4j12*')
    }
    from (configurations.runtime) {
      exclude('kafka-clients*')
    }
    into "$buildDir/dependant-libs-${versions.scala}"
    duplicatesStrategy 'exclude'
  }

  task genProtocolErrorDocs(type: JavaExec) {
    classpath = sourceSets.main.runtimeClasspath
    main = 'org.apache.kafka.common.protocol.Errors'
    if( !generatedDocsDir.exists() ) { generatedDocsDir.mkdirs() }
    standardOutput = new File(generatedDocsDir, "protocol_errors.html").newOutputStream()
  }

  task genProtocolApiKeyDocs(type: JavaExec) {
    classpath = sourceSets.main.runtimeClasspath
    main = 'org.apache.kafka.common.protocol.ApiKeys'
    if( !generatedDocsDir.exists() ) { generatedDocsDir.mkdirs() }
    standardOutput = new File(generatedDocsDir, "protocol_api_keys.html").newOutputStream()
  }

  task genProtocolMessageDocs(type: JavaExec) {
    classpath = sourceSets.main.runtimeClasspath
    main = 'org.apache.kafka.common.protocol.Protocol'
    if( !generatedDocsDir.exists() ) { generatedDocsDir.mkdirs() }
    standardOutput = new File(generatedDocsDir, "protocol_messages.html").newOutputStream()
  }

  task genProducerConfigDocs(type: JavaExec) {
    classpath = sourceSets.main.runtimeClasspath
    main = 'org.apache.kafka.clients.producer.ProducerConfig'
    if( !generatedDocsDir.exists() ) { generatedDocsDir.mkdirs() }
    standardOutput = new File(generatedDocsDir, "producer_config.html").newOutputStream()
  }

  task genConsumerConfigDocs(type: JavaExec) {
    classpath = sourceSets.main.runtimeClasspath
    main = 'org.apache.kafka.clients.consumer.ConsumerConfig'
    if( !generatedDocsDir.exists() ) { generatedDocsDir.mkdirs() }
    standardOutput = new File(generatedDocsDir, "consumer_config.html").newOutputStream()
  }

  task genKafkaConfigDocs(type: JavaExec) {
    classpath = sourceSets.main.runtimeClasspath
    main = 'kafka.server.KafkaConfig'
    if( !generatedDocsDir.exists() ) { generatedDocsDir.mkdirs() }
    standardOutput = new File(generatedDocsDir, "kafka_config.html").newOutputStream()
  }

  task genTopicConfigDocs(type: JavaExec) {
    classpath = sourceSets.main.runtimeClasspath
    main = 'kafka.log.LogConfig'
    if( !generatedDocsDir.exists() ) { generatedDocsDir.mkdirs() }
    standardOutput = new File(generatedDocsDir, "topic_config.html").newOutputStream()
  }

  task siteDocsTar(dependsOn: ['genProtocolErrorDocs', 'genProtocolApiKeyDocs', 'genProtocolMessageDocs',
                               'genProducerConfigDocs', 'genConsumerConfigDocs', 'genKafkaConfigDocs',
                               'genTopicConfigDocs', ':connect:runtime:genConnectConfigDocs',
                               ':streams:genStreamsConfigDocs'], type: Tar) {
    classifier = 'site-docs'
    compression = Compression.GZIP
    from project.file("../docs")
    into 'site-docs'
    duplicatesStrategy 'exclude'
  }

  tasks.create(name: "releaseTarGz", dependsOn: configurations.archives.artifacts, type: Tar) {
    into "kafka_${versions.baseScala}-${version}"
    compression = Compression.GZIP
    from(project.file("../bin")) { into "bin/" }
    from(project.file("../config")) { into "config/" }
    from '../LICENSE'
    from '../NOTICE'
    from(configurations.runtime) { into("libs/") }
    from(configurations.archives.artifacts.files) { into("libs/") }
    from(project.siteDocsTar) { into("site-docs/") }
    from(project(':tools').jar) { into("libs/") }
    from(project(':tools').configurations.runtime) { into("libs/") }
    from(project(':connect:api').jar) { into("libs/") }
    from(project(':connect:api').configurations.runtime) { into("libs/") }
    from(project(':connect:runtime').jar) { into("libs/") }
    from(project(':connect:runtime').configurations.runtime) { into("libs/") }
    from(project(':connect:json').jar) { into("libs/") }
    from(project(':connect:json').configurations.runtime) { into("libs/") }
    from(project(':connect:file').jar) { into("libs/") }
    from(project(':connect:file').configurations.runtime) { into("libs/") }
    from(project(':streams').jar) { into("libs/") }
    from(project(':streams').configurations.runtime) { into("libs/") }
    from(project(':streams:examples').jar) { into("libs/") }
    from(project(':streams:examples').configurations.runtime) { into("libs/") }
    duplicatesStrategy 'exclude'
  }

  jar {
    dependsOn('copyDependantLibs')
  }

  jar.manifest {
    attributes(
      'Version': "${version}"
    )
  }

  tasks.create(name: "copyDependantTestLibs", type: Copy) {
    from (configurations.testRuntime) {
      include('*.jar')
    }
    into "$buildDir/dependant-testlibs"
    duplicatesStrategy 'exclude'
  }

  systemTestLibs.dependsOn('jar', 'testJar', 'copyDependantTestLibs')

  checkstyle {
    configProperties = [importControlFile: "$rootDir/checkstyle/import-control-core.xml"]
  }
}

project(':examples') {
  archivesBaseName = "kafka-examples"

  dependencies {
    compile project(':core')
  }

  javadoc {
    enabled = false
  }

  checkstyle {
    configProperties = [importControlFile: "$rootDir/checkstyle/import-control-core.xml"]
  }
}

project(':clients') {
  archivesBaseName = "kafka-clients"

  dependencies {
    compile libs.lz4
    compile libs.snappy
    compile libs.slf4jApi

    testCompile libs.bcpkix
    testCompile libs.junit
    testCompile libs.easymock
    testCompile libs.powermock
    testCompile libs.powermockEasymock

    testRuntime libs.slf4jlog4j
  }

  task determineCommitId {
    ext.commitId = "unknown"
    def takeFromHash = 16
    if (file("../.git/HEAD").exists()) {
      def headRef = file("../.git/HEAD").text
      if (headRef.contains('ref: ')) {
        headRef = headRef.replaceAll('ref: ', '').trim()
        if (file("../.git/$headRef").exists()) {
        commitId = file("../.git/$headRef").text.trim().take(takeFromHash)
        }
      } else {
        commitId = headRef.trim().take(takeFromHash)
      }
    }
    commitId
  }

  task createVersionFile(dependsOn: determineCommitId) {
    ext.receiptFile = file("$buildDir/kafka/$buildVersionFileName")
    outputs.file receiptFile
    outputs.upToDateWhen { false }
    doLast {
      def data = [
        commitId: determineCommitId.commitId,
        version: version,
      ]

      receiptFile.parentFile.mkdirs()
      def content = data.entrySet().collect { "$it.key=$it.value" }.sort().join("\n")
      receiptFile.setText(content, "ISO-8859-1")
    }
  }

  jar {
    dependsOn createVersionFile
    from("$buildDir") {
        include "kafka/$buildVersionFileName"
    }
  }

  clean.doFirst {
    delete "$buildDir/kafka/"
  }

  javadoc {
    include "**/org/apache/kafka/clients/consumer/*"
    include "**/org/apache/kafka/clients/producer/*"
    include "**/org/apache/kafka/common/*"
    include "**/org/apache/kafka/common/errors/*"
    include "**/org/apache/kafka/common/serialization/*"
    include "**/org/apache/kafka/common/config/*"
  }
}

project(':tools') {
  archivesBaseName = "kafka-tools"

  dependencies {
    compile project(':clients')
    compile project(':log4j-appender')
    compile libs.argparse4j
    compile libs.jacksonDatabind
    compile libs.slf4jlog4j

    testCompile project(':clients')
    testCompile libs.junit
  }

  javadoc {
    enabled = false
  }

  tasks.create(name: "copyDependantLibs", type: Copy) {
    from (configurations.testRuntime) {
      include('slf4j-log4j12*')
    }
    from (configurations.runtime) {
      exclude('kafka-clients*')
    }
    into "$buildDir/dependant-libs-${versions.scala}"
    duplicatesStrategy 'exclude'
  }

  jar {
    dependsOn 'copyDependantLibs'
  }
}

project(':streams') {
  archivesBaseName = "kafka-streams"

  dependencies {
    compile project(':clients')
    compile project(':connect:json')  // this dependency should be removed after we unify data API
    compile libs.slf4jApi
    compile libs.rocksDBJni
<<<<<<< HEAD
=======

    // the following 3 dependencies should be removed after KIP-4 (zkclient, zookeeper, jacksonDatabind)
    compile (libs.zkclient) {
      exclude module: 'zookeeper'
    }

    compile (libs.zookeeper) {
      exclude module: 'jline'
      exclude module: 'netty'
      // users should be able to choose the logging implementation (and slf4j bridge)
      exclude module: 'slf4j-log4j12'
      exclude module: 'log4j'
    }
>>>>>>> 3e3b7a01

    compile libs.jacksonDatabind

    testCompile project(':clients').sourceSets.test.output
    testCompile project(':core')
    testCompile project(':core').sourceSets.test.output
    testCompile libs.junit

    testRuntime libs.slf4jlog4j
  }

  javadoc {
    include "**/org/apache/kafka/streams/**"
    exclude "**/internals/**"
  }

  tasks.create(name: "copyDependantLibs", type: Copy) {
    from (configurations.testRuntime) {
      include('slf4j-log4j12*')
    }
    from (configurations.runtime) {
      exclude('kafka-clients*')
    }
    into "$buildDir/dependant-libs-${versions.scala}"
    duplicatesStrategy 'exclude'
  }

  jar {
    dependsOn 'copyDependantLibs'
  }

  systemTestLibs {
    dependsOn testJar
  }

  task genStreamsConfigDocs(type: JavaExec) {
    classpath = sourceSets.main.runtimeClasspath
    main = 'org.apache.kafka.streams.StreamsConfig'
    if( !generatedDocsDir.exists() ) { generatedDocsDir.mkdirs() }
    standardOutput = new File(generatedDocsDir, "streams_config.html").newOutputStream()
  }
}

project(':streams:examples') {
  archivesBaseName = "kafka-streams-examples"

  dependencies {
    compile project(':streams')
    compile project(':connect:json')  // this dependency should be removed after we unify data API
    compile libs.slf4jlog4j           // this dependency should be removed after KIP-4
  }

  javadoc {
    enabled = false
  }

  tasks.create(name: "copyDependantLibs", type: Copy) {
    from (configurations.runtime) {
      exclude('kafka-streams*')
    }
    into "$buildDir/dependant-libs-${versions.scala}"
    duplicatesStrategy 'exclude'
  }

  jar {
    dependsOn 'copyDependantLibs'
  }
}

project(':log4j-appender') {
  archivesBaseName = "kafka-log4j-appender"

  dependencies {
    compile project(':clients')
    compile libs.slf4jlog4j

    testCompile project(':clients').sourceSets.test.output
    testCompile libs.junit
  }

  javadoc {
    enabled = false
  }

}

project(':connect:api') {
  archivesBaseName = "connect-api"

  dependencies {
    compile project(':clients')
    compile libs.slf4jApi

    testCompile libs.junit

    testRuntime libs.slf4jlog4j
  }

  javadoc {
    include "**/org/apache/kafka/connect/**" // needed for the `javadocAll` task
    options.links "http://docs.oracle.com/javase/7/docs/api/"
  }

  tasks.create(name: "copyDependantLibs", type: Copy) {
    from (configurations.testRuntime) {
      include('slf4j-log4j12*')
    }
    from (configurations.runtime) {
      exclude('kafka-clients*')
      exclude('connect-*')
    }
    into "$buildDir/dependant-libs"
    duplicatesStrategy 'exclude'
  }

  jar {
    dependsOn copyDependantLibs
  }
}

project(':connect:json') {
  archivesBaseName = "connect-json"

  dependencies {
    compile project(':connect:api')
    compile libs.jacksonDatabind
    compile libs.slf4jApi

    testCompile libs.easymock
    testCompile libs.junit
    testCompile libs.powermock
    testCompile libs.powermockEasymock

    testRuntime libs.slf4jlog4j
  }

  javadoc {
    enabled = false
  }

  tasks.create(name: "copyDependantLibs", type: Copy) {
    from (configurations.testRuntime) {
      include('slf4j-log4j12*')
    }
    from (configurations.runtime) {
      exclude('kafka-clients*')
      exclude('connect-*')
    }
    into "$buildDir/dependant-libs"
    duplicatesStrategy 'exclude'
  }

  jar {
    dependsOn copyDependantLibs
  }
}

project(':connect:runtime') {
  archivesBaseName = "connect-runtime"

  dependencies {
    compile project(':connect:api')
    compile project(':clients')
    compile project(':tools')
    compile libs.slf4jApi

    compile libs.jacksonJaxrsJsonProvider
    compile libs.jerseyContainerServlet
    compile libs.jettyServer
    compile libs.jettyServlet
    compile libs.jettyServlets
    compile(libs.reflections) {
      // Exclude because of LGPL license
      exclude group: 'com.google.code.findbugs', module: 'annotations'
    }

    testCompile project(':clients').sourceSets.test.output
    testCompile libs.easymock
    testCompile libs.junit
    testCompile libs.powermock
    testCompile libs.powermockEasymock
    testCompile project(":connect:json")

    testRuntime libs.slf4jlog4j
  }

  javadoc {
    enabled = false
  }

  tasks.create(name: "copyDependantLibs", type: Copy) {
    from (configurations.testRuntime) {
      include('slf4j-log4j12*')
    }
    from (configurations.runtime) {
      exclude('kafka-clients*')
      exclude('connect-*')
    }
    into "$buildDir/dependant-libs"
    duplicatesStrategy 'exclude'
  }

  jar {
    dependsOn copyDependantLibs
  }

  task genConnectConfigDocs(type: JavaExec) {
    classpath = sourceSets.main.runtimeClasspath
    main = 'org.apache.kafka.connect.runtime.distributed.DistributedConfig'
    if( !generatedDocsDir.exists() ) { generatedDocsDir.mkdirs() }
    standardOutput = new File(generatedDocsDir, "connect_config.html").newOutputStream()
  }
}

project(':connect:file') {
  archivesBaseName = "connect-file"

  dependencies {
    compile project(':connect:api')
    compile libs.slf4jApi

    testCompile libs.easymock
    testCompile libs.junit
    testCompile libs.powermock
    testCompile libs.powermockEasymock

    testRuntime libs.slf4jlog4j
  }

  javadoc {
    enabled = false
  }

  tasks.create(name: "copyDependantLibs", type: Copy) {
    from (configurations.testRuntime) {
      include('slf4j-log4j12*')
    }
    from (configurations.runtime) {
      exclude('kafka-clients*')
      exclude('connect-*')
    }
    into "$buildDir/dependant-libs"
    duplicatesStrategy 'exclude'
  }

  jar {
    dependsOn copyDependantLibs
  }
}

task aggregatedJavadoc(type: Javadoc) {
  def projectsWithJavadoc = subprojects.findAll { it.javadoc.enabled }
  source = projectsWithJavadoc.collect { it.sourceSets.main.allJava }
  classpath = files(projectsWithJavadoc.collect { it.sourceSets.main.compileClasspath })
  includes = projectsWithJavadoc.collectMany { it.javadoc.getIncludes() }
  excludes = projectsWithJavadoc.collectMany { it.javadoc.getExcludes() }
  options.links "http://docs.oracle.com/javase/7/docs/api/"
}<|MERGE_RESOLUTION|>--- conflicted
+++ resolved
@@ -695,23 +695,6 @@
     compile project(':connect:json')  // this dependency should be removed after we unify data API
     compile libs.slf4jApi
     compile libs.rocksDBJni
-<<<<<<< HEAD
-=======
-
-    // the following 3 dependencies should be removed after KIP-4 (zkclient, zookeeper, jacksonDatabind)
-    compile (libs.zkclient) {
-      exclude module: 'zookeeper'
-    }
-
-    compile (libs.zookeeper) {
-      exclude module: 'jline'
-      exclude module: 'netty'
-      // users should be able to choose the logging implementation (and slf4j bridge)
-      exclude module: 'slf4j-log4j12'
-      exclude module: 'log4j'
-    }
->>>>>>> 3e3b7a01
-
     compile libs.jacksonDatabind
 
     testCompile project(':clients').sourceSets.test.output
