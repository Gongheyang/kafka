--- conflicted
+++ resolved
@@ -510,13 +510,7 @@
     }
     logTestStdout.rehydrate(delegate, owner, this)()
 
-<<<<<<< HEAD
-    // The suites are for running sets of tests in IDEs.
-    // Gradle will run each test class, so we exclude the suites to avoid redundantly running the tests twice.
-    exclude '**/*Suite.class'
-=======
     exclude testsToExclude
->>>>>>> 4e11de00
 
     if (shouldUseJUnit5) {
       if (project.name == 'streams') {
@@ -931,13 +925,9 @@
     api project(':clients')
     api libs.scalaLibrary
 
-<<<<<<< HEAD
-    implementation group: 'net.ripe.ipresource', name: 'ipresource', version: '1.47'
-
-=======
     implementation project(':server-common')
     implementation project(':group-coordinator')
->>>>>>> 4e11de00
+    implementation group: 'net.ripe.ipresource', name: 'ipresource', version: '1.47'
     implementation project(':metadata')
     implementation project(':storage:storage-api')
     implementation project(':tools:tools-api')
@@ -2144,18 +2134,6 @@
 
   dependencies {
     api project(':clients')
-<<<<<<< HEAD
-
-    // use `api` dependency for `connect-json` for compatibility (e.g. users who use `JsonSerializer`/`JsonDeserializer`
-    // at compile-time without an explicit dependency on `connect-json`)
-    // this dependency should be removed after we unify data API
-    api(project(':connect:json')) {
-      // this transitive dependency is not used in Streams, and it breaks SBT builds
-      exclude module: 'javax.ws.rs-api'
-    }
-
-=======
->>>>>>> 4e11de00
     // `org.rocksdb.Options` is part of Kafka Streams public api via `RocksDBConfigSetter`
     api libs.rocksDBJni
 
