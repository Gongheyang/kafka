// Licensed to the Apache Software Foundation (ASF) under one or more
// contributor license agreements.  See the NOTICE file distributed with
// this work for additional information regarding copyright ownership.
// The ASF licenses this file to You under the Apache License, Version 2.0
// (the "License"); you may not use this file except in compliance with
// the License.  You may obtain a copy of the License at
//
//    http://www.apache.org/licenses/LICENSE-2.0
//
// Unless required by applicable law or agreed to in writing, software
// distributed under the License is distributed on an "AS IS" BASIS,
// WITHOUT WARRANTIES OR CONDITIONS OF ANY KIND, either express or implied.
// See the License for the specific language governing permissions and
// limitations under the License.

import org.ajoberstar.grgit.Grgit
import org.gradle.api.JavaVersion

import java.nio.charset.StandardCharsets

buildscript {
  repositories {
    mavenCentral()
  }
  apply from: "$rootDir/gradle/dependencies.gradle"

  dependencies {
    // For Apache Rat plugin to ignore non-Git files
    classpath "org.ajoberstar.grgit:grgit-core:$versions.grgit"
  }
}

plugins {
  id 'com.github.ben-manes.versions' version '0.48.0'
  id 'idea'
  id 'jacoco'
  id 'java-library'
  id 'org.owasp.dependencycheck' version '8.2.1'
  id 'org.nosphere.apache.rat' version "0.8.1"
  id "io.swagger.core.v3.swagger-gradle-plugin" version "${swaggerVersion}"

  // When updating the spotbugs gradle plugin, check if it already
  // includes spotbugs version 4.7.4, in which case CVE-2022-42920 can
  // be dropped from gradle/resources/dependencycheck-suppressions.xml
  id "com.github.spotbugs" version '5.1.3' apply false
  id 'org.scoverage' version '8.0.3' apply false
  // Updating the shadow plugin version to 8.1.1 causes issue with signing and publishing the shadowed
  // artifacts - see https://github.com/johnrengelman/shadow/issues/901
  id 'com.github.johnrengelman.shadow' version '8.1.0' apply false
  //  Spotless 6.13.0 has issue with Java 21 (see https://github.com/diffplug/spotless/pull/1920), and Spotless 6.14.0+ requires JRE 11
  //  We are going to drop JDK8 support. Hence, the spotless is upgrade to newest version and be applied only if the build env is compatible with JDK 11.
  //  spotless 6.15.0+ has issue in runtime with JDK8 even through we define it with `apply:false`. see https://github.com/diffplug/spotless/issues/2156 for more details
  id 'com.diffplug.spotless' version "6.14.0" apply false
}

ext {
  gradleVersion = versions.gradle
  minJavaVersion = 8
  buildVersionFileName = "kafka-version.properties"

  defaultMaxHeapSize = "2g"
  defaultJvmArgs = ["-Xss4m", "-XX:+UseParallelGC"]

  // "JEP 403: Strongly Encapsulate JDK Internals" causes some tests to fail when they try
  // to access internals (often via mocking libraries). We use `--add-opens` as a workaround
  // for now and we'll fix it properly (where possible) via KAFKA-13275.
  if (JavaVersion.current().isCompatibleWith(JavaVersion.VERSION_16))
    defaultJvmArgs.addAll(
      "--add-opens=java.base/java.io=ALL-UNNAMED",
      "--add-opens=java.base/java.lang=ALL-UNNAMED",
      "--add-opens=java.base/java.nio=ALL-UNNAMED",
      "--add-opens=java.base/java.nio.file=ALL-UNNAMED",
      "--add-opens=java.base/java.util=ALL-UNNAMED",
      "--add-opens=java.base/java.util.concurrent=ALL-UNNAMED",
      "--add-opens=java.base/java.util.regex=ALL-UNNAMED",
      "--add-opens=java.base/java.util.stream=ALL-UNNAMED",
      "--add-opens=java.base/java.text=ALL-UNNAMED",
      "--add-opens=java.base/java.time=ALL-UNNAMED",
      "--add-opens=java.security.jgss/sun.security.krb5=ALL-UNNAMED"
    )

  maxTestForks = project.hasProperty('maxParallelForks') ? maxParallelForks.toInteger() : Runtime.runtime.availableProcessors()
  maxScalacThreads = project.hasProperty('maxScalacThreads') ? maxScalacThreads.toInteger() :
      Math.min(Runtime.runtime.availableProcessors(), 8)
  userIgnoreFailures = project.hasProperty('ignoreFailures') ? ignoreFailures : false

  userMaxTestRetries = project.hasProperty('maxTestRetries') ? maxTestRetries.toInteger() : 0
  userMaxTestRetryFailures = project.hasProperty('maxTestRetryFailures') ? maxTestRetryFailures.toInteger() : 0

  skipSigning = project.hasProperty('skipSigning') && skipSigning.toBoolean()
  shouldSign = !skipSigning && !version.endsWith("SNAPSHOT")

  mavenUrl = project.hasProperty('mavenUrl') ? project.mavenUrl : ''
  mavenUsername = project.hasProperty('mavenUsername') ? project.mavenUsername : ''
  mavenPassword = project.hasProperty('mavenPassword') ? project.mavenPassword : ''

  userShowStandardStreams = project.hasProperty("showStandardStreams") ? showStandardStreams : null

  userTestLoggingEvents = project.hasProperty("testLoggingEvents") ? Arrays.asList(testLoggingEvents.split(",")) : null

  userEnableTestCoverage = project.hasProperty("enableTestCoverage") ? enableTestCoverage : false

  userKeepAliveModeString = project.hasProperty("keepAliveMode") ? keepAliveMode : "daemon"
  userKeepAliveMode = KeepAliveMode.values().find(m -> m.name().toLowerCase().equals(userKeepAliveModeString))
  if (userKeepAliveMode == null) {
    def keepAliveValues = KeepAliveMode.values().collect(m -> m.name.toLowerCase())
    throw new GradleException("Unexpected value for keepAliveMode property. Expected one of $keepAliveValues, but received: $userKeepAliveModeString")
  }

  // See README.md for details on this option and the reasoning for the default
  userScalaOptimizerMode = project.hasProperty("scalaOptimizerMode") ? scalaOptimizerMode : "inline-kafka"
  def scalaOptimizerValues = ["none", "method", "inline-kafka", "inline-scala"]
  if (!scalaOptimizerValues.contains(userScalaOptimizerMode))
    throw new GradleException("Unexpected value for scalaOptimizerMode property. Expected one of $scalaOptimizerValues, but received: $userScalaOptimizerMode")

  generatedDocsDir = new File("${project.rootDir}/docs/generated")
  repo = file("$rootDir/.git").isDirectory() ? Grgit.open(currentDir: project.getRootDir()) : null

  commitId = determineCommitId()

  addParametersForTests = { name, options ->
    // -parameters generates arguments with parameter names in TestInfo#getDisplayName.
    // ref: https://github.com/junit-team/junit5/blob/4c0dddad1b96d4a20e92a2cd583954643ac56ac0/junit-jupiter-params/src/main/java/org/junit/jupiter/params/ParameterizedTest.java#L161-L164
    if (name == "compileTestJava" || name == "compileTestScala")
      options.compilerArgs << "-parameters"
  }
}

allprojects {

  repositories {
    mavenCentral()
  }

  dependencyUpdates {
    revision="release"
    resolutionStrategy {
      componentSelection { rules ->
        rules.all { ComponentSelection selection ->
          boolean rejected = ['snap', 'alpha', 'beta', 'rc', 'cr', 'm'].any { qualifier ->
            selection.candidate.version ==~ /(?i).*[.-]${qualifier}[.\d-]*/
          }
          if (rejected) {
            selection.reject('Release candidate')
          }
        }
      }
    }
  }

  configurations.all {
    // zinc is the Scala incremental compiler, it has a configuration for its own dependencies
    // that are unrelated to the project dependencies, we should not change them
    if (name != "zinc") {
      resolutionStrategy {
        force(
          // be explicit about the javassist dependency version instead of relying on the transitive version
          libs.javassist,
          // ensure we have a single version in the classpath despite transitive dependencies
          libs.scalaLibrary,
          libs.scalaReflect,
          libs.jacksonAnnotations,
          // be explicit about the Netty dependency version instead of relying on the version set by
          // ZooKeeper (potentially older and containing CVEs)
          libs.nettyHandler,
          libs.nettyTransportNativeEpoll,
	  // be explicit about the reload4j version instead of relying on the transitive versions
	  libs.log4j
        )
      }
    }
  }
  task printAllDependencies(type: DependencyReportTask) {}

  tasks.withType(Javadoc) {
    options.charSet = 'UTF-8'
    options.docEncoding = 'UTF-8'
    options.encoding = 'UTF-8'
    options.memberLevel = JavadocMemberLevel.PUBLIC  // Document only public members/API
    // Turn off doclint for now, see https://blog.joda.org/2014/02/turning-off-doclint-in-jdk-8-javadoc.html for rationale
    options.addStringOption('Xdoclint:none', '-quiet')
    // Javadoc warnings should fail the build in JDK 15+ https://bugs.openjdk.org/browse/JDK-8200363
    options.addBooleanOption('Werror', JavaVersion.current().isCompatibleWith(JavaVersion.VERSION_15))

    // The URL structure was changed to include the locale after Java 8
    if (JavaVersion.current().isJava11Compatible())
      options.links "https://docs.oracle.com/en/java/javase/${JavaVersion.current().majorVersion}/docs/api/"
    else
      options.links "https://docs.oracle.com/javase/8/docs/api/"
  }
}

def determineCommitId() {
  def takeFromHash = 16
  if (project.hasProperty('commitId')) {
    commitId.take(takeFromHash)
  } else if (repo != null) {
    repo.head().id.take(takeFromHash)
  } else {
    "unknown"
  }
}

def excludedSpotlessModules = [':clients',
                               ':connect:runtime',
                               ':core',
<<<<<<< HEAD
                               ':raft',
=======
                               ':metadata',
                               ':server',
                               ':storage',
                               ':storage:storage-api', //  rename in settings.gradle
>>>>>>> 3a9d8776
                               ':streams',
                               ':streams:examples',
                               ':streams:streams-scala',
                               ':streams:test-utils',
                               ':streams:upgrade-system-tests-0100',
                               ':streams:upgrade-system-tests-0101',
                               ':streams:upgrade-system-tests-0102',
                               ':streams:upgrade-system-tests-0110',
                               ':streams:upgrade-system-tests-10',
                               ':streams:upgrade-system-tests-11',
                               ':streams:upgrade-system-tests-20',
                               ':streams:upgrade-system-tests-21',
                               ':streams:upgrade-system-tests-22',
                               ':streams:upgrade-system-tests-23',
                               ':streams:upgrade-system-tests-24',
                               ':streams:upgrade-system-tests-25',
                               ':streams:upgrade-system-tests-26',
                               ':streams:upgrade-system-tests-27',
                               ':streams:upgrade-system-tests-28',
                               ':streams:upgrade-system-tests-30',
                               ':streams:upgrade-system-tests-31',
                               ':streams:upgrade-system-tests-32',
                               ':streams:upgrade-system-tests-33',
                               ':streams:upgrade-system-tests-34',
                               ':streams:upgrade-system-tests-35',
                               ':streams:upgrade-system-tests-36',
                               ':streams:upgrade-system-tests-37']


apply from: file('wrapper.gradle')

if (repo != null) {
  rat {
    dependsOn subprojects.collect {
      it.tasks.matching {
        it.name == "processMessages" || it.name == "processTestMessages"
      }
    }

    verbose.set(true)
    reportDir.set(project.file('build/rat'))
    stylesheet.set(file('gradle/resources/rat-output-to-html.xsl'))

    // Exclude everything under the directory that git should be ignoring via .gitignore or that isn't checked in. These
    // restrict us only to files that are checked in or are staged.
    excludes = new ArrayList<String>(repo.clean(ignore: false, directories: true, dryRun: true))
    // And some of the files that we have checked in should also be excluded from this check
    excludes.addAll([
        '**/.git/**',
        '**/build/**',
        'CONTRIBUTING.md',
        'PULL_REQUEST_TEMPLATE.md',
        'gradlew',
        'gradlew.bat',
        'gradle/wrapper/gradle-wrapper.properties',
        'trogdor/README.md',
        '**/README.md',
        '**/id_rsa',
        '**/id_rsa.pub',
        'checkstyle/suppressions.xml',
        'streams/quickstart/java/src/test/resources/projects/basic/goal.txt',
        'streams/streams-scala/logs/*',
        'licenses/*',
        '**/generated/**',
        'clients/src/test/resources/serializedData/*',
        'docker/test/fixtures/secrets/*',
        'docker/examples/fixtures/secrets/*',
        'docker/docker_official_images/.gitkeep'
    ])
  }
} else {
  rat.enabled = false
}
println("Starting build with version $version (commit id ${commitId == null ? "null" : commitId.take(8)}) using Gradle $gradleVersion, Java ${JavaVersion.current()} and Scala ${versions.scala}")
println("Build properties: maxParallelForks=$maxTestForks, maxScalacThreads=$maxScalacThreads, maxTestRetries=$userMaxTestRetries")

subprojects {

  // enable running :dependencies task recursively on all subprojects
  // eg: ./gradlew allDeps
  task allDeps(type: DependencyReportTask) {}
  // enable running :dependencyInsight task recursively on all subprojects
  // eg: ./gradlew allDepInsight --configuration runtime --dependency com.fasterxml.jackson.core:jackson-databind
  task allDepInsight(type: DependencyInsightReportTask) {showingAllVariants = false} doLast {}

  apply plugin: 'java-library'
  apply plugin: 'checkstyle'
  apply plugin: "com.github.spotbugs"

  // We use the shadow plugin for the jmh-benchmarks module and the `-all` jar can get pretty large, so
  // don't publish it
  def shouldPublish = !project.name.equals('jmh-benchmarks')
  def shouldPublishWithShadow = (['clients'].contains(project.name))

  if (shouldPublish) {
    apply plugin: 'maven-publish'
    apply plugin: 'signing'

    // Add aliases for the task names used by the maven plugin for backwards compatibility
    // The maven plugin was replaced by the maven-publish plugin in Gradle 7.0
    tasks.register('install').configure { dependsOn(publishToMavenLocal) }
    tasks.register('uploadArchives').configure { dependsOn(publish) }
  }

  // apply the eclipse plugin only to subprojects that hold code. 'connect' is just a folder.
  if (!project.name.equals('connect')) {
    apply plugin: 'eclipse'
    fineTuneEclipseClasspathFile(eclipse, project)
  }

  java {
    consistentResolution {
      // resolve the compileClasspath and then "inject" the result of resolution as strict constraints into the runtimeClasspath
      useCompileClasspathVersions()
    }
  }

  tasks.withType(JavaCompile) {
    options.encoding = 'UTF-8'
    options.compilerArgs << "-Xlint:all"
    // temporary exclusions until all the warnings are fixed
    if (!project.path.startsWith(":connect") && !project.path.startsWith(":storage"))
      options.compilerArgs << "-Xlint:-rawtypes"
    options.compilerArgs << "-Xlint:-serial"
    options.compilerArgs << "-Xlint:-try"
    options.compilerArgs << "-Werror"

    // --release is the recommended way to select the target release, but it's only supported in Java 9 so we also
    // set --source and --target via `sourceCompatibility` and `targetCompatibility` a couple of lines below
    if (JavaVersion.current().isJava9Compatible())
      options.release = minJavaVersion
    // --source/--target 8 is deprecated in Java 20, suppress warning until Java 8 support is dropped in Kafka 4.0
    if (JavaVersion.current().isCompatibleWith(JavaVersion.VERSION_20))
      options.compilerArgs << "-Xlint:-options"

    addParametersForTests(name, options)
  }

  java {
    // We should only set this if Java version is < 9 (--release is recommended for >= 9), but the Scala plugin for IntelliJ sets
    // `-target` incorrectly if this is unset
    sourceCompatibility = minJavaVersion
    targetCompatibility = minJavaVersion
  }

  if (shouldPublish) {

    publishing {
      repositories {
        // To test locally, invoke gradlew with `-PmavenUrl=file:///some/local/path`
        maven {
          url = mavenUrl
          credentials {
            username = mavenUsername
            password = mavenPassword
          }
        }
      }
      publications {
        mavenJava(MavenPublication) {
          if (!shouldPublishWithShadow) {
            from components.java
          } else {
            apply plugin: 'com.github.johnrengelman.shadow'
            project.shadow.component(mavenJava)

            // Fix for avoiding inclusion of runtime dependencies marked as 'shadow' in MANIFEST Class-Path.
            // https://github.com/johnrengelman/shadow/issues/324
            afterEvaluate {
              pom.withXml { xml ->
                if (xml.asNode().get('dependencies') == null) {
                  xml.asNode().appendNode('dependencies')
                }
                def dependenciesNode = xml.asNode().get('dependencies').get(0)
                project.configurations.shadowed.allDependencies.each {
                  def dependencyNode = dependenciesNode.appendNode('dependency')
                  dependencyNode.appendNode('groupId', it.group)
                  dependencyNode.appendNode('artifactId', it.name)
                  dependencyNode.appendNode('version', it.version)
                  dependencyNode.appendNode('scope', 'runtime')
                }
              }
            }
          }

          afterEvaluate {
            ["srcJar", "javadocJar", "scaladocJar", "testJar", "testSrcJar"].forEach { taskName ->
              def task = tasks.findByName(taskName)
              if (task != null)
                artifact task
            }

            artifactId = base.archivesName.get()
            pom {
              name = 'Apache Kafka'
              url = 'https://kafka.apache.org'
              licenses {
                license {
                  name = 'The Apache License, Version 2.0'
                  url = 'http://www.apache.org/licenses/LICENSE-2.0.txt'
                  distribution = 'repo'
                }
              }
            }
          }
        }
      }
    }

    if (shouldSign) {
      signing {
        sign publishing.publications.mavenJava
      }
    }
  }

  def testLoggingEvents = ["passed", "skipped", "failed"]
  def testShowStandardStreams = false
  def testExceptionFormat = 'full'
  // Gradle built-in logging only supports sending test output to stdout, which generates a lot
  // of noise, especially for passing tests. We really only want output for failed tests. This
  // hooks into the output and logs it (so we don't have to buffer it all in memory) and only
  // saves the output for failing tests. Directory and filenames are such that you can, e.g.,
  // create a Jenkins rule to collect failed test output.
  def logTestStdout = {
    def testId = { TestDescriptor descriptor ->
      "${descriptor.className}.${descriptor.name}".toString()
    }

    def logFiles = new HashMap<String, File>()
    def logStreams = new HashMap<String, FileOutputStream>()
    beforeTest { TestDescriptor td ->
      def tid = testId(td)
      // truncate the file name if it's too long
      def logFile = new File(
              "${projectDir}/build/reports/testOutput/${tid.substring(0, Math.min(tid.size(),240))}.test.stdout"
      )
      logFile.parentFile.mkdirs()
      logFiles.put(tid, logFile)
      logStreams.put(tid, new FileOutputStream(logFile))
    }
    onOutput { TestDescriptor td, TestOutputEvent toe ->
      def tid = testId(td)
      // Some output can happen outside the context of a specific test (e.g. at the class level)
      // and beforeTest/afterTest seems to not be invoked for these cases (and similarly, there's
      // a TestDescriptor hierarchy that includes the thread executing the test, Gradle tasks,
      // etc). We see some of these in practice and it seems like something buggy in the Gradle
      // test runner since we see it *before* any tests and it is frequently not related to any
      // code in the test (best guess is that it is tail output from last test). We won't have
      // an output file for these, so simply ignore them. If they become critical for debugging,
      // they can be seen with showStandardStreams.
      if (td.name == td.className || td.className == null) {
        // silently ignore output unrelated to specific test methods
        return
      } else if (logStreams.get(tid) == null) {
        println "WARNING: unexpectedly got output for a test [${tid}]" +
                " that we didn't previously see in the beforeTest hook." +
                " Message for debugging: [" + toe.message + "]."
        return
      }
      try {
        logStreams.get(tid).write(toe.message.getBytes(StandardCharsets.UTF_8))
      } catch (Exception e) {
        println "ERROR: Failed to write output for test ${tid}"
        e.printStackTrace()
      }
    }
    afterTest { TestDescriptor td, TestResult tr ->
      def tid = testId(td)
      try {
        logStreams.get(tid).close()
        if (tr.resultType != TestResult.ResultType.FAILURE) {
          logFiles.get(tid).delete()
        } else {
          def file = logFiles.get(tid)
          println "${tid} failed, log available in ${file}"
        }
      } catch (Exception e) {
        println "ERROR: Failed to close stdout file for ${tid}"
        e.printStackTrace()
      } finally {
        logFiles.remove(tid)
        logStreams.remove(tid)
      }
    }
  }

  // The suites are for running sets of tests in IDEs.
  // Gradle will run each test class, so we exclude the suites to avoid redundantly running the tests twice.
  def testsToExclude = ['**/*Suite.class']

  test {
    maxParallelForks = maxTestForks
    ignoreFailures = userIgnoreFailures

    maxHeapSize = defaultMaxHeapSize
    jvmArgs = defaultJvmArgs

    testLogging {
      events = userTestLoggingEvents ?: testLoggingEvents
      showStandardStreams = userShowStandardStreams ?: testShowStandardStreams
      exceptionFormat = testExceptionFormat
      displayGranularity = 0
    }
    logTestStdout.rehydrate(delegate, owner, this)()

    exclude testsToExclude

    useJUnitPlatform()

    retry {
      maxRetries = userMaxTestRetries
      maxFailures = userMaxTestRetryFailures
    }
  }

  task integrationTest(type: Test, dependsOn: compileJava) {
    maxParallelForks = maxTestForks
    ignoreFailures = userIgnoreFailures

    // Increase heap size for integration tests
    maxHeapSize = "2560m"
    jvmArgs = defaultJvmArgs


    testLogging {
      events = userTestLoggingEvents ?: testLoggingEvents
      showStandardStreams = userShowStandardStreams ?: testShowStandardStreams
      exceptionFormat = testExceptionFormat
      displayGranularity = 0
    }
    logTestStdout.rehydrate(delegate, owner, this)()

    exclude testsToExclude

    if (project.name == 'streams') {
      useJUnitPlatform {
        includeTags "integration"
        includeTags "org.apache.kafka.test.IntegrationTest"
        // Both engines are needed to run JUnit 4 tests alongside JUnit 5 tests.
        // junit-vintage (JUnit 4) can be removed once the JUnit 4 migration is complete.
        includeEngines "junit-vintage", "junit-jupiter"
      }
    } else {
      useJUnitPlatform {
        includeTags "integration"
        includeTags 'org.apache.kafka.test.IntegrationTest'
      }
    }

    retry {
      maxRetries = userMaxTestRetries
      maxFailures = userMaxTestRetryFailures
    }
  }

  task unitTest(type: Test, dependsOn: compileJava) {
    maxParallelForks = maxTestForks
    ignoreFailures = userIgnoreFailures

    maxHeapSize = defaultMaxHeapSize
    jvmArgs = defaultJvmArgs

    testLogging {
      events = userTestLoggingEvents ?: testLoggingEvents
      showStandardStreams = userShowStandardStreams ?: testShowStandardStreams
      exceptionFormat = testExceptionFormat
      displayGranularity = 0
    }
    logTestStdout.rehydrate(delegate, owner, this)()

    exclude testsToExclude

    if (project.name == 'streams') {
      useJUnitPlatform {
        excludeTags "integration"
        excludeTags "org.apache.kafka.test.IntegrationTest"
        // Both engines are needed to run JUnit 4 tests alongside JUnit 5 tests.
        // junit-vintage (JUnit 4) can be removed once the JUnit 4 migration is complete.
        includeEngines "junit-vintage", "junit-jupiter"
      }
    } else {
      useJUnitPlatform {
        excludeTags "integration"
        excludeTags 'org.apache.kafka.test.IntegrationTest'
      }
    }

    retry {
      maxRetries = userMaxTestRetries
      maxFailures = userMaxTestRetryFailures
    }
  }

  // remove test output from all test types
  tasks.withType(Test).all { t ->
    cleanTest {
      delete t.reports.junitXml.outputLocation
      delete t.reports.html.outputLocation
    }
  }

  jar {
    from "$rootDir/LICENSE"
    from "$rootDir/NOTICE"
  }

  task srcJar(type: Jar) {
    archiveClassifier = 'sources'
    from "$rootDir/LICENSE"
    from "$rootDir/NOTICE"
    from sourceSets.main.allSource
  }

  task javadocJar(type: Jar, dependsOn: javadoc) {
    archiveClassifier = 'javadoc'
    from "$rootDir/LICENSE"
    from "$rootDir/NOTICE"
    from javadoc.destinationDir
  }

  task docsJar(dependsOn: javadocJar)

  test.dependsOn('javadoc')

  task systemTestLibs(dependsOn: jar)

  if (!sourceSets.test.allSource.isEmpty()) {
    task testJar(type: Jar) {
      archiveClassifier = 'test'
      from "$rootDir/LICENSE"
      from "$rootDir/NOTICE"
      from sourceSets.test.output
    }

    task testSrcJar(type: Jar, dependsOn: testJar) {
      archiveClassifier = 'test-sources'
      from "$rootDir/LICENSE"
      from "$rootDir/NOTICE"
      from sourceSets.test.allSource
    }

  }

  plugins.withType(ScalaPlugin) {

    scala {
      zincVersion = versions.zinc
    }

    task scaladocJar(type:Jar, dependsOn: scaladoc) {
      archiveClassifier = 'scaladoc'
      from "$rootDir/LICENSE"
      from "$rootDir/NOTICE"
      from scaladoc.destinationDir
    }

    //documentation task should also trigger building scala doc jar
    docsJar.dependsOn scaladocJar

  }

  tasks.withType(ScalaCompile) {

    scalaCompileOptions.keepAliveMode = userKeepAliveMode

    scalaCompileOptions.additionalParameters = [
      "-deprecation:false",
      "-unchecked",
      "-encoding", "utf8",
      "-Xlog-reflective-calls",
      "-feature",
      "-language:postfixOps",
      "-language:implicitConversions",
      "-language:existentials",
      "-Ybackend-parallelism", maxScalacThreads.toString(),
      "-Xlint:constant",
      "-Xlint:delayedinit-select",
      "-Xlint:doc-detached",
      "-Xlint:missing-interpolator",
      "-Xlint:nullary-unit",
      "-Xlint:option-implicit",
      "-Xlint:package-object-classes",
      "-Xlint:poly-implicit-overload",
      "-Xlint:private-shadow",
      "-Xlint:stars-align",
      "-Xlint:type-parameter-shadow",
      "-Xlint:unused"
    ]

    // See README.md for details on this option and the meaning of each value
    if (userScalaOptimizerMode.equals("method"))
      scalaCompileOptions.additionalParameters += ["-opt:l:method"]
    else if (userScalaOptimizerMode.startsWith("inline-")) {
      List<String> inlineFrom = ["-opt-inline-from:org.apache.kafka.**"]
      if (project.name.equals('core'))
        inlineFrom.add("-opt-inline-from:kafka.**")
      if (userScalaOptimizerMode.equals("inline-scala"))
        inlineFrom.add("-opt-inline-from:scala.**")

      scalaCompileOptions.additionalParameters += ["-opt:l:inline"]
      scalaCompileOptions.additionalParameters += inlineFrom
    }

    if (versions.baseScala != '2.12') {
      scalaCompileOptions.additionalParameters += ["-opt-warnings", "-Xlint:strict-unsealed-patmat"]
      // Scala 2.13.2 introduces compiler warnings suppression, which is a pre-requisite for -Xfatal-warnings
      scalaCompileOptions.additionalParameters += ["-Xfatal-warnings"]
    }

    // these options are valid for Scala versions < 2.13 only
    // Scala 2.13 removes them, see https://github.com/scala/scala/pull/6502 and https://github.com/scala/scala/pull/5969
    if (versions.baseScala == '2.12') {
      scalaCompileOptions.additionalParameters += [
        "-Xlint:by-name-right-associative",
        "-Xlint:nullary-override",
        "-Xlint:unsound-match"
      ]
    }

    // Scalac 2.12 `-release` requires Java 9 or higher, but Scala 2.13 doesn't have that restriction
    if (versions.baseScala == "2.13" || JavaVersion.current().isJava9Compatible())
      scalaCompileOptions.additionalParameters += ["-release", String.valueOf(minJavaVersion)]

    addParametersForTests(name, options)

    configure(scalaCompileOptions.forkOptions) {
      memoryMaximumSize = defaultMaxHeapSize
      jvmArgs = defaultJvmArgs
    }
  }

  checkstyle {
    configDirectory = rootProject.layout.projectDirectory.dir("checkstyle")
    configProperties = checkstyleConfigProperties("import-control.xml")
    toolVersion = versions.checkstyle
  }

  configure(checkstyleMain) {
    group = 'Verification'
    description = 'Run checkstyle on all main Java sources'
  }

  configure(checkstyleTest) {
    group = 'Verification'
    description = 'Run checkstyle on all test Java sources'
  }

  test.dependsOn('checkstyleMain', 'checkstyleTest')

  spotbugs {
    toolVersion = versions.spotbugs
    excludeFilter = file("$rootDir/gradle/spotbugs-exclude.xml")
    ignoreFailures = false
  }
  test.dependsOn('spotbugsMain')

  tasks.withType(com.github.spotbugs.snom.SpotBugsTask).configureEach {
    reports.configure {
      // Continue supporting `xmlFindBugsReport` for compatibility
      xml.enabled(project.hasProperty('xmlSpotBugsReport') || project.hasProperty('xmlFindBugsReport'))
      html.enabled(!project.hasProperty('xmlSpotBugsReport') && !project.hasProperty('xmlFindBugsReport'))
    }
    maxHeapSize = defaultMaxHeapSize
    jvmArgs = defaultJvmArgs
  }

  // Ignore core since its a scala project
  if (it.path != ':core') {
    if (userEnableTestCoverage) {
      apply plugin: "jacoco"

      jacoco {
        toolVersion = versions.jacoco
      }
      
      jacocoTestReport {
        dependsOn tasks.test
        sourceSets sourceSets.main
        reports {
          html.required = true
          xml.required = true
          csv.required = false
        }
      }

    }
  }

  if (userEnableTestCoverage) {
    def coverageGen = it.path == ':core' ? 'reportTestScoverage' : 'jacocoTestReport'
    tasks.register('reportCoverage').configure { dependsOn(coverageGen) }
  }

  dependencyCheck {
    suppressionFile = "$rootDir/gradle/resources/dependencycheck-suppressions.xml"
    skipProjects = [ ":jmh-benchmarks", ":trogdor" ]
    skipConfigurations = [ "zinc" ]
  }
  //  the task `removeUnusedImports` is implemented by google-java-format, 
  //  and unfortunately the google-java-format version used by spotless 6.14.0 can't work with JDK 21. 
  //  Hence, we apply spotless tasks only if the env is either JDK11 or JDK17
  if ((JavaVersion.current().isJava11() || (JavaVersion.current() == JavaVersion.VERSION_17)) && project.path !in excludedSpotlessModules) {
    apply plugin: 'com.diffplug.spotless'
    spotless {
      java {
        targetExclude 'src/generated/**/*.java' 
        importOrder('kafka', 'org.apache.kafka', 'com', 'net', 'org', 'java', 'javax', '', '\\#')
        removeUnusedImports()
      }
    }
  }
}

gradle.taskGraph.whenReady { taskGraph ->
  taskGraph.getAllTasks().findAll { it.name.contains('spotbugsScoverage') || it.name.contains('spotbugsTest') }.each { task ->
    task.enabled = false
  }
}

def fineTuneEclipseClasspathFile(eclipse, project) {
  eclipse.classpath.file {
    beforeMerged { cp ->
      cp.entries.clear()
      // for the core project add the directories defined under test/scala as separate source directories
      if (project.name.equals('core')) {
        cp.entries.add(new org.gradle.plugins.ide.eclipse.model.SourceFolder("src/test/scala/integration", null))
        cp.entries.add(new org.gradle.plugins.ide.eclipse.model.SourceFolder("src/test/scala/other", null))
        cp.entries.add(new org.gradle.plugins.ide.eclipse.model.SourceFolder("src/test/scala/unit", null))
      }
    }
    whenMerged { cp ->
      // for the core project exclude the separate sub-directories defined under test/scala. These are added as source dirs above
      if (project.name.equals('core')) {
        cp.entries.findAll { it.kind == "src" && it.path.equals("src/test/scala") }*.excludes = ["integration/", "other/", "unit/"]
      }
      /*
       * Set all eclipse build output to go to 'build_eclipse' directory. This is to ensure that gradle and eclipse use different
       * build output directories, and also avoid using the eclipse default of 'bin' which clashes with some of our script directories.
       * https://discuss.gradle.org/t/eclipse-generated-files-should-be-put-in-the-same-place-as-the-gradle-generated-files/6986/2
       */
      cp.entries.findAll { it.kind == "output" }*.path = "build_eclipse"
      /*
       * Some projects have explicitly added test output dependencies. These are required for the gradle build but not required
       * in Eclipse since the dependent projects are added as dependencies. So clean up these from the generated classpath.
       */
      cp.entries.removeAll { it.kind == "lib" && it.path.matches(".*/build/(classes|resources)/test") }
    }
  }
}

def checkstyleConfigProperties(configFileName) {
  [importControlFile: "$configFileName"]
}

if (userEnableTestCoverage) {
  tasks.register('reportCoverage').configure { dependsOn(subprojects.reportCoverage) }
}

def connectPkgs = [
    'connect:api',
    'connect:basic-auth-extension',
    'connect:file',
    'connect:json',
    'connect:runtime',
    'connect:test-plugins',
    'connect:transforms',
    'connect:mirror',
    'connect:mirror-client'
]

tasks.create(name: "jarConnect", dependsOn: connectPkgs.collect { it + ":jar" }) {}

tasks.create(name: "testConnect", dependsOn: connectPkgs.collect { it + ":test" }) {}

project(':server') {
  base {
    archivesName = "kafka-server"
  }

  dependencies {
    implementation project(':clients')
    implementation project(':server-common')
    implementation project(':storage')
    implementation project(':group-coordinator')
    implementation project(':transaction-coordinator')
    implementation project(':raft')
    implementation libs.metrics
    implementation libs.jacksonDatabind

    implementation libs.slf4jApi

    compileOnly libs.log4j

    testImplementation project(':clients').sourceSets.test.output

    testImplementation libs.mockitoCore
    testImplementation libs.junitJupiter
    testImplementation libs.slf4jlog4j
  }

  task createVersionFile() {
    def receiptFile = file("$buildDir/kafka/$buildVersionFileName")
    inputs.property "commitId", commitId
    inputs.property "version", version
    outputs.file receiptFile

    doLast {
      def data = [
        commitId: commitId,
        version: version,
      ]

      receiptFile.parentFile.mkdirs()
      def content = data.entrySet().collect { "$it.key=$it.value" }.sort().join("\n")
      receiptFile.setText(content, "ISO-8859-1")
    }
  }

  jar {
    dependsOn createVersionFile
    from("$buildDir") {
      include "kafka/$buildVersionFileName"
    }
  }

  clean.doFirst {
    delete "$buildDir/kafka/"
  }

  checkstyle {
    configProperties = checkstyleConfigProperties("import-control-server.xml")
  }

  javadoc {
    enabled = false
  }
}

project(':core') {
  apply plugin: 'scala'

  // scaladoc generation is configured at the sub-module level with an artifacts
  // block (cf. see streams-scala). If scaladoc generation is invoked explicitly
  // for the `core` module, this ensures the generated jar doesn't include scaladoc
  // files since the `core` module doesn't include public APIs.
  scaladoc {
    enabled = false
  }
  if (userEnableTestCoverage)
    apply plugin: "org.scoverage"

  base {
    archivesName = "kafka_${versions.baseScala}"
  }

  configurations {
    generator
  }

  dependencies {
    // `core` is often used in users' tests, define the following dependencies as `api` for backwards compatibility
    // even though the `core` module doesn't expose any public API
    api project(':clients')
    api libs.scalaLibrary

    implementation project(':server-common')
    implementation project(':group-coordinator:group-coordinator-api')
    implementation project(':group-coordinator')
    implementation project(':transaction-coordinator')
    implementation project(':metadata')
    implementation project(':storage:storage-api')
    implementation project(':tools:tools-api')
    implementation project(':raft')
    implementation project(':storage')
    implementation project(':server')

    implementation libs.argparse4j
    implementation libs.commonsValidator
    implementation libs.jacksonDatabind
    implementation libs.jacksonModuleScala
    implementation libs.jacksonDataformatCsv
    implementation libs.jacksonJDK8Datatypes
    implementation libs.joptSimple
    implementation libs.jose4j
    implementation libs.metrics
    implementation libs.scalaCollectionCompat
    implementation libs.scalaJava8Compat
    // only needed transitively, but set it explicitly to ensure it has the same version as scala-library
    implementation libs.scalaReflect
    implementation libs.scalaLogging
    implementation libs.slf4jApi
    implementation(libs.zookeeper) {
      // Dropwizard Metrics are required by ZooKeeper as of v3.6.0,
      // but the library should *not* be used in Kafka code
      implementation libs.dropwizardMetrics
      exclude module: 'slf4j-log4j12'
      exclude module: 'log4j'
      // Both Kafka and Zookeeper use slf4j. ZooKeeper moved from log4j to logback in v3.8.0, but Kafka relies on reload4j.
      // We are removing Zookeeper's dependency on logback so we have a singular logging backend.
      exclude module: 'logback-classic'
      exclude module: 'logback-core'
    }
    // ZooKeeperMain depends on commons-cli but declares the dependency as `provided`
    implementation libs.commonsCli

    compileOnly libs.log4j

    testImplementation project(':clients').sourceSets.test.output
    testImplementation project(':group-coordinator').sourceSets.test.output
    testImplementation project(':metadata').sourceSets.test.output
    testImplementation project(':raft').sourceSets.test.output
    testImplementation project(':server-common').sourceSets.test.output
    testImplementation project(':storage:storage-api').sourceSets.test.output
    testImplementation project(':server').sourceSets.test.output
    testImplementation libs.bcpkix
    testImplementation libs.mockitoCore
    testImplementation(libs.apacheda) {
      exclude group: 'xml-apis', module: 'xml-apis'
      // `mina-core` is a transitive dependency for `apacheds` and `apacheda`.
      // It is safer to use from `apacheds` since that is the implementation.
      exclude module: 'mina-core'
    }
    testImplementation libs.apachedsCoreApi
    testImplementation libs.apachedsInterceptorKerberos
    testImplementation libs.apachedsProtocolShared
    testImplementation libs.apachedsProtocolKerberos
    testImplementation libs.apachedsProtocolLdap
    testImplementation libs.apachedsLdifPartition
    testImplementation libs.apachedsMavibotPartition
    testImplementation libs.apachedsJdbmPartition
    testImplementation libs.junitJupiter
    testImplementation libs.slf4jlog4j
    testImplementation libs.caffeine
    
    generator project(':generator')
  }

  if (userEnableTestCoverage) {
    scoverage {
      scoverageVersion = versions.scoverage
      if (versions.baseScala == '2.13') {
        scoverageScalaVersion = '2.13.9' // there's no newer 2.13 artifact, org.scoverage:scalac-scoverage-plugin_2.13.9:2.0.11 is the latest as of now
      }
      reportDir = file("${rootProject.buildDir}/scoverage")
      highlighting = false
      minimumRate = 0.0
    }
  }

  configurations {
    // manually excludes some unnecessary dependencies
    implementation.exclude module: 'javax'
    implementation.exclude module: 'jline'
    implementation.exclude module: 'jms'
    implementation.exclude module: 'jmxri'
    implementation.exclude module: 'jmxtools'
    implementation.exclude module: 'mail'
    // To prevent a UniqueResourceException due the same resource existing in both
    // org.apache.directory.api/api-all and org.apache.directory.api/api-ldap-schema-data
    testImplementation.exclude module: 'api-ldap-schema-data'
  }

  tasks.create(name: "copyDependantLibs", type: Copy) {
    from (configurations.testRuntimeClasspath) {
      include('slf4j-log4j12*')
      include('reload4j*jar')
    }
    from (configurations.runtimeClasspath) {
      exclude('kafka-clients*')
    }
    into "$buildDir/dependant-libs-${versions.scala}"
    duplicatesStrategy 'exclude'
  }

  task processMessages(type:JavaExec) {
    mainClass = "org.apache.kafka.message.MessageGenerator"
    classpath = configurations.generator
    args = [ "-p", "kafka.internals.generated",
             "-o", "src/generated/java/kafka/internals/generated",
             "-i", "src/main/resources/common/message",
             "-m", "MessageDataGenerator"
    ]
    inputs.dir("src/main/resources/common/message")
        .withPropertyName("messages")
        .withPathSensitivity(PathSensitivity.RELATIVE)
    outputs.cacheIf { true }
    outputs.dir("src/generated/java/kafka/internals/generated")
  }

  compileJava.dependsOn 'processMessages'
  srcJar.dependsOn 'processMessages'

  task genProtocolErrorDocs(type: JavaExec) {
    classpath = sourceSets.main.runtimeClasspath
    mainClass = 'org.apache.kafka.common.protocol.Errors'
    if( !generatedDocsDir.exists() ) { generatedDocsDir.mkdirs() }
    standardOutput = new File(generatedDocsDir, "protocol_errors.html").newOutputStream()
  }

  task genProtocolTypesDocs(type: JavaExec) {
    classpath = sourceSets.main.runtimeClasspath
    mainClass = 'org.apache.kafka.common.protocol.types.Type'
    if( !generatedDocsDir.exists() ) { generatedDocsDir.mkdirs() }
    standardOutput = new File(generatedDocsDir, "protocol_types.html").newOutputStream()
  }

  task genProtocolApiKeyDocs(type: JavaExec) {
    classpath = sourceSets.main.runtimeClasspath
    mainClass = 'org.apache.kafka.common.protocol.ApiKeys'
    if( !generatedDocsDir.exists() ) { generatedDocsDir.mkdirs() }
    standardOutput = new File(generatedDocsDir, "protocol_api_keys.html").newOutputStream()
  }

  task genProtocolMessageDocs(type: JavaExec) {
    classpath = sourceSets.main.runtimeClasspath
    mainClass = 'org.apache.kafka.common.protocol.Protocol'
    if( !generatedDocsDir.exists() ) { generatedDocsDir.mkdirs() }
    standardOutput = new File(generatedDocsDir, "protocol_messages.html").newOutputStream()
  }

  task genAdminClientConfigDocs(type: JavaExec) {
    classpath = sourceSets.main.runtimeClasspath
    mainClass = 'org.apache.kafka.clients.admin.AdminClientConfig'
    if( !generatedDocsDir.exists() ) { generatedDocsDir.mkdirs() }
    standardOutput = new File(generatedDocsDir, "admin_client_config.html").newOutputStream()
  }

  task genProducerConfigDocs(type: JavaExec) {
    classpath = sourceSets.main.runtimeClasspath
    mainClass = 'org.apache.kafka.clients.producer.ProducerConfig'
    if( !generatedDocsDir.exists() ) { generatedDocsDir.mkdirs() }
    standardOutput = new File(generatedDocsDir, "producer_config.html").newOutputStream()
  }

  task genConsumerConfigDocs(type: JavaExec) {
    classpath = sourceSets.main.runtimeClasspath
    mainClass = 'org.apache.kafka.clients.consumer.ConsumerConfig'
    if( !generatedDocsDir.exists() ) { generatedDocsDir.mkdirs() }
    standardOutput = new File(generatedDocsDir, "consumer_config.html").newOutputStream()
  }

  task genKafkaConfigDocs(type: JavaExec) {
    classpath = sourceSets.main.runtimeClasspath
    mainClass = 'kafka.server.KafkaConfig'
    if( !generatedDocsDir.exists() ) { generatedDocsDir.mkdirs() }
    standardOutput = new File(generatedDocsDir, "kafka_config.html").newOutputStream()
  }

  task genTopicConfigDocs(type: JavaExec) {
    classpath = sourceSets.main.runtimeClasspath
    mainClass = 'org.apache.kafka.storage.internals.log.LogConfig'
    if( !generatedDocsDir.exists() ) { generatedDocsDir.mkdirs() }
    standardOutput = new File(generatedDocsDir, "topic_config.html").newOutputStream()
  }

  task genConsumerMetricsDocs(type: JavaExec) {
    classpath = sourceSets.test.runtimeClasspath
    mainClass = 'org.apache.kafka.clients.consumer.internals.ConsumerMetrics'
    if( !generatedDocsDir.exists() ) { generatedDocsDir.mkdirs() }
    standardOutput = new File(generatedDocsDir, "consumer_metrics.html").newOutputStream()
  }

  task genProducerMetricsDocs(type: JavaExec) {
    classpath = sourceSets.test.runtimeClasspath
    mainClass = 'org.apache.kafka.clients.producer.internals.ProducerMetrics'
    if( !generatedDocsDir.exists() ) { generatedDocsDir.mkdirs() }
    standardOutput = new File(generatedDocsDir, "producer_metrics.html").newOutputStream()
  }

  task siteDocsTar(dependsOn: ['genProtocolErrorDocs', 'genProtocolTypesDocs', 'genProtocolApiKeyDocs', 'genProtocolMessageDocs',
                               'genAdminClientConfigDocs', 'genProducerConfigDocs', 'genConsumerConfigDocs',
                               'genKafkaConfigDocs', 'genTopicConfigDocs',
                               ':connect:runtime:genConnectConfigDocs', ':connect:runtime:genConnectTransformationDocs',
                               ':connect:runtime:genConnectPredicateDocs',
                               ':connect:runtime:genSinkConnectorConfigDocs', ':connect:runtime:genSourceConnectorConfigDocs',
                               ':streams:genStreamsConfigDocs', 'genConsumerMetricsDocs', 'genProducerMetricsDocs',
                               ':connect:runtime:genConnectMetricsDocs', ':connect:runtime:genConnectOpenAPIDocs',
                               ':connect:mirror:genMirrorSourceConfigDocs', ':connect:mirror:genMirrorCheckpointConfigDocs',
                               ':connect:mirror:genMirrorHeartbeatConfigDocs', ':connect:mirror:genMirrorConnectorConfigDocs',
                               ':storage:genRemoteLogManagerConfigDoc', ':storage:genRemoteLogMetadataManagerConfigDoc'], type: Tar) {
    archiveClassifier = 'site-docs'
    compression = Compression.GZIP
    from project.file("$rootDir/docs")
    into 'site-docs'
    duplicatesStrategy 'exclude'
  }

  tasks.create(name: "releaseTarGz", dependsOn: configurations.archives.artifacts, type: Tar) {
    into "kafka_${versions.baseScala}-${archiveVersion.get()}"
    compression = Compression.GZIP
    from(project.file("$rootDir/bin")) { into "bin/" }
    from(project.file("$rootDir/config")) { into "config/" }
    from(project.file("$rootDir/licenses")) { into "licenses/" }
    from "$rootDir/LICENSE-binary" rename {String filename -> filename.replace("-binary", "")}
    from "$rootDir/NOTICE-binary" rename {String filename -> filename.replace("-binary", "")}
    from(configurations.runtimeClasspath) { into("libs/") }
    from(configurations.archives.artifacts.files) { into("libs/") }
    from(project.siteDocsTar) { into("site-docs/") }
    from(project(':tools').jar) { into("libs/") }
    from(project(':tools').configurations.runtimeClasspath) { into("libs/") }
    from(project(':trogdor').jar) { into("libs/") }
    from(project(':trogdor').configurations.runtimeClasspath) { into("libs/") }
    from(project(':shell').jar) { into("libs/") }
    from(project(':shell').configurations.runtimeClasspath) { into("libs/") }
    from(project(':connect:api').jar) { into("libs/") }
    from(project(':connect:api').configurations.runtimeClasspath) { into("libs/") }
    from(project(':connect:runtime').jar) { into("libs/") }
    from(project(':connect:runtime').configurations.runtimeClasspath) { into("libs/") }
    from(project(':connect:transforms').jar) { into("libs/") }
    from(project(':connect:transforms').configurations.runtimeClasspath) { into("libs/") }
    from(project(':connect:json').jar) { into("libs/") }
    from(project(':connect:json').configurations.runtimeClasspath) { into("libs/") }
    from(project(':connect:file').jar) { into("libs/") }
    from(project(':connect:file').configurations.runtimeClasspath) { into("libs/") }
    from(project(':connect:basic-auth-extension').jar) { into("libs/") }
    from(project(':connect:basic-auth-extension').configurations.runtimeClasspath) { into("libs/") }
    from(project(':connect:mirror').jar) { into("libs/") }
    from(project(':connect:mirror').configurations.runtimeClasspath) { into("libs/") }
    from(project(':connect:mirror-client').jar) { into("libs/") }
    from(project(':connect:mirror-client').configurations.runtimeClasspath) { into("libs/") }
    from(project(':streams').jar) { into("libs/") }
    from(project(':streams').configurations.runtimeClasspath) { into("libs/") }
    from(project(':streams:streams-scala').jar) { into("libs/") }
    from(project(':streams:streams-scala').configurations.runtimeClasspath) { into("libs/") }
    from(project(':streams:test-utils').jar) { into("libs/") }
    from(project(':streams:test-utils').configurations.runtimeClasspath) { into("libs/") }
    from(project(':streams:examples').jar) { into("libs/") }
    from(project(':streams:examples').configurations.runtimeClasspath) { into("libs/") }
    from(project(':tools:tools-api').jar) { into("libs/") }
    from(project(':tools:tools-api').configurations.runtimeClasspath) { into("libs/") }
    duplicatesStrategy 'exclude'
  }

  jar {
    dependsOn('copyDependantLibs')
  }

  jar.manifest {
    attributes(
      'Version': "${version}"
    )
  }

  tasks.create(name: "copyDependantTestLibs", type: Copy) {
    from (configurations.testRuntimeClasspath) {
      include('*.jar')
    }
    into "$buildDir/dependant-testlibs"
    //By default gradle does not handle test dependencies between the sub-projects
    //This line is to include clients project test jar to dependant-testlibs
    from (project(':clients').testJar ) { "$buildDir/dependant-testlibs" }
    duplicatesStrategy 'exclude'
  }

  systemTestLibs.dependsOn('jar', 'testJar', 'copyDependantTestLibs')

  checkstyle {
    configProperties = checkstyleConfigProperties("import-control-core.xml")
  }

  sourceSets {
    // Set java/scala source folders in the `scala` block to enable joint compilation
    main {
      java {
        srcDirs = []
      }
      scala {
        srcDirs = ["src/generated/java", "src/main/java", "src/main/scala"]
      }
    }
    test {
      java {
        srcDirs = []
      }
      scala {
        srcDirs = ["src/test/java", "src/test/scala"]
      }
    }
  }
}

project(':metadata') {
  base {
    archivesName = "kafka-metadata"
  }

  configurations {
    generator
  }

  dependencies {
    implementation project(':server-common')
    implementation project(':clients')
    implementation project(':raft')
    implementation libs.jacksonDatabind
    implementation libs.jacksonJDK8Datatypes
    implementation libs.metrics
    compileOnly libs.log4j
    testImplementation libs.junitJupiter
    testImplementation libs.jqwik
    testImplementation libs.hamcrest
    testImplementation libs.mockitoCore
    testImplementation libs.slf4jlog4j
    testImplementation project(':clients').sourceSets.test.output
    testImplementation project(':raft').sourceSets.test.output
    testImplementation project(':server-common').sourceSets.test.output
    generator project(':generator')
  }

  task processMessages(type:JavaExec) {
    mainClass = "org.apache.kafka.message.MessageGenerator"
    classpath = configurations.generator
    args = [ "-p", "org.apache.kafka.common.metadata",
             "-o", "src/generated/java/org/apache/kafka/common/metadata",
             "-i", "src/main/resources/common/metadata",
             "-m", "MessageDataGenerator", "JsonConverterGenerator",
             "-t", "MetadataRecordTypeGenerator", "MetadataJsonConvertersGenerator"
           ]
    inputs.dir("src/main/resources/common/metadata")
        .withPropertyName("messages")
        .withPathSensitivity(PathSensitivity.RELATIVE)
    outputs.cacheIf { true }
    outputs.dir("src/generated/java/org/apache/kafka/common/metadata")
  }

  compileJava.dependsOn 'processMessages'
  srcJar.dependsOn 'processMessages'

  sourceSets {
    main {
      java {
        srcDirs = ["src/generated/java", "src/main/java"]
      }
    }
    test {
      java {
        srcDirs = ["src/test/java"]
      }
    }
  }

  javadoc {
    enabled = false
  }

  checkstyle {
    configProperties = checkstyleConfigProperties("import-control-metadata.xml")
  }
}

project(':group-coordinator:group-coordinator-api') {
  base {
    archivesName = "kafka-group-coordinator-api"
  }

  dependencies {
    implementation project(':clients')
  }

  task createVersionFile() {
    def receiptFile = file("$buildDir/kafka/$buildVersionFileName")
    inputs.property "commitId", commitId
    inputs.property "version", version
    outputs.file receiptFile

    doLast {
      def data = [
              commitId: commitId,
              version: version,
      ]

      receiptFile.parentFile.mkdirs()
      def content = data.entrySet().collect { "$it.key=$it.value" }.sort().join("\n")
      receiptFile.setText(content, "ISO-8859-1")
    }
  }

  sourceSets {
    main {
      java {
        srcDirs = ["src/main/java"]
      }
    }
    test {
      java {
        srcDirs = ["src/test/java"]
      }
    }
  }

  jar {
    dependsOn createVersionFile
    from("$buildDir") {
      include "kafka/$buildVersionFileName"
    }
  }

  clean.doFirst {
    delete "$buildDir/kafka/"
  }

  javadoc {
    include "**/org/apache/kafka/coordinator/group/api/**"
  }

  checkstyle {
    configProperties = checkstyleConfigProperties("import-control-group-coordinator.xml")
  }
}

project(':group-coordinator') {
  base {
    archivesName = "kafka-group-coordinator"
  }

  configurations {
    generator
  }

  dependencies {
    implementation project(':server-common')
    implementation project(':clients')
    implementation project(':metadata')
    implementation project(':group-coordinator:group-coordinator-api')
    implementation project(':storage')
    implementation libs.jacksonDatabind
    implementation libs.jacksonJDK8Datatypes
    implementation libs.slf4jApi
    implementation libs.metrics

    testImplementation project(':clients').sourceSets.test.output
    testImplementation project(':server-common').sourceSets.test.output
    testImplementation libs.junitJupiter
    testImplementation libs.mockitoCore

    testRuntimeOnly libs.slf4jlog4j

    generator project(':generator')
  }

  sourceSets {
    main {
      java {
        srcDirs = ["src/generated/java", "src/main/java"]
      }
    }
    test {
      java {
        srcDirs = ["src/generated/java", "src/test/java"]
      }
    }
  }

  javadoc {
    enabled = false
  }

  checkstyle {
    configProperties = checkstyleConfigProperties("import-control-group-coordinator.xml")
  }

  task processMessages(type:JavaExec) {
    mainClass = "org.apache.kafka.message.MessageGenerator"
    classpath = configurations.generator
    args = [ "-p", "org.apache.kafka.coordinator.group.generated",
             "-o", "src/generated/java/org/apache/kafka/coordinator/group/generated",
             "-i", "src/main/resources/common/message",
             "-m", "MessageDataGenerator", "JsonConverterGenerator"
    ]
    inputs.dir("src/main/resources/common/message")
        .withPropertyName("messages")
        .withPathSensitivity(PathSensitivity.RELATIVE)
    outputs.cacheIf { true }
    outputs.dir("src/generated/java/org/apache/kafka/coordinator/group/generated")
  }

  compileJava.dependsOn 'processMessages'
  srcJar.dependsOn 'processMessages'
}

project(':transaction-coordinator') {
  base {
    archivesName = "kafka-transaction-coordinator"
  }

  dependencies {
    implementation project(':clients')

  }
  sourceSets {
    main {
      java {
        srcDirs = ["src/generated/java", "src/main/java"]
      }
    }
    test {
      java {
        srcDirs = ["src/generated/java", "src/test/java"]
      }
    }
  }

  checkstyle {
    configProperties = checkstyleConfigProperties("import-control-transaction-coordinator.xml")
  }

  javadoc {
    enabled = false
  }
}

project(':examples') {
  base {
    archivesName = "kafka-examples"
  }

  dependencies {
    implementation project(':clients')
  }

  javadoc {
    enabled = false
  }

  checkstyle {
    configProperties = checkstyleConfigProperties("import-control-core.xml")
  }
}

project(':generator') {
  dependencies {
    implementation libs.argparse4j
    implementation libs.jacksonDatabind
    implementation libs.jacksonJDK8Datatypes
    implementation libs.jacksonJaxrsJsonProvider
    testImplementation libs.junitJupiter
  }

  javadoc {
    enabled = false
  }
}

project(':clients') {
  base {
    archivesName = "kafka-clients"
  }

  configurations {
    generator
    shadowed
  }

  dependencies {
    implementation libs.zstd
    implementation libs.lz4
    implementation libs.snappy
    implementation libs.slf4jApi
    implementation libs.opentelemetryProto

    // libraries which should be added as runtime dependencies in generated pom.xml should be defined here:
    shadowed libs.zstd
    shadowed libs.lz4
    shadowed libs.snappy
    shadowed libs.slf4jApi

    compileOnly libs.jacksonDatabind // for SASL/OAUTHBEARER bearer token parsing
    compileOnly libs.jacksonJDK8Datatypes
    compileOnly libs.jose4j          // for SASL/OAUTHBEARER JWT validation; only used by broker

    testImplementation libs.bcpkix
    testImplementation libs.jacksonJaxrsJsonProvider
    testImplementation libs.jose4j
    testImplementation libs.junitJupiter
    testImplementation libs.log4j
    testImplementation libs.mockitoCore
    testImplementation libs.mockitoJunitJupiter // supports MockitoExtension

    testRuntimeOnly libs.slf4jlog4j
    testRuntimeOnly libs.jacksonDatabind
    testRuntimeOnly libs.jacksonJDK8Datatypes

    generator project(':generator')
  }

  task createVersionFile() {
    def receiptFile = file("$buildDir/kafka/$buildVersionFileName")
    inputs.property "commitId", commitId
    inputs.property "version", version
    outputs.file receiptFile

    doLast {
      def data = [
        commitId: commitId,
        version: version,
      ]

      receiptFile.parentFile.mkdirs()
      def content = data.entrySet().collect { "$it.key=$it.value" }.sort().join("\n")
      receiptFile.setText(content, "ISO-8859-1")
    }
  }

  shadowJar {
    dependsOn createVersionFile
    // archiveClassifier defines the classifier for the shadow jar, the default is 'all'.
    // We don't want to use the default classifier because it will cause the shadow jar to
    // overwrite the original jar. We also don't want to use the 'shadow' classifier because
    // it will cause the shadow jar to be named kafka-clients-shadow.jar. We want to use the
    // same name as the original jar, kafka-clients.jar.
    archiveClassifier = null
    // KIP-714: move shaded dependencies to a shaded location
    relocate('io.opentelemetry.proto', 'org.apache.kafka.shaded.io.opentelemetry.proto')
    relocate('com.google.protobuf', 'org.apache.kafka.shaded.com.google.protobuf')

    // dependencies excluded from the final jar, since they are declared as runtime dependencies
    dependencies {
      project.configurations.shadowed.allDependencies.each {
        exclude(dependency(it.group + ':' + it.name))
      }
      // exclude proto files from the jar
      exclude "**/opentelemetry/proto/**/*.proto"
      exclude "**/google/protobuf/*.proto"
    }

    from("$buildDir") {
      include "kafka/$buildVersionFileName"
    }

    from "$rootDir/LICENSE"
    from "$rootDir/NOTICE"
  }

  jar {
    enabled false
    dependsOn 'shadowJar'
  }

  clean.doFirst {
    delete "$buildDir/kafka/"
  }

  task processMessages(type:JavaExec) {
    mainClass = "org.apache.kafka.message.MessageGenerator"
    classpath = configurations.generator
    args = [ "-p", "org.apache.kafka.common.message",
             "-o", "src/generated/java/org/apache/kafka/common/message",
             "-i", "src/main/resources/common/message",
             "-t", "ApiMessageTypeGenerator",
             "-m", "MessageDataGenerator", "JsonConverterGenerator"
           ]
    inputs.dir("src/main/resources/common/message")
        .withPropertyName("messages")
        .withPathSensitivity(PathSensitivity.RELATIVE)
    outputs.cacheIf { true }
    outputs.dir("src/generated/java/org/apache/kafka/common/message")
  }

  task processTestMessages(type:JavaExec) {
    mainClass = "org.apache.kafka.message.MessageGenerator"
    classpath = configurations.generator
    args = [ "-p", "org.apache.kafka.common.message",
             "-o", "src/generated-test/java/org/apache/kafka/common/message",
             "-i", "src/test/resources/common/message",
             "-m", "MessageDataGenerator", "JsonConverterGenerator"
           ]
    inputs.dir("src/test/resources/common/message")
        .withPropertyName("testMessages")
        .withPathSensitivity(PathSensitivity.RELATIVE)
    outputs.cacheIf { true }
    outputs.dir("src/generated-test/java/org/apache/kafka/common/message")
  }

  sourceSets {
    main {
      java {
        srcDirs = ["src/generated/java", "src/main/java"]
      }
    }
    test {
      java {
        srcDirs = ["src/generated-test/java", "src/test/java"]
      }
    }
  }

  compileJava.dependsOn 'processMessages'
  srcJar.dependsOn 'processMessages'

  compileTestJava.dependsOn 'processTestMessages'

  javadoc {
    include "**/org/apache/kafka/clients/admin/*"
    include "**/org/apache/kafka/clients/consumer/*"
    include "**/org/apache/kafka/clients/producer/*"
    include "**/org/apache/kafka/common/*"
    include "**/org/apache/kafka/common/acl/*"
    include "**/org/apache/kafka/common/annotation/*"
    include "**/org/apache/kafka/common/errors/*"
    include "**/org/apache/kafka/common/header/*"
    include "**/org/apache/kafka/common/metrics/*"
    include "**/org/apache/kafka/common/metrics/stats/*"
    include "**/org/apache/kafka/common/quota/*"
    include "**/org/apache/kafka/common/resource/*"
    include "**/org/apache/kafka/common/serialization/*"
    include "**/org/apache/kafka/common/config/*"
    include "**/org/apache/kafka/common/config/provider/*"
    include "**/org/apache/kafka/common/security/auth/*"
    include "**/org/apache/kafka/common/security/plain/*"
    include "**/org/apache/kafka/common/security/scram/*"
    include "**/org/apache/kafka/common/security/token/delegation/*"
    include "**/org/apache/kafka/common/security/oauthbearer/*"
    include "**/org/apache/kafka/common/security/oauthbearer/secured/*"
    include "**/org/apache/kafka/server/authorizer/*"
    include "**/org/apache/kafka/server/policy/*"
    include "**/org/apache/kafka/server/quota/*"
    include "**/org/apache/kafka/server/telemetry/*"
  }
}

project(':raft') {
  base {
    archivesName = "kafka-raft"
  }

  configurations {
    generator
  }

  dependencies {
    implementation project(':server-common')
    implementation project(':clients')
    implementation libs.slf4jApi
    implementation libs.jacksonDatabind

    testImplementation project(':server-common')
    testImplementation project(':server-common').sourceSets.test.output
    testImplementation project(':clients')
    testImplementation project(':clients').sourceSets.test.output
    testImplementation libs.junitJupiter
    testImplementation libs.mockitoCore
    testImplementation libs.jqwik

    testRuntimeOnly libs.slf4jlog4j

    generator project(':generator')
  }

  task createVersionFile() {
    def receiptFile = file("$buildDir/kafka/$buildVersionFileName")
    inputs.property "commitId", commitId
    inputs.property "version", version
    outputs.file receiptFile

    doLast {
      def data = [
        commitId: commitId,
        version: version,
      ]

      receiptFile.parentFile.mkdirs()
      def content = data.entrySet().collect { "$it.key=$it.value" }.sort().join("\n")
      receiptFile.setText(content, "ISO-8859-1")
    }
  }

  task processMessages(type:JavaExec) {
    mainClass = "org.apache.kafka.message.MessageGenerator"
    classpath = configurations.generator
    args = [ "-p", "org.apache.kafka.raft.generated",
             "-o", "src/generated/java/org/apache/kafka/raft/generated",
             "-i", "src/main/resources/common/message",
             "-m", "MessageDataGenerator", "JsonConverterGenerator"]
    inputs.dir("src/main/resources/common/message")
        .withPropertyName("messages")
        .withPathSensitivity(PathSensitivity.RELATIVE)
    outputs.cacheIf { true }
    outputs.dir("src/generated/java/org/apache/kafka/raft/generated")
  }

  sourceSets {
    main {
      java {
        srcDirs = ["src/generated/java", "src/main/java"]
      }
    }
    test {
      java {
        srcDirs = ["src/test/java"]
      }
    }
  }

  compileJava.dependsOn 'processMessages'
  srcJar.dependsOn 'processMessages'

  jar {
    dependsOn createVersionFile
    from("$buildDir") {
        include "kafka/$buildVersionFileName"
    }
  }

  test {
    useJUnitPlatform {
      includeEngines 'jqwik', 'junit-jupiter'
    }
  }

  clean.doFirst {
    delete "$buildDir/kafka/"
  }

  javadoc {
    enabled = false
  }
}

project(':server-common') {
  base {
    archivesName = "kafka-server-common"
  }

  dependencies {
    api project(':clients')
    implementation libs.slf4jApi
    implementation libs.metrics
    implementation libs.joptSimple
    implementation libs.jacksonDatabind
    implementation libs.pcollections

    testImplementation project(':clients')
    testImplementation project(':clients').sourceSets.test.output
    testImplementation libs.junitJupiter
    testImplementation libs.mockitoCore
    testImplementation libs.hamcrest

    testRuntimeOnly libs.slf4jlog4j
  }

  task createVersionFile() {
    def receiptFile = file("$buildDir/kafka/$buildVersionFileName")
    inputs.property "commitId", commitId
    inputs.property "version", version
    outputs.file receiptFile

    doLast {
      def data = [
              commitId: commitId,
              version: version,
      ]

      receiptFile.parentFile.mkdirs()
      def content = data.entrySet().collect { "$it.key=$it.value" }.sort().join("\n")
      receiptFile.setText(content, "ISO-8859-1")
    }
  }

  jar {
    dependsOn createVersionFile
    from("$buildDir") {
      include "kafka/$buildVersionFileName"
    }
  }

  clean.doFirst {
    delete "$buildDir/kafka/"
  }

  checkstyle {
    configProperties = checkstyleConfigProperties("import-control-server-common.xml")
  }

  javadoc {
    enabled = false
  }
}

project(':storage:storage-api') {
  base {
    archivesName = "kafka-storage-api"
  }

  dependencies {
    implementation project(':clients')
    implementation project(':server-common')
    implementation libs.metrics
    implementation libs.slf4jApi

    testImplementation project(':clients')
    testImplementation project(':clients').sourceSets.test.output
    testImplementation libs.junitJupiter
    testImplementation libs.mockitoCore

    testRuntimeOnly libs.slf4jlog4j
  }

  task createVersionFile() {
    def receiptFile = file("$buildDir/kafka/$buildVersionFileName")
    inputs.property "commitId", commitId
    inputs.property "version", version
    outputs.file receiptFile

    doLast {
      def data = [
              commitId: commitId,
              version: version,
      ]

      receiptFile.parentFile.mkdirs()
      def content = data.entrySet().collect { "$it.key=$it.value" }.sort().join("\n")
      receiptFile.setText(content, "ISO-8859-1")
    }
  }

  sourceSets {
    main {
      java {
        srcDirs = ["src/main/java"]
      }
    }
    test {
      java {
        srcDirs = ["src/test/java"]
      }
    }
  }

  jar {
    dependsOn createVersionFile
    from("$buildDir") {
      include "kafka/$buildVersionFileName"
    }
  }

  clean.doFirst {
    delete "$buildDir/kafka/"
  }

  javadoc {
    include "**/org/apache/kafka/server/log/remote/storage/*"
  }

  checkstyle {
    configProperties = checkstyleConfigProperties("import-control-storage.xml")
  }
}

project(':storage') {
  base {
    archivesName = "kafka-storage"
  }

  configurations {
    generator
  }

  dependencies {
    implementation project(':storage:storage-api')
    implementation project(':server-common')
    implementation project(':clients')
    implementation libs.caffeine
    implementation libs.slf4jApi
    implementation libs.jacksonDatabind
    implementation libs.metrics

    testImplementation project(':clients')
    testImplementation project(':clients').sourceSets.test.output
    testImplementation project(':core')
    testImplementation project(':core').sourceSets.test.output
    testImplementation project(':server')
    testImplementation project(':server-common')
    testImplementation project(':server-common').sourceSets.test.output
    testImplementation libs.hamcrest
    testImplementation libs.junitJupiter
    testImplementation libs.mockitoCore
    testImplementation libs.bcpkix

    testRuntimeOnly libs.slf4jlog4j

    generator project(':generator')
  }

  task createVersionFile() {
    def receiptFile = file("$buildDir/kafka/$buildVersionFileName")
    inputs.property "commitId", commitId
    inputs.property "version", version
    outputs.file receiptFile

    doLast {
      def data = [
              commitId: commitId,
              version: version,
      ]

      receiptFile.parentFile.mkdirs()
      def content = data.entrySet().collect { "$it.key=$it.value" }.sort().join("\n")
      receiptFile.setText(content, "ISO-8859-1")
    }
  }

  task processMessages(type:JavaExec) {
    mainClass = "org.apache.kafka.message.MessageGenerator"
    classpath = configurations.generator
    args = [ "-p", "org.apache.kafka.server.log.remote.metadata.storage.generated",
             "-o", "src/generated/java/org/apache/kafka/server/log/remote/metadata/storage/generated",
             "-i", "src/main/resources/message",
             "-m", "MessageDataGenerator", "JsonConverterGenerator",
             "-t", "MetadataRecordTypeGenerator", "MetadataJsonConvertersGenerator" ]
    inputs.dir("src/main/resources/message")
        .withPropertyName("messages")
        .withPathSensitivity(PathSensitivity.RELATIVE)
    outputs.cacheIf { true }
    outputs.dir("src/generated/java/org/apache/kafka/server/log/remote/metadata/storage/generated")
  }

  task genRemoteLogManagerConfigDoc(type: JavaExec) {
    classpath = sourceSets.main.runtimeClasspath
    mainClass = 'org.apache.kafka.server.log.remote.storage.RemoteLogManagerConfig'
    if( !generatedDocsDir.exists() ) { generatedDocsDir.mkdirs() }
    standardOutput = new File(generatedDocsDir, "remote_log_manager_config.html").newOutputStream()
  }

  task genRemoteLogMetadataManagerConfigDoc(type: JavaExec) {
    classpath = sourceSets.main.runtimeClasspath
    mainClass = 'org.apache.kafka.server.log.remote.metadata.storage.TopicBasedRemoteLogMetadataManagerConfig'
    if( !generatedDocsDir.exists() ) { generatedDocsDir.mkdirs() }
    standardOutput = new File(generatedDocsDir, "remote_log_metadata_manager_config.html").newOutputStream()
  }

  sourceSets {
    main {
      java {
        srcDirs = ["src/generated/java", "src/main/java"]
      }
    }
    test {
      java {
        srcDirs = ["src/test/java"]
      }
    }
  }

  compileJava.dependsOn 'processMessages'
  srcJar.dependsOn 'processMessages'

  jar {
    dependsOn createVersionFile
    from("$buildDir") {
      include "kafka/$buildVersionFileName"
    }
  }

  test {
    useJUnitPlatform {
      includeEngines 'junit-jupiter'
    }
  }

  clean.doFirst {
    delete "$buildDir/kafka/"
  }

  javadoc {
    enabled = false
  }

  checkstyle {
    configProperties = checkstyleConfigProperties("import-control-storage.xml")
  }
}

project(':tools:tools-api') {
  base {
    archivesName = "kafka-tools-api"
  }

  dependencies {
    implementation project(':clients')
    testImplementation libs.junitJupiter
  }

  task createVersionFile() {
    def receiptFile = file("$buildDir/kafka/$buildVersionFileName")
    inputs.property "commitId", commitId
    inputs.property "version", version
    outputs.file receiptFile

    doLast {
      def data = [
              commitId: commitId,
              version: version,
      ]

      receiptFile.parentFile.mkdirs()
      def content = data.entrySet().collect { "$it.key=$it.value" }.sort().join("\n")
      receiptFile.setText(content, "ISO-8859-1")
    }
  }

  sourceSets {
    main {
      java {
        srcDirs = ["src/main/java"]
      }
    }
    test {
      java {
        srcDirs = ["src/test/java"]
      }
    }
  }

  jar {
    dependsOn createVersionFile
    from("$buildDir") {
      include "kafka/$buildVersionFileName"
    }
  }

  clean.doFirst {
    delete "$buildDir/kafka/"
  }

  javadoc {
    include "**/org/apache/kafka/tools/api/*"
  }
}

project(':tools') {
  base {
    archivesName = "kafka-tools"
  }

  dependencies {
    implementation project(':clients')
    implementation project(':storage')
    implementation project(':server-common')
    implementation project(':connect:runtime')
    implementation project(':tools:tools-api')
    implementation libs.argparse4j
    implementation libs.jacksonDatabind
    implementation libs.jacksonDataformatCsv
    implementation libs.jacksonJDK8Datatypes
    implementation libs.slf4jApi
    implementation libs.slf4jlog4j
    implementation libs.joptSimple

    implementation libs.jose4j                    // for SASL/OAUTHBEARER JWT validation
    implementation libs.jacksonJaxrsJsonProvider

    testImplementation project(':clients')
    testImplementation project(':clients').sourceSets.test.output
    testImplementation project(':server')
    testImplementation project(':server').sourceSets.test.output
    testImplementation project(':core')
    testImplementation project(':core').sourceSets.test.output
    testImplementation project(':server-common')
    testImplementation project(':server-common').sourceSets.test.output
    testImplementation project(':connect:api')
    testImplementation project(':connect:runtime')
    testImplementation project(':connect:runtime').sourceSets.test.output
    testImplementation project(':storage:storage-api').sourceSets.main.output
    testImplementation project(':group-coordinator')
    testImplementation libs.junitJupiter
    testImplementation libs.mockitoCore
    testImplementation libs.mockitoJunitJupiter // supports MockitoExtension
    testImplementation libs.bcpkix // required by the clients test module, but we have to specify it explicitly as gradle does not include the transitive test dependency automatically
    testImplementation(libs.jfreechart) {
      exclude group: 'junit', module: 'junit'
    }
    testImplementation libs.log4j
  }

  javadoc {
    enabled = false
  }

  tasks.create(name: "copyDependantLibs", type: Copy) {
    from (configurations.testRuntimeClasspath) {
      include('slf4j-log4j12*')
      include('reload4j*jar')
    }
    from (configurations.runtimeClasspath) {
      exclude('kafka-clients*')
    }
    into "$buildDir/dependant-libs-${versions.scala}"
    duplicatesStrategy 'exclude'
  }

  jar {
    dependsOn 'copyDependantLibs'
  }
}

project(':trogdor') {
  base {
    archivesName = "trogdor"
  }

  dependencies {
    implementation project(':clients')
    implementation libs.argparse4j
    implementation libs.jacksonDatabind
    implementation libs.jacksonJDK8Datatypes
    implementation libs.slf4jApi

    implementation libs.jacksonJaxrsJsonProvider
    implementation libs.jerseyContainerServlet
    implementation libs.jerseyHk2
    implementation libs.jaxbApi // Jersey dependency that was available in the JDK before Java 9
    implementation libs.activation // Jersey dependency that was available in the JDK before Java 9
    implementation libs.jettyServer
    implementation libs.jettyServlet
    implementation libs.jettyServlets

    testImplementation project(':clients')
    testImplementation libs.junitJupiter
    testImplementation project(':clients').sourceSets.test.output
    testImplementation libs.mockitoCore

    testRuntimeOnly libs.slf4jlog4j
  }

  javadoc {
    enabled = false
  }

  tasks.create(name: "copyDependantLibs", type: Copy) {
    from (configurations.testRuntimeClasspath) {
      include('slf4j-log4j12*')
      include('reload4j*jar')
    }
    from (configurations.runtimeClasspath) {
      exclude('kafka-clients*')
    }
    into "$buildDir/dependant-libs-${versions.scala}"
    duplicatesStrategy 'exclude'
  }

  jar {
    dependsOn 'copyDependantLibs'
  }
}

project(':shell') {
  base {
    archivesName = "kafka-shell"
  }

  dependencies {
    implementation libs.argparse4j
    implementation libs.jacksonDatabind
    implementation libs.jacksonJDK8Datatypes
    implementation libs.jline
    implementation libs.slf4jApi
    implementation project(':server-common')
    implementation project(':clients')
    implementation project(':core')
    implementation project(':metadata')
    implementation project(':raft')

    implementation libs.jose4j                    // for SASL/OAUTHBEARER JWT validation
    implementation libs.jacksonJaxrsJsonProvider

    testImplementation project(':clients')
    testImplementation project(':clients').sourceSets.test.output
    testImplementation project(':core')
    testImplementation project(':core').sourceSets.test.output
    testImplementation project(':server-common')
    testImplementation project(':server-common').sourceSets.test.output
    testImplementation libs.junitJupiter

    testRuntimeOnly libs.slf4jlog4j
  }

  javadoc {
    enabled = false
  }

  tasks.create(name: "copyDependantLibs", type: Copy) {
    from (configurations.testRuntimeClasspath) {
      include('jline-*jar')
    }
    from (configurations.runtimeClasspath) {
      include('jline-*jar')
    }
    into "$buildDir/dependant-libs-${versions.scala}"
    duplicatesStrategy 'exclude'
  }

  jar {
    dependsOn 'copyDependantLibs'
  }
}

project(':streams') {
  base {
    archivesName = "kafka-streams"
  }

  ext.buildStreamsVersionFileName = "kafka-streams-version.properties"

  configurations {
    generator
  }

  dependencies {
    api project(':clients')
    // `org.rocksdb.Options` is part of Kafka Streams public api via `RocksDBConfigSetter`
    api libs.rocksDBJni

    implementation libs.slf4jApi
    implementation libs.jacksonAnnotations
    implementation libs.jacksonDatabind

    // testCompileOnly prevents streams from exporting a dependency on test-utils, which would cause a dependency cycle
    testCompileOnly project(':streams:test-utils')

    testImplementation project(':clients').sourceSets.test.output
    testImplementation project(':server')
    testImplementation project(':core')
    testImplementation project(':tools')
    testImplementation project(':core').sourceSets.test.output
    testImplementation project(':storage')
    testImplementation project(':group-coordinator')
    testImplementation project(':transaction-coordinator')
    testImplementation project(':server-common')
    testImplementation project(':server-common').sourceSets.test.output
    testImplementation project(':server')
    testImplementation libs.log4j
    testImplementation libs.junitJupiter
    testImplementation libs.junitVintageEngine
    testImplementation libs.bcpkix
    testImplementation libs.hamcrest
    testImplementation libs.mockitoCore
    testImplementation libs.mockitoJunitJupiter // supports MockitoExtension
    testImplementation project(':group-coordinator')

    testRuntimeOnly project(':streams:test-utils')
    testRuntimeOnly libs.slf4jlog4j

    generator project(':generator')
  }

  task processMessages(type:JavaExec) {
    mainClass = "org.apache.kafka.message.MessageGenerator"
    classpath = configurations.generator
    args = [ "-p", "org.apache.kafka.streams.internals.generated",
             "-o", "src/generated/java/org/apache/kafka/streams/internals/generated",
             "-i", "src/main/resources/common/message",
             "-m", "MessageDataGenerator"
           ]
    inputs.dir("src/main/resources/common/message")
        .withPropertyName("messages")
        .withPathSensitivity(PathSensitivity.RELATIVE)
    outputs.cacheIf { true }
    outputs.dir("src/generated/java/org/apache/kafka/streams/internals/generated")
  }

  sourceSets {
    main {
      java {
        srcDirs = ["src/generated/java", "src/main/java"]
      }
    }
    test {
      java {
        srcDirs = ["src/test/java"]
      }
    }
  }

  compileJava.dependsOn 'processMessages'
  srcJar.dependsOn 'processMessages'

  javadoc {
    include "**/org/apache/kafka/streams/**"
    exclude "**/org/apache/kafka/streams/internals/**", "**/org/apache/kafka/streams/**/internals/**"
  }

  tasks.create(name: "copyDependantLibs", type: Copy) {
    from (configurations.runtimeClasspath) {
      exclude('kafka-clients*')
    }
    into "$buildDir/dependant-libs-${versions.scala}"
    duplicatesStrategy 'exclude'
  }

  task createStreamsVersionFile() {
    def receiptFile = file("$buildDir/kafka/$buildStreamsVersionFileName")
    inputs.property "commitId", commitId
    inputs.property "version", version
    outputs.file receiptFile

    doLast {
      def data = [
              commitId: commitId,
              version: version,
      ]

      receiptFile.parentFile.mkdirs()
      def content = data.entrySet().collect { "$it.key=$it.value" }.sort().join("\n")
      receiptFile.setText(content, "ISO-8859-1")
    }
  }

  jar {
    dependsOn 'createStreamsVersionFile'
    from("$buildDir") {
      include "kafka/$buildStreamsVersionFileName"
    }
    dependsOn 'copyDependantLibs'
  }

  systemTestLibs {
    dependsOn testJar
  }

  task genStreamsConfigDocs(type: JavaExec) {
    classpath = sourceSets.main.runtimeClasspath
    mainClass = 'org.apache.kafka.streams.StreamsConfig'
    if( !generatedDocsDir.exists() ) { generatedDocsDir.mkdirs() }
    standardOutput = new File(generatedDocsDir, "streams_config.html").newOutputStream()
  }

  task testAll(
    dependsOn: [
            ':streams:test',
            ':streams:test-utils:test',
            ':streams:streams-scala:test',
            ':streams:upgrade-system-tests-0100:test',
            ':streams:upgrade-system-tests-0101:test',
            ':streams:upgrade-system-tests-0102:test',
            ':streams:upgrade-system-tests-0110:test',
            ':streams:upgrade-system-tests-10:test',
            ':streams:upgrade-system-tests-11:test',
            ':streams:upgrade-system-tests-20:test',
            ':streams:upgrade-system-tests-21:test',
            ':streams:upgrade-system-tests-22:test',
            ':streams:upgrade-system-tests-23:test',
            ':streams:upgrade-system-tests-24:test',
            ':streams:upgrade-system-tests-25:test',
            ':streams:upgrade-system-tests-26:test',
            ':streams:upgrade-system-tests-27:test',
            ':streams:upgrade-system-tests-28:test',
            ':streams:upgrade-system-tests-30:test',
            ':streams:upgrade-system-tests-31:test',
            ':streams:upgrade-system-tests-32:test',
            ':streams:upgrade-system-tests-33:test',
            ':streams:upgrade-system-tests-34:test',
            ':streams:upgrade-system-tests-35:test',
            ':streams:upgrade-system-tests-36:test',
            ':streams:upgrade-system-tests-37:test',
            ':streams:examples:test'
    ]
  )
}

project(':streams:streams-scala') {
  apply plugin: 'scala'

  base {
    archivesName = "kafka-streams-scala_${versions.baseScala}"
  }

  dependencies {
    api project(':streams')

    api libs.scalaLibrary
    if ( versions.baseScala == '2.12' ) {
      // Scala-Collection-Compat isn't required when compiling with Scala 2.13 or later,
      // and having it in the dependencies could lead to classpath conflicts in Scala 3
      // projects that use kafka-streams-kafka_2.13 (because we don't have a Scala 3 version yet)
      // but also pull in scala-collection-compat_3 via another dependency.
      // So we make sure to not include it in the dependencies.
      api libs.scalaCollectionCompat
    }
    testImplementation project(':group-coordinator')
    testImplementation project(':core')
    testImplementation project(':core').sourceSets.test.output
    testImplementation project(':server-common').sourceSets.test.output
    testImplementation project(':streams').sourceSets.test.output
    testImplementation project(':clients').sourceSets.test.output
    testImplementation project(':streams:test-utils')

    testImplementation libs.junitJupiter
    testImplementation libs.mockitoCore
    testImplementation libs.mockitoJunitJupiter // supports MockitoExtension
    testImplementation libs.hamcrest
    testRuntimeOnly libs.slf4jlog4j
  }

  javadoc {
    include "**/org/apache/kafka/streams/scala/**"
  }

  scaladoc {
    scalaDocOptions.additionalParameters = ["-no-link-warnings"]
  }

  tasks.create(name: "copyDependantLibs", type: Copy) {
    from (configurations.runtimeClasspath) {
      exclude('kafka-streams*')
    }
    into "$buildDir/dependant-libs-${versions.scala}"
    duplicatesStrategy 'exclude'
  }

  jar {
    dependsOn 'copyDependantLibs'
  }

  // spotless 6.14 requires Java 11 at runtime
  if (JavaVersion.current().isJava11Compatible()) {
    apply plugin: 'com.diffplug.spotless'
    spotless {
      scala {
        target '**/*.scala'
        scalafmt("$versions.scalafmt").configFile('../../checkstyle/.scalafmt.conf').scalaMajorVersion(versions.baseScala)
        licenseHeaderFile '../../checkstyle/java.header', 'package'
      }
    }
  }
}

project(':streams:test-utils') {
  base {
    archivesName = "kafka-streams-test-utils"
  }

  dependencies {
    api project(':streams')
    api project(':clients')

    implementation libs.slf4jApi

    testImplementation project(':clients').sourceSets.test.output
    testImplementation libs.junitJupiter
    testImplementation libs.mockitoCore
    testImplementation libs.hamcrest

    testRuntimeOnly libs.slf4jlog4j
  }

  javadoc {
    include "**/org/apache/kafka/streams/test/**"
  }

  tasks.create(name: "copyDependantLibs", type: Copy) {
    from (configurations.runtimeClasspath) {
      exclude('kafka-streams*')
    }
    into "$buildDir/dependant-libs-${versions.scala}"
    duplicatesStrategy 'exclude'
  }

  jar {
    dependsOn 'copyDependantLibs'
  }

}

project(':streams:examples') {
  base {
    archivesName = "kafka-streams-examples"
  }

  dependencies {
    // this dependency should be removed after we unify data API
    implementation(project(':connect:json')) {
      // this transitive dependency is not used in Streams, and it breaks SBT builds
      exclude module: 'javax.ws.rs-api'
    }

    implementation project(':streams')

    implementation libs.slf4jlog4j

    testImplementation project(':streams:test-utils')
    testImplementation project(':clients').sourceSets.test.output // for org.apache.kafka.test.IntegrationTest
    testImplementation libs.junitJupiter
    testImplementation libs.hamcrest
  }

  javadoc {
    enabled = false
  }

  tasks.create(name: "copyDependantLibs", type: Copy) {
    from (configurations.runtimeClasspath) {
      exclude('kafka-streams*')
    }
    into "$buildDir/dependant-libs-${versions.scala}"
    duplicatesStrategy 'exclude'
  }

  jar {
    dependsOn 'copyDependantLibs'
  }
}

project(':streams:upgrade-system-tests-0100') {
  base {
    archivesName = "kafka-streams-upgrade-system-tests-0100"
  }

  dependencies {
    testImplementation(libs.kafkaStreams_0100) {
      exclude group: 'org.slf4j', module: 'slf4j-log4j12'
      exclude group: 'log4j', module: 'log4j'
    }
    testRuntimeOnly libs.junitJupiter
  }

  systemTestLibs {
    dependsOn testJar
  }
}

project(':streams:upgrade-system-tests-0101') {
  base {
    archivesName = "kafka-streams-upgrade-system-tests-0101"
  }

  dependencies {
    testImplementation(libs.kafkaStreams_0101) {
      exclude group: 'org.slf4j', module: 'slf4j-log4j12'
      exclude group: 'log4j', module: 'log4j'
    }
    testRuntimeOnly libs.junitJupiter
  }

  systemTestLibs {
    dependsOn testJar
  }
}

project(':streams:upgrade-system-tests-0102') {
  base {
    archivesName = "kafka-streams-upgrade-system-tests-0102"
  }

  dependencies {
    testImplementation libs.kafkaStreams_0102
    testRuntimeOnly libs.junitJupiter
  }

  systemTestLibs {
    dependsOn testJar
  }
}

project(':streams:upgrade-system-tests-0110') {
  base{
    archivesName = "kafka-streams-upgrade-system-tests-0110"
  }

  dependencies {
    testImplementation libs.kafkaStreams_0110
    testRuntimeOnly libs.junitJupiter
  }

  systemTestLibs {
    dependsOn testJar
  }
}

project(':streams:upgrade-system-tests-10') {
  base {
    archivesName = "kafka-streams-upgrade-system-tests-10"
  }

  dependencies {
    testImplementation libs.kafkaStreams_10
    testRuntimeOnly libs.junitJupiter
  }

  systemTestLibs {
    dependsOn testJar
  }
}

project(':streams:upgrade-system-tests-11') {
  base {
    archivesName = "kafka-streams-upgrade-system-tests-11"
  }

  dependencies {
    testImplementation libs.kafkaStreams_11
    testRuntimeOnly libs.junitJupiter
  }

  systemTestLibs {
    dependsOn testJar
  }
}

project(':streams:upgrade-system-tests-20') {
  base {
    archivesName = "kafka-streams-upgrade-system-tests-20"
  }

  dependencies {
    testImplementation libs.kafkaStreams_20
    testRuntimeOnly libs.junitJupiter
  }

  systemTestLibs {
    dependsOn testJar
  }
}

project(':streams:upgrade-system-tests-21') {
  base {
    archivesName = "kafka-streams-upgrade-system-tests-21"
  }

  dependencies {
    testImplementation libs.kafkaStreams_21
    testRuntimeOnly libs.junitJupiter
  }

  systemTestLibs {
    dependsOn testJar
  }
}

project(':streams:upgrade-system-tests-22') {
  base {
    archivesName = "kafka-streams-upgrade-system-tests-22"
  }

  dependencies {
    testImplementation libs.kafkaStreams_22
    testRuntimeOnly libs.junitJupiter
  }

  systemTestLibs {
    dependsOn testJar
  }
}

project(':streams:upgrade-system-tests-23') {
  base {
    archivesName = "kafka-streams-upgrade-system-tests-23"
  }

  dependencies {
    testImplementation libs.kafkaStreams_23
    testRuntimeOnly libs.junitJupiter
  }

  systemTestLibs {
    dependsOn testJar
  }
}

project(':streams:upgrade-system-tests-24') {
  base {
    archivesName = "kafka-streams-upgrade-system-tests-24"
  }

  dependencies {
    testImplementation libs.kafkaStreams_24
    testRuntimeOnly libs.junitJupiter
  }

  systemTestLibs {
    dependsOn testJar
  }
}

project(':streams:upgrade-system-tests-25') {
  base {
    archivesName = "kafka-streams-upgrade-system-tests-25"
  }

  dependencies {
    testImplementation libs.kafkaStreams_25
    testRuntimeOnly libs.junitJupiter
  }

  systemTestLibs {
    dependsOn testJar
  }
}

project(':streams:upgrade-system-tests-26') {
  base {
    archivesName = "kafka-streams-upgrade-system-tests-26"
  }

  dependencies {
    testImplementation libs.kafkaStreams_26
    testRuntimeOnly libs.junitJupiter
  }

  systemTestLibs {
    dependsOn testJar
  }
}

project(':streams:upgrade-system-tests-27') {
  base {
    archivesName = "kafka-streams-upgrade-system-tests-27"
  }

  dependencies {
    testImplementation libs.kafkaStreams_27
    testRuntimeOnly libs.junitJupiter
  }

  systemTestLibs {
    dependsOn testJar
  }
}

project(':streams:upgrade-system-tests-28') {
  base {
    archivesName = "kafka-streams-upgrade-system-tests-28"
  }

  dependencies {
    testImplementation libs.kafkaStreams_28
    testRuntimeOnly libs.junitJupiter
  }

  systemTestLibs {
    dependsOn testJar
  }
}

project(':streams:upgrade-system-tests-30') {
  base {
    archivesName = "kafka-streams-upgrade-system-tests-30"
  }

  dependencies {
    testImplementation libs.kafkaStreams_30
    testRuntimeOnly libs.junitJupiter
  }

  systemTestLibs {
    dependsOn testJar
  }
}

project(':streams:upgrade-system-tests-31') {
  base {
    archivesName = "kafka-streams-upgrade-system-tests-31"
  }

  dependencies {
    testImplementation libs.kafkaStreams_31
    testRuntimeOnly libs.junitJupiter
  }

  systemTestLibs {
    dependsOn testJar
  }
}

project(':streams:upgrade-system-tests-32') {
  base {
    archivesName = "kafka-streams-upgrade-system-tests-32"
  }

  dependencies {
    testImplementation libs.kafkaStreams_32
    testRuntimeOnly libs.junitJupiter
  }

  systemTestLibs {
    dependsOn testJar
  }
}

project(':streams:upgrade-system-tests-33') {
  base {
    archivesName = "kafka-streams-upgrade-system-tests-33"
  }

  dependencies {
    testImplementation libs.kafkaStreams_33
    testRuntimeOnly libs.junitJupiter
  }

  systemTestLibs {
    dependsOn testJar
  }
}

project(':streams:upgrade-system-tests-34') {
  base {
    archivesName = "kafka-streams-upgrade-system-tests-34"
  }

  dependencies {
    testImplementation libs.kafkaStreams_34
    testRuntimeOnly libs.junitJupiter
  }

  systemTestLibs {
    dependsOn testJar
  }
}

project(':streams:upgrade-system-tests-35') {
  base {
    archivesName = "kafka-streams-upgrade-system-tests-35"
  }

  dependencies {
    testImplementation libs.kafkaStreams_35
    testRuntimeOnly libs.junitJupiter
  }

  systemTestLibs {
    dependsOn testJar
  }
}

project(':streams:upgrade-system-tests-36') {
  base {
    archivesName = "kafka-streams-upgrade-system-tests-36"
  }

  dependencies {
    testImplementation libs.kafkaStreams_36
    testRuntimeOnly libs.junitJupiter
  }

  systemTestLibs {
    dependsOn testJar
  }
}

project(':streams:upgrade-system-tests-37') {
  base {
    archivesName = "kafka-streams-upgrade-system-tests-37"
  }

  dependencies {
    testImplementation libs.kafkaStreams_37
    testRuntimeOnly libs.junitJupiter
  }

  systemTestLibs {
    dependsOn testJar
  }
}

project(':jmh-benchmarks') {

  apply plugin: 'com.github.johnrengelman.shadow'

  shadowJar {
    archiveBaseName = 'kafka-jmh-benchmarks'
  }

  dependencies {
    implementation(project(':core')) {
      // jmh requires jopt 4.x while `core` depends on 5.0, they are not binary compatible
      exclude group: 'net.sf.jopt-simple', module: 'jopt-simple'
    }
    implementation project(':server-common')
    implementation project(':server')
    implementation project(':raft')
    implementation project(':clients')
    implementation project(':group-coordinator')
    implementation project(':group-coordinator:group-coordinator-api')
    implementation project(':metadata')
    implementation project(':storage')
    implementation project(':streams')
    implementation project(':core')
    implementation project(':connect:api')
    implementation project(':connect:transforms')
    implementation project(':connect:json')
    implementation project(':clients').sourceSets.test.output
    implementation project(':core').sourceSets.test.output
    implementation project(':server-common').sourceSets.test.output

    implementation libs.jmhCore
    annotationProcessor libs.jmhGeneratorAnnProcess
    implementation libs.jmhCoreBenchmarks
    implementation libs.jacksonDatabind
    implementation libs.metrics
    implementation libs.mockitoCore
    implementation libs.slf4jlog4j
    implementation libs.scalaLibrary
    implementation libs.scalaJava8Compat
  }

  tasks.withType(JavaCompile) {
    // Suppress warning caused by code generated by jmh: `warning: [cast] redundant cast to long`
    options.compilerArgs << "-Xlint:-cast"
  }

  jar {
    manifest {
      attributes "Main-Class": "org.openjdk.jmh.Main"
    }
  }

  checkstyle {
    configProperties = checkstyleConfigProperties("import-control-jmh-benchmarks.xml")
  }

  task jmh(type: JavaExec, dependsOn: [':jmh-benchmarks:clean', ':jmh-benchmarks:shadowJar']) {

    mainClass = "-jar"

    doFirst {
      if (System.getProperty("jmhArgs")) {
          args System.getProperty("jmhArgs").split(' ')
      }
      args = [shadowJar.archivePath, *args]
    }
  }

  javadoc {
     enabled = false
  }
}

project(':log4j-appender') {
  base {
    archivesName = "kafka-log4j-appender"
  }

  dependencies {
    implementation project(':clients')
    implementation libs.slf4jlog4j

    testImplementation project(':clients').sourceSets.test.output
    testImplementation libs.junitJupiter
    testImplementation libs.hamcrest
    testImplementation libs.mockitoCore
  }

  javadoc {
    enabled = false
  }

}

project(':connect:api') {
  base {
    archivesName = "connect-api"
  }

  dependencies {
    api project(':clients')
    implementation libs.slf4jApi
    implementation libs.jaxrsApi

    testImplementation libs.junitJupiter
    testRuntimeOnly libs.slf4jlog4j
    testImplementation project(':clients').sourceSets.test.output
  }

  javadoc {
    include "**/org/apache/kafka/connect/**" // needed for the `aggregatedJavadoc` task
  }

  tasks.create(name: "copyDependantLibs", type: Copy) {
    from (configurations.testRuntimeClasspath) {
      include('slf4j-log4j12*')
      include('reload4j*jar')
    }
    from (configurations.runtimeClasspath) {
      exclude('kafka-clients*')
      exclude('connect-*')
    }
    into "$buildDir/dependant-libs"
    duplicatesStrategy 'exclude'
  }

  jar {
    dependsOn copyDependantLibs
  }
}

project(':connect:transforms') {
  base {
    archivesName = "connect-transforms"
  }

  dependencies {
    api project(':connect:api')

    implementation libs.slf4jApi

    testImplementation libs.junitJupiter

    testRuntimeOnly libs.slf4jlog4j
    testImplementation project(':clients').sourceSets.test.output
  }

  javadoc {
    enabled = false
  }

  tasks.create(name: "copyDependantLibs", type: Copy) {
    from (configurations.testRuntimeClasspath) {
      include('slf4j-log4j12*')
      include('reload4j*jar')
    }
    from (configurations.runtimeClasspath) {
      exclude('kafka-clients*')
      exclude('connect-*')
    }
    into "$buildDir/dependant-libs"
    duplicatesStrategy 'exclude'
  }

  jar {
    dependsOn copyDependantLibs
  }
}

project(':connect:json') {
  base {
    archivesName = "connect-json"
  }

  dependencies {
    api project(':connect:api')

    api libs.jacksonDatabind
    api libs.jacksonJDK8Datatypes
    api libs.jacksonAfterburner

    implementation libs.slf4jApi

    testImplementation libs.junitJupiter

    testRuntimeOnly libs.slf4jlog4j
    testImplementation project(':clients').sourceSets.test.output
  }

  javadoc {
    enabled = false
  }

  tasks.create(name: "copyDependantLibs", type: Copy) {
    from (configurations.testRuntimeClasspath) {
      include('slf4j-log4j12*')
      include('reload4j*jar')
    }
    from (configurations.runtimeClasspath) {
      exclude('kafka-clients*')
      exclude('connect-*')
    }
    into "$buildDir/dependant-libs"
    duplicatesStrategy 'exclude'
  }

  jar {
    dependsOn copyDependantLibs
  }
}

project(':connect:runtime') {
  configurations {
    swagger
  }

  base {
    archivesName = "connect-runtime"
  }

  dependencies {
    // connect-runtime is used in tests, use `api` for modules below for backwards compatibility even though
    // applications should generally not depend on `connect-runtime`
    api project(':connect:api')
    api project(':clients')
    api project(':connect:json')
    api project(':connect:transforms')

    implementation libs.slf4jApi
    implementation libs.log4j
    implementation libs.jose4j                    // for SASL/OAUTHBEARER JWT validation
    implementation libs.jacksonAnnotations
    implementation libs.jacksonJaxrsJsonProvider
    implementation libs.jerseyContainerServlet
    implementation libs.jerseyHk2
    implementation libs.jaxbApi // Jersey dependency that was available in the JDK before Java 9
    implementation libs.activation // Jersey dependency that was available in the JDK before Java 9
    implementation libs.jettyServer
    implementation libs.jettyServlet
    implementation libs.jettyServlets
    implementation libs.jettyClient
    implementation libs.reflections
    implementation libs.mavenArtifact
    implementation libs.swaggerAnnotations

    // We use this library to generate OpenAPI docs for the REST API, but we don't want or need it at compile
    // or run time. So, we add it to a separate configuration, which we use later on during docs generation
    swagger libs.swaggerJaxrs2

    testImplementation project(':clients').sourceSets.test.output
    testImplementation project(':core')
    testImplementation project(':server')
    testImplementation project(':metadata')
    testImplementation project(':core').sourceSets.test.output
    testImplementation project(':server-common')
    testImplementation project(':server')
    testImplementation project(':group-coordinator')
    testImplementation project(':storage')
    testImplementation project(':connect:test-plugins')
    testImplementation project(':group-coordinator')

    testImplementation libs.junitJupiter
    testImplementation libs.junitVintageEngine
    testImplementation libs.mockitoJunitJupiter
    testImplementation libs.mockitoCore
    testImplementation libs.hamcrest
    testImplementation libs.mockitoJunitJupiter
    testImplementation libs.httpclient

    testRuntimeOnly libs.slf4jlog4j
    testRuntimeOnly libs.bcpkix
  }

  javadoc {
    enabled = false
  }

  tasks.create(name: "copyDependantLibs", type: Copy) {
    from (configurations.testRuntimeClasspath) {
      // No need to copy log4j since the module has an explicit dependency on that
      include('slf4j-log4j12*')
    }
    from (configurations.runtimeClasspath) {
      exclude('kafka-clients*')
      exclude('connect-*')
    }
    into "$buildDir/dependant-libs"
    duplicatesStrategy 'exclude'
  }

  jar {
    dependsOn copyDependantLibs
  }

  task genConnectConfigDocs(type: JavaExec) {
    classpath = sourceSets.main.runtimeClasspath
    mainClass = 'org.apache.kafka.connect.runtime.distributed.DistributedConfig'
    if( !generatedDocsDir.exists() ) { generatedDocsDir.mkdirs() }
    standardOutput = new File(generatedDocsDir, "connect_config.html").newOutputStream()
  }

  task genSinkConnectorConfigDocs(type: JavaExec) {
    classpath = sourceSets.main.runtimeClasspath
    mainClass = 'org.apache.kafka.connect.runtime.SinkConnectorConfig'
    if( !generatedDocsDir.exists() ) { generatedDocsDir.mkdirs() }
    standardOutput = new File(generatedDocsDir, "sink_connector_config.html").newOutputStream()
  }

  task genSourceConnectorConfigDocs(type: JavaExec) {
    classpath = sourceSets.main.runtimeClasspath
    mainClass = 'org.apache.kafka.connect.runtime.SourceConnectorConfig'
    if( !generatedDocsDir.exists() ) { generatedDocsDir.mkdirs() }
    standardOutput = new File(generatedDocsDir, "source_connector_config.html").newOutputStream()
  }

  task genConnectTransformationDocs(type: JavaExec) {
    classpath = sourceSets.main.runtimeClasspath
    mainClass = 'org.apache.kafka.connect.tools.TransformationDoc'
    if( !generatedDocsDir.exists() ) { generatedDocsDir.mkdirs() }
    standardOutput = new File(generatedDocsDir, "connect_transforms.html").newOutputStream()
  }

  task genConnectPredicateDocs(type: JavaExec) {
    classpath = sourceSets.main.runtimeClasspath
    mainClass = 'org.apache.kafka.connect.tools.PredicateDoc'
    if( !generatedDocsDir.exists() ) { generatedDocsDir.mkdirs() }
    standardOutput = new File(generatedDocsDir, "connect_predicates.html").newOutputStream()
  }

  task genConnectMetricsDocs(type: JavaExec) {
    classpath = sourceSets.main.runtimeClasspath
    mainClass = 'org.apache.kafka.connect.runtime.ConnectMetrics'
    if( !generatedDocsDir.exists() ) { generatedDocsDir.mkdirs() }
    standardOutput = new File(generatedDocsDir, "connect_metrics.html").newOutputStream()
  }

  task setVersionInOpenAPISpec(type: Copy) {
    from "$rootDir/gradle/openapi.template"
    into "$buildDir/resources/docs"
    rename ('openapi.template', 'openapi.yaml')
    expand(kafkaVersion: "$rootProject.version")
  }

  task genConnectOpenAPIDocs(type: io.swagger.v3.plugins.gradle.tasks.ResolveTask, dependsOn: setVersionInOpenAPISpec) {
    classpath = sourceSets.main.runtimeClasspath

    buildClasspath = classpath + configurations.swagger
    outputFileName = 'connect_rest'
    outputFormat = 'YAML'
    prettyPrint = 'TRUE'
    sortOutput = 'TRUE'
    openApiFile = file("$buildDir/resources/docs/openapi.yaml")
    resourcePackages = ['org.apache.kafka.connect.runtime.rest.resources']
    if( !generatedDocsDir.exists() ) { generatedDocsDir.mkdirs() }
    outputDir = file(generatedDocsDir)
  }

}

project(':connect:file') {
  base {
    archivesName = "connect-file"
  }

  dependencies {
    implementation project(':connect:api')
    implementation libs.slf4jApi

    testImplementation libs.junitJupiter
    testImplementation libs.mockitoCore

    testRuntimeOnly libs.slf4jlog4j
    testImplementation project(':clients').sourceSets.test.output
    testImplementation project(':connect:runtime')
    testImplementation project(':connect:runtime').sourceSets.test.output
    testImplementation project(':core')
    testImplementation project(':core').sourceSets.test.output
  }

  javadoc {
    enabled = false
  }

  tasks.create(name: "copyDependantLibs", type: Copy) {
    from (configurations.testRuntimeClasspath) {
      include('slf4j-log4j12*')
      include('reload4j*jar')
    }
    from (configurations.runtimeClasspath) {
      exclude('kafka-clients*')
      exclude('connect-*')
    }
    into "$buildDir/dependant-libs"
    duplicatesStrategy 'exclude'
  }

  jar {
    dependsOn copyDependantLibs
  }
}

project(':connect:basic-auth-extension') {
  base {
    archivesName = "connect-basic-auth-extension"
  }

  dependencies {
    implementation project(':connect:api')
    implementation libs.slf4jApi
    implementation libs.jaxrsApi
    implementation libs.jaxAnnotationApi

    testImplementation libs.bcpkix
    testImplementation libs.mockitoCore
    testImplementation libs.junitJupiter
    testImplementation project(':clients').sourceSets.test.output

    testRuntimeOnly libs.slf4jlog4j
    testRuntimeOnly libs.jerseyContainerServlet
  }

  javadoc {
    enabled = false
  }

  tasks.create(name: "copyDependantLibs", type: Copy) {
    from (configurations.testRuntimeClasspath) {
      include('slf4j-log4j12*')
      include('reload4j*jar')
    }
    from (configurations.runtimeClasspath) {
      exclude('kafka-clients*')
      exclude('connect-*')
    }
    into "$buildDir/dependant-libs"
    duplicatesStrategy 'exclude'
  }

  jar {
    dependsOn copyDependantLibs
  }
}

project(':connect:mirror') {
  base {
    archivesName = "connect-mirror"
  }

  dependencies {
    implementation project(':connect:api')
    implementation project(':connect:runtime')
    implementation project(':connect:mirror-client')
    implementation project(':clients')

    implementation libs.argparse4j
    implementation libs.jacksonAnnotations
    implementation libs.slf4jApi
    implementation libs.jacksonAnnotations
    implementation libs.jacksonJaxrsJsonProvider
    implementation libs.jerseyContainerServlet
    implementation libs.jerseyHk2
    implementation libs.jaxbApi // Jersey dependency that was available in the JDK before Java 9
    implementation libs.activation // Jersey dependency that was available in the JDK before Java 9
    implementation libs.jettyServer
    implementation libs.jettyServlet
    implementation libs.jettyServlets
    implementation libs.jettyClient
    implementation libs.swaggerAnnotations

    testImplementation libs.junitJupiter
    testImplementation libs.log4j
    testImplementation libs.mockitoCore
    testImplementation project(':clients').sourceSets.test.output
    testImplementation project(':connect:runtime').sourceSets.test.output
    testImplementation project(':core')
    testImplementation project(':core').sourceSets.test.output
    testImplementation project(':server')

    testRuntimeOnly project(':connect:runtime')
    testRuntimeOnly libs.slf4jlog4j
    testRuntimeOnly libs.bcpkix
  }

  javadoc {
    enabled = false
  }

  tasks.create(name: "copyDependantLibs", type: Copy) {
    from (configurations.testRuntimeClasspath) {
      include('slf4j-log4j12*')
      include('reload4j*jar')
    }
    from (configurations.runtimeClasspath) {
      exclude('kafka-clients*')
      exclude('connect-*')
    }
    into "$buildDir/dependant-libs"
    duplicatesStrategy 'exclude'
  }

  task genMirrorConnectorConfigDocs(type: JavaExec) {
    classpath = sourceSets.main.runtimeClasspath
    mainClass = 'org.apache.kafka.connect.mirror.MirrorConnectorConfig'
    if( !generatedDocsDir.exists() ) { generatedDocsDir.mkdirs() }
    standardOutput = new File(generatedDocsDir, "mirror_connector_config.html").newOutputStream()
  }

  task genMirrorSourceConfigDocs(type: JavaExec) {
    classpath = sourceSets.main.runtimeClasspath
    mainClass = 'org.apache.kafka.connect.mirror.MirrorSourceConfig'
    if( !generatedDocsDir.exists() ) { generatedDocsDir.mkdirs() }
    standardOutput = new File(generatedDocsDir, "mirror_source_config.html").newOutputStream()
  }

  task genMirrorCheckpointConfigDocs(type: JavaExec) {
    classpath = sourceSets.main.runtimeClasspath
    mainClass = 'org.apache.kafka.connect.mirror.MirrorCheckpointConfig'
    if( !generatedDocsDir.exists() ) { generatedDocsDir.mkdirs() }
    standardOutput = new File(generatedDocsDir, "mirror_checkpoint_config.html").newOutputStream()
  }

  task genMirrorHeartbeatConfigDocs(type: JavaExec) {
    classpath = sourceSets.main.runtimeClasspath
    mainClass = 'org.apache.kafka.connect.mirror.MirrorHeartbeatConfig'
    if( !generatedDocsDir.exists() ) { generatedDocsDir.mkdirs() }
    standardOutput = new File(generatedDocsDir, "mirror_heartbeat_config.html").newOutputStream()
  }

  jar {
    dependsOn copyDependantLibs
  }
}

project(':connect:mirror-client') {
  base {
    archivesName = "connect-mirror-client"
  }

  dependencies {
    implementation project(':clients')
    implementation libs.slf4jApi

    testImplementation libs.junitJupiter
    testImplementation project(':clients').sourceSets.test.output

    testRuntimeOnly libs.slf4jlog4j
  }

  javadoc {
    enabled = true
  }

  tasks.create(name: "copyDependantLibs", type: Copy) {
    from (configurations.testRuntimeClasspath) {
      include('slf4j-log4j12*')
      include('reload4j*jar')
    }
    from (configurations.runtimeClasspath) {
      exclude('kafka-clients*')
      exclude('connect-*')
    }
    into "$buildDir/dependant-libs"
    duplicatesStrategy 'exclude'
  }

  jar {
    dependsOn copyDependantLibs
  }
}

project(':connect:test-plugins') {
  base {
    archivesName = "connect-test-plugins"
  }

  dependencies {
    api project(':connect:api')

    implementation project(':server-common')
    implementation libs.slf4jApi
    implementation libs.jacksonDatabind
  }
}

task aggregatedJavadoc(type: Javadoc, dependsOn: compileJava) {
  def projectsWithJavadoc = subprojects.findAll { it.javadoc.enabled }
  source = projectsWithJavadoc.collect { it.sourceSets.main.allJava }
  classpath = files(projectsWithJavadoc.collect { it.sourceSets.main.compileClasspath })
  includes = projectsWithJavadoc.collectMany { it.javadoc.getIncludes() }
  excludes = projectsWithJavadoc.collectMany { it.javadoc.getExcludes() }
}<|MERGE_RESOLUTION|>--- conflicted
+++ resolved
@@ -204,14 +204,6 @@
 def excludedSpotlessModules = [':clients',
                                ':connect:runtime',
                                ':core',
-<<<<<<< HEAD
-                               ':raft',
-=======
-                               ':metadata',
-                               ':server',
-                               ':storage',
-                               ':storage:storage-api', //  rename in settings.gradle
->>>>>>> 3a9d8776
                                ':streams',
                                ':streams:examples',
                                ':streams:streams-scala',
