--- conflicted
+++ resolved
@@ -412,11 +412,7 @@
       // connect tests
       "**/ConnectorPluginsResourceTest.*",
       "**/DistributedHerderTest.*", "**/FileOffsetBakingStoreTest.*",
-<<<<<<< HEAD
-      "**/KafkaConfigBackingStoreTest.*", "**/KafkaOffsetBackingStoreTest.*",
-=======
-      "**/ErrorHandlingTaskTest.*", "**/KafkaConfigBackingStoreTest.*",
->>>>>>> 28f29a71
+      "**/KafkaConfigBackingStoreTest.*",
       "**/KafkaBasedLogTest.*", "**/OffsetStorageWriterTest.*", "**/StandaloneHerderTest.*",
       "**/SourceTaskOffsetCommitterTest.*",
       "**/WorkerSinkTaskTest.*", "**/WorkerSinkTaskThreadedTest.*",
