// Licensed to the Apache Software Foundation (ASF) under one or more
// contributor license agreements.  See the NOTICE file distributed with
// this work for additional information regarding copyright ownership.
// The ASF licenses this file to You under the Apache License, Version 2.0
// (the "License"); you may not use this file except in compliance with
// the License.  You may obtain a copy of the License at
//
//    http://www.apache.org/licenses/LICENSE-2.0
//
// Unless required by applicable law or agreed to in writing, software
// distributed under the License is distributed on an "AS IS" BASIS,
// WITHOUT WARRANTIES OR CONDITIONS OF ANY KIND, either express or implied.
// See the License for the specific language governing permissions and
// limitations under the License.

import org.ajoberstar.grgit.Grgit
import org.gradle.api.JavaVersion

import java.nio.charset.StandardCharsets

buildscript {
  repositories {
    mavenCentral()
  }
  apply from: "$rootDir/gradle/dependencies.gradle"

  dependencies {
    // For Apache Rat plugin to ignore non-Git files
    classpath "org.ajoberstar.grgit:grgit-core:$versions.grgit"
  }
}

plugins {
  id 'com.github.ben-manes.versions' version '0.48.0'
  id 'idea'
  id 'jacoco'
  id 'java-library'
  id 'org.owasp.dependencycheck' version '8.2.1'
  id 'org.nosphere.apache.rat' version "0.8.1"
  id "io.swagger.core.v3.swagger-gradle-plugin" version "${swaggerVersion}"

  id "com.github.spotbugs" version '6.0.25' apply false
  id 'org.scoverage' version '8.0.3' apply false
  id 'io.github.goooler.shadow' version '8.1.3' apply false
  id 'com.diffplug.spotless' version "6.25.0"
}

ext {
  gradleVersion = versions.gradle
  minClientJavaVersion = 11
  minNonClientJavaVersion = 17
  // The connect:api module also belongs to the clients module, but it has already been bumped to JDK 17 as part of KIP-1032.
  modulesNeedingJava11 = [":clients", ":streams", ":streams:test-utils", ":streams-scala", ":test-common:test-common-runtime"]

  buildVersionFileName = "kafka-version.properties"

  defaultMaxHeapSize = "2g"
  defaultJvmArgs = ["-Xss4m", "-XX:+UseParallelGC"]

  // "JEP 403: Strongly Encapsulate JDK Internals" causes some tests to fail when they try
  // to access internals (often via mocking libraries). We use `--add-opens` as a workaround
  // for now and we'll fix it properly (where possible) via KAFKA-13275.
  if (JavaVersion.current().isCompatibleWith(JavaVersion.VERSION_16))
    defaultJvmArgs.addAll(
      "--add-opens=java.base/java.io=ALL-UNNAMED",
      "--add-opens=java.base/java.lang=ALL-UNNAMED",
      "--add-opens=java.base/java.nio=ALL-UNNAMED",
      "--add-opens=java.base/java.nio.file=ALL-UNNAMED",
      "--add-opens=java.base/java.util=ALL-UNNAMED",
      "--add-opens=java.base/java.util.concurrent=ALL-UNNAMED",
      "--add-opens=java.base/java.util.regex=ALL-UNNAMED",
      "--add-opens=java.base/java.util.stream=ALL-UNNAMED",
      "--add-opens=java.base/java.text=ALL-UNNAMED",
      "--add-opens=java.base/java.time=ALL-UNNAMED",
      "--add-opens=java.security.jgss/sun.security.krb5=ALL-UNNAMED"
    )

  maxTestForks = project.hasProperty('maxParallelForks') ? maxParallelForks.toInteger() : Runtime.runtime.availableProcessors()
  maxScalacThreads = project.hasProperty('maxScalacThreads') ? maxScalacThreads.toInteger() :
      Math.min(Runtime.runtime.availableProcessors(), 8)
  userIgnoreFailures = project.hasProperty('ignoreFailures') ? ignoreFailures.toBoolean() : false

  userMaxTestRetries = project.hasProperty('maxTestRetries') ? maxTestRetries.toInteger() : 0
  userMaxTestRetryFailures = project.hasProperty('maxTestRetryFailures') ? maxTestRetryFailures.toInteger() : 0

  userMaxQuarantineTestRetries = project.hasProperty('maxQuarantineTestRetries') ? maxQuarantineTestRetries.toInteger() : 0
  userMaxQuarantineTestRetryFailures = project.hasProperty('maxQuarantineTestRetryFailures') ? maxQuarantineTestRetryFailures.toInteger() : 0

  skipSigning = project.hasProperty('skipSigning') && skipSigning.toBoolean()
  shouldSign = !skipSigning && !version.endsWith("SNAPSHOT")

  mavenUrl = project.hasProperty('mavenUrl') ? project.mavenUrl : ''
  mavenUsername = project.hasProperty('mavenUsername') ? project.mavenUsername : ''
  mavenPassword = project.hasProperty('mavenPassword') ? project.mavenPassword : ''

  userShowStandardStreams = project.hasProperty("showStandardStreams") ? showStandardStreams : null

  userTestLoggingEvents = project.hasProperty("testLoggingEvents") ? Arrays.asList(testLoggingEvents.split(",")) : null

  userEnableTestCoverage = project.hasProperty("enableTestCoverage") ? enableTestCoverage : false

  userKeepAliveModeString = project.hasProperty("keepAliveMode") ? keepAliveMode : "daemon"
  userKeepAliveMode = KeepAliveMode.values().find(m -> m.name().toLowerCase().equals(userKeepAliveModeString))
  if (userKeepAliveMode == null) {
    def keepAliveValues = KeepAliveMode.values().collect(m -> m.name.toLowerCase())
    throw new GradleException("Unexpected value for keepAliveMode property. Expected one of $keepAliveValues, but received: $userKeepAliveModeString")
  }

  // See README.md for details on this option and the reasoning for the default
  userScalaOptimizerMode = project.hasProperty("scalaOptimizerMode") ? scalaOptimizerMode : "inline-kafka"
  def scalaOptimizerValues = ["none", "method", "inline-kafka", "inline-scala"]
  if (!scalaOptimizerValues.contains(userScalaOptimizerMode))
    throw new GradleException("Unexpected value for scalaOptimizerMode property. Expected one of $scalaOptimizerValues, but received: $userScalaOptimizerMode")

  generatedDocsDir = new File("${project.rootDir}/docs/generated")
  repo = file("$rootDir/.git").isDirectory() ? Grgit.open(currentDir: project.getRootDir()) : null

  commitId = determineCommitId()

  configureJavaCompiler = { name, options, projectPath ->
    // -parameters generates arguments with parameter names in TestInfo#getDisplayName.
    // ref: https://github.com/junit-team/junit5/blob/4c0dddad1b96d4a20e92a2cd583954643ac56ac0/junit-jupiter-params/src/main/java/org/junit/jupiter/params/ParameterizedTest.java#L161-L164

    def releaseVersion = modulesNeedingJava11.any { projectPath == it } ? minClientJavaVersion : minNonClientJavaVersion

    options.compilerArgs << "-encoding" << "UTF-8"
    options.compilerArgs += ["--release", String.valueOf(releaseVersion)]

    if (name in ["compileTestJava", "compileTestScala"]) {
      options.compilerArgs << "-parameters"
    } else if (name in ["compileJava", "compileScala"]) {
      if (!project.path.startsWith(":connect") && !project.path.startsWith(":storage"))
        options.compilerArgs << "-Xlint:-rawtypes"
      options.compilerArgs << "-Xlint:all"
      options.compilerArgs << "-Xlint:-serial"
      options.compilerArgs << "-Xlint:-try"
      options.compilerArgs << "-Werror"
<<<<<<< HEAD

      // Todo: Do we need to separate some components to not require JDK 17? For example,
      // - Apply JDK 17 requirement to connect and MM2 runtime because Jetty 12.x requires
      // JDK 17+.
      // - Tools has a dependency on 'connect-runtime' so it must also be JDK 17
      if (project.path.startsWith(":connect") || project.name.equals("tools")) {
        options.compilerArgs += ["--release", String.valueOf(17)]
      } else {
        options.compilerArgs += ["--release", String.valueOf(minJavaVersion)]
      }
=======
>>>>>>> 0e4d8b3e
    }
  }

  runtimeTestLibs = [
    libs.slf4jReload4j,
    libs.junitPlatformLanucher,
    project(":test-common:test-common-runtime")
  ]
}

allprojects {

  repositories {
    mavenCentral()
  }

  dependencyUpdates {
    revision="release"
    resolutionStrategy {
      componentSelection { rules ->
        rules.all { ComponentSelection selection ->
          boolean rejected = ['snap', 'alpha', 'beta', 'rc', 'cr', 'm'].any { qualifier ->
            selection.candidate.version ==~ /(?i).*[.-]${qualifier}[.\d-]*/
          }
          if (rejected) {
            selection.reject('Release candidate')
          }
        }
      }
    }
  }

  configurations.all {
    // zinc is the Scala incremental compiler, it has a configuration for its own dependencies
    // that are unrelated to the project dependencies, we should not change them
    if (name != "zinc") {
      resolutionStrategy {
        force(
          // be explicit about the javassist dependency version instead of relying on the transitive version
          libs.javassist,
          // ensure we have a single version in the classpath despite transitive dependencies
          libs.scalaLibrary,
          libs.scalaReflect,
          libs.jacksonAnnotations,
          // be explicit about the Netty dependency version instead of relying on the version set by
          // ZooKeeper (potentially older and containing CVEs)
          libs.nettyHandler,
          libs.nettyTransportNativeEpoll,
          // be explicit about the reload4j version instead of relying on the transitive versions
          libs.reload4j
        )
      }
    }
  }
  task printAllDependencies(type: DependencyReportTask) {}

  tasks.withType(Javadoc) {
    options.charSet = 'UTF-8'
    options.docEncoding = 'UTF-8'
    options.encoding = 'UTF-8'
    options.memberLevel = JavadocMemberLevel.PUBLIC  // Document only public members/API
    // Turn off doclint for now, see https://blog.joda.org/2014/02/turning-off-doclint-in-jdk-8-javadoc.html for rationale
    options.addStringOption('Xdoclint:none', '-quiet')
    // Javadoc warnings should fail the build in JDK 15+ https://bugs.openjdk.org/browse/JDK-8200363
    options.addBooleanOption('Werror', JavaVersion.current().isCompatibleWith(JavaVersion.VERSION_15))
    options.links "https://docs.oracle.com/en/java/javase/${JavaVersion.current().majorVersion}/docs/api/"
  }

  clean {
    delete "${projectDir}/src/generated"
    delete "${projectDir}/src/generated-test"
  }
}

def determineCommitId() {
  def takeFromHash = 16
  if (project.hasProperty('commitId')) {
    commitId.take(takeFromHash)
  } else if (repo != null) {
    repo.head().id.take(takeFromHash)
  } else {
    "unknown"
  }
}

/**
 * For a given Project, compute a nice dash separated directory name
 * to store the JUnit XML files in. E.g., Project ":connect:api" -> "connect-api"
 */
static def projectToJUnitXmlPath(project) {
  var p = project
  var projectNames = []
  while (p != null) {
    projectNames.push(p.name)
    p = p.parent
    if (p.name == "kafka") {
      break;
    }
  }
  return projectNames.join("/")
}


apply from: file('wrapper.gradle')

if (repo != null) {
  rat {
    dependsOn subprojects.collect {
      it.tasks.matching {
        it.name == "processMessages" || it.name == "processTestMessages"
      }
    }

    verbose.set(true)
    reportDir.set(project.file('build/rat'))
    stylesheet.set(file('gradle/resources/rat-output-to-html.xsl'))

    // Exclude everything under the directory that git should be ignoring via .gitignore or that isn't checked in. These
    // restrict us only to files that are checked in or are staged.
    excludes = new ArrayList<String>(repo.clean(ignore: false, directories: true, dryRun: true))
    // And some of the files that we have checked in should also be excluded from this check
    excludes.addAll([
        '**/.git/**',
        '**/build/**',
        'CONTRIBUTING.md',
        'PULL_REQUEST_TEMPLATE.md',
        'gradlew',
        'gradlew.bat',
        'gradle/wrapper/gradle-wrapper.properties',
        'trogdor/README.md',
        '**/README.md',
        '**/id_rsa',
        '**/id_rsa.pub',
        'checkstyle/suppressions.xml',
        'streams/quickstart/java/src/test/resources/projects/basic/goal.txt',
        'streams/streams-scala/logs/*',
        'licenses/*',
        '**/generated/**',
        'clients/src/test/resources/serializedData/*',
        'docker/test/fixtures/secrets/*',
        'docker/examples/fixtures/secrets/*',
        'docker/docker_official_images/.gitkeep'
    ])
  }
} else {
  rat.enabled = false
}
println("Starting build with version $version (commit id ${commitId == null ? "null" : commitId.take(8)}) using Gradle $gradleVersion, Java ${JavaVersion.current()} and Scala ${versions.scala}")
println("Build properties: ignoreFailures=$userIgnoreFailures, maxParallelForks=$maxTestForks, maxScalacThreads=$maxScalacThreads, maxTestRetries=$userMaxTestRetries")

subprojects {

  // enable running :dependencies task recursively on all subprojects
  // eg: ./gradlew allDeps
  task allDeps(type: DependencyReportTask) {}
  // enable running :dependencyInsight task recursively on all subprojects
  // eg: ./gradlew allDepInsight --configuration runtime --dependency com.fasterxml.jackson.core:jackson-databind
  task allDepInsight(type: DependencyInsightReportTask) {showingAllVariants = false} doLast {}

  apply plugin: 'java-library'
  apply plugin: 'checkstyle'
  apply plugin: "com.github.spotbugs"

  // We use the shadow plugin for the jmh-benchmarks module and the `-all` jar can get pretty large, so
  // don't publish it
  def shouldPublish = !project.name.equals('jmh-benchmarks')
  def shouldPublishWithShadow = (['clients'].contains(project.name))

  if (shouldPublish) {
    apply plugin: 'maven-publish'
    apply plugin: 'signing'

    // Add aliases for the task names used by the maven plugin for backwards compatibility
    // The maven plugin was replaced by the maven-publish plugin in Gradle 7.0
    tasks.register('install').configure { dependsOn(publishToMavenLocal) }
    tasks.register('uploadArchives').configure { dependsOn(publish) }
  }

  // apply the eclipse plugin only to subprojects that hold code. 'connect' is just a folder.
  if (!project.name.equals('connect')) {
    apply plugin: 'eclipse'
    fineTuneEclipseClasspathFile(eclipse, project)
  }

  java {
    consistentResolution {
      // resolve the compileClasspath and then "inject" the result of resolution as strict constraints into the runtimeClasspath
      useCompileClasspathVersions()
    }
  }

  tasks.withType(JavaCompile) {
    configureJavaCompiler(name, options, project.path)
  }

  if (shouldPublish) {

    publishing {
      repositories {
        // To test locally, invoke gradlew with `-PmavenUrl=file:///some/local/path`
        maven {
          url = mavenUrl
          credentials {
            username = mavenUsername
            password = mavenPassword
          }
        }
      }
      publications {
        mavenJava(MavenPublication) {
          if (!shouldPublishWithShadow) {
            from components.java
          } else {
            apply plugin: 'io.github.goooler.shadow'
            project.shadow.component(mavenJava)

            // Fix for avoiding inclusion of runtime dependencies marked as 'shadow' in MANIFEST Class-Path.
            // https://github.com/johnrengelman/shadow/issues/324
            afterEvaluate {
              pom.withXml { xml ->
                if (xml.asNode().get('dependencies') == null) {
                  xml.asNode().appendNode('dependencies')
                }
                def dependenciesNode = xml.asNode().get('dependencies').get(0)
                project.configurations.shadowed.allDependencies.each {
                  def dependencyNode = dependenciesNode.appendNode('dependency')
                  dependencyNode.appendNode('groupId', it.group)
                  dependencyNode.appendNode('artifactId', it.name)
                  dependencyNode.appendNode('version', it.version)
                  dependencyNode.appendNode('scope', 'runtime')
                }
              }
            }
          }

          afterEvaluate {
            ["srcJar", "javadocJar", "scaladocJar", "testJar", "testSrcJar"].forEach { taskName ->
              def task = tasks.findByName(taskName)
              if (task != null)
                artifact task
            }

            artifactId = base.archivesName.get()
            pom {
              name = 'Apache Kafka'
              url = 'https://kafka.apache.org'
              licenses {
                license {
                  name = 'The Apache License, Version 2.0'
                  url = 'http://www.apache.org/licenses/LICENSE-2.0.txt'
                  distribution = 'repo'
                }
              }
            }
          }
        }
      }
    }

    if (shouldSign) {
      signing {
        sign publishing.publications.mavenJava
      }
    }
  }

  def testLoggingEvents = ["passed", "skipped", "failed"]
  def testShowStandardStreams = false
  def testExceptionFormat = 'full'
  // Gradle built-in logging only supports sending test output to stdout, which generates a lot
  // of noise, especially for passing tests. We really only want output for failed tests. This
  // hooks into the output and logs it (so we don't have to buffer it all in memory) and only
  // saves the output for failing tests. Directory and filenames are such that you can, e.g.,
  // create a Jenkins rule to collect failed test output.
  def logTestStdout = {
    def testId = { TestDescriptor descriptor ->
      "${descriptor.className}.${descriptor.name}".toString()
    }

    def logFiles = new HashMap<String, File>()
    def logStreams = new HashMap<String, FileOutputStream>()
    beforeTest { TestDescriptor td ->
      def tid = testId(td)
      // truncate the file name if it's too long
      def logFile = new File(
              "${projectDir}/build/reports/testOutput/${tid.substring(0, Math.min(tid.size(),240))}.test.stdout"
      )
      logFile.parentFile.mkdirs()
      logFiles.put(tid, logFile)
      logStreams.put(tid, new FileOutputStream(logFile))
    }
    onOutput { TestDescriptor td, TestOutputEvent toe ->
      def tid = testId(td)
      // Some output can happen outside the context of a specific test (e.g. at the class level)
      // and beforeTest/afterTest seems to not be invoked for these cases (and similarly, there's
      // a TestDescriptor hierarchy that includes the thread executing the test, Gradle tasks,
      // etc). We see some of these in practice and it seems like something buggy in the Gradle
      // test runner since we see it *before* any tests and it is frequently not related to any
      // code in the test (best guess is that it is tail output from last test). We won't have
      // an output file for these, so simply ignore them. If they become critical for debugging,
      // they can be seen with showStandardStreams.
      if (td.name == td.className || td.className == null) {
        // silently ignore output unrelated to specific test methods
        return
      } else if (logStreams.get(tid) == null) {
        println "WARNING: unexpectedly got output for a test [${tid}]" +
                " that we didn't previously see in the beforeTest hook." +
                " Message for debugging: [" + toe.message + "]."
        return
      }
      try {
        logStreams.get(tid).write(toe.message.getBytes(StandardCharsets.UTF_8))
      } catch (Exception e) {
        println "ERROR: Failed to write output for test ${tid}"
        e.printStackTrace()
      }
    }
    afterTest { TestDescriptor td, TestResult tr ->
      def tid = testId(td)
      try {
        logStreams.get(tid).close()
        if (tr.resultType != TestResult.ResultType.FAILURE) {
          logFiles.get(tid).delete()
        } else {
          def file = logFiles.get(tid)
          println "${tid} failed, log available in ${file}"
        }
      } catch (Exception e) {
        println "ERROR: Failed to close stdout file for ${tid}"
        e.printStackTrace()
      } finally {
        logFiles.remove(tid)
        logStreams.remove(tid)
      }
    }
  }

  // The suites are for running sets of tests in IDEs.
  // Gradle will run each test class, so we exclude the suites to avoid redundantly running the tests twice.
  def testsToExclude = ['**/*Suite.class']

  test {
    ext {
      isGithubActions = System.getenv('GITHUB_ACTIONS') != null
      hadFailure = false  // Used to track if any tests failed, see afterSuite below
    }

    maxParallelForks = maxTestForks
    ignoreFailures = userIgnoreFailures || ext.isGithubActions

    maxHeapSize = defaultMaxHeapSize
    jvmArgs = defaultJvmArgs

    // KAFKA-17433 Used by deflake.yml github action to repeat individual tests
    systemProperty("kafka.cluster.test.repeat", project.findProperty("kafka.cluster.test.repeat"))
    systemProperty("kafka.test.catalog.file", project.findProperty("kafka.test.catalog.file"))
    systemProperty("kafka.test.run.quarantined", "false")

    testLogging {
      events = userTestLoggingEvents ?: testLoggingEvents
      showStandardStreams = userShowStandardStreams ?: testShowStandardStreams
      exceptionFormat = testExceptionFormat
      displayGranularity = 0
    }
    logTestStdout.rehydrate(delegate, owner, this)()

    exclude testsToExclude

    useJUnitPlatform {
      includeEngines 'junit-jupiter'
      excludeTags 'flaky'
    }

    develocity {
      testRetry {
        maxRetries = userMaxTestRetries
        maxFailures = userMaxTestRetryFailures
      }
    }
    
    // As we process results, check if there were any test failures.
    afterSuite { desc, result ->
      if (result.resultType == TestResult.ResultType.FAILURE) {
        ext.hadFailure = true
      }
    }

    // This closure will copy JUnit XML files out of the sub-project's build directory and into
    // a top-level build/junit-xml directory. This is necessary to avoid reporting on tests which
    // were not run, but instead were restored via FROM-CACHE. See KAFKA-17479 for more details.
    doLast {
      if (ext.isGithubActions) {
        def moduleDirPath = projectToJUnitXmlPath(project)
        def dest = rootProject.layout.buildDirectory.dir("junit-xml/${moduleDirPath}/test").get().asFile
        println "Copy JUnit XML for ${project.name} to $dest"
        ant.copy(todir: "$dest") {
          ant.fileset(dir: "${test.reports.junitXml.entryPoint}")
        }

        // If there were any test failures, we want to fail the task to prevent the failures
        // from being cached.
        if (ext.hadFailure) {
          throw new GradleException("Failing this task since '${project.name}:${name}' had test failures.")
        }
      }
    }
  }

  task quarantinedTest(type: Test, dependsOn: compileJava) {
    ext {
      isGithubActions = System.getenv('GITHUB_ACTIONS') != null
    }

    // Disable caching and up-to-date for this task. We always want quarantined tests
    // to run and never want to cache their results. Since we do this, we can avoid
    // explicitly failing the build like we do in "test" with ext.hadFailure.
    outputs.upToDateWhen { false }
    outputs.cacheIf { false }

    maxParallelForks = maxTestForks
    ignoreFailures = userIgnoreFailures

    maxHeapSize = defaultMaxHeapSize
    jvmArgs = defaultJvmArgs

    // KAFKA-17433 Used by deflake.yml github action to repeat individual tests
    systemProperty("kafka.cluster.test.repeat", project.findProperty("kafka.cluster.test.repeat"))
    systemProperty("kafka.test.catalog.file", project.findProperty("kafka.test.catalog.file"))
    systemProperty("kafka.test.run.quarantined", "true")

    testLogging {
      events = userTestLoggingEvents ?: testLoggingEvents
      showStandardStreams = userShowStandardStreams ?: testShowStandardStreams
      exceptionFormat = testExceptionFormat
      displayGranularity = 0
    }
    logTestStdout.rehydrate(delegate, owner, this)()

    useJUnitPlatform {
      includeEngines 'junit-jupiter'
    }

    develocity {
      testRetry {
        maxRetries = userMaxQuarantineTestRetries
        maxFailures = userMaxQuarantineTestRetryFailures
      }
    }

    // This closure will copy JUnit XML files out of the sub-project's build directory and into
    // a top-level build/junit-xml directory. This is necessary to avoid reporting on tests which
    // were not run, but instead were restored via FROM-CACHE. See KAFKA-17479 for more details.
    doLast {
      if (ext.isGithubActions) {
        def moduleDirPath = projectToJUnitXmlPath(project)
        def dest = rootProject.layout.buildDirectory.dir("junit-xml/${moduleDirPath}/quarantinedTest").get().asFile
        println "Copy JUnit XML for ${project.name} to $dest"
        ant.copy(todir: "$dest", failonerror: "false") {
          ant.fileset(dir: "${quarantinedTest.reports.junitXml.entryPoint}") {
            ant.include(name: "**/*.xml")
          }
        }
      }
    }
  }

  task integrationTest(type: Test, dependsOn: compileJava) {
    maxParallelForks = maxTestForks
    ignoreFailures = userIgnoreFailures

    // Increase heap size for integration tests
    maxHeapSize = "2560m"
    jvmArgs = defaultJvmArgs


    testLogging {
      events = userTestLoggingEvents ?: testLoggingEvents
      showStandardStreams = userShowStandardStreams ?: testShowStandardStreams
      exceptionFormat = testExceptionFormat
      displayGranularity = 0
    }
    logTestStdout.rehydrate(delegate, owner, this)()

    exclude testsToExclude

    useJUnitPlatform {
      includeTags "integration"
      includeEngines 'junit-jupiter'
    }

    develocity {
      testRetry {
        maxRetries = userMaxTestRetries
        maxFailures = userMaxTestRetryFailures
      }
    }
  }

  task unitTest(type: Test, dependsOn: compileJava) {
    maxParallelForks = maxTestForks
    ignoreFailures = userIgnoreFailures

    maxHeapSize = defaultMaxHeapSize
    jvmArgs = defaultJvmArgs

    testLogging {
      events = userTestLoggingEvents ?: testLoggingEvents
      showStandardStreams = userShowStandardStreams ?: testShowStandardStreams
      exceptionFormat = testExceptionFormat
      displayGranularity = 0
    }
    logTestStdout.rehydrate(delegate, owner, this)()

    exclude testsToExclude

    useJUnitPlatform {
      excludeTags "integration"
      includeEngines 'junit-jupiter'
    }

    develocity {
      testRetry {
        maxRetries = userMaxTestRetries
        maxFailures = userMaxTestRetryFailures
      }
    }
  }

  // remove test output from all test types
  tasks.withType(Test).all { t ->
    cleanTest {
      delete t.reports.junitXml.outputLocation
      delete t.reports.html.outputLocation
    }
  }

  jar {
    from "$rootDir/LICENSE"
    from "$rootDir/NOTICE"
  }

  task srcJar(type: Jar) {
    archiveClassifier = 'sources'
    from "$rootDir/LICENSE"
    from "$rootDir/NOTICE"
    from sourceSets.main.allSource
  }

  task javadocJar(type: Jar, dependsOn: javadoc) {
    archiveClassifier = 'javadoc'
    from "$rootDir/LICENSE"
    from "$rootDir/NOTICE"
    from javadoc.destinationDir
  }

  task docsJar(dependsOn: javadocJar)

  test.dependsOn('javadoc')

  task systemTestLibs(dependsOn: jar)

  if (!sourceSets.test.allSource.isEmpty()) {
    task testJar(type: Jar) {
      archiveClassifier = 'test'
      from "$rootDir/LICENSE"
      from "$rootDir/NOTICE"
      from sourceSets.test.output
      // The junit-platform.properties file is used for configuring and customizing the behavior of the JUnit platform.
      // It should only apply to Kafka's own JUnit tests, and should not exist in the test JAR.
      // If we include it in the test JAR, it could lead to conflicts with user configurations.
      exclude 'junit-platform.properties'
    }

    task testSrcJar(type: Jar, dependsOn: testJar) {
      archiveClassifier = 'test-sources'
      from "$rootDir/LICENSE"
      from "$rootDir/NOTICE"
      from sourceSets.test.allSource
    }

  }

  plugins.withType(ScalaPlugin) {

    scala {
      zincVersion = versions.zinc
    }

    task scaladocJar(type:Jar, dependsOn: scaladoc) {
      archiveClassifier = 'scaladoc'
      from "$rootDir/LICENSE"
      from "$rootDir/NOTICE"
      from scaladoc.destinationDir
    }

    //documentation task should also trigger building scala doc jar
    docsJar.dependsOn scaladocJar

  }

  tasks.withType(ScalaCompile) {
    def releaseVersion = modulesNeedingJava11.any { project.path == it } ? minClientJavaVersion : minNonClientJavaVersion
    scalaCompileOptions.keepAliveMode = userKeepAliveMode

    scalaCompileOptions.additionalParameters = [
      "-deprecation:false",
      "-unchecked",
      "-encoding", "utf8",
      "-Xlog-reflective-calls",
      "-feature",
      "-language:postfixOps",
      "-language:implicitConversions",
      "-language:existentials",
      "-Ybackend-parallelism", maxScalacThreads.toString(),
      "-Xlint:constant",
      "-Xlint:delayedinit-select",
      "-Xlint:doc-detached",
      "-Xlint:missing-interpolator",
      "-Xlint:nullary-unit",
      "-Xlint:option-implicit",
      "-Xlint:package-object-classes",
      "-Xlint:poly-implicit-overload",
      "-Xlint:private-shadow",
      "-Xlint:stars-align",
      "-Xlint:type-parameter-shadow",
      "-Xlint:unused"
    ]

    // See README.md for details on this option and the meaning of each value
    if (userScalaOptimizerMode.equals("method"))
      scalaCompileOptions.additionalParameters += ["-opt:l:method"]
    else if (userScalaOptimizerMode.startsWith("inline-")) {
      List<String> inlineFrom = ["-opt-inline-from:org.apache.kafka.**"]
      if (project.name.equals('core'))
        inlineFrom.add("-opt-inline-from:kafka.**")
      if (userScalaOptimizerMode.equals("inline-scala"))
        inlineFrom.add("-opt-inline-from:scala.**")

      scalaCompileOptions.additionalParameters += ["-opt:l:inline"]
      scalaCompileOptions.additionalParameters += inlineFrom
    }

    scalaCompileOptions.additionalParameters += ["-opt-warnings", "-Xlint:strict-unsealed-patmat"]
    // Scala 2.13.2 introduces compiler warnings suppression, which is a pre-requisite for -Xfatal-warnings
    scalaCompileOptions.additionalParameters += ["-Xfatal-warnings"]
    scalaCompileOptions.additionalParameters += ["--release", String.valueOf(releaseVersion)]

    configureJavaCompiler(name, options, project.path)

    configure(scalaCompileOptions.forkOptions) {
      memoryMaximumSize = defaultMaxHeapSize
      jvmArgs = defaultJvmArgs
    }
  }

  checkstyle {
    configDirectory = rootProject.layout.projectDirectory.dir("checkstyle")
    configProperties = checkstyleConfigProperties("import-control.xml")
    toolVersion = versions.checkstyle
  }

  configure(checkstyleMain) {
    group = 'Verification'
    description = 'Run checkstyle on all main Java sources'
  }

  configure(checkstyleTest) {
    group = 'Verification'
    description = 'Run checkstyle on all test Java sources'
  }

  test.dependsOn('checkstyleMain', 'checkstyleTest')

  spotbugs {
    toolVersion = versions.spotbugs
    excludeFilter = file("$rootDir/gradle/spotbugs-exclude.xml")
    ignoreFailures = false
  }
  test.dependsOn('spotbugsMain')

  tasks.withType(com.github.spotbugs.snom.SpotBugsTask).configureEach {
    reports.configure {
      // Continue supporting `xmlFindBugsReport` for compatibility
      xml.enabled(project.hasProperty('xmlSpotBugsReport') || project.hasProperty('xmlFindBugsReport'))
      html.enabled(!project.hasProperty('xmlSpotBugsReport') && !project.hasProperty('xmlFindBugsReport'))
    }
    maxHeapSize = defaultMaxHeapSize
    jvmArgs = defaultJvmArgs
  }

  // Ignore core since its a scala project
  if (it.path != ':core') {
    if (userEnableTestCoverage) {
      apply plugin: "jacoco"

      jacoco {
        toolVersion = versions.jacoco
      }

      jacocoTestReport {
        dependsOn tasks.test
        sourceSets sourceSets.main
        reports {
          html.required = true
          xml.required = true
          csv.required = false
        }
      }

    }
  }

  if (userEnableTestCoverage) {
    def coverageGen = it.path == ':core' ? 'reportTestScoverage' : 'jacocoTestReport'
    tasks.register('reportCoverage').configure { dependsOn(coverageGen) }
  }

  dependencyCheck {
    suppressionFile = "$rootDir/gradle/resources/dependencycheck-suppressions.xml"
    skipProjects = [ ":jmh-benchmarks", ":trogdor" ]
    skipConfigurations = [ "zinc" ]
  }
  apply plugin: 'com.diffplug.spotless'
  spotless {
    java {
      targetExclude('**/generated/**/*.java','**/generated-test/**/*.java')
      importOrder('kafka', 'org.apache.kafka', 'com', 'net', 'org', 'java', 'javax', '', '\\#')
      removeUnusedImports()
    }
  }
}

gradle.taskGraph.whenReady { taskGraph ->
  taskGraph.getAllTasks().findAll { it.name.contains('spotbugsScoverage') || it.name.contains('spotbugsTest') }.each { task ->
    task.enabled = false
  }
}

def fineTuneEclipseClasspathFile(eclipse, project) {
  eclipse.classpath.file {
    beforeMerged { cp ->
      cp.entries.clear()
      // for the core project add the directories defined under test/scala as separate source directories
      if (project.name.equals('core')) {
        cp.entries.add(new org.gradle.plugins.ide.eclipse.model.SourceFolder("src/test/scala/integration", null))
        cp.entries.add(new org.gradle.plugins.ide.eclipse.model.SourceFolder("src/test/scala/other", null))
        cp.entries.add(new org.gradle.plugins.ide.eclipse.model.SourceFolder("src/test/scala/unit", null))
      }
    }
    whenMerged { cp ->
      // for the core project exclude the separate sub-directories defined under test/scala. These are added as source dirs above
      if (project.name.equals('core')) {
        cp.entries.findAll { it.kind == "src" && it.path.equals("src/test/scala") }*.excludes = ["integration/", "other/", "unit/"]
      }
      /*
       * Set all eclipse build output to go to 'build_eclipse' directory. This is to ensure that gradle and eclipse use different
       * build output directories, and also avoid using the eclipse default of 'bin' which clashes with some of our script directories.
       * https://discuss.gradle.org/t/eclipse-generated-files-should-be-put-in-the-same-place-as-the-gradle-generated-files/6986/2
       */
      cp.entries.findAll { it.kind == "output" }*.path = "build_eclipse"
      /*
       * Some projects have explicitly added test output dependencies. These are required for the gradle build but not required
       * in Eclipse since the dependent projects are added as dependencies. So clean up these from the generated classpath.
       */
      cp.entries.removeAll { it.kind == "lib" && it.path.matches(".*/build/(classes|resources)/test") }
    }
  }
}

def checkstyleConfigProperties(configFileName) {
  [importControlFile: "$configFileName"]
}

if (userEnableTestCoverage) {
  tasks.register('reportCoverage').configure { dependsOn(subprojects.reportCoverage) }
}

def connectPkgs = [
    'connect:api',
    'connect:basic-auth-extension',
    'connect:file',
    'connect:json',
    'connect:runtime',
    'connect:test-plugins',
    'connect:transforms',
    'connect:mirror',
    'connect:mirror-client'
]

tasks.create(name: "jarConnect", dependsOn: connectPkgs.collect { it + ":jar" }) {}

tasks.create(name: "testConnect", dependsOn: connectPkgs.collect { it + ":test" }) {}

project(':server') {
  base {
    archivesName = "kafka-server"
  }

  dependencies {
    implementation project(':clients')
    implementation project(':metadata')
    implementation project(':server-common')
    implementation project(':storage')
    implementation project(':group-coordinator')
    implementation project(':transaction-coordinator')
    implementation project(':raft')
    implementation libs.metrics
    implementation libs.jacksonDatabind

    implementation libs.slf4jApi

    compileOnly libs.reload4j

    testImplementation project(':clients').sourceSets.test.output

    testImplementation libs.mockitoCore
    testImplementation libs.junitJupiter
    testImplementation libs.slf4jReload4j

    testRuntimeOnly runtimeTestLibs
  }

  task createVersionFile() {
    def receiptFile = file("$buildDir/kafka/$buildVersionFileName")
    inputs.property "commitId", commitId
    inputs.property "version", version
    outputs.file receiptFile
    outputs.cacheIf { true }

    doLast {
      def data = [
        commitId: commitId,
        version: version,
      ]

      receiptFile.parentFile.mkdirs()
      def content = data.entrySet().collect { "$it.key=$it.value" }.sort().join("\n")
      receiptFile.setText(content, "ISO-8859-1")
    }
  }

  jar {
    dependsOn createVersionFile
    from("$buildDir") {
      include "kafka/$buildVersionFileName"
    }
  }

  clean.doFirst {
    delete "$buildDir/kafka/"
  }

  checkstyle {
    configProperties = checkstyleConfigProperties("import-control-server.xml")
  }

  javadoc {
    enabled = false
  }
}

project(':share') {
  base {
    archivesName = "kafka-share"
  }

  dependencies {
    implementation project(':server-common')

    testImplementation project(':clients').sourceSets.test.output
    testImplementation project(':server-common').sourceSets.test.output

    implementation libs.slf4jApi

    testImplementation libs.junitJupiter
    testImplementation libs.mockitoCore
    testImplementation libs.slf4jReload4j

    testRuntimeOnly runtimeTestLibs
  }

  checkstyle {
    configProperties = checkstyleConfigProperties("import-control-share.xml")
  }

  javadoc {
    enabled = false
  }
}

project(':core') {
  apply plugin: 'scala'

  // scaladoc generation is configured at the sub-module level with an artifacts
  // block (cf. see streams-scala). If scaladoc generation is invoked explicitly
  // for the `core` module, this ensures the generated jar doesn't include scaladoc
  // files since the `core` module doesn't include public APIs.
  scaladoc {
    enabled = false
  }
  if (userEnableTestCoverage)
    apply plugin: "org.scoverage"

  base {
    archivesName = "kafka_${versions.baseScala}"
  }

  dependencies {
    // `core` is often used in users' tests, define the following dependencies as `api` for backwards compatibility
    // even though the `core` module doesn't expose any public API
    api project(':clients')
    api libs.scalaLibrary

    implementation project(':server-common')
    implementation project(':group-coordinator:group-coordinator-api')
    implementation project(':group-coordinator')
    implementation project(':transaction-coordinator')
    implementation project(':metadata')
    implementation project(':storage:storage-api')
    implementation project(':tools:tools-api')
    implementation project(':raft')
    implementation project(':storage')
    implementation project(':server')
    implementation project(':coordinator-common')
    implementation project(':share')
    implementation project(':share-coordinator')

    implementation libs.argparse4j
    implementation libs.commonsValidator
    implementation libs.jacksonDatabind
    implementation libs.jacksonModuleScala
    implementation libs.jacksonDataformatCsv
    implementation libs.jacksonJDK8Datatypes
    implementation libs.joptSimple
    implementation libs.jose4j
    implementation libs.metrics
    // only needed transitively, but set it explicitly to ensure it has the same version as scala-library
    implementation libs.scalaReflect
    implementation libs.scalaLogging
    implementation libs.slf4jApi
    implementation libs.commonsIo // ZooKeeper dependency. Do not use, this is going away.
    implementation(libs.zookeeper) {
      // Dropwizard Metrics are required by ZooKeeper as of v3.6.0,
      // but the library should *not* be used in Kafka code
      implementation libs.dropwizardMetrics
      exclude module: 'slf4j-log4j12'
      exclude module: 'log4j'
      // Both Kafka and Zookeeper use slf4j. ZooKeeper moved from log4j to logback in v3.8.0, but Kafka relies on reload4j.
      // We are removing Zookeeper's dependency on logback so we have a singular logging backend.
      exclude module: 'logback-classic'
      exclude module: 'logback-core'
    }
    // ZooKeeperMain depends on commons-cli but declares the dependency as `provided`
    implementation libs.commonsCli

    compileOnly libs.reload4j

    testImplementation project(':clients').sourceSets.test.output
    testImplementation project(':group-coordinator').sourceSets.test.output
    testImplementation project(':share-coordinator').sourceSets.test.output
    testImplementation project(':metadata').sourceSets.test.output
    testImplementation project(':raft').sourceSets.test.output
    testImplementation project(':server-common').sourceSets.test.output
    testImplementation project(':storage:storage-api').sourceSets.test.output
    testImplementation project(':server').sourceSets.test.output
    testImplementation project(':share').sourceSets.test.output
    testImplementation project(':test-common')
    testImplementation project(':test-common:test-common-api')
    testImplementation libs.bcpkix
    testImplementation libs.mockitoCore
    testImplementation(libs.apacheda) {
      exclude group: 'xml-apis', module: 'xml-apis'
      // `mina-core` is a transitive dependency for `apacheds` and `apacheda`.
      // It is safer to use from `apacheds` since that is the implementation.
      exclude module: 'mina-core'
    }
    testImplementation libs.apachedsCoreApi
    testImplementation libs.apachedsInterceptorKerberos
    testImplementation libs.apachedsProtocolShared
    testImplementation libs.apachedsProtocolKerberos
    testImplementation libs.apachedsProtocolLdap
    testImplementation libs.apachedsLdifPartition
    testImplementation libs.apachedsMavibotPartition
    testImplementation libs.apachedsJdbmPartition
    testImplementation libs.junitJupiter
    testImplementation libs.slf4jReload4j
    testImplementation libs.caffeine

    testRuntimeOnly runtimeTestLibs
  }

  if (userEnableTestCoverage) {
    scoverage {
      scoverageVersion = versions.scoverage
      if (versions.baseScala == '2.13') {
        scoverageScalaVersion = '2.13.9' // there's no newer 2.13 artifact, org.scoverage:scalac-scoverage-plugin_2.13.9:2.0.11 is the latest as of now
      }
      reportDir = file("${rootProject.buildDir}/scoverage")
      highlighting = false
      minimumRate = 0.0
    }
  }

  configurations {
    // manually excludes some unnecessary dependencies
    implementation.exclude module: 'javax'
    implementation.exclude module: 'jline'
    implementation.exclude module: 'jms'
    implementation.exclude module: 'jmxri'
    implementation.exclude module: 'jmxtools'
    implementation.exclude module: 'mail'
    // To prevent a UniqueResourceException due the same resource existing in both
    // org.apache.directory.api/api-all and org.apache.directory.api/api-ldap-schema-data
    testImplementation.exclude module: 'api-ldap-schema-data'
  }

  tasks.create(name: "copyDependantLibs", type: Copy) {
    from (configurations.compileClasspath) {
      include('reload4j*jar')
    }
    from (configurations.runtimeClasspath) {
      exclude('kafka-clients*')
    }
    into "$buildDir/dependant-libs-${versions.scala}"
    duplicatesStrategy 'exclude'
  }

  task genProtocolErrorDocs(type: JavaExec) {
    classpath = sourceSets.main.runtimeClasspath
    mainClass = 'org.apache.kafka.common.protocol.Errors'
    if( !generatedDocsDir.exists() ) { generatedDocsDir.mkdirs() }
    standardOutput = new File(generatedDocsDir, "protocol_errors.html").newOutputStream()
  }

  task genProtocolTypesDocs(type: JavaExec) {
    classpath = sourceSets.main.runtimeClasspath
    mainClass = 'org.apache.kafka.common.protocol.types.Type'
    if( !generatedDocsDir.exists() ) { generatedDocsDir.mkdirs() }
    standardOutput = new File(generatedDocsDir, "protocol_types.html").newOutputStream()
  }

  task genProtocolApiKeyDocs(type: JavaExec) {
    classpath = sourceSets.main.runtimeClasspath
    mainClass = 'org.apache.kafka.common.protocol.ApiKeys'
    if( !generatedDocsDir.exists() ) { generatedDocsDir.mkdirs() }
    standardOutput = new File(generatedDocsDir, "protocol_api_keys.html").newOutputStream()
  }

  task genProtocolMessageDocs(type: JavaExec) {
    classpath = sourceSets.main.runtimeClasspath
    mainClass = 'org.apache.kafka.common.protocol.Protocol'
    if( !generatedDocsDir.exists() ) { generatedDocsDir.mkdirs() }
    standardOutput = new File(generatedDocsDir, "protocol_messages.html").newOutputStream()
  }

  task genAdminClientConfigDocs(type: JavaExec) {
    classpath = sourceSets.main.runtimeClasspath
    mainClass = 'org.apache.kafka.clients.admin.AdminClientConfig'
    if( !generatedDocsDir.exists() ) { generatedDocsDir.mkdirs() }
    standardOutput = new File(generatedDocsDir, "admin_client_config.html").newOutputStream()
  }

  task genProducerConfigDocs(type: JavaExec) {
    classpath = sourceSets.main.runtimeClasspath
    mainClass = 'org.apache.kafka.clients.producer.ProducerConfig'
    if( !generatedDocsDir.exists() ) { generatedDocsDir.mkdirs() }
    standardOutput = new File(generatedDocsDir, "producer_config.html").newOutputStream()
  }

  task genConsumerConfigDocs(type: JavaExec) {
    classpath = sourceSets.main.runtimeClasspath
    mainClass = 'org.apache.kafka.clients.consumer.ConsumerConfig'
    if( !generatedDocsDir.exists() ) { generatedDocsDir.mkdirs() }
    standardOutput = new File(generatedDocsDir, "consumer_config.html").newOutputStream()
  }

  task genKafkaConfigDocs(type: JavaExec) {
    classpath = sourceSets.main.runtimeClasspath
    mainClass = 'kafka.server.KafkaConfig'
    if( !generatedDocsDir.exists() ) { generatedDocsDir.mkdirs() }
    standardOutput = new File(generatedDocsDir, "kafka_config.html").newOutputStream()
  }

  task genTopicConfigDocs(type: JavaExec) {
    classpath = sourceSets.main.runtimeClasspath
    mainClass = 'org.apache.kafka.storage.internals.log.LogConfig'
    if( !generatedDocsDir.exists() ) { generatedDocsDir.mkdirs() }
    standardOutput = new File(generatedDocsDir, "topic_config.html").newOutputStream()
  }

  task genConsumerMetricsDocs(type: JavaExec) {
    classpath = sourceSets.test.runtimeClasspath
    mainClass = 'org.apache.kafka.clients.consumer.internals.ConsumerMetrics'
    if( !generatedDocsDir.exists() ) { generatedDocsDir.mkdirs() }
    standardOutput = new File(generatedDocsDir, "consumer_metrics.html").newOutputStream()
  }

  task genProducerMetricsDocs(type: JavaExec) {
    classpath = sourceSets.test.runtimeClasspath
    mainClass = 'org.apache.kafka.clients.producer.internals.ProducerMetrics'
    if( !generatedDocsDir.exists() ) { generatedDocsDir.mkdirs() }
    standardOutput = new File(generatedDocsDir, "producer_metrics.html").newOutputStream()
  }

  task siteDocsTar(dependsOn: ['genProtocolErrorDocs', 'genProtocolTypesDocs', 'genProtocolApiKeyDocs', 'genProtocolMessageDocs',
                               'genAdminClientConfigDocs', 'genProducerConfigDocs', 'genConsumerConfigDocs',
                               'genKafkaConfigDocs', 'genTopicConfigDocs',
                               ':connect:runtime:genConnectConfigDocs', ':connect:runtime:genConnectTransformationDocs',
                               ':connect:runtime:genConnectPredicateDocs',
                               ':connect:runtime:genSinkConnectorConfigDocs', ':connect:runtime:genSourceConnectorConfigDocs',
                               ':streams:genStreamsConfigDocs', 'genConsumerMetricsDocs', 'genProducerMetricsDocs',
                               ':connect:runtime:genConnectMetricsDocs', ':connect:runtime:genConnectOpenAPIDocs',
                               ':connect:mirror:genMirrorSourceConfigDocs', ':connect:mirror:genMirrorCheckpointConfigDocs',
                               ':connect:mirror:genMirrorHeartbeatConfigDocs', ':connect:mirror:genMirrorConnectorConfigDocs',
                               ':storage:genRemoteLogManagerConfigDoc', ':storage:genRemoteLogMetadataManagerConfigDoc'], type: Tar) {
    archiveClassifier = 'site-docs'
    compression = Compression.GZIP
    from project.file("$rootDir/docs")
    into 'site-docs'
    duplicatesStrategy 'exclude'
  }

  tasks.create(name: "releaseTarGz", dependsOn: configurations.archives.artifacts, type: Tar) {
    into "kafka_${versions.baseScala}-${archiveVersion.get()}"
    compression = Compression.GZIP
    from(project.file("$rootDir/bin")) { into "bin/" }
    from(project.file("$rootDir/config")) { into "config/" }
    from(project.file("$rootDir/licenses")) { into "licenses/" }
    from "$rootDir/LICENSE-binary" rename {String filename -> filename.replace("-binary", "")}
    from "$rootDir/NOTICE-binary" rename {String filename -> filename.replace("-binary", "")}
    from(configurations.runtimeClasspath) { into("libs/") }
    from(configurations.archives.artifacts.files) { into("libs/") }
    from(project.siteDocsTar) { into("site-docs/") }
    from(project(':tools').jar) { into("libs/") }
    from(project(':tools').configurations.runtimeClasspath) { into("libs/") }
    from(project(':trogdor').jar) { into("libs/") }
    from(project(':trogdor').configurations.runtimeClasspath) { into("libs/") }
    from(project(':shell').jar) { into("libs/") }
    from(project(':shell').configurations.runtimeClasspath) { into("libs/") }
    from(project(':connect:api').jar) { into("libs/") }
    from(project(':connect:api').configurations.runtimeClasspath) { into("libs/") }
    from(project(':connect:runtime').jar) { into("libs/") }
    from(project(':connect:runtime').configurations.runtimeClasspath) { into("libs/") }
    from(project(':connect:transforms').jar) { into("libs/") }
    from(project(':connect:transforms').configurations.runtimeClasspath) { into("libs/") }
    from(project(':connect:json').jar) { into("libs/") }
    from(project(':connect:json').configurations.runtimeClasspath) { into("libs/") }
    from(project(':connect:file').jar) { into("libs/") }
    from(project(':connect:file').configurations.runtimeClasspath) { into("libs/") }
    from(project(':connect:basic-auth-extension').jar) { into("libs/") }
    from(project(':connect:basic-auth-extension').configurations.runtimeClasspath) { into("libs/") }
    from(project(':connect:mirror').jar) { into("libs/") }
    from(project(':connect:mirror').configurations.runtimeClasspath) { into("libs/") }
    from(project(':connect:mirror-client').jar) { into("libs/") }
    from(project(':connect:mirror-client').configurations.runtimeClasspath) { into("libs/") }
    from(project(':streams').jar) { into("libs/") }
    from(project(':streams').configurations.runtimeClasspath) { into("libs/") }
    from(project(':streams:streams-scala').jar) { into("libs/") }
    from(project(':streams:streams-scala').configurations.runtimeClasspath) { into("libs/") }
    from(project(':streams:test-utils').jar) { into("libs/") }
    from(project(':streams:test-utils').configurations.runtimeClasspath) { into("libs/") }
    from(project(':streams:examples').jar) { into("libs/") }
    from(project(':streams:examples').configurations.runtimeClasspath) { into("libs/") }
    from(project(':tools:tools-api').jar) { into("libs/") }
    from(project(':tools:tools-api').configurations.runtimeClasspath) { into("libs/") }
    duplicatesStrategy 'exclude'
  }

  jar {
    dependsOn copyDependantLibs
  }

  jar.manifest {
    attributes(
      'Version': "${version}"
    )
  }

  tasks.create(name: "copyDependantTestLibs", type: Copy) {
    from (configurations.testRuntimeClasspath) {
      include('*.jar')
    }
    into "$buildDir/dependant-testlibs"
    //By default gradle does not handle test dependencies between the sub-projects
    //This line is to include clients project test jar to dependant-testlibs
    from (project(':clients').testJar ) { "$buildDir/dependant-testlibs" }
    duplicatesStrategy 'exclude'
  }

  systemTestLibs.dependsOn('jar', 'testJar', 'copyDependantTestLibs')

  checkstyle {
    configProperties = checkstyleConfigProperties("import-control-core.xml")
  }

  sourceSets {
    // Set java/scala source folders in the `scala` block to enable joint compilation
    main {
      java {
        srcDirs = []
      }
      scala {
        srcDirs = ["src/main/java", "src/main/scala"]
      }
    }
    test {
      java {
        srcDirs = []
      }
      scala {
        srcDirs = ["src/test/java", "src/test/scala"]
      }
    }
  }
}

project(':metadata') {
  base {
    archivesName = "kafka-metadata"
  }

  configurations {
    generator
  }

  dependencies {
    implementation project(':server-common')
    implementation project(':clients')
    implementation project(':raft')
    implementation libs.jacksonDatabind
    implementation libs.jacksonJDK8Datatypes
    implementation libs.metrics
    compileOnly libs.reload4j
    testImplementation libs.junitJupiter
    testImplementation libs.jqwik
    testImplementation libs.mockitoCore
    testImplementation libs.slf4jReload4j
    testImplementation project(':clients').sourceSets.test.output
    testImplementation project(':raft').sourceSets.test.output
    testImplementation project(':server-common').sourceSets.test.output

    testRuntimeOnly runtimeTestLibs

    generator project(':generator')
  }

  task processMessages(type:JavaExec) {
    mainClass = "org.apache.kafka.message.MessageGenerator"
    classpath = configurations.generator
    args = [ "-p", "org.apache.kafka.common.metadata",
             "-o", "${projectDir}/build/generated/main/java/org/apache/kafka/common/metadata",
             "-i", "src/main/resources/common/metadata",
             "-m", "MessageDataGenerator", "JsonConverterGenerator",
             "-t", "MetadataRecordTypeGenerator", "MetadataJsonConvertersGenerator"
           ]
    inputs.dir("src/main/resources/common/metadata")
        .withPropertyName("messages")
        .withPathSensitivity(PathSensitivity.RELATIVE)
    outputs.cacheIf { true }
    outputs.dir("${projectDir}/build/generated/main/java/org/apache/kafka/common/metadata")
  }

  compileJava.dependsOn 'processMessages'
  srcJar.dependsOn 'processMessages'

  sourceSets {
    main {
      java {
        srcDirs = ["src/main/java", "${projectDir}/build/generated/main/java"]
      }
    }
    test {
      java {
        srcDirs = ["src/test/java"]
      }
    }
  }

  javadoc {
    enabled = false
  }

  checkstyle {
    configProperties = checkstyleConfigProperties("import-control-metadata.xml")
  }
}

project(':group-coordinator:group-coordinator-api') {
  base {
    archivesName = "kafka-group-coordinator-api"
  }

  dependencies {
    implementation project(':clients')
  }

  task createVersionFile() {
    def receiptFile = file("$buildDir/kafka/$buildVersionFileName")
    inputs.property "commitId", commitId
    inputs.property "version", version
    outputs.file receiptFile
    outputs.cacheIf { true }

    doLast {
      def data = [
              commitId: commitId,
              version: version,
      ]

      receiptFile.parentFile.mkdirs()
      def content = data.entrySet().collect { "$it.key=$it.value" }.sort().join("\n")
      receiptFile.setText(content, "ISO-8859-1")
    }
  }

  jar {
    dependsOn createVersionFile
    from("$buildDir") {
      include "kafka/$buildVersionFileName"
    }
  }

  clean.doFirst {
    delete "$buildDir/kafka/"
  }

  javadoc {
    include "**/org/apache/kafka/coordinator/group/api/**"
  }

  checkstyle {
    configProperties = checkstyleConfigProperties("import-control-group-coordinator.xml")
  }
}

project(':group-coordinator') {
  base {
    archivesName = "kafka-group-coordinator"
  }

  configurations {
    generator
  }

  dependencies {
    implementation project(':server-common')
    implementation project(':clients')
    implementation project(':metadata')
    implementation project(':group-coordinator:group-coordinator-api')
    implementation project(':storage')
    implementation project(':coordinator-common')
    implementation libs.jacksonDatabind
    implementation libs.jacksonJDK8Datatypes
    implementation libs.slf4jApi
    implementation libs.metrics
    implementation libs.hdrHistogram
    implementation libs.re2j

    testImplementation project(':clients').sourceSets.test.output
    testImplementation project(':server-common').sourceSets.test.output
    testImplementation project(':coordinator-common').sourceSets.test.output
    testImplementation libs.junitJupiter
    testImplementation libs.mockitoCore

    testRuntimeOnly runtimeTestLibs

    generator project(':generator')
  }

  sourceSets {
    main {
      java {
        srcDirs = ["src/main/java", "${projectDir}/build/generated/main/java"]
      }
    }
    test {
      java {
        srcDirs = ["src/test/java"]
      }
    }
  }

  javadoc {
    enabled = false
  }

  checkstyle {
    configProperties = checkstyleConfigProperties("import-control-group-coordinator.xml")
  }

  task processMessages(type:JavaExec) {
    mainClass = "org.apache.kafka.message.MessageGenerator"
    classpath = configurations.generator
    args = [ "-p", "org.apache.kafka.coordinator.group.generated",
             "-o", "${projectDir}/build/generated/main/java/org/apache/kafka/coordinator/group/generated",
             "-i", "src/main/resources/common/message",
             "-m", "MessageDataGenerator", "JsonConverterGenerator"
    ]
    inputs.dir("src/main/resources/common/message")
        .withPropertyName("messages")
        .withPathSensitivity(PathSensitivity.RELATIVE)
    outputs.cacheIf { true }
    outputs.dir("${projectDir}/build/generated/main/java/org/apache/kafka/coordinator/group/generated")
  }

  compileJava.dependsOn 'processMessages'
  srcJar.dependsOn 'processMessages'
}

project(':test-common') {
  // Test framework stuff. Implementations that support test-common-api
  base {
    archivesName = "kafka-test-common"
  }

  dependencies {
    implementation project(':core')
    implementation project(':metadata')
    implementation project(':server')
    implementation project(':raft')
    implementation project(':storage')
    implementation project(':server-common')
    implementation libs.slf4jApi
    testImplementation libs.junitJupiter
    testImplementation libs.mockitoCore
    
    testRuntimeOnly runtimeTestLibs
  }

  checkstyle {
    configProperties = checkstyleConfigProperties("import-control-test-common.xml")
  }

  javadoc {
    enabled = false
  }
}

project(':test-common:test-common-api') {
  // Interfaces, config classes, and other test APIs
  base {
    archivesName = "kafka-test-common-api"
  }

  dependencies {
    implementation project(':clients')
    implementation project(':core')
    implementation project(':group-coordinator')
    implementation project(':metadata')
    implementation project(':raft')
    implementation project(':server')
    implementation project(':server-common')
    implementation project(':storage')
    implementation project(':test-common')
    implementation libs.junitJupiterApi

    testImplementation libs.junitJupiter
    testImplementation libs.mockitoCore

    testRuntimeOnly runtimeTestLibs
  }

  checkstyle {
    configProperties = checkstyleConfigProperties("import-control-test-common-api.xml")
  }

  javadoc {
    enabled = false
  }
}

project(':test-common:test-common-runtime') {
  // Runtime-only test code including JUnit extentions
  base {
    archivesName = "kafka-test-common-runtime"
  }

  dependencies {
    implementation libs.slf4jApi
    implementation libs.junitPlatformLanucher
    implementation libs.junitJupiterApi
    implementation libs.junitJupiter
  }

  checkstyle {
    configProperties = checkstyleConfigProperties("import-control-test-common-api.xml")
  }

  javadoc {
    enabled = false
  }
}

project(':transaction-coordinator') {
  base {
    archivesName = "kafka-transaction-coordinator"
  }

  configurations {
    generator
  }

  dependencies {
    implementation libs.jacksonDatabind
    implementation project(':clients')
    implementation project(':server-common')
    implementation libs.slf4jApi

    testImplementation libs.junitJupiter
    testImplementation libs.mockitoCore
    testImplementation project(':clients').sourceSets.test.output
    testImplementation project(':test-common')
    testImplementation project(':test-common:test-common-api')
    testRuntimeOnly runtimeTestLibs

    generator project(':generator')
  }

  sourceSets {
    main {
      java {
        srcDirs = ["src/main/java", "${projectDir}/build/generated/main/java"]
      }
    }
    test {
      java {
        srcDirs = ["src/test/java"]
      }
    }
  }

  checkstyle {
    configProperties = checkstyleConfigProperties("import-control-transaction-coordinator.xml")
  }

  task processMessages(type:JavaExec) {
    mainClass = "org.apache.kafka.message.MessageGenerator"
    classpath = configurations.generator
    args = [ "-p", "org.apache.kafka.coordinator.transaction.generated",
             "-o", "${projectDir}/build/generated/main/java/org/apache/kafka/coordinator/transaction/generated",
             "-i", "src/main/resources/common/message",
             "-m", "MessageDataGenerator", "JsonConverterGenerator"
    ]
    inputs.dir("src/main/resources/common/message")
            .withPropertyName("messages")
            .withPathSensitivity(PathSensitivity.RELATIVE)
    outputs.cacheIf { true }
    outputs.dir("${projectDir}/build/generated/main/java/org/apache/kafka/coordinator/transaction/generated")
  }

  compileJava.dependsOn 'processMessages'
  srcJar.dependsOn 'processMessages'

  javadoc {
    enabled = false
  }
}

project(':coordinator-common') {
  base {
    archivesName = "kafka-coordinator-common"
  }

  dependencies {
    implementation project(':clients')
    implementation project(':server-common')
    implementation project(':metadata')
    implementation project(':storage')
    implementation libs.slf4jApi
    implementation libs.metrics
    implementation libs.hdrHistogram

    testImplementation project(':clients').sourceSets.test.output
    testImplementation project(':server-common').sourceSets.test.output
    testImplementation libs.junitJupiter
    testImplementation libs.mockitoCore

    testRuntimeOnly runtimeTestLibs
  }

  checkstyle {
    configProperties = checkstyleConfigProperties("import-control-coordinator-common.xml")
  }

  javadoc {
    enabled = false
  }
}

project(':share-coordinator') {
  base {
    archivesName = "kafka-share-coordinator"
  }

  configurations {
    generator
  }

  dependencies {
    implementation libs.jacksonDatabind
    implementation project(':clients')
    implementation project(':coordinator-common')
    implementation project(':metadata')
    implementation project(':server')
    implementation project(':server-common')
    implementation project(':share')
    implementation libs.slf4jApi
    implementation libs.metrics

    testImplementation project(':clients').sourceSets.test.output
    testImplementation project(':server-common').sourceSets.test.output
    testImplementation project(':coordinator-common').sourceSets.test.output
    testImplementation libs.junitJupiter
    testImplementation libs.mockitoCore

    testRuntimeOnly runtimeTestLibs

    generator project(':generator')
  }

  sourceSets {
    main {
      java {
        srcDirs = ["src/main/java", "${projectDir}/build/generated/main/java"]
      }
    }
    test {
      java {
        srcDirs = ["src/test/java"]
      }
    }
  }

  checkstyle {
    configProperties = checkstyleConfigProperties("import-control-share-coordinator.xml")
  }

  task processMessages(type:JavaExec) {
    mainClass = "org.apache.kafka.message.MessageGenerator"
    classpath = configurations.generator
    args = [ "-p", "org.apache.kafka.coordinator.share.generated",
             "-o", "${projectDir}/build/generated/main/java/org/apache/kafka/coordinator/share/generated",
             "-i", "src/main/resources/common/message",
             "-m", "MessageDataGenerator", "JsonConverterGenerator"
    ]
    inputs.dir("src/main/resources/common/message")
            .withPropertyName("messages")
            .withPathSensitivity(PathSensitivity.RELATIVE)
    outputs.cacheIf { true }
    outputs.dir("${projectDir}/build/generated/main/java/org/apache/kafka/coordinator/share/generated")
  }

  compileJava.dependsOn 'processMessages'
  srcJar.dependsOn 'processMessages'

  javadoc {
    enabled = false
  }
}

project(':examples') {
  base {
    archivesName = "kafka-examples"
  }

  dependencies {
    implementation project(':clients')
  }

  javadoc {
    enabled = false
  }

  checkstyle {
    configProperties = checkstyleConfigProperties("import-control-core.xml")
  }
}

project(':generator') {
  dependencies {
    implementation libs.argparse4j
    implementation libs.jacksonDatabind
    implementation libs.jacksonJDK8Datatypes
<<<<<<< HEAD
    implementation libs.jacksonJakartarsJsonProvider
=======
    implementation libs.jacksonJaxrsJsonProvider

    implementation 'org.eclipse.jgit:org.eclipse.jgit:6.4.0.202211300538-r'
    // SSH support for JGit based on Apache MINA sshd
    implementation 'org.eclipse.jgit:org.eclipse.jgit.ssh.apache:6.4.0.202211300538-r'
    // GPG support for JGit based on BouncyCastle (commit signing)
    implementation 'org.eclipse.jgit:org.eclipse.jgit.gpg.bc:6.4.0.202211300538-r'

>>>>>>> 0e4d8b3e
    testImplementation libs.junitJupiter

    testRuntimeOnly runtimeTestLibs
  }

  javadoc {
    enabled = false
  }
}

project(':clients') {
  base {
    archivesName = "kafka-clients"
  }

  configurations {
    generator
    shadowed
  }

  dependencies {
    implementation libs.zstd
    implementation libs.lz4
    implementation libs.snappy
    implementation libs.slf4jApi
    implementation libs.opentelemetryProto
    implementation libs.protobuf

    // libraries which should be added as runtime dependencies in generated pom.xml should be defined here:
    shadowed libs.zstd
    shadowed libs.lz4
    shadowed libs.snappy
    shadowed libs.slf4jApi

    compileOnly libs.jacksonDatabind // for SASL/OAUTHBEARER bearer token parsing
    compileOnly libs.jacksonJDK8Datatypes
    compileOnly libs.jose4j          // for SASL/OAUTHBEARER JWT validation; only used by broker

    testImplementation libs.bcpkix
    testImplementation libs.jacksonJakartarsJsonProvider
    testImplementation libs.jose4j
    testImplementation libs.junitJupiter
    testImplementation libs.reload4j
    testImplementation libs.mockitoCore
    testImplementation libs.mockitoJunitJupiter // supports MockitoExtension

    testRuntimeOnly libs.jacksonDatabind
    testRuntimeOnly libs.jacksonJDK8Datatypes
    testRuntimeOnly runtimeTestLibs

    generator project(':generator')
  }

  task createVersionFile() {
    def receiptFile = file("$buildDir/kafka/$buildVersionFileName")
    inputs.property "commitId", commitId
    inputs.property "version", version
    outputs.file receiptFile
    outputs.cacheIf { true }

    doLast {
      def data = [
        commitId: commitId,
        version: version,
      ]

      receiptFile.parentFile.mkdirs()
      def content = data.entrySet().collect { "$it.key=$it.value" }.sort().join("\n")
      receiptFile.setText(content, "ISO-8859-1")
    }
  }

  shadowJar {
    dependsOn createVersionFile
    // archiveClassifier defines the classifier for the shadow jar, the default is 'all'.
    // We don't want to use the default classifier because it will cause the shadow jar to
    // overwrite the original jar. We also don't want to use the 'shadow' classifier because
    // it will cause the shadow jar to be named kafka-clients-shadow.jar. We want to use the
    // same name as the original jar, kafka-clients.jar.
    archiveClassifier = null
    // KIP-714: move shaded dependencies to a shaded location
    relocate('io.opentelemetry.proto', 'org.apache.kafka.shaded.io.opentelemetry.proto')
    relocate('com.google.protobuf', 'org.apache.kafka.shaded.com.google.protobuf')

    // dependencies excluded from the final jar, since they are declared as runtime dependencies
    dependencies {
      project.configurations.shadowed.allDependencies.each {
        exclude(dependency(it.group + ':' + it.name))
      }
      // exclude proto files from the jar
      exclude "**/opentelemetry/proto/**/*.proto"
      exclude "**/google/protobuf/*.proto"
    }

    from("$buildDir") {
      include "kafka/$buildVersionFileName"
    }

    from "$rootDir/LICENSE"
    from "$rootDir/NOTICE"
  }

  jar {
    enabled false
    dependsOn 'shadowJar'
  }

  clean.doFirst {
    delete "$buildDir/kafka/"
  }

  task processMessages(type:JavaExec) {
    mainClass = "org.apache.kafka.message.MessageGenerator"
    classpath = configurations.generator
    args = [ "-p", "org.apache.kafka.common.message",
             "-o", "${projectDir}/build/generated/main/java/org/apache/kafka/common/message",
             "-i", "src/main/resources/common/message",
             "-t", "ApiMessageTypeGenerator",
             "-m", "MessageDataGenerator", "JsonConverterGenerator"
           ]
    inputs.dir("src/main/resources/common/message")
        .withPropertyName("messages")
        .withPathSensitivity(PathSensitivity.RELATIVE)
    outputs.cacheIf { true }
    outputs.dir("${projectDir}/build/generated/main/java/org/apache/kafka/common/message")
  }

  task processTestMessages(type:JavaExec) {
    mainClass = "org.apache.kafka.message.MessageGenerator"
    classpath = configurations.generator
    args = [ "-p", "org.apache.kafka.common.message",
             "-o", "${projectDir}/build/generated/test/java/org/apache/kafka/common/message",
             "-i", "src/test/resources/common/message",
             "-m", "MessageDataGenerator", "JsonConverterGenerator"
           ]
    inputs.dir("src/test/resources/common/message")
        .withPropertyName("testMessages")
        .withPathSensitivity(PathSensitivity.RELATIVE)
    outputs.cacheIf { true }
    outputs.dir("${projectDir}/build/generated/test/java/org/apache/kafka/common/message")
  }

  sourceSets {
    main {
      java {
        srcDirs = ["src/main/java", "${projectDir}/build/generated/main/java"]
      }
    }
    test {
      java {
        srcDirs = ["src/test/java", "${projectDir}/build/generated/test/java"]
      }
    }
  }

  compileJava.dependsOn 'processMessages'
  srcJar.dependsOn 'processMessages'

  compileTestJava.dependsOn 'processTestMessages'

  javadoc {
    include "**/org/apache/kafka/clients/admin/*"
    include "**/org/apache/kafka/clients/consumer/*"
    include "**/org/apache/kafka/clients/producer/*"
    include "**/org/apache/kafka/common/*"
    include "**/org/apache/kafka/common/acl/*"
    include "**/org/apache/kafka/common/annotation/*"
    include "**/org/apache/kafka/common/errors/*"
    include "**/org/apache/kafka/common/header/*"
    include "**/org/apache/kafka/common/metrics/*"
    include "**/org/apache/kafka/common/metrics/stats/*"
    include "**/org/apache/kafka/common/quota/*"
    include "**/org/apache/kafka/common/resource/*"
    include "**/org/apache/kafka/common/serialization/*"
    include "**/org/apache/kafka/common/config/*"
    include "**/org/apache/kafka/common/config/provider/*"
    include "**/org/apache/kafka/common/security/auth/*"
    include "**/org/apache/kafka/common/security/plain/*"
    include "**/org/apache/kafka/common/security/scram/*"
    include "**/org/apache/kafka/common/security/token/delegation/*"
    include "**/org/apache/kafka/common/security/oauthbearer/*"
    include "**/org/apache/kafka/common/security/oauthbearer/secured/*"
    include "**/org/apache/kafka/server/authorizer/*"
    include "**/org/apache/kafka/server/policy/*"
    include "**/org/apache/kafka/server/quota/*"
    include "**/org/apache/kafka/server/telemetry/*"
  }
}

project(':raft') {
  base {
    archivesName = "kafka-raft"
  }

  configurations {
    generator
  }

  dependencies {
    implementation project(':server-common')
    implementation project(':clients')
    implementation libs.slf4jApi
    implementation libs.jacksonDatabind

    testImplementation project(':server-common')
    testImplementation project(':server-common').sourceSets.test.output
    testImplementation project(':clients')
    testImplementation project(':clients').sourceSets.test.output
    testImplementation libs.junitJupiter
    testImplementation libs.mockitoCore
    testImplementation libs.jqwik

    testRuntimeOnly runtimeTestLibs

    generator project(':generator')
  }

  task createVersionFile() {
    def receiptFile = file("$buildDir/kafka/$buildVersionFileName")
    inputs.property "commitId", commitId
    inputs.property "version", version
    outputs.file receiptFile
    outputs.cacheIf { true }

    doLast {
      def data = [
        commitId: commitId,
        version: version,
      ]

      receiptFile.parentFile.mkdirs()
      def content = data.entrySet().collect { "$it.key=$it.value" }.sort().join("\n")
      receiptFile.setText(content, "ISO-8859-1")
    }
  }

  task processMessages(type:JavaExec) {
    mainClass = "org.apache.kafka.message.MessageGenerator"
    classpath = configurations.generator
    args = [ "-p", "org.apache.kafka.raft.generated",
             "-o", "${projectDir}/build/generated/main/java/org/apache/kafka/raft/generated",
             "-i", "src/main/resources/common/message",
             "-m", "MessageDataGenerator", "JsonConverterGenerator"]
    inputs.dir("src/main/resources/common/message")
        .withPropertyName("messages")
        .withPathSensitivity(PathSensitivity.RELATIVE)
    outputs.cacheIf { true }
    outputs.dir("${projectDir}/build/generated/main/java/org/apache/kafka/raft/generated")
  }

  sourceSets {
    main {
      java {
        srcDirs = ["src/main/java", "${projectDir}/build/generated/main/java"]
      }
    }
    test {
      java {
        srcDirs = ["src/test/java"]
      }
    }
  }

  compileJava.dependsOn 'processMessages'
  srcJar.dependsOn 'processMessages'

  jar {
    dependsOn createVersionFile
    from("$buildDir") {
        include "kafka/$buildVersionFileName"
    }
  }

  test {
    useJUnitPlatform {
      includeEngines 'jqwik', 'junit-jupiter'
    }
  }

  clean.doFirst {
    delete "$buildDir/kafka/"
  }

  javadoc {
    enabled = false
  }
}

project(':server-common') {
  base {
    archivesName = "kafka-server-common"
  }

  dependencies {
    api project(':clients')
    implementation libs.slf4jApi
    implementation libs.metrics
    implementation libs.joptSimple
    implementation libs.jacksonDatabind
    implementation libs.pcollections

    testImplementation project(':clients')
    testImplementation project(':clients').sourceSets.test.output
    testImplementation libs.junitJupiter
    testImplementation libs.mockitoCore

    testRuntimeOnly runtimeTestLibs
  }

  task createVersionFile() {
    def receiptFile = file("$buildDir/kafka/$buildVersionFileName")
    inputs.property "commitId", commitId
    inputs.property "version", version
    outputs.file receiptFile
    outputs.cacheIf { true }

    doLast {
      def data = [
              commitId: commitId,
              version: version,
      ]

      receiptFile.parentFile.mkdirs()
      def content = data.entrySet().collect { "$it.key=$it.value" }.sort().join("\n")
      receiptFile.setText(content, "ISO-8859-1")
    }
  }

  jar {
    dependsOn createVersionFile
    from("$buildDir") {
      include "kafka/$buildVersionFileName"
    }
  }

  clean.doFirst {
    delete "$buildDir/kafka/"
  }

  checkstyle {
    configProperties = checkstyleConfigProperties("import-control-server-common.xml")
  }

  javadoc {
    enabled = false
  }
}

project(':storage:storage-api') {
  base {
    archivesName = "kafka-storage-api"
  }

  dependencies {
    implementation project(':clients')
    implementation project(':server-common')
    implementation libs.metrics
    implementation libs.slf4jApi

    testImplementation project(':clients')
    testImplementation project(':clients').sourceSets.test.output
    testImplementation libs.junitJupiter
    testImplementation libs.mockitoCore

    testRuntimeOnly runtimeTestLibs
  }

  task createVersionFile() {
    def receiptFile = file("$buildDir/kafka/$buildVersionFileName")
    inputs.property "commitId", commitId
    inputs.property "version", version
    outputs.file receiptFile
    outputs.cacheIf { true }

    doLast {
      def data = [
              commitId: commitId,
              version: version,
      ]

      receiptFile.parentFile.mkdirs()
      def content = data.entrySet().collect { "$it.key=$it.value" }.sort().join("\n")
      receiptFile.setText(content, "ISO-8859-1")
    }
  }

  jar {
    dependsOn createVersionFile
    from("$buildDir") {
      include "kafka/$buildVersionFileName"
    }
  }

  clean.doFirst {
    delete "$buildDir/kafka/"
  }

  javadoc {
    include "**/org/apache/kafka/server/log/remote/storage/*"
  }

  checkstyle {
    configProperties = checkstyleConfigProperties("import-control-storage.xml")
  }
}

project(':storage') {
  base {
    archivesName = "kafka-storage"
  }

  configurations {
    generator
  }

  dependencies {
    implementation project(':storage:storage-api')
    implementation project(':server-common')
    implementation project(':clients')
    implementation project(':transaction-coordinator')
    implementation(libs.caffeine) {
      exclude group: 'org.checkerframework', module: 'checker-qual'
    }
    implementation libs.slf4jApi
    implementation libs.jacksonDatabind
    implementation libs.metrics

    testImplementation project(':clients')
    testImplementation project(':clients').sourceSets.test.output
    testImplementation project(':core')
    testImplementation project(':core').sourceSets.test.output
    testImplementation project(':test-common:test-common-api')
    testImplementation project(':server')
    testImplementation project(':server-common')
    testImplementation project(':server-common').sourceSets.test.output
    testImplementation libs.hamcrest
    testImplementation libs.junitJupiter
    testImplementation libs.mockitoCore
    testImplementation libs.bcpkix

    testRuntimeOnly runtimeTestLibs

    generator project(':generator')
  }

  task createVersionFile() {
    def receiptFile = file("$buildDir/kafka/$buildVersionFileName")
    inputs.property "commitId", commitId
    inputs.property "version", version
    outputs.file receiptFile
    outputs.cacheIf { true }

    doLast {
      def data = [
              commitId: commitId,
              version: version,
      ]

      receiptFile.parentFile.mkdirs()
      def content = data.entrySet().collect { "$it.key=$it.value" }.sort().join("\n")
      receiptFile.setText(content, "ISO-8859-1")
    }
  }

  task processMessages(type:JavaExec) {
    mainClass = "org.apache.kafka.message.MessageGenerator"
    classpath = configurations.generator
    args = [ "-p", "org.apache.kafka.server.log.remote.metadata.storage.generated",
             "-o", "${projectDir}/build/generated/main/java/org/apache/kafka/server/log/remote/metadata/storage/generated",
             "-i", "src/main/resources/message",
             "-m", "MessageDataGenerator", "JsonConverterGenerator",
             "-t", "MetadataRecordTypeGenerator", "MetadataJsonConvertersGenerator" ]
    inputs.dir("src/main/resources/message")
        .withPropertyName("messages")
        .withPathSensitivity(PathSensitivity.RELATIVE)
    outputs.cacheIf { true }
    outputs.dir("${projectDir}/build/generated/main/java/org/apache/kafka/server/log/remote/metadata/storage/generated")
  }

  task genRemoteLogManagerConfigDoc(type: JavaExec) {
    classpath = sourceSets.main.runtimeClasspath
    mainClass = 'org.apache.kafka.server.log.remote.storage.RemoteLogManagerConfig'
    if( !generatedDocsDir.exists() ) { generatedDocsDir.mkdirs() }
    standardOutput = new File(generatedDocsDir, "remote_log_manager_config.html").newOutputStream()
  }

  task genRemoteLogMetadataManagerConfigDoc(type: JavaExec) {
    classpath = sourceSets.main.runtimeClasspath
    mainClass = 'org.apache.kafka.server.log.remote.metadata.storage.TopicBasedRemoteLogMetadataManagerConfig'
    if( !generatedDocsDir.exists() ) { generatedDocsDir.mkdirs() }
    standardOutput = new File(generatedDocsDir, "remote_log_metadata_manager_config.html").newOutputStream()
  }

  sourceSets {
    main {
      java {
        srcDirs = ["src/main/java", "${projectDir}/build/generated/main/java"]
      }
    }
    test {
      java {
        srcDirs = ["src/test/java"]
      }
    }
  }

  compileJava.dependsOn 'processMessages'
  srcJar.dependsOn 'processMessages'

  jar {
    dependsOn createVersionFile
    from("$buildDir") {
      include "kafka/$buildVersionFileName"
    }
  }

  clean.doFirst {
    delete "$buildDir/kafka/"
  }

  javadoc {
    enabled = false
  }

  checkstyle {
    configProperties = checkstyleConfigProperties("import-control-storage.xml")
  }
}

project(':tools:tools-api') {
  base {
    archivesName = "kafka-tools-api"
  }

  dependencies {
    implementation project(':clients')
    testImplementation libs.junitJupiter
    testRuntimeOnly runtimeTestLibs
  }

  task createVersionFile() {
    def receiptFile = file("$buildDir/kafka/$buildVersionFileName")
    inputs.property "commitId", commitId
    inputs.property "version", version
    outputs.file receiptFile
    outputs.cacheIf { true }

    doLast {
      def data = [
              commitId: commitId,
              version: version,
      ]

      receiptFile.parentFile.mkdirs()
      def content = data.entrySet().collect { "$it.key=$it.value" }.sort().join("\n")
      receiptFile.setText(content, "ISO-8859-1")
    }
  }

  jar {
    dependsOn createVersionFile
    from("$buildDir") {
      include "kafka/$buildVersionFileName"
    }
  }

  clean.doFirst {
    delete "$buildDir/kafka/"
  }

  javadoc {
    include "**/org/apache/kafka/tools/api/*"
  }
}

project(':tools') {
  base {
    archivesName = "kafka-tools"
  }

  dependencies {
    implementation project(':clients')
    implementation project(':metadata')
    implementation project(':storage')
    implementation project(':server')
    implementation project(':server-common')
    implementation project(':connect:runtime')
    implementation project(':tools:tools-api')
    implementation project(':transaction-coordinator')
    implementation project(':group-coordinator')
    implementation project(':coordinator-common')
    implementation project(':share-coordinator')
    implementation project(':share')
    implementation libs.argparse4j
    implementation libs.jacksonDatabind
    implementation libs.jacksonDataformatCsv
    implementation libs.jacksonJDK8Datatypes
    implementation libs.slf4jApi
    implementation libs.slf4jReload4j
    implementation libs.joptSimple

    implementation libs.jose4j                    // for SASL/OAUTHBEARER JWT validation
    implementation libs.jacksonJakartarsJsonProvider

    testImplementation project(':clients')
    testImplementation project(':clients').sourceSets.test.output
    testImplementation project(':server')
    testImplementation project(':server').sourceSets.test.output
    testImplementation project(':core')
    testImplementation project(':core').sourceSets.test.output
    testImplementation project(':test-common:test-common-api')
    testImplementation project(':server-common')
    testImplementation project(':server-common').sourceSets.test.output
    testImplementation project(':connect:api')
    testImplementation project(':connect:runtime')
    testImplementation project(':connect:runtime').sourceSets.test.output
    testImplementation project(':storage:storage-api').sourceSets.main.output
    testImplementation project(':storage').sourceSets.test.output
    testImplementation project(':streams')
    testImplementation project(':streams').sourceSets.test.output
    testImplementation project(':streams:integration-tests').sourceSets.test.output
    testImplementation project(':test-common')
    testImplementation libs.junitJupiter
    testImplementation libs.mockitoCore
    testImplementation libs.mockitoJunitJupiter // supports MockitoExtension
    testImplementation libs.bcpkix // required by the clients test module, but we have to specify it explicitly as gradle does not include the transitive test dependency automatically
    testImplementation(libs.jfreechart) {
      exclude group: 'junit', module: 'junit'
    }
    testImplementation libs.reload4j
    testImplementation libs.apachedsCoreApi
    testImplementation libs.apachedsInterceptorKerberos
    testImplementation libs.apachedsProtocolShared
    testImplementation libs.apachedsProtocolKerberos
    testImplementation libs.apachedsProtocolLdap
    testImplementation libs.apachedsLdifPartition

    testRuntimeOnly runtimeTestLibs
    testRuntimeOnly libs.hamcrest
  }

  javadoc {
    enabled = false
  }

  tasks.create(name: "copyDependantLibs", type: Copy) {
    from (configurations.runtimeClasspath) {
      exclude('kafka-clients*')
    }
    into "$buildDir/dependant-libs-${versions.scala}"
    duplicatesStrategy 'exclude'
  }

  jar {
    dependsOn 'copyDependantLibs'
  }
}

project(':trogdor') {
  base {
    archivesName = "trogdor"
  }

  dependencies {
    implementation project(':clients')
    implementation libs.argparse4j
    implementation libs.jacksonDatabind
    implementation libs.jacksonJDK8Datatypes
    implementation libs.slf4jApi
    runtimeOnly libs.reload4j

    implementation libs.jacksonJakartarsJsonProvider
    implementation libs.jerseyContainerServlet
    implementation libs.jerseyHk2
    implementation libs.jaxbApi // Jersey dependency that was available in the JDK before Java 9
    implementation libs.activation // Jersey dependency that was available in the JDK before Java 9
    implementation (libs.jettyServer) {
      exclude group: 'org.slf4j', module: 'slf4j-api'
    }
    implementation (libs.jettyServlet) {
      exclude group: 'org.slf4j', module: 'slf4j-api'
    }
    implementation (libs.jettyServlets) {
      exclude group: 'org.slf4j', module: 'slf4j-api'
    }

    implementation project(':group-coordinator')
    implementation project(':group-coordinator:group-coordinator-api')

    testImplementation project(':clients')
    testImplementation libs.junitJupiter
    testImplementation project(':clients').sourceSets.test.output
    testImplementation libs.mockitoCore

    testImplementation project(':group-coordinator')

    testRuntimeOnly runtimeTestLibs
  }

  javadoc {
    enabled = false
  }

  tasks.create(name: "copyDependantLibs", type: Copy) {
    from (configurations.runtimeClasspath) {
      exclude('kafka-clients*')
    }
    into "$buildDir/dependant-libs-${versions.scala}"
    duplicatesStrategy 'exclude'
  }

  jar {
    dependsOn 'copyDependantLibs'
  }
}

project(':shell') {
  base {
    archivesName = "kafka-shell"
  }

  dependencies {
    implementation libs.argparse4j
    implementation libs.jacksonDatabind
    implementation libs.jacksonJDK8Datatypes
    implementation libs.jline
    implementation libs.slf4jApi
    implementation project(':server-common')
    implementation project(':clients')
    implementation project(':core')
    implementation project(':metadata')
    implementation project(':raft')

    implementation libs.jose4j                    // for SASL/OAUTHBEARER JWT validation
    implementation libs.jacksonJakartarsJsonProvider

    testImplementation project(':clients')
    testImplementation project(':clients').sourceSets.test.output
    testImplementation project(':core')
    testImplementation project(':server-common')
    testImplementation project(':server-common').sourceSets.test.output
    testImplementation libs.junitJupiter

    testRuntimeOnly runtimeTestLibs
  }

  javadoc {
    enabled = false
  }

  tasks.create(name: "copyDependantLibs", type: Copy) {
    from (configurations.runtimeClasspath) {
      include('jline-*jar')
    }
    into "$buildDir/dependant-libs-${versions.scala}"
    duplicatesStrategy 'exclude'
  }

  jar {
    dependsOn 'copyDependantLibs'
  }
}

project(':streams') {
  base {
    archivesName = "kafka-streams"
  }

  ext.buildStreamsVersionFileName = "kafka-streams-version.properties"

  configurations {
    generator
  }

  dependencies {
    api project(path: ':clients', configuration: 'shadow')
    // `org.rocksdb.Options` is part of Kafka Streams public api via `RocksDBConfigSetter`
    api libs.rocksDBJni

    implementation libs.slf4jApi
    implementation libs.jacksonAnnotations
    implementation libs.jacksonDatabind

    // testCompileOnly prevents streams from exporting a dependency on test-utils, which would cause a dependency cycle
    testCompileOnly project(':streams:test-utils')

    testImplementation project(':clients').sourceSets.test.output
    testImplementation libs.reload4j
    testImplementation libs.junitJupiter
    testImplementation libs.bcpkix
    testImplementation libs.hamcrest
    testImplementation libs.mockitoCore
    testImplementation libs.mockitoJunitJupiter // supports MockitoExtension
    testImplementation libs.junitPlatformSuiteEngine // supports suite test

    testRuntimeOnly project(':streams:test-utils')
    testRuntimeOnly runtimeTestLibs

    generator project(':generator')
  }

  task processMessages(type:JavaExec) {
    mainClass = "org.apache.kafka.message.MessageGenerator"
    classpath = configurations.generator
    args = [ "-p", "org.apache.kafka.streams.internals.generated",
             "-o", "${projectDir}/build/generated/main/java/org/apache/kafka/streams/internals/generated",
             "-i", "src/main/resources/common/message",
             "-m", "MessageDataGenerator"
           ]
    inputs.dir("src/main/resources/common/message")
        .withPropertyName("messages")
        .withPathSensitivity(PathSensitivity.RELATIVE)
    outputs.cacheIf { true }
    outputs.dir("${projectDir}/build/generated/main/java/org/apache/kafka/streams/internals/generated")
  }

  sourceSets {
    main {
      java {
        srcDirs = ["src/main/java", "${projectDir}/build/generated/main/java"]
      }
    }
    test {
      java {
        srcDirs = ["src/test/java"]
      }
    }
  }

  compileJava.dependsOn 'processMessages'
  srcJar.dependsOn 'processMessages'

  javadoc {
    include "**/org/apache/kafka/streams/**"
    exclude "**/org/apache/kafka/streams/internals/**", "**/org/apache/kafka/streams/**/internals/**"
  }

  tasks.create(name: "copyDependantLibs", type: Copy) {
    from (configurations.runtimeClasspath) {
      exclude('kafka-clients*')
    }
    into "$buildDir/dependant-libs-${versions.scala}"
    duplicatesStrategy 'exclude'
  }

  task createStreamsVersionFile() {
    def receiptFile = file("$buildDir/kafka/$buildStreamsVersionFileName")
    inputs.property "commitId", commitId
    inputs.property "version", version
    outputs.file receiptFile

    doLast {
      def data = [
              commitId: commitId,
              version: version,
      ]

      receiptFile.parentFile.mkdirs()
      def content = data.entrySet().collect { "$it.key=$it.value" }.sort().join("\n")
      receiptFile.setText(content, "ISO-8859-1")
    }
  }

  jar {
    dependsOn 'createStreamsVersionFile'
    from("$buildDir") {
      include "kafka/$buildStreamsVersionFileName"
    }
    dependsOn 'copyDependantLibs'
  }

  systemTestLibs {
    dependsOn testJar
  }

  task genStreamsConfigDocs(type: JavaExec) {
    classpath = sourceSets.main.runtimeClasspath
    mainClass = 'org.apache.kafka.streams.StreamsConfig'
    if( !generatedDocsDir.exists() ) { generatedDocsDir.mkdirs() }
    standardOutput = new File(generatedDocsDir, "streams_config.html").newOutputStream()
  }

  task testAll(
    dependsOn: [
            ':streams:test',
            ':streams:integration-tests',
            ':streams:test-utils:test',
            ':streams:streams-scala:test',
            ':streams:upgrade-system-tests-0100:test',
            ':streams:upgrade-system-tests-0101:test',
            ':streams:upgrade-system-tests-0102:test',
            ':streams:upgrade-system-tests-0110:test',
            ':streams:upgrade-system-tests-10:test',
            ':streams:upgrade-system-tests-11:test',
            ':streams:upgrade-system-tests-20:test',
            ':streams:upgrade-system-tests-21:test',
            ':streams:upgrade-system-tests-22:test',
            ':streams:upgrade-system-tests-23:test',
            ':streams:upgrade-system-tests-24:test',
            ':streams:upgrade-system-tests-25:test',
            ':streams:upgrade-system-tests-26:test',
            ':streams:upgrade-system-tests-27:test',
            ':streams:upgrade-system-tests-28:test',
            ':streams:upgrade-system-tests-30:test',
            ':streams:upgrade-system-tests-31:test',
            ':streams:upgrade-system-tests-32:test',
            ':streams:upgrade-system-tests-33:test',
            ':streams:upgrade-system-tests-34:test',
            ':streams:upgrade-system-tests-35:test',
            ':streams:upgrade-system-tests-36:test',
            ':streams:upgrade-system-tests-37:test',
            ':streams:upgrade-system-tests-38:test',
            ':streams:upgrade-system-tests-39:test',
            ':streams:examples:test'
    ]
  )
}

project(':streams:streams-scala') {
  apply plugin: 'scala'

  base {
    archivesName = "kafka-streams-scala_${versions.baseScala}"
  }

  dependencies {
    api project(':streams')

    api libs.scalaLibrary
    testImplementation project(':streams').sourceSets.test.output
    testImplementation project(':clients').sourceSets.test.output
    testImplementation project(':streams:test-utils')

    testImplementation libs.junitJupiter
    testImplementation libs.mockitoJunitJupiter // supports MockitoExtension
    testRuntimeOnly runtimeTestLibs
  }

  javadoc {
    include "**/org/apache/kafka/streams/scala/**"
  }

  scaladoc {
    scalaDocOptions.additionalParameters = ["-no-link-warnings"]
  }

  tasks.create(name: "copyDependantLibs", type: Copy) {
    from (configurations.runtimeClasspath) {
      exclude('kafka-streams*')
    }
    into "$buildDir/dependant-libs-${versions.scala}"
    duplicatesStrategy 'exclude'
  }

  jar {
    dependsOn 'copyDependantLibs'
  }

  apply plugin: 'com.diffplug.spotless'
  spotless {
    scala {
      target '**/*.scala'
      scalafmt("$versions.scalafmt").configFile('../../checkstyle/.scalafmt.conf').scalaMajorVersion(versions.baseScala)
      licenseHeaderFile '../../checkstyle/java.header', 'package'
    }
  }
}

project(':streams:integration-tests') {
  apply plugin: 'scala'

  base {
    archivesName = "kafka-streams-integration-tests"
  }

  dependencies {
    testImplementation project(':clients').sourceSets.test.output
    testImplementation project(':group-coordinator')
    testImplementation project(':server')
    testImplementation project(':server-common')
    testImplementation project(':server-common').sourceSets.test.output
    testImplementation project(':storage')
    testImplementation project(':streams').sourceSets.test.output
    testImplementation project(':streams:streams-scala')
    testImplementation project(':test-common')
    testImplementation project(':tools')
    testImplementation project(':transaction-coordinator')
    testImplementation libs.bcpkix
    testImplementation libs.hamcrest
    testImplementation libs.junitJupiter
    testImplementation libs.junitPlatformSuiteEngine // supports suite test
    testImplementation libs.mockitoCore
    testImplementation libs.reload4j
    testImplementation libs.slf4jApi
    testImplementation project(':streams:test-utils')

    testRuntimeOnly runtimeTestLibs
  }

  sourceSets {
    // Set java/scala source folders in the `scala` block to enable joint compilation
    main {
      java {
        srcDirs = []
      }
      scala {
        srcDirs = []
      }
    }
    test {
      java {
        srcDirs = []
      }
      scala {
        srcDirs = ["src/test/java", "src/test/scala"]
      }
    }
  }
}

project(':streams:test-utils') {
  base {
    archivesName = "kafka-streams-test-utils"
  }

  dependencies {
    api project(':streams')
    api project(':clients')

    implementation libs.slf4jApi

    testImplementation project(':clients').sourceSets.test.output
    testImplementation libs.junitJupiter
    testImplementation libs.mockitoCore
    testImplementation libs.hamcrest

    testRuntimeOnly runtimeTestLibs
  }

  tasks.create(name: "copyDependantLibs", type: Copy) {
    from (configurations.runtimeClasspath) {
      exclude('kafka-streams*')
    }
    into "$buildDir/dependant-libs-${versions.scala}"
    duplicatesStrategy 'exclude'
  }

  jar {
    dependsOn 'copyDependantLibs'
  }

}

project(':streams:examples') {
  base {
    archivesName = "kafka-streams-examples"
  }

  dependencies {
    // this dependency should be removed after we unify data API
    implementation(project(':connect:json')) {
      // this transitive dependency is not used in Streams, and it breaks SBT builds
      exclude module: 'javax.ws.rs-api'
    }

    implementation project(':streams')

    implementation libs.slf4jReload4j

    testImplementation project(':streams:test-utils')
    testImplementation project(':clients').sourceSets.test.output // for org.apache.kafka.test.IntegrationTest
    testImplementation libs.junitJupiter
    testImplementation libs.hamcrest

    testRuntimeOnly runtimeTestLibs
  }

  javadoc {
    enabled = false
  }

  tasks.create(name: "copyDependantLibs", type: Copy) {
    from (configurations.runtimeClasspath) {
      exclude('kafka-streams*')
    }
    into "$buildDir/dependant-libs-${versions.scala}"
    duplicatesStrategy 'exclude'
  }

  jar {
    dependsOn 'copyDependantLibs'
  }
}

project(':streams:upgrade-system-tests-0100') {
  base {
    archivesName = "kafka-streams-upgrade-system-tests-0100"
  }

  dependencies {
    testImplementation(libs.kafkaStreams_0100) {
      exclude group: 'org.slf4j', module: 'slf4j-log4j12'
      exclude group: 'log4j', module: 'log4j'
    }
    testRuntimeOnly libs.junitJupiter
  }

  systemTestLibs {
    dependsOn testJar
  }
}

project(':streams:upgrade-system-tests-0101') {
  base {
    archivesName = "kafka-streams-upgrade-system-tests-0101"
  }

  dependencies {
    testImplementation(libs.kafkaStreams_0101) {
      exclude group: 'org.slf4j', module: 'slf4j-log4j12'
      exclude group: 'log4j', module: 'log4j'
    }
    testRuntimeOnly libs.junitJupiter
  }

  systemTestLibs {
    dependsOn testJar
  }
}

project(':streams:upgrade-system-tests-0102') {
  base {
    archivesName = "kafka-streams-upgrade-system-tests-0102"
  }

  dependencies {
    testImplementation libs.kafkaStreams_0102
    testRuntimeOnly libs.junitJupiter
  }

  systemTestLibs {
    dependsOn testJar
  }
}

project(':streams:upgrade-system-tests-0110') {
  base{
    archivesName = "kafka-streams-upgrade-system-tests-0110"
  }

  dependencies {
    testImplementation libs.kafkaStreams_0110
    testRuntimeOnly libs.junitJupiter
  }

  systemTestLibs {
    dependsOn testJar
  }
}

project(':streams:upgrade-system-tests-10') {
  base {
    archivesName = "kafka-streams-upgrade-system-tests-10"
  }

  dependencies {
    testImplementation libs.kafkaStreams_10
    testRuntimeOnly libs.junitJupiter
  }

  systemTestLibs {
    dependsOn testJar
  }
}

project(':streams:upgrade-system-tests-11') {
  base {
    archivesName = "kafka-streams-upgrade-system-tests-11"
  }

  dependencies {
    testImplementation libs.kafkaStreams_11
    testRuntimeOnly libs.junitJupiter
  }

  systemTestLibs {
    dependsOn testJar
  }
}

project(':streams:upgrade-system-tests-20') {
  base {
    archivesName = "kafka-streams-upgrade-system-tests-20"
  }

  dependencies {
    testImplementation libs.kafkaStreams_20
    testRuntimeOnly libs.junitJupiter
  }

  systemTestLibs {
    dependsOn testJar
  }
}

project(':streams:upgrade-system-tests-21') {
  base {
    archivesName = "kafka-streams-upgrade-system-tests-21"
  }

  dependencies {
    testImplementation libs.kafkaStreams_21
    testRuntimeOnly libs.junitJupiter
  }

  systemTestLibs {
    dependsOn testJar
  }
}

project(':streams:upgrade-system-tests-22') {
  base {
    archivesName = "kafka-streams-upgrade-system-tests-22"
  }

  dependencies {
    testImplementation libs.kafkaStreams_22
    testRuntimeOnly libs.junitJupiter
  }

  systemTestLibs {
    dependsOn testJar
  }
}

project(':streams:upgrade-system-tests-23') {
  base {
    archivesName = "kafka-streams-upgrade-system-tests-23"
  }

  dependencies {
    testImplementation libs.kafkaStreams_23
    testRuntimeOnly libs.junitJupiter
  }

  systemTestLibs {
    dependsOn testJar
  }
}

project(':streams:upgrade-system-tests-24') {
  base {
    archivesName = "kafka-streams-upgrade-system-tests-24"
  }

  dependencies {
    testImplementation libs.kafkaStreams_24
    testRuntimeOnly libs.junitJupiter
  }

  systemTestLibs {
    dependsOn testJar
  }
}

project(':streams:upgrade-system-tests-25') {
  base {
    archivesName = "kafka-streams-upgrade-system-tests-25"
  }

  dependencies {
    testImplementation libs.kafkaStreams_25
    testRuntimeOnly libs.junitJupiter
  }

  systemTestLibs {
    dependsOn testJar
  }
}

project(':streams:upgrade-system-tests-26') {
  base {
    archivesName = "kafka-streams-upgrade-system-tests-26"
  }

  dependencies {
    testImplementation libs.kafkaStreams_26
    testRuntimeOnly libs.junitJupiter
  }

  systemTestLibs {
    dependsOn testJar
  }
}

project(':streams:upgrade-system-tests-27') {
  base {
    archivesName = "kafka-streams-upgrade-system-tests-27"
  }

  dependencies {
    testImplementation libs.kafkaStreams_27
    testRuntimeOnly libs.junitJupiter
  }

  systemTestLibs {
    dependsOn testJar
  }
}

project(':streams:upgrade-system-tests-28') {
  base {
    archivesName = "kafka-streams-upgrade-system-tests-28"
  }

  dependencies {
    testImplementation libs.kafkaStreams_28
    testRuntimeOnly libs.junitJupiter
  }

  systemTestLibs {
    dependsOn testJar
  }
}

project(':streams:upgrade-system-tests-30') {
  base {
    archivesName = "kafka-streams-upgrade-system-tests-30"
  }

  dependencies {
    testImplementation libs.kafkaStreams_30
    testRuntimeOnly libs.junitJupiter
  }

  systemTestLibs {
    dependsOn testJar
  }
}

project(':streams:upgrade-system-tests-31') {
  base {
    archivesName = "kafka-streams-upgrade-system-tests-31"
  }

  dependencies {
    testImplementation libs.kafkaStreams_31
    testRuntimeOnly libs.junitJupiter
  }

  systemTestLibs {
    dependsOn testJar
  }
}

project(':streams:upgrade-system-tests-32') {
  base {
    archivesName = "kafka-streams-upgrade-system-tests-32"
  }

  dependencies {
    testImplementation libs.kafkaStreams_32
    testRuntimeOnly libs.junitJupiter
  }

  systemTestLibs {
    dependsOn testJar
  }
}

project(':streams:upgrade-system-tests-33') {
  base {
    archivesName = "kafka-streams-upgrade-system-tests-33"
  }

  dependencies {
    testImplementation libs.kafkaStreams_33
    testRuntimeOnly libs.junitJupiter
  }

  systemTestLibs {
    dependsOn testJar
  }
}

project(':streams:upgrade-system-tests-34') {
  base {
    archivesName = "kafka-streams-upgrade-system-tests-34"
  }

  dependencies {
    testImplementation libs.kafkaStreams_34
    testRuntimeOnly libs.junitJupiter
  }

  systemTestLibs {
    dependsOn testJar
  }
}

project(':streams:upgrade-system-tests-35') {
  base {
    archivesName = "kafka-streams-upgrade-system-tests-35"
  }

  dependencies {
    testImplementation libs.kafkaStreams_35
    testRuntimeOnly libs.junitJupiter
  }

  systemTestLibs {
    dependsOn testJar
  }
}

project(':streams:upgrade-system-tests-36') {
  base {
    archivesName = "kafka-streams-upgrade-system-tests-36"
  }

  dependencies {
    testImplementation libs.kafkaStreams_36
    testRuntimeOnly libs.junitJupiter
  }

  systemTestLibs {
    dependsOn testJar
  }
}

project(':streams:upgrade-system-tests-37') {
  base {
    archivesName = "kafka-streams-upgrade-system-tests-37"
  }

  dependencies {
    testImplementation libs.kafkaStreams_37
    testRuntimeOnly libs.junitJupiter
  }

  systemTestLibs {
    dependsOn testJar
  }
}

project(':streams:upgrade-system-tests-38') {
  base {
    archivesName = "kafka-streams-upgrade-system-tests-38"
  }

  dependencies {
    testImplementation libs.kafkaStreams_38
    testRuntimeOnly libs.junitJupiter
  }

  systemTestLibs {
    dependsOn testJar
  }
}

project(':streams:upgrade-system-tests-39') {
  base {
    archivesName = "kafka-streams-upgrade-system-tests-39"
  }

  dependencies {
    testImplementation libs.kafkaStreams_39
    testRuntimeOnly libs.junitJupiter
  }

  systemTestLibs {
    dependsOn testJar
  }
}

project(':jmh-benchmarks') {

  apply plugin: 'io.github.goooler.shadow'

  shadowJar {
    archiveBaseName = 'kafka-jmh-benchmarks'
  }

  dependencies {
    implementation(project(':core')) {
      // jmh requires jopt 4.x while `core` depends on 5.0, they are not binary compatible
      exclude group: 'net.sf.jopt-simple', module: 'jopt-simple'
    }
    implementation project(':server-common')
    implementation project(':server')
    implementation project(':raft')
    implementation project(':clients')
    implementation project(':coordinator-common')
    implementation project(':group-coordinator')
    implementation project(':group-coordinator:group-coordinator-api')
    implementation project(':metadata')
    implementation project(':storage')
    implementation project(':streams')
    implementation project(':transaction-coordinator')
    implementation project(':core')
    implementation project(':connect:api')
    implementation project(':connect:transforms')
    implementation project(':connect:json')
    implementation project(':clients').sourceSets.test.output
    implementation project(':core').sourceSets.test.output
    implementation project(':server-common').sourceSets.test.output

    implementation libs.jmhCore
    annotationProcessor libs.jmhGeneratorAnnProcess
    implementation libs.jmhCoreBenchmarks
    implementation libs.jacksonDatabind
    implementation libs.metrics
    implementation libs.mockitoCore
    implementation libs.slf4jReload4j
    implementation libs.scalaLibrary
  }

  tasks.withType(JavaCompile) {
    // Suppress warning caused by code generated by jmh: `warning: [cast] redundant cast to long`
    options.compilerArgs << "-Xlint:-cast"
  }

  jar {
    manifest {
      attributes "Main-Class": "org.openjdk.jmh.Main"
    }
  }

  checkstyle {
    configProperties = checkstyleConfigProperties("import-control-jmh-benchmarks.xml")
  }

  task jmh(type: JavaExec, dependsOn: [':jmh-benchmarks:clean', ':jmh-benchmarks:shadowJar']) {

    mainClass = "-jar"

    doFirst {
      if (System.getProperty("jmhArgs")) {
          args System.getProperty("jmhArgs").split(' ')
      }
      args = [shadowJar.archivePath, *args]
    }
  }

  javadoc {
     enabled = false
  }
}

project(':connect:api') {
  base {
    archivesName = "connect-api"
  }

  dependencies {
    api project(':clients')
    implementation libs.slf4jApi
    runtimeOnly libs.reload4j
    implementation libs.jakartaRsApi

    testImplementation libs.junitJupiter
    testImplementation project(':clients').sourceSets.test.output

    testRuntimeOnly runtimeTestLibs
  }

  javadoc {
    include "**/org/apache/kafka/connect/**" // needed for the `aggregatedJavadoc` task
  }

  tasks.create(name: "copyDependantLibs", type: Copy) {
    from (configurations.runtimeClasspath) {
      exclude('kafka-clients*')
      exclude('connect-*')
    }
    into "$buildDir/dependant-libs"
    duplicatesStrategy 'exclude'
  }

  jar {
    dependsOn copyDependantLibs
  }
}

project(':connect:transforms') {
  base {
    archivesName = "connect-transforms"
  }

  dependencies {
    api project(':connect:api')

    implementation libs.slf4jApi
    runtimeOnly libs.reload4j

    testImplementation libs.junitJupiter

    testImplementation project(':clients').sourceSets.test.output

    testRuntimeOnly runtimeTestLibs
  }

  javadoc {
    enabled = false
  }

  tasks.create(name: "copyDependantLibs", type: Copy) {
    from (configurations.runtimeClasspath) {
      exclude('kafka-clients*')
      exclude('connect-*')
    }
    into "$buildDir/dependant-libs"
    duplicatesStrategy 'exclude'
  }

  jar {
    dependsOn copyDependantLibs
  }
}

project(':connect:json') {
  base {
    archivesName = "connect-json"
  }

  dependencies {
    api project(':connect:api')

    api libs.jacksonDatabind
    api libs.jacksonJDK8Datatypes
    api libs.jacksonBlackbird

    implementation libs.slf4jApi
    runtimeOnly libs.reload4j

    testImplementation libs.junitJupiter

    testImplementation project(':clients').sourceSets.test.output

    testRuntimeOnly runtimeTestLibs
  }

  javadoc {
    enabled = false
  }

  tasks.create(name: "copyDependantLibs", type: Copy) {
    from (configurations.runtimeClasspath) {
      exclude('kafka-clients*')
      exclude('connect-*')
    }
    into "$buildDir/dependant-libs"
    duplicatesStrategy 'exclude'
  }

  jar {
    dependsOn copyDependantLibs
  }
}

project(':connect:runtime') {
  configurations {
    swagger
  }

  base {
    archivesName = "connect-runtime"
  }

  dependencies {
    // connect-runtime is used in tests, use `api` for modules below for backwards compatibility even though
    // applications should generally not depend on `connect-runtime`
    api project(':connect:api')
    api project(':clients')
    api project(':connect:json')
    api project(':connect:transforms')

    implementation libs.slf4jApi
    implementation libs.reload4j
    implementation libs.jose4j                    // for SASL/OAUTHBEARER JWT validation
    implementation libs.jacksonAnnotations
    implementation libs.jacksonJakartarsJsonProvider
    implementation libs.jerseyContainerServlet
    implementation libs.jerseyHk2
    implementation libs.jaxbApi // Jersey dependency that was available in the JDK before Java 9
    implementation libs.activation // Jersey dependency that was available in the JDK before Java 9
    implementation (libs.jettyServer) {
      exclude group: 'org.slf4j', module: 'slf4j-api'
    }
    implementation (libs.jettyServlet) {
      exclude group: 'org.slf4j', module: 'slf4j-api'
    }
    implementation (libs.jettyServlets) {
      exclude group: 'org.slf4j', module: 'slf4j-api'
    }
    implementation (libs.jettyClient) {
      exclude group: 'org.slf4j', module: 'slf4j-api'
    }
    implementation libs.classgraph
    implementation libs.mavenArtifact
    implementation libs.swaggerAnnotations

    // We use this library to generate OpenAPI docs for the REST API, but we don't want or need it at compile
    // or run time. So, we add it to a separate configuration, which we use later on during docs generation
    swagger libs.swaggerJaxrs2

    testImplementation project(':clients').sourceSets.test.output
    testImplementation project(':core')
    testImplementation project(':server')
    testImplementation project(':metadata')
    testImplementation project(':server-common')
    testImplementation project(':test-common')
    testImplementation project(':server-common')
    testImplementation project(':server')
    testImplementation project(':group-coordinator')
    testImplementation project(':storage')
    testImplementation project(':connect:test-plugins')
    testImplementation project(':server-common').sourceSets.test.output
    testImplementation project(':test-common:test-common-api')

    testImplementation libs.junitJupiter
    testImplementation libs.mockitoCore
    testImplementation libs.mockitoJunitJupiter
    testImplementation libs.httpclient

    testRuntimeOnly libs.bcpkix
    testRuntimeOnly runtimeTestLibs
  }

  javadoc {
    enabled = false
  }

  tasks.create(name: "copyDependantLibs", type: Copy) {
    from (configurations.runtimeClasspath) {
      exclude('kafka-clients*')
      exclude('connect-*')
    }
    into "$buildDir/dependant-libs"
    duplicatesStrategy 'exclude'
  }

  jar {
    dependsOn copyDependantLibs
  }

  task genConnectConfigDocs(type: JavaExec) {
    classpath = sourceSets.main.runtimeClasspath
    mainClass = 'org.apache.kafka.connect.runtime.distributed.DistributedConfig'
    if( !generatedDocsDir.exists() ) { generatedDocsDir.mkdirs() }
    standardOutput = new File(generatedDocsDir, "connect_config.html").newOutputStream()
  }

  task genSinkConnectorConfigDocs(type: JavaExec) {
    classpath = sourceSets.main.runtimeClasspath
    mainClass = 'org.apache.kafka.connect.runtime.SinkConnectorConfig'
    if( !generatedDocsDir.exists() ) { generatedDocsDir.mkdirs() }
    standardOutput = new File(generatedDocsDir, "sink_connector_config.html").newOutputStream()
  }

  task genSourceConnectorConfigDocs(type: JavaExec) {
    classpath = sourceSets.main.runtimeClasspath
    mainClass = 'org.apache.kafka.connect.runtime.SourceConnectorConfig'
    if( !generatedDocsDir.exists() ) { generatedDocsDir.mkdirs() }
    standardOutput = new File(generatedDocsDir, "source_connector_config.html").newOutputStream()
  }

  task genConnectTransformationDocs(type: JavaExec) {
    classpath = sourceSets.main.runtimeClasspath
    mainClass = 'org.apache.kafka.connect.tools.TransformationDoc'
    if( !generatedDocsDir.exists() ) { generatedDocsDir.mkdirs() }
    standardOutput = new File(generatedDocsDir, "connect_transforms.html").newOutputStream()
  }

  task genConnectPredicateDocs(type: JavaExec) {
    classpath = sourceSets.main.runtimeClasspath
    mainClass = 'org.apache.kafka.connect.tools.PredicateDoc'
    if( !generatedDocsDir.exists() ) { generatedDocsDir.mkdirs() }
    standardOutput = new File(generatedDocsDir, "connect_predicates.html").newOutputStream()
  }

  task genConnectMetricsDocs(type: JavaExec) {
    classpath = sourceSets.main.runtimeClasspath
    mainClass = 'org.apache.kafka.connect.runtime.ConnectMetrics'
    if( !generatedDocsDir.exists() ) { generatedDocsDir.mkdirs() }
    standardOutput = new File(generatedDocsDir, "connect_metrics.html").newOutputStream()
  }

  task setVersionInOpenAPISpec(type: Copy) {
    from "$rootDir/gradle/openapi.template"
    into "$buildDir/resources/docs"
    rename ('openapi.template', 'openapi.yaml')
    expand(kafkaVersion: "$rootProject.version")
  }

  task genConnectOpenAPIDocs(type: io.swagger.v3.plugins.gradle.tasks.ResolveTask, dependsOn: setVersionInOpenAPISpec) {
    classpath = sourceSets.main.runtimeClasspath

    buildClasspath = classpath + configurations.swagger
    outputFileName = 'connect_rest'
    outputFormat = 'YAML'
    prettyPrint = 'TRUE'
    sortOutput = 'TRUE'
    openApiFile = file("$buildDir/resources/docs/openapi.yaml")
    resourcePackages = ['org.apache.kafka.connect.runtime.rest.resources']
    if( !generatedDocsDir.exists() ) { generatedDocsDir.mkdirs() }
    outputDir = file(generatedDocsDir)
  }

}

project(':connect:file') {
  base {
    archivesName = "connect-file"
  }

  dependencies {
    implementation project(':connect:api')
    implementation libs.slf4jApi
    runtimeOnly libs.reload4j

    testImplementation libs.junitJupiter
    testImplementation libs.mockitoCore
    testImplementation project(':clients').sourceSets.test.output
    testImplementation project(':connect:runtime')
    testImplementation project(':connect:runtime').sourceSets.test.output
    testImplementation project(':core')
    testImplementation project(':test-common')
    testImplementation project(':server-common').sourceSets.test.output

    testRuntimeOnly runtimeTestLibs
  }

  javadoc {
    enabled = false
  }

  tasks.create(name: "copyDependantLibs", type: Copy) {
    from (configurations.runtimeClasspath) {
      exclude('kafka-clients*')
      exclude('connect-*')
    }
    into "$buildDir/dependant-libs"
    duplicatesStrategy 'exclude'
  }

  jar {
    dependsOn copyDependantLibs
  }
}

project(':connect:basic-auth-extension') {
  base {
    archivesName = "connect-basic-auth-extension"
  }

  dependencies {
    implementation project(':connect:api')
    implementation libs.slf4jApi
    runtimeOnly libs.reload4j
    implementation libs.jakartaRsApi
    implementation libs.jaxAnnotationApi

    testImplementation libs.bcpkix
    testImplementation libs.mockitoCore
    testImplementation libs.junitJupiter
    testImplementation project(':clients').sourceSets.test.output

    testRuntimeOnly libs.jerseyContainerServlet
    testRuntimeOnly runtimeTestLibs
  }

  javadoc {
    enabled = false
  }

  tasks.create(name: "copyDependantLibs", type: Copy) {
    from (configurations.runtimeClasspath) {
      exclude('kafka-clients*')
      exclude('connect-*')
    }
    into "$buildDir/dependant-libs"
    duplicatesStrategy 'exclude'
  }

  jar {
    dependsOn copyDependantLibs
  }
}

project(':connect:mirror') {
  base {
    archivesName = "connect-mirror"
  }

  dependencies {
    implementation project(':connect:api')
    implementation project(':connect:runtime')
    implementation project(':connect:mirror-client')
    implementation project(':clients')

    implementation libs.argparse4j
    implementation libs.jacksonAnnotations
    implementation libs.slf4jApi
    runtimeOnly libs.reload4j
    implementation libs.jacksonAnnotations
    implementation libs.jacksonJakartarsJsonProvider
    implementation libs.jerseyContainerServlet
    implementation libs.jerseyHk2
    implementation libs.jaxbApi // Jersey dependency that was available in the JDK before Java 9
    implementation libs.activation // Jersey dependency that was available in the JDK before Java 9
    implementation (libs.jettyServer) {
      exclude group: 'org.slf4j', module: 'slf4j-api'
    }
    implementation (libs.jettyServlet) {
      exclude group: 'org.slf4j', module: 'slf4j-api'
    }
    implementation (libs.jettyServlets) {
      exclude group: 'org.slf4j', module: 'slf4j-api'
    }
    implementation (libs.jettyClient) {
      exclude group: 'org.slf4j', module: 'slf4j-api'
    }
    implementation libs.swaggerAnnotations

    testImplementation libs.junitJupiter
    testImplementation libs.reload4j
    testImplementation libs.mockitoCore
    testImplementation project(':clients').sourceSets.test.output
    testImplementation project(':connect:runtime').sourceSets.test.output
    testImplementation project(':core')
    testImplementation project(':test-common')
    testImplementation project(':server')
    testImplementation project(':server-common').sourceSets.test.output

    testRuntimeOnly project(':connect:runtime')
    testRuntimeOnly libs.bcpkix
    testRuntimeOnly runtimeTestLibs
  }

  javadoc {
    enabled = false
  }

  tasks.create(name: "copyDependantLibs", type: Copy) {
    from (configurations.runtimeClasspath) {
      exclude('kafka-clients*')
      exclude('connect-*')
    }
    into "$buildDir/dependant-libs"
    duplicatesStrategy 'exclude'
  }

  task genMirrorConnectorConfigDocs(type: JavaExec) {
    classpath = sourceSets.main.runtimeClasspath
    mainClass = 'org.apache.kafka.connect.mirror.MirrorConnectorConfig'
    if( !generatedDocsDir.exists() ) { generatedDocsDir.mkdirs() }
    standardOutput = new File(generatedDocsDir, "mirror_connector_config.html").newOutputStream()
  }

  task genMirrorSourceConfigDocs(type: JavaExec) {
    classpath = sourceSets.main.runtimeClasspath
    mainClass = 'org.apache.kafka.connect.mirror.MirrorSourceConfig'
    if( !generatedDocsDir.exists() ) { generatedDocsDir.mkdirs() }
    standardOutput = new File(generatedDocsDir, "mirror_source_config.html").newOutputStream()
  }

  task genMirrorCheckpointConfigDocs(type: JavaExec) {
    classpath = sourceSets.main.runtimeClasspath
    mainClass = 'org.apache.kafka.connect.mirror.MirrorCheckpointConfig'
    if( !generatedDocsDir.exists() ) { generatedDocsDir.mkdirs() }
    standardOutput = new File(generatedDocsDir, "mirror_checkpoint_config.html").newOutputStream()
  }

  task genMirrorHeartbeatConfigDocs(type: JavaExec) {
    classpath = sourceSets.main.runtimeClasspath
    mainClass = 'org.apache.kafka.connect.mirror.MirrorHeartbeatConfig'
    if( !generatedDocsDir.exists() ) { generatedDocsDir.mkdirs() }
    standardOutput = new File(generatedDocsDir, "mirror_heartbeat_config.html").newOutputStream()
  }

  jar {
    dependsOn copyDependantLibs
  }
}

project(':connect:mirror-client') {
  base {
    archivesName = "connect-mirror-client"
  }

  dependencies {
    implementation project(':clients')
    implementation libs.slf4jApi
    runtimeOnly libs.reload4j

    testImplementation libs.junitJupiter
    testImplementation project(':clients').sourceSets.test.output

    testRuntimeOnly runtimeTestLibs
  }

  javadoc {
    enabled = true
  }

  tasks.create(name: "copyDependantLibs", type: Copy) {
    from (configurations.runtimeClasspath) {
      exclude('kafka-clients*')
      exclude('connect-*')
    }
    into "$buildDir/dependant-libs"
    duplicatesStrategy 'exclude'
  }

  jar {
    dependsOn copyDependantLibs
  }
}

project(':connect:test-plugins') {
  base {
    archivesName = "connect-test-plugins"
  }

  dependencies {
    api project(':connect:api')

    implementation project(':server-common')
    implementation libs.slf4jApi
    implementation libs.jacksonDatabind
  }
}

task aggregatedJavadoc(type: Javadoc, dependsOn: compileJava) {
  def projectsWithJavadoc = subprojects.findAll { it.javadoc.enabled }
  source = projectsWithJavadoc.collect { it.sourceSets.main.allJava }
  classpath = files(projectsWithJavadoc.collect { it.sourceSets.main.compileClasspath })
  includes = projectsWithJavadoc.collectMany { it.javadoc.getIncludes() }
  excludes = projectsWithJavadoc.collectMany { it.javadoc.getExcludes() }
}<|MERGE_RESOLUTION|>--- conflicted
+++ resolved
@@ -135,19 +135,6 @@
       options.compilerArgs << "-Xlint:-serial"
       options.compilerArgs << "-Xlint:-try"
       options.compilerArgs << "-Werror"
-<<<<<<< HEAD
-
-      // Todo: Do we need to separate some components to not require JDK 17? For example,
-      // - Apply JDK 17 requirement to connect and MM2 runtime because Jetty 12.x requires
-      // JDK 17+.
-      // - Tools has a dependency on 'connect-runtime' so it must also be JDK 17
-      if (project.path.startsWith(":connect") || project.name.equals("tools")) {
-        options.compilerArgs += ["--release", String.valueOf(17)]
-      } else {
-        options.compilerArgs += ["--release", String.valueOf(minJavaVersion)]
-      }
-=======
->>>>>>> 0e4d8b3e
     }
   }
 
@@ -1831,10 +1818,7 @@
     implementation libs.argparse4j
     implementation libs.jacksonDatabind
     implementation libs.jacksonJDK8Datatypes
-<<<<<<< HEAD
     implementation libs.jacksonJakartarsJsonProvider
-=======
-    implementation libs.jacksonJaxrsJsonProvider
 
     implementation 'org.eclipse.jgit:org.eclipse.jgit:6.4.0.202211300538-r'
     // SSH support for JGit based on Apache MINA sshd
@@ -1842,7 +1826,6 @@
     // GPG support for JGit based on BouncyCastle (commit signing)
     implementation 'org.eclipse.jgit:org.eclipse.jgit.gpg.bc:6.4.0.202211300538-r'
 
->>>>>>> 0e4d8b3e
     testImplementation libs.junitJupiter
 
     testRuntimeOnly runtimeTestLibs
