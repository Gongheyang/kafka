// Licensed to the Apache Software Foundation (ASF) under one or more
// contributor license agreements.  See the NOTICE file distributed with
// this work for additional information regarding copyright ownership.
// The ASF licenses this file to You under the Apache License, Version 2.0
// (the "License"); you may not use this file except in compliance with
// the License.  You may obtain a copy of the License at
//
//    http://www.apache.org/licenses/LICENSE-2.0
//
// Unless required by applicable law or agreed to in writing, software
// distributed under the License is distributed on an "AS IS" BASIS,
// WITHOUT WARRANTIES OR CONDITIONS OF ANY KIND, either express or implied.
// See the License for the specific language governing permissions and
// limitations under the License.


import org.ajoberstar.grgit.Grgit

import java.nio.charset.StandardCharsets

buildscript {
  repositories {
    mavenCentral()
  }
  apply from: "$rootDir/gradle/dependencies.gradle"

  dependencies {
    // For Apache Rat plugin to ignore non-Git files
    classpath "org.ajoberstar.grgit:grgit-core:$versions.grgit"
  }
}

plugins {
  id 'com.github.ben-manes.versions' version '0.46.0'
  id 'idea'
  id 'java-library'
  id 'org.owasp.dependencycheck' version '8.2.1'
  id 'org.nosphere.apache.rat' version "0.8.0"
  id "io.swagger.core.v3.swagger-gradle-plugin" version "2.2.8"

  id "com.github.spotbugs" version '5.0.13' apply false
  id 'org.scoverage' version '7.0.1' apply false
  id 'com.github.johnrengelman.shadow' version '8.1.1' apply false
  id 'com.diffplug.spotless' version '6.14.0' apply false // 6.14.1 and newer require Java 11 at compile time, so we can't upgrade until AK 4.0
}

ext {
  gradleVersion = versions.gradle
  minJavaVersion = 8
  buildVersionFileName = "kafka-version.properties"

  defaultMaxHeapSize = "2g"
  defaultJvmArgs = ["-Xss4m", "-XX:+UseParallelGC"]

  // "JEP 403: Strongly Encapsulate JDK Internals" causes some tests to fail when they try
  // to access internals (often via mocking libraries). We use `--add-opens` as a workaround
  // for now and we'll fix it properly (where possible) via KAFKA-13275.
  if (JavaVersion.current().isCompatibleWith(JavaVersion.VERSION_16))
    defaultJvmArgs.addAll(
      "--add-opens=java.base/java.io=ALL-UNNAMED",
      "--add-opens=java.base/java.lang=ALL-UNNAMED",
      "--add-opens=java.base/java.nio=ALL-UNNAMED",
      "--add-opens=java.base/java.nio.file=ALL-UNNAMED",
      "--add-opens=java.base/java.util=ALL-UNNAMED",
      "--add-opens=java.base/java.util.concurrent=ALL-UNNAMED",
      "--add-opens=java.base/java.util.regex=ALL-UNNAMED",
      "--add-opens=java.base/java.util.stream=ALL-UNNAMED",
      "--add-opens=java.base/java.text=ALL-UNNAMED",
      "--add-opens=java.base/java.time=ALL-UNNAMED",
      "--add-opens=java.security.jgss/sun.security.krb5=ALL-UNNAMED"
    )

  maxTestForks = project.hasProperty('maxParallelForks') ? maxParallelForks.toInteger() : Runtime.runtime.availableProcessors()
  maxScalacThreads = project.hasProperty('maxScalacThreads') ? maxScalacThreads.toInteger() :
      Math.min(Runtime.runtime.availableProcessors(), 8)
  userIgnoreFailures = project.hasProperty('ignoreFailures') ? ignoreFailures : false

  userMaxTestRetries = project.hasProperty('maxTestRetries') ? maxTestRetries.toInteger() : 0
  userMaxTestRetryFailures = project.hasProperty('maxTestRetryFailures') ? maxTestRetryFailures.toInteger() : 0

  skipSigning = project.hasProperty('skipSigning') && skipSigning.toBoolean()
  shouldSign = !skipSigning && !version.endsWith("SNAPSHOT")

  mavenUrl = project.hasProperty('mavenUrl') ? project.mavenUrl : ''
  mavenUsername = project.hasProperty('mavenUsername') ? project.mavenUsername : ''
  mavenPassword = project.hasProperty('mavenPassword') ? project.mavenPassword : ''

  userShowStandardStreams = project.hasProperty("showStandardStreams") ? showStandardStreams : null

  userTestLoggingEvents = project.hasProperty("testLoggingEvents") ? Arrays.asList(testLoggingEvents.split(",")) : null

  userEnableTestCoverage = project.hasProperty("enableTestCoverage") ? enableTestCoverage : false

  userKeepAliveModeString = project.hasProperty("keepAliveMode") ? keepAliveMode : "daemon"
  userKeepAliveMode = KeepAliveMode.values().find(m -> m.name().toLowerCase().equals(userKeepAliveModeString))
  if (userKeepAliveMode == null) {
    def keepAliveValues = KeepAliveMode.values().collect(m -> m.name.toLowerCase())
    throw new GradleException("Unexpected value for keepAliveMode property. Expected one of $keepAliveValues, but received: $userKeepAliveModeString")
  }

  // See README.md for details on this option and the reasoning for the default
  userScalaOptimizerMode = project.hasProperty("scalaOptimizerMode") ? scalaOptimizerMode : "inline-kafka"
  def scalaOptimizerValues = ["none", "method", "inline-kafka", "inline-scala"]
  if (!scalaOptimizerValues.contains(userScalaOptimizerMode))
    throw new GradleException("Unexpected value for scalaOptimizerMode property. Expected one of $scalaOptimizerValues, but received: $userScalaOptimizerMode")

  generatedDocsDir = new File("${project.rootDir}/docs/generated")

  commitId = determineCommitId()
}

allprojects {

  repositories {
    mavenCentral()
  }

  dependencyUpdates {
    revision="release"
    resolutionStrategy {
      componentSelection { rules ->
        rules.all { ComponentSelection selection ->
          boolean rejected = ['snap', 'alpha', 'beta', 'rc', 'cr', 'm'].any { qualifier ->
            selection.candidate.version ==~ /(?i).*[.-]${qualifier}[.\d-]*/
          }
          if (rejected) {
            selection.reject('Release candidate')
          }
        }
      }
    }
  }

  configurations.all {
    // zinc is the Scala incremental compiler, it has a configuration for its own dependencies
    // that are unrelated to the project dependencies, we should not change them
    if (name != "zinc") {
      resolutionStrategy {
        force(
          // be explicit about the javassist dependency version instead of relying on the transitive version
          libs.javassist,
          // ensure we have a single version in the classpath despite transitive dependencies
          libs.scalaLibrary,
          libs.scalaReflect,
          libs.jacksonAnnotations,
          // be explicit about the Netty dependency version instead of relying on the version set by
          // ZooKeeper (potentially older and containing CVEs)
          libs.nettyHandler,
          libs.nettyTransportNativeEpoll,
	  // be explicit about the reload4j version instead of relying on the transitive versions
	  libs.log4j
        )
      }
    }
  }
  task printAllDependencies(type: DependencyReportTask) {}
}

def determineCommitId() {
  def takeFromHash = 16
  if (project.hasProperty('commitId')) {
    commitId.take(takeFromHash)
  } else if (file("$rootDir/.git/HEAD").exists()) {
    def headRef = file("$rootDir/.git/HEAD").text
    if (headRef.contains('ref: ')) {
      headRef = headRef.replaceAll('ref: ', '').trim()
      if (file("$rootDir/.git/$headRef").exists()) {
        file("$rootDir/.git/$headRef").text.trim().take(takeFromHash)
      }
    } else {
      headRef.trim().take(takeFromHash)
    }
  } else {
    "unknown"
  }
}

apply from: file('wrapper.gradle')

if (file('.git').exists()) {
  rat {
    dependsOn subprojects.collect {
      it.tasks.matching {
        it.name == "processMessages" || it.name == "processTestMessages"
      }
    }

    verbose.set(true)
    reportDir.set(project.file('build/rat'))
    stylesheet.set(file('gradle/resources/rat-output-to-html.xsl'))

    // Exclude everything under the directory that git should be ignoring via .gitignore or that isn't checked in. These
    // restrict us only to files that are checked in or are staged.
    def repo = Grgit.open(currentDir: project.getRootDir())
    excludes = new ArrayList<String>(repo.clean(ignore: false, directories: true, dryRun: true))
    // And some of the files that we have checked in should also be excluded from this check
    excludes.addAll([
        '**/.git/**',
        '**/build/**',
        'CONTRIBUTING.md',
        'PULL_REQUEST_TEMPLATE.md',
        'gradlew',
        'gradlew.bat',
        'gradle/wrapper/gradle-wrapper.properties',
        'trogdor/README.md',
        '**/README.md',
        '**/id_rsa',
        '**/id_rsa.pub',
        'checkstyle/suppressions.xml',
        'streams/quickstart/java/src/test/resources/projects/basic/goal.txt',
        'streams/streams-scala/logs/*',
        'licenses/*',
        '**/generated/**',
        'clients/src/test/resources/serializedData/*'
    ])
  }
} else {
  rat.enabled = false
}
println("Starting build with version $version (commit id ${commitId == null ? "null" : commitId.take(8)}) using Gradle $gradleVersion, Java ${JavaVersion.current()} and Scala ${versions.scala}")
println("Build properties: maxParallelForks=$maxTestForks, maxScalacThreads=$maxScalacThreads, maxTestRetries=$userMaxTestRetries")

subprojects {

  // enable running :dependencies task recursively on all subprojects
  // eg: ./gradlew allDeps
  task allDeps(type: DependencyReportTask) {}
  // enable running :dependencyInsight task recursively on all subprojects
  // eg: ./gradlew allDepInsight --configuration runtime --dependency com.fasterxml.jackson.core:jackson-databind
  task allDepInsight(type: DependencyInsightReportTask) {showingAllVariants = false} doLast {}

  apply plugin: 'java-library'
  apply plugin: 'checkstyle'
  apply plugin: "com.github.spotbugs"

  // We use the shadow plugin for the jmh-benchmarks module and the `-all` jar can get pretty large, so
  // don't publish it
  def shouldPublish = !project.name.equals('jmh-benchmarks')

  if (shouldPublish) {
    apply plugin: 'maven-publish'
    apply plugin: 'signing'

    // Add aliases for the task names used by the maven plugin for backwards compatibility
    // The maven plugin was replaced by the maven-publish plugin in Gradle 7.0
    tasks.register('install').configure { dependsOn(publishToMavenLocal) }
    tasks.register('uploadArchives').configure { dependsOn(publish) }
  }

  // apply the eclipse plugin only to subprojects that hold code. 'connect' is just a folder.
  if (!project.name.equals('connect')) {
    apply plugin: 'eclipse'
    fineTuneEclipseClasspathFile(eclipse, project)
  }

  java {
    consistentResolution {
      // resolve the compileClasspath and then "inject" the result of resolution as strict constraints into the runtimeClasspath
      useCompileClasspathVersions()
    }
  }

  tasks.withType(JavaCompile) {
    options.encoding = 'UTF-8'
    options.compilerArgs << "-Xlint:all"
    // temporary exclusions until all the warnings are fixed
    if (!project.path.startsWith(":connect"))
      options.compilerArgs << "-Xlint:-rawtypes"
    options.compilerArgs << "-Xlint:-serial"
    options.compilerArgs << "-Xlint:-try"
    options.compilerArgs << "-Werror"

    // --release is the recommended way to select the target release, but it's only supported in Java 9 so we also
    // set --source and --target via `sourceCompatibility` and `targetCompatibility` a couple of lines below
    if (JavaVersion.current().isJava9Compatible())
      options.release = minJavaVersion
    // --source/--target 8 is deprecated in Java 20, suppress warning until Java 8 support is dropped in Kafka 4.0
    if (JavaVersion.current().isCompatibleWith(JavaVersion.VERSION_20))
      options.compilerArgs << "-Xlint:-options"
  }

  // We should only set this if Java version is < 9 (--release is recommended for >= 9), but the Scala plugin for IntelliJ sets
  // `-target` incorrectly if this is unset
  sourceCompatibility = minJavaVersion
  targetCompatibility = minJavaVersion

  if (shouldPublish) {

    publishing {
      repositories {
        // To test locally, invoke gradlew with `-PmavenUrl=file:///some/local/path`
        maven {
          url = mavenUrl
          credentials {
            username = mavenUsername
            password = mavenPassword
          }
        }
      }
      publications {
        mavenJava(MavenPublication) {
          from components.java

          afterEvaluate {
            ["srcJar", "javadocJar", "scaladocJar", "testJar", "testSrcJar"].forEach { taskName ->
              def task = tasks.findByName(taskName)
              if (task != null)
                artifact task
            }

            artifactId = archivesBaseName
            pom {
              name = 'Apache Kafka'
              url = 'https://kafka.apache.org'
              licenses {
                license {
                  name = 'The Apache License, Version 2.0'
                  url = 'http://www.apache.org/licenses/LICENSE-2.0.txt'
                  distribution = 'repo'
                }
              }
            }
          }
        }
      }
    }

    if (shouldSign) {
      signing {
        sign publishing.publications.mavenJava
      }
    }
  }

  // Remove the relevant project name once it's converted to JUnit 5
  def shouldUseJUnit5 = !(["runtime"].contains(it.project.name))

  def testLoggingEvents = ["passed", "skipped", "failed"]
  def testShowStandardStreams = false
  def testExceptionFormat = 'full'
  // Gradle built-in logging only supports sending test output to stdout, which generates a lot
  // of noise, especially for passing tests. We really only want output for failed tests. This
  // hooks into the output and logs it (so we don't have to buffer it all in memory) and only
  // saves the output for failing tests. Directory and filenames are such that you can, e.g.,
  // create a Jenkins rule to collect failed test output.
  def logTestStdout = {
    def testId = { TestDescriptor descriptor ->
      "${descriptor.className}.${descriptor.name}".toString()
    }

    def logFiles = new HashMap<String, File>()
    def logStreams = new HashMap<String, FileOutputStream>()
    beforeTest { TestDescriptor td ->
      def tid = testId(td)
      // truncate the file name if it's too long
      def logFile = new File(
              "${projectDir}/build/reports/testOutput/${tid.substring(0, Math.min(tid.size(),240))}.test.stdout"
      )
      logFile.parentFile.mkdirs()
      logFiles.put(tid, logFile)
      logStreams.put(tid, new FileOutputStream(logFile))
    }
    onOutput { TestDescriptor td, TestOutputEvent toe ->
      def tid = testId(td)
      // Some output can happen outside the context of a specific test (e.g. at the class level)
      // and beforeTest/afterTest seems to not be invoked for these cases (and similarly, there's
      // a TestDescriptor hierarchy that includes the thread executing the test, Gradle tasks,
      // etc). We see some of these in practice and it seems like something buggy in the Gradle
      // test runner since we see it *before* any tests and it is frequently not related to any
      // code in the test (best guess is that it is tail output from last test). We won't have
      // an output file for these, so simply ignore them. If they become critical for debugging,
      // they can be seen with showStandardStreams.
      if (td.name == td.className || td.className == null) {
        // silently ignore output unrelated to specific test methods
        return
      } else if (logStreams.get(tid) == null) {
        println "WARNING: unexpectedly got output for a test [${tid}]" +
                " that we didn't previously see in the beforeTest hook." +
                " Message for debugging: [" + toe.message + "]."
        return
      }
      try {
        logStreams.get(tid).write(toe.message.getBytes(StandardCharsets.UTF_8))
      } catch (Exception e) {
        println "ERROR: Failed to write output for test ${tid}"
        e.printStackTrace()
      }
    }
    afterTest { TestDescriptor td, TestResult tr ->
      def tid = testId(td)
      try {
        logStreams.get(tid).close()
        if (tr.resultType != TestResult.ResultType.FAILURE) {
          logFiles.get(tid).delete()
        } else {
          def file = logFiles.get(tid)
          println "${tid} failed, log available in ${file}"
        }
      } catch (Exception e) {
        println "ERROR: Failed to close stdout file for ${tid}"
        e.printStackTrace()
      } finally {
        logFiles.remove(tid)
        logStreams.remove(tid)
      }
    }
  }

  // The suites are for running sets of tests in IDEs.
  // Gradle will run each test class, so we exclude the suites to avoid redundantly running the tests twice.
  def testsToExclude = ['**/*Suite.class']
  // Exclude PowerMock tests when running with Java 16 or newer until a version of PowerMock that supports the relevant versions is released
  // The relevant issues are https://github.com/powermock/powermock/issues/1094 and https://github.com/powermock/powermock/issues/1099
  if (JavaVersion.current().isCompatibleWith(JavaVersion.VERSION_16)) {
    testsToExclude.addAll([
      // connect tests
      "**/DistributedHerderTest.*",
      "**/KafkaConfigBackingStoreTest.*",
      "**/KafkaBasedLogTest.*", "**/StandaloneHerderTest.*",
      "**/WorkerSinkTaskTest.*", "**/WorkerSinkTaskThreadedTest.*"
    ])
  }

  test {
    maxParallelForks = maxTestForks
    ignoreFailures = userIgnoreFailures

    maxHeapSize = defaultMaxHeapSize
    jvmArgs = defaultJvmArgs

    testLogging {
      events = userTestLoggingEvents ?: testLoggingEvents
      showStandardStreams = userShowStandardStreams ?: testShowStandardStreams
      exceptionFormat = testExceptionFormat
      displayGranularity = 0
    }
    logTestStdout.rehydrate(delegate, owner, this)()

    exclude testsToExclude

    if (shouldUseJUnit5)
      useJUnitPlatform()

    retry {
      maxRetries = userMaxTestRetries
      maxFailures = userMaxTestRetryFailures
    }
  }

  task integrationTest(type: Test, dependsOn: compileJava) {
    maxParallelForks = maxTestForks
    ignoreFailures = userIgnoreFailures

    // Increase heap size for integration tests
    maxHeapSize = "2560m"
    jvmArgs = defaultJvmArgs


    testLogging {
      events = userTestLoggingEvents ?: testLoggingEvents
      showStandardStreams = userShowStandardStreams ?: testShowStandardStreams
      exceptionFormat = testExceptionFormat
      displayGranularity = 0
    }
    logTestStdout.rehydrate(delegate, owner, this)()

    exclude testsToExclude

    if (shouldUseJUnit5) {
      if (project.name == 'streams') {
        useJUnitPlatform {
          includeTags "integration"
          includeTags "org.apache.kafka.test.IntegrationTest"
	  // Both engines are needed to run JUnit 4 tests alongside JUnit 5 tests.
          // junit-vintage (JUnit 4) can be removed once the JUnit 4 migration is complete.
          includeEngines "junit-vintage", "junit-jupiter"
        }
      } else {
        useJUnitPlatform {
          includeTags "integration"
        }
      }
    } else {
      useJUnit {
        includeCategories 'org.apache.kafka.test.IntegrationTest'
      }
    }

    retry {
      maxRetries = userMaxTestRetries
      maxFailures = userMaxTestRetryFailures
    }
  }

  task unitTest(type: Test, dependsOn: compileJava) {
    maxParallelForks = maxTestForks
    ignoreFailures = userIgnoreFailures

    maxHeapSize = defaultMaxHeapSize
    jvmArgs = defaultJvmArgs

    testLogging {
      events = userTestLoggingEvents ?: testLoggingEvents
      showStandardStreams = userShowStandardStreams ?: testShowStandardStreams
      exceptionFormat = testExceptionFormat
      displayGranularity = 0
    }
    logTestStdout.rehydrate(delegate, owner, this)()

    exclude testsToExclude

    if (shouldUseJUnit5) {
      if (project.name == 'streams') {
        useJUnitPlatform {
          excludeTags "integration"
          excludeTags "org.apache.kafka.test.IntegrationTest"
	  // Both engines are needed to run JUnit 4 tests alongside JUnit 5 tests.
          // junit-vintage (JUnit 4) can be removed once the JUnit 4 migration is complete.
          includeEngines "junit-vintage", "junit-jupiter"
        }
      } else {
        useJUnitPlatform {
          excludeTags "integration"
        }
      }
    } else {
      useJUnit {
        excludeCategories 'org.apache.kafka.test.IntegrationTest'
      }
    }

    retry {
      maxRetries = userMaxTestRetries
      maxFailures = userMaxTestRetryFailures
    }
  }

  // remove test output from all test types
  tasks.withType(Test).all { t ->
    cleanTest {
      delete t.reports.junitXml.outputLocation
      delete t.reports.html.outputLocation
    }
  }

  jar {
    from "$rootDir/LICENSE"
    from "$rootDir/NOTICE"
  }

  task srcJar(type: Jar) {
    archiveClassifier = 'sources'
    from "$rootDir/LICENSE"
    from "$rootDir/NOTICE"
    from sourceSets.main.allSource
  }

  task javadocJar(type: Jar, dependsOn: javadoc) {
    archiveClassifier = 'javadoc'
    from "$rootDir/LICENSE"
    from "$rootDir/NOTICE"
    from javadoc.destinationDir
  }

  task docsJar(dependsOn: javadocJar)

  javadoc {
    options.charSet = 'UTF-8'
    options.docEncoding = 'UTF-8'
    options.encoding = 'UTF-8'
    options.memberLevel = JavadocMemberLevel.PUBLIC  // Document only public members/API
    // Turn off doclint for now, see https://blog.joda.org/2014/02/turning-off-doclint-in-jdk-8-javadoc.html for rationale
    options.addStringOption('Xdoclint:none', '-quiet')

    // The URL structure was changed to include the locale after Java 8
    if (JavaVersion.current().isJava11Compatible())
      options.links "https://docs.oracle.com/en/java/javase/${JavaVersion.current().majorVersion}/docs/api/"
    else
      options.links "https://docs.oracle.com/javase/8/docs/api/"
  }

  task systemTestLibs(dependsOn: jar)

  if (!sourceSets.test.allSource.isEmpty()) {
    task testJar(type: Jar) {
      archiveClassifier = 'test'
      from "$rootDir/LICENSE"
      from "$rootDir/NOTICE"
      from sourceSets.test.output
    }

    task testSrcJar(type: Jar, dependsOn: testJar) {
      archiveClassifier = 'test-sources'
      from "$rootDir/LICENSE"
      from "$rootDir/NOTICE"
      from sourceSets.test.allSource
    }

  }

  plugins.withType(ScalaPlugin) {

    scala {
      zincVersion = versions.zinc
    }

    task scaladocJar(type:Jar, dependsOn: scaladoc) {
      archiveClassifier = 'scaladoc'
      from "$rootDir/LICENSE"
      from "$rootDir/NOTICE"
      from scaladoc.destinationDir
    }

    //documentation task should also trigger building scala doc jar
    docsJar.dependsOn scaladocJar

  }

  tasks.withType(ScalaCompile) {

    scalaCompileOptions.keepAliveMode = userKeepAliveMode

    scalaCompileOptions.additionalParameters = [
      "-deprecation",
      "-unchecked",
      "-encoding", "utf8",
      "-Xlog-reflective-calls",
      "-feature",
      "-language:postfixOps",
      "-language:implicitConversions",
      "-language:existentials",
      "-Ybackend-parallelism", maxScalacThreads.toString(),
      "-Xlint:constant",
      "-Xlint:delayedinit-select",
      "-Xlint:doc-detached",
      "-Xlint:missing-interpolator",
      "-Xlint:nullary-unit",
      "-Xlint:option-implicit",
      "-Xlint:package-object-classes",
      "-Xlint:poly-implicit-overload",
      "-Xlint:private-shadow",
      "-Xlint:stars-align",
      "-Xlint:type-parameter-shadow",
      "-Xlint:unused"
    ]

    // See README.md for details on this option and the meaning of each value
    if (userScalaOptimizerMode.equals("method"))
      scalaCompileOptions.additionalParameters += ["-opt:l:method"]
    else if (userScalaOptimizerMode.startsWith("inline-")) {
      List<String> inlineFrom = ["-opt-inline-from:org.apache.kafka.**"]
      if (project.name.equals('core'))
        inlineFrom.add("-opt-inline-from:kafka.**")
      if (userScalaOptimizerMode.equals("inline-scala"))
        inlineFrom.add("-opt-inline-from:scala.**")

      scalaCompileOptions.additionalParameters += ["-opt:l:inline"]
      scalaCompileOptions.additionalParameters += inlineFrom
    }

    if (versions.baseScala != '2.12') {
      scalaCompileOptions.additionalParameters += ["-opt-warnings", "-Xlint:strict-unsealed-patmat"]
      // Scala 2.13.2 introduces compiler warnings suppression, which is a pre-requisite for -Xfatal-warnings
      scalaCompileOptions.additionalParameters += ["-Xfatal-warnings"]
    }

    // these options are valid for Scala versions < 2.13 only
    // Scala 2.13 removes them, see https://github.com/scala/scala/pull/6502 and https://github.com/scala/scala/pull/5969
    if (versions.baseScala == '2.12') {
      scalaCompileOptions.additionalParameters += [
        "-Xlint:by-name-right-associative",
        "-Xlint:nullary-override",
        "-Xlint:unsound-match"
      ]
    }

    // Scalac 2.12 `-release` requires Java 9 or higher, but Scala 2.13 doesn't have that restriction
    if (versions.baseScala == "2.13" || JavaVersion.current().isJava9Compatible())
      scalaCompileOptions.additionalParameters += ["-release", String.valueOf(minJavaVersion)]

    configure(scalaCompileOptions.forkOptions) {
      memoryMaximumSize = defaultMaxHeapSize
      jvmArgs = defaultJvmArgs
    }
  }

  checkstyle {
    configFile = new File(rootDir, "checkstyle/checkstyle.xml")
    configProperties = checkstyleConfigProperties("import-control.xml")
    toolVersion = versions.checkstyle
  }

  configure(checkstyleMain) {
    group = 'Verification'
    description = 'Run checkstyle on all main Java sources'
  }

  configure(checkstyleTest) {
    group = 'Verification'
    description = 'Run checkstyle on all test Java sources'
  }

  test.dependsOn('checkstyleMain', 'checkstyleTest')

  spotbugs {
    toolVersion = versions.spotbugs
    excludeFilter = file("$rootDir/gradle/spotbugs-exclude.xml")
    ignoreFailures = false
  }
  test.dependsOn('spotbugsMain')

  tasks.withType(com.github.spotbugs.snom.SpotBugsTask) {
    reports {
      // Continue supporting `xmlFindBugsReport` for compatibility
      xml.enabled(project.hasProperty('xmlSpotBugsReport') || project.hasProperty('xmlFindBugsReport'))
      html.enabled(!project.hasProperty('xmlSpotBugsReport') && !project.hasProperty('xmlFindBugsReport'))
    }
    maxHeapSize = defaultMaxHeapSize
    jvmArgs = defaultJvmArgs
  }

  // Ignore core since its a scala project
  if (it.path != ':core') {
    if (userEnableTestCoverage) {
      apply plugin: "jacoco"

      jacoco {
        toolVersion = versions.jacoco
      }

      // NOTE: Jacoco Gradle plugin does not support "offline instrumentation" this means that classes mocked by PowerMock
      // may report 0 coverage, since the source was modified after initial instrumentation.
      // See https://github.com/jacoco/jacoco/issues/51
      jacocoTestReport {
        dependsOn tasks.test
        sourceSets sourceSets.main
        reports {
          html.enabled = true
          xml.enabled = true
          csv.enabled = false
        }
      }

    }
  }

  if (userEnableTestCoverage) {
    def coverageGen = it.path == ':core' ? 'reportScoverage' : 'jacocoTestReport'
    task reportCoverage(dependsOn: [coverageGen])
  }

}

gradle.taskGraph.whenReady { taskGraph ->
  taskGraph.getAllTasks().findAll { it.name.contains('spotbugsScoverage') || it.name.contains('spotbugsTest') }.each { task ->
    task.enabled = false
  }
}

def fineTuneEclipseClasspathFile(eclipse, project) {
  eclipse.classpath.file {
    beforeMerged { cp ->
      cp.entries.clear()
      // for the core project add the directories defined under test/scala as separate source directories
      if (project.name.equals('core')) {
        cp.entries.add(new org.gradle.plugins.ide.eclipse.model.SourceFolder("src/test/scala/integration", null))
        cp.entries.add(new org.gradle.plugins.ide.eclipse.model.SourceFolder("src/test/scala/other", null))
        cp.entries.add(new org.gradle.plugins.ide.eclipse.model.SourceFolder("src/test/scala/unit", null))
      }
    }
    whenMerged { cp ->
      // for the core project exclude the separate sub-directories defined under test/scala. These are added as source dirs above
      if (project.name.equals('core')) {
        cp.entries.findAll { it.kind == "src" && it.path.equals("src/test/scala") }*.excludes = ["integration/", "other/", "unit/"]
      }
      /*
       * Set all eclipse build output to go to 'build_eclipse' directory. This is to ensure that gradle and eclipse use different
       * build output directories, and also avoid using the eclpise default of 'bin' which clashes with some of our script directories.
       * https://discuss.gradle.org/t/eclipse-generated-files-should-be-put-in-the-same-place-as-the-gradle-generated-files/6986/2
       */
      cp.entries.findAll { it.kind == "output" }*.path = "build_eclipse"
      /*
       * Some projects have explicitly added test output dependencies. These are required for the gradle build but not required
       * in Eclipse since the dependent projects are added as dependencies. So clean up these from the generated classpath.
       */
      cp.entries.removeAll { it.kind == "lib" && it.path.matches(".*/build/(classes|resources)/test") }
    }
  }
}

def checkstyleConfigProperties(configFileName) {
  [importControlFile: "$rootDir/checkstyle/$configFileName",
   suppressionsFile: "$rootDir/checkstyle/suppressions.xml",
   headerFile: "$rootDir/checkstyle/java.header"]
}

// Aggregates all jacoco results into the root project directory
if (userEnableTestCoverage) {
  task jacocoRootReport(type: org.gradle.testing.jacoco.tasks.JacocoReport) {
    def javaProjects = subprojects.findAll { it.path != ':core' }

    description = 'Generates an aggregate report from all subprojects'
    dependsOn(javaProjects.test)

    additionalSourceDirs.from = javaProjects.sourceSets.main.allSource.srcDirs
    sourceDirectories.from = javaProjects.sourceSets.main.allSource.srcDirs
    classDirectories.from = javaProjects.sourceSets.main.output
    executionData.from = javaProjects.jacocoTestReport.executionData

    reports {
      html.enabled = true
      xml.enabled = true
    }

    // workaround to ignore projects that don't have any tests at all
    onlyIf = { true }
    doFirst {
      executionData = files(executionData.findAll { it.exists() })
    }
  }
}

if (userEnableTestCoverage) {
  task reportCoverage(dependsOn: ['jacocoRootReport', 'core:reportCoverage'])
}

def connectPkgs = [
    'connect:api',
    'connect:basic-auth-extension',
    'connect:file',
    'connect:json',
    'connect:runtime',
    'connect:transforms',
    'connect:mirror',
    'connect:mirror-client'
]

tasks.create(name: "jarConnect", dependsOn: connectPkgs.collect { it + ":jar" }) {}

tasks.create(name: "testConnect", dependsOn: connectPkgs.collect { it + ":test" }) {}

project(':core') {
  apply plugin: 'scala'

  // scaladoc generation is configured at the sub-module level with an artifacts
  // block (cf. see streams-scala). If scaladoc generation is invoked explicitly
  // for the `core` module, this ensures the generated jar doesn't include scaladoc
  // files since the `core` module doesn't include public APIs.
  scaladoc {
    enabled = false
  }
  if (userEnableTestCoverage)
    apply plugin: "org.scoverage"
  archivesBaseName = "kafka_${versions.baseScala}"

  configurations {
    generator
  }

  dependencies {
    // `core` is often used in users' tests, define the following dependencies as `api` for backwards compatibility
    // even though the `core` module doesn't expose any public API
    api project(':clients')
    api libs.scalaLibrary

    implementation project(':server-common')
    implementation project(':group-coordinator')
    implementation project(':metadata')
    implementation project(':storage:api')
    implementation project(':tools:tools-api')
    implementation project(':raft')
    implementation project(':storage')


    implementation libs.argparse4j
    implementation libs.commonsValidator
    implementation libs.jacksonDatabind
    implementation libs.jacksonModuleScala
    implementation libs.jacksonDataformatCsv
    implementation libs.jacksonJDK8Datatypes
    implementation libs.joptSimple
    implementation libs.jose4j
    implementation libs.metrics
    implementation libs.scalaCollectionCompat
    implementation libs.scalaJava8Compat
    // only needed transitively, but set it explicitly to ensure it has the same version as scala-library
    implementation libs.scalaReflect
    implementation libs.scalaLogging
    implementation libs.slf4jApi
    implementation(libs.zookeeper) {
      // Dropwizard Metrics are required by ZooKeeper as of v3.6.0,
      // but the library should *not* be used in Kafka code
      implementation libs.dropwizardMetrics
      exclude module: 'slf4j-log4j12'
      exclude module: 'log4j'
    }
    // ZooKeeperMain depends on commons-cli but declares the dependency as `provided`
    implementation libs.commonsCli

    compileOnly libs.log4j

    testImplementation project(':clients').sourceSets.test.output
    testImplementation project(':group-coordinator').sourceSets.test.output
    testImplementation project(':metadata').sourceSets.test.output
    testImplementation project(':raft').sourceSets.test.output
    testImplementation project(':server-common').sourceSets.test.output
    testImplementation project(':storage:api').sourceSets.test.output
    testImplementation libs.bcpkix
    testImplementation libs.mockitoCore
    testImplementation libs.mockitoInline // supports mocking static methods, final classes, etc.
    testImplementation(libs.apacheda) {
      exclude group: 'xml-apis', module: 'xml-apis'
      // `mina-core` is a transitive dependency for `apacheds` and `apacheda`.
      // It is safer to use from `apacheds` since that is the implementation.
      exclude module: 'mina-core'
    }
    testImplementation libs.apachedsCoreApi
    testImplementation libs.apachedsInterceptorKerberos
    testImplementation libs.apachedsProtocolShared
    testImplementation libs.apachedsProtocolKerberos
    testImplementation libs.apachedsProtocolLdap
    testImplementation libs.apachedsLdifPartition
    testImplementation libs.apachedsMavibotPartition
    testImplementation libs.apachedsJdbmPartition
    testImplementation libs.junitJupiter
    testImplementation libs.slf4jlog4j
    testImplementation(libs.jfreechart) {
      exclude group: 'junit', module: 'junit'
    }
    testImplementation libs.caffeine
    
    generator project(':generator')
  }

  if (userEnableTestCoverage) {
    scoverage {
      scoverageVersion = versions.scoverage
      reportDir = file("${rootProject.buildDir}/scoverage")
      highlighting = false
      minimumRate = 0.0
    }
  }

  configurations {
    // manually excludes some unnecessary dependencies
    implementation.exclude module: 'javax'
    implementation.exclude module: 'jline'
    implementation.exclude module: 'jms'
    implementation.exclude module: 'jmxri'
    implementation.exclude module: 'jmxtools'
    implementation.exclude module: 'mail'
    // To prevent a UniqueResourceException due the same resource existing in both
    // org.apache.directory.api/api-all and org.apache.directory.api/api-ldap-schema-data
    testImplementation.exclude module: 'api-ldap-schema-data'
  }

  tasks.create(name: "copyDependantLibs", type: Copy) {
    from (configurations.testRuntimeClasspath) {
      include('slf4j-log4j12*')
      include('reload4j*jar')
    }
    from (configurations.runtimeClasspath) {
      exclude('kafka-clients*')
    }
    into "$buildDir/dependant-libs-${versions.scala}"
    duplicatesStrategy 'exclude'
  }

  task processMessages(type:JavaExec) {
    mainClass = "org.apache.kafka.message.MessageGenerator"
    classpath = configurations.generator
    args = [ "-p", "kafka.internals.generated",
             "-o", "src/generated/java/kafka/internals/generated",
             "-i", "src/main/resources/common/message",
             "-m", "MessageDataGenerator"
    ]
    inputs.dir("src/main/resources/common/message")
        .withPropertyName("messages")
        .withPathSensitivity(PathSensitivity.RELATIVE)
    outputs.cacheIf { true }
    outputs.dir("src/generated/java/kafka/internals/generated")
  }

  compileJava.dependsOn 'processMessages'
  srcJar.dependsOn 'processMessages'

  task genProtocolErrorDocs(type: JavaExec) {
    classpath = sourceSets.main.runtimeClasspath
    mainClass = 'org.apache.kafka.common.protocol.Errors'
    if( !generatedDocsDir.exists() ) { generatedDocsDir.mkdirs() }
    standardOutput = new File(generatedDocsDir, "protocol_errors.html").newOutputStream()
  }

  task genProtocolTypesDocs(type: JavaExec) {
    classpath = sourceSets.main.runtimeClasspath
    mainClass = 'org.apache.kafka.common.protocol.types.Type'
    if( !generatedDocsDir.exists() ) { generatedDocsDir.mkdirs() }
    standardOutput = new File(generatedDocsDir, "protocol_types.html").newOutputStream()
  }

  task genProtocolApiKeyDocs(type: JavaExec) {
    classpath = sourceSets.main.runtimeClasspath
    mainClass = 'org.apache.kafka.common.protocol.ApiKeys'
    if( !generatedDocsDir.exists() ) { generatedDocsDir.mkdirs() }
    standardOutput = new File(generatedDocsDir, "protocol_api_keys.html").newOutputStream()
  }

  task genProtocolMessageDocs(type: JavaExec) {
    classpath = sourceSets.main.runtimeClasspath
    mainClass = 'org.apache.kafka.common.protocol.Protocol'
    if( !generatedDocsDir.exists() ) { generatedDocsDir.mkdirs() }
    standardOutput = new File(generatedDocsDir, "protocol_messages.html").newOutputStream()
  }

  task genAdminClientConfigDocs(type: JavaExec) {
    classpath = sourceSets.main.runtimeClasspath
    mainClass = 'org.apache.kafka.clients.admin.AdminClientConfig'
    if( !generatedDocsDir.exists() ) { generatedDocsDir.mkdirs() }
    standardOutput = new File(generatedDocsDir, "admin_client_config.html").newOutputStream()
  }

  task genProducerConfigDocs(type: JavaExec) {
    classpath = sourceSets.main.runtimeClasspath
    mainClass = 'org.apache.kafka.clients.producer.ProducerConfig'
    if( !generatedDocsDir.exists() ) { generatedDocsDir.mkdirs() }
    standardOutput = new File(generatedDocsDir, "producer_config.html").newOutputStream()
  }

  task genConsumerConfigDocs(type: JavaExec) {
    classpath = sourceSets.main.runtimeClasspath
    mainClass = 'org.apache.kafka.clients.consumer.ConsumerConfig'
    if( !generatedDocsDir.exists() ) { generatedDocsDir.mkdirs() }
    standardOutput = new File(generatedDocsDir, "consumer_config.html").newOutputStream()
  }

  task genKafkaConfigDocs(type: JavaExec) {
    classpath = sourceSets.main.runtimeClasspath
    mainClass = 'kafka.server.KafkaConfig'
    if( !generatedDocsDir.exists() ) { generatedDocsDir.mkdirs() }
    standardOutput = new File(generatedDocsDir, "kafka_config.html").newOutputStream()
  }

  task genTopicConfigDocs(type: JavaExec) {
    classpath = sourceSets.main.runtimeClasspath
    mainClass = 'org.apache.kafka.storage.internals.log.LogConfig'
    if( !generatedDocsDir.exists() ) { generatedDocsDir.mkdirs() }
    standardOutput = new File(generatedDocsDir, "topic_config.html").newOutputStream()
  }

  task genConsumerMetricsDocs(type: JavaExec) {
    classpath = sourceSets.test.runtimeClasspath
    mainClass = 'org.apache.kafka.clients.consumer.internals.ConsumerMetrics'
    if( !generatedDocsDir.exists() ) { generatedDocsDir.mkdirs() }
    standardOutput = new File(generatedDocsDir, "consumer_metrics.html").newOutputStream()
  }

  task genProducerMetricsDocs(type: JavaExec) {
    classpath = sourceSets.test.runtimeClasspath
    mainClass = 'org.apache.kafka.clients.producer.internals.ProducerMetrics'
    if( !generatedDocsDir.exists() ) { generatedDocsDir.mkdirs() }
    standardOutput = new File(generatedDocsDir, "producer_metrics.html").newOutputStream()
  }

  task siteDocsTar(dependsOn: ['genProtocolErrorDocs', 'genProtocolTypesDocs', 'genProtocolApiKeyDocs', 'genProtocolMessageDocs',
                               'genAdminClientConfigDocs', 'genProducerConfigDocs', 'genConsumerConfigDocs',
                               'genKafkaConfigDocs', 'genTopicConfigDocs',
                               ':connect:runtime:genConnectConfigDocs', ':connect:runtime:genConnectTransformationDocs',
                               ':connect:runtime:genConnectPredicateDocs',
                               ':connect:runtime:genSinkConnectorConfigDocs', ':connect:runtime:genSourceConnectorConfigDocs',
                               ':streams:genStreamsConfigDocs', 'genConsumerMetricsDocs', 'genProducerMetricsDocs',
                               ':connect:runtime:genConnectMetricsDocs', ':connect:runtime:genConnectOpenAPIDocs',
                               ':connect:mirror:genMirrorSourceConfigDocs', ':connect:mirror:genMirrorCheckpointConfigDocs',
                               ':connect:mirror:genMirrorHeartbeatConfigDocs'], type: Tar) {
    archiveClassifier = 'site-docs'
    compression = Compression.GZIP
    from project.file("$rootDir/docs")
    into 'site-docs'
    duplicatesStrategy 'exclude'
  }

  tasks.create(name: "releaseTarGz", dependsOn: configurations.archives.artifacts, type: Tar) {
    into "kafka_${versions.baseScala}-${archiveVersion.get()}"
    compression = Compression.GZIP
    from(project.file("$rootDir/bin")) { into "bin/" }
    from(project.file("$rootDir/config")) { into "config/" }
    from(project.file("$rootDir/licenses")) { into "licenses/" }
    from "$rootDir/LICENSE-binary" rename {String filename -> filename.replace("-binary", "")}
    from "$rootDir/NOTICE-binary" rename {String filename -> filename.replace("-binary", "")}
    from(configurations.runtimeClasspath) { into("libs/") }
    from(configurations.archives.artifacts.files) { into("libs/") }
    from(project.siteDocsTar) { into("site-docs/") }
    from(project(':tools').jar) { into("libs/") }
    from(project(':tools').configurations.runtimeClasspath) { into("libs/") }
    from(project(':trogdor').jar) { into("libs/") }
    from(project(':trogdor').configurations.runtimeClasspath) { into("libs/") }
    from(project(':shell').jar) { into("libs/") }
    from(project(':shell').configurations.runtimeClasspath) { into("libs/") }
    from(project(':connect:api').jar) { into("libs/") }
    from(project(':connect:api').configurations.runtimeClasspath) { into("libs/") }
    from(project(':connect:runtime').jar) { into("libs/") }
    from(project(':connect:runtime').configurations.runtimeClasspath) { into("libs/") }
    from(project(':connect:transforms').jar) { into("libs/") }
    from(project(':connect:transforms').configurations.runtimeClasspath) { into("libs/") }
    from(project(':connect:json').jar) { into("libs/") }
    from(project(':connect:json').configurations.runtimeClasspath) { into("libs/") }
    from(project(':connect:file').jar) { into("libs/") }
    from(project(':connect:file').configurations.runtimeClasspath) { into("libs/") }
    from(project(':connect:basic-auth-extension').jar) { into("libs/") }
    from(project(':connect:basic-auth-extension').configurations.runtimeClasspath) { into("libs/") }
    from(project(':connect:mirror').jar) { into("libs/") }
    from(project(':connect:mirror').configurations.runtimeClasspath) { into("libs/") }
    from(project(':connect:mirror-client').jar) { into("libs/") }
    from(project(':connect:mirror-client').configurations.runtimeClasspath) { into("libs/") }
    from(project(':streams').jar) { into("libs/") }
    from(project(':streams').configurations.runtimeClasspath) { into("libs/") }
    from(project(':streams:streams-scala').jar) { into("libs/") }
    from(project(':streams:streams-scala').configurations.runtimeClasspath) { into("libs/") }
    from(project(':streams:test-utils').jar) { into("libs/") }
    from(project(':streams:test-utils').configurations.runtimeClasspath) { into("libs/") }
    from(project(':streams:examples').jar) { into("libs/") }
    from(project(':streams:examples').configurations.runtimeClasspath) { into("libs/") }
    from(project(':tools:tools-api').jar) { into("libs/") }
    from(project(':tools:tools-api').configurations.runtimeClasspath) { into("libs/") }
    duplicatesStrategy 'exclude'
  }

  jar {
    dependsOn('copyDependantLibs')
  }

  jar.manifest {
    attributes(
      'Version': "${version}"
    )
  }

  tasks.create(name: "copyDependantTestLibs", type: Copy) {
    from (configurations.testRuntimeClasspath) {
      include('*.jar')
    }
    into "$buildDir/dependant-testlibs"
    //By default gradle does not handle test dependencies between the sub-projects
    //This line is to include clients project test jar to dependant-testlibs
    from (project(':clients').testJar ) { "$buildDir/dependant-testlibs" }
    duplicatesStrategy 'exclude'
  }

  systemTestLibs.dependsOn('jar', 'testJar', 'copyDependantTestLibs')

  checkstyle {
    configProperties = checkstyleConfigProperties("import-control-core.xml")
  }

  sourceSets {
    // Set java/scala source folders in the `scala` block to enable joint compilation
    main {
      java {
        srcDirs = []
      }
      scala {
        srcDirs = ["src/generated/java", "src/main/java", "src/main/scala"]
      }
    }
    test {
      java {
        srcDirs = []
      }
      scala {
        srcDirs = ["src/test/java", "src/test/scala"]
      }
    }
  }
}

project(':metadata') {
  archivesBaseName = "kafka-metadata"

  configurations {
    generator
  }

  dependencies {
    implementation project(':server-common')
    implementation project(':clients')
    implementation project(':raft')
    implementation libs.jacksonDatabind
    implementation libs.jacksonJDK8Datatypes
    implementation libs.metrics
    compileOnly libs.log4j
    testImplementation libs.junitJupiter
    testImplementation libs.jqwik
    testImplementation libs.hamcrest
    testImplementation libs.mockitoCore
    testImplementation libs.mockitoInline
    testImplementation libs.slf4jlog4j
    testImplementation project(':clients').sourceSets.test.output
    testImplementation project(':raft').sourceSets.test.output
    testImplementation project(':server-common').sourceSets.test.output
    generator project(':generator')
  }

  task processMessages(type:JavaExec) {
    mainClass = "org.apache.kafka.message.MessageGenerator"
    classpath = configurations.generator
    args = [ "-p", "org.apache.kafka.common.metadata",
             "-o", "src/generated/java/org/apache/kafka/common/metadata",
             "-i", "src/main/resources/common/metadata",
             "-m", "MessageDataGenerator", "JsonConverterGenerator",
             "-t", "MetadataRecordTypeGenerator", "MetadataJsonConvertersGenerator"
           ]
    inputs.dir("src/main/resources/common/metadata")
        .withPropertyName("messages")
        .withPathSensitivity(PathSensitivity.RELATIVE)
    outputs.cacheIf { true }
    outputs.dir("src/generated/java/org/apache/kafka/common/metadata")
  }

  compileJava.dependsOn 'processMessages'
  srcJar.dependsOn 'processMessages'

  sourceSets {
    main {
      java {
        srcDirs = ["src/generated/java", "src/main/java"]
      }
    }
    test {
      java {
        srcDirs = ["src/generated/java", "src/test/java"]
      }
    }
  }

  javadoc {
    enabled = false
  }

  checkstyle {
    configProperties = checkstyleConfigProperties("import-control-metadata.xml")
  }
}

project(':group-coordinator') {
  archivesBaseName = "kafka-group-coordinator"

  configurations {
    generator
  }

  dependencies {
    implementation project(':server-common')
    implementation project(':clients')
    implementation project(':metadata')
    implementation libs.slf4jApi

    testImplementation project(':clients').sourceSets.test.output
    testImplementation project(':server-common').sourceSets.test.output
    testImplementation libs.junitJupiter
    testImplementation libs.mockitoCore

    testRuntimeOnly libs.slf4jlog4j

    generator project(':generator')
  }

  sourceSets {
    main {
      java {
        srcDirs = ["src/generated/java", "src/main/java"]
      }
    }
    test {
      java {
        srcDirs = ["src/generated/java", "src/test/java"]
      }
    }
  }

  javadoc {
    enabled = false
  }

  task processMessages(type:JavaExec) {
    mainClass = "org.apache.kafka.message.MessageGenerator"
    classpath = configurations.generator
    args = [ "-p", "org.apache.kafka.coordinator.group.generated",
             "-o", "src/generated/java/org/apache/kafka/coordinator/group/generated",
             "-i", "src/main/resources/common/message",
             "-m", "MessageDataGenerator"
    ]
    inputs.dir("src/main/resources/common/message")
        .withPropertyName("messages")
        .withPathSensitivity(PathSensitivity.RELATIVE)
    outputs.cacheIf { true }
    outputs.dir("src/generated/java/org/apache/kafka/coordinator/group/generated")
  }

  compileJava.dependsOn 'processMessages'
  srcJar.dependsOn 'processMessages'
}

project(':examples') {
  archivesBaseName = "kafka-examples"

  dependencies {
    implementation project(':clients')
  }

  javadoc {
    enabled = false
  }

  checkstyle {
    configProperties = checkstyleConfigProperties("import-control-core.xml")
  }
}

project(':generator') {
  dependencies {
    implementation libs.argparse4j
    implementation libs.jacksonDatabind
    implementation libs.jacksonJDK8Datatypes
    implementation libs.jacksonJaxrsJsonProvider
    testImplementation libs.junitJupiter
  }

  javadoc {
    enabled = false
  }
}

project(':clients') {
  archivesBaseName = "kafka-clients"

  configurations {
    generator
  }

  dependencies {
    implementation libs.zstd
    implementation libs.lz4
    implementation libs.snappy
    implementation libs.slf4jApi

    compileOnly libs.jacksonDatabind // for SASL/OAUTHBEARER bearer token parsing
    compileOnly libs.jacksonJDK8Datatypes
    compileOnly libs.jose4j          // for SASL/OAUTHBEARER JWT validation; only used by broker

    testImplementation libs.bcpkix
    testImplementation libs.jacksonJaxrsJsonProvider
    testImplementation libs.jose4j
    testImplementation libs.junitJupiter
    testImplementation libs.log4j
    testImplementation libs.mockitoInline

    testRuntimeOnly libs.slf4jlog4j
    testRuntimeOnly libs.jacksonDatabind
    testRuntimeOnly libs.jacksonJDK8Datatypes

    generator project(':generator')
  }

  task createVersionFile() {
    def receiptFile = file("$buildDir/kafka/$buildVersionFileName")
    inputs.property "commitId", commitId
    inputs.property "version", version
    outputs.file receiptFile

    doLast {
      def data = [
        commitId: commitId,
        version: version,
      ]

      receiptFile.parentFile.mkdirs()
      def content = data.entrySet().collect { "$it.key=$it.value" }.sort().join("\n")
      receiptFile.setText(content, "ISO-8859-1")
    }
  }

  jar {
    dependsOn createVersionFile
    from("$buildDir") {
        include "kafka/$buildVersionFileName"
    }
  }

  clean.doFirst {
    delete "$buildDir/kafka/"
  }

  task processMessages(type:JavaExec) {
    mainClass = "org.apache.kafka.message.MessageGenerator"
    classpath = configurations.generator
    args = [ "-p", "org.apache.kafka.common.message",
             "-o", "src/generated/java/org/apache/kafka/common/message",
             "-i", "src/main/resources/common/message",
             "-t", "ApiMessageTypeGenerator",
             "-m", "MessageDataGenerator", "JsonConverterGenerator"
           ]
    inputs.dir("src/main/resources/common/message")
        .withPropertyName("messages")
        .withPathSensitivity(PathSensitivity.RELATIVE)
    outputs.cacheIf { true }
    outputs.dir("src/generated/java/org/apache/kafka/common/message")
  }

  task processTestMessages(type:JavaExec) {
    mainClass = "org.apache.kafka.message.MessageGenerator"
    classpath = configurations.generator
    args = [ "-p", "org.apache.kafka.common.message",
             "-o", "src/generated-test/java/org/apache/kafka/common/message",
             "-i", "src/test/resources/common/message",
             "-m", "MessageDataGenerator", "JsonConverterGenerator"
           ]
    inputs.dir("src/test/resources/common/message")
        .withPropertyName("testMessages")
        .withPathSensitivity(PathSensitivity.RELATIVE)
    outputs.cacheIf { true }
    outputs.dir("src/generated-test/java/org/apache/kafka/common/message")
  }

  sourceSets {
    main {
      java {
        srcDirs = ["src/generated/java", "src/main/java"]
      }
    }
    test {
      java {
        srcDirs = ["src/generated-test/java", "src/test/java"]
      }
    }
  }

  compileJava.dependsOn 'processMessages'
  srcJar.dependsOn 'processMessages'

  compileTestJava.dependsOn 'processTestMessages'

  javadoc {
    include "**/org/apache/kafka/clients/admin/*"
    include "**/org/apache/kafka/clients/consumer/*"
    include "**/org/apache/kafka/clients/producer/*"
    include "**/org/apache/kafka/common/*"
    include "**/org/apache/kafka/common/acl/*"
    include "**/org/apache/kafka/common/annotation/*"
    include "**/org/apache/kafka/common/errors/*"
    include "**/org/apache/kafka/common/header/*"
    include "**/org/apache/kafka/common/metrics/*"
    include "**/org/apache/kafka/common/metrics/stats/*"
    include "**/org/apache/kafka/common/quota/*"
    include "**/org/apache/kafka/common/resource/*"
    include "**/org/apache/kafka/common/serialization/*"
    include "**/org/apache/kafka/common/config/*"
    include "**/org/apache/kafka/common/config/provider/*"
    include "**/org/apache/kafka/common/security/auth/*"
    include "**/org/apache/kafka/common/security/plain/*"
    include "**/org/apache/kafka/common/security/scram/*"
    include "**/org/apache/kafka/common/security/token/delegation/*"
    include "**/org/apache/kafka/common/security/oauthbearer/*"
    include "**/org/apache/kafka/common/security/oauthbearer/secured/*"
    include "**/org/apache/kafka/server/authorizer/*"
    include "**/org/apache/kafka/server/policy/*"
    include "**/org/apache/kafka/server/quota/*"
  }
}

project(':raft') {
  archivesBaseName = "kafka-raft"

  configurations {
    generator
  }

  dependencies {
    implementation project(':server-common')
    implementation project(':clients')
    implementation libs.slf4jApi
    implementation libs.jacksonDatabind

    testImplementation project(':server-common')
    testImplementation project(':clients')
    testImplementation project(':clients').sourceSets.test.output
    testImplementation libs.junitJupiter
    testImplementation libs.mockitoCore
    testImplementation libs.jqwik

    testRuntimeOnly libs.slf4jlog4j

    generator project(':generator')
  }

  task createVersionFile() {
    def receiptFile = file("$buildDir/kafka/$buildVersionFileName")
    inputs.property "commitId", commitId
    inputs.property "version", version
    outputs.file receiptFile

    doLast {
      def data = [
        commitId: commitId,
        version: version,
      ]

      receiptFile.parentFile.mkdirs()
      def content = data.entrySet().collect { "$it.key=$it.value" }.sort().join("\n")
      receiptFile.setText(content, "ISO-8859-1")
    }
  }

  task processMessages(type:JavaExec) {
    mainClass = "org.apache.kafka.message.MessageGenerator"
    classpath = configurations.generator
    args = [ "-p", "org.apache.kafka.raft.generated",
             "-o", "src/generated/java/org/apache/kafka/raft/generated",
             "-i", "src/main/resources/common/message",
             "-m", "MessageDataGenerator", "JsonConverterGenerator"]
    inputs.dir("src/main/resources/common/message")
        .withPropertyName("messages")
        .withPathSensitivity(PathSensitivity.RELATIVE)
    outputs.cacheIf { true }
    outputs.dir("src/generated/java/org/apache/kafka/raft/generated")
  }

  sourceSets {
    main {
      java {
        srcDirs = ["src/generated/java", "src/main/java"]
      }
    }
    test {
      java {
        srcDirs = ["src/generated/java", "src/test/java"]
      }
    }
  }

  compileJava.dependsOn 'processMessages'
  srcJar.dependsOn 'processMessages'

  jar {
    dependsOn createVersionFile
    from("$buildDir") {
        include "kafka/$buildVersionFileName"
    }
  }

  test {
    useJUnitPlatform {
      includeEngines 'jqwik', 'junit-jupiter'
    }
  }

  clean.doFirst {
    delete "$buildDir/kafka/"
  }

  javadoc {
    enabled = false
  }
}

project(':server-common') {
  archivesBaseName = "kafka-server-common"

  dependencies {
    api project(':clients')
    implementation libs.slf4jApi
    implementation libs.metrics
    implementation libs.joptSimple
    implementation libs.pcollections

    testImplementation project(':clients')
    testImplementation project(':clients').sourceSets.test.output
    testImplementation libs.junitJupiter
    testImplementation libs.mockitoCore
    testImplementation libs.mockitoInline // supports mocking static methods, final classes, etc.
    testImplementation libs.hamcrest

    testRuntimeOnly libs.slf4jlog4j
  }

  task createVersionFile() {
    def receiptFile = file("$buildDir/kafka/$buildVersionFileName")
    inputs.property "commitId", commitId
    inputs.property "version", version
    outputs.file receiptFile

    doLast {
      def data = [
              commitId: commitId,
              version: version,
      ]

      receiptFile.parentFile.mkdirs()
      def content = data.entrySet().collect { "$it.key=$it.value" }.sort().join("\n")
      receiptFile.setText(content, "ISO-8859-1")
    }
  }

  sourceSets {
    main {
      java {
        srcDirs = ["src/main/java"]
      }
    }
    test {
      java {
        srcDirs = ["src/test/java"]
      }
    }
  }

  jar {
    dependsOn createVersionFile
    from("$buildDir") {
      include "kafka/$buildVersionFileName"
    }
  }

  clean.doFirst {
    delete "$buildDir/kafka/"
  }

  checkstyle {
    configProperties = checkstyleConfigProperties("import-control-server-common.xml")
  }
}

project(':storage:api') {
  archivesBaseName = "kafka-storage-api"

  dependencies {
    implementation project(':clients')
    implementation libs.slf4jApi

    testImplementation project(':clients')
    testImplementation project(':clients').sourceSets.test.output
    testImplementation libs.junitJupiter
    testImplementation libs.mockitoCore

    testRuntimeOnly libs.slf4jlog4j
  }

  task createVersionFile() {
    def receiptFile = file("$buildDir/kafka/$buildVersionFileName")
    inputs.property "commitId", commitId
    inputs.property "version", version
    outputs.file receiptFile

    doLast {
      def data = [
              commitId: commitId,
              version: version,
      ]

      receiptFile.parentFile.mkdirs()
      def content = data.entrySet().collect { "$it.key=$it.value" }.sort().join("\n")
      receiptFile.setText(content, "ISO-8859-1")
    }
  }

  sourceSets {
    main {
      java {
        srcDirs = ["src/main/java"]
      }
    }
    test {
      java {
        srcDirs = ["src/test/java"]
      }
    }
  }

  jar {
    dependsOn createVersionFile
    from("$buildDir") {
      include "kafka/$buildVersionFileName"
    }
  }

  clean.doFirst {
    delete "$buildDir/kafka/"
  }

  javadoc {
    include "**/org/apache/kafka/server/log/remote/storage/*"
  }
}

project(':storage') {
  archivesBaseName = "kafka-storage"

  configurations {
    generator
  }

  dependencies {
    implementation project(':storage:api')
    implementation project(':server-common')
    implementation project(':clients')
    implementation libs.caffeine
    implementation libs.slf4jApi
    implementation libs.jacksonDatabind

    testImplementation project(':clients')
    testImplementation project(':clients').sourceSets.test.output
    testImplementation project(':core')
    testImplementation project(':core').sourceSets.test.output
    testImplementation project(':server-common')
    testImplementation project(':server-common').sourceSets.test.output
    testImplementation libs.junitJupiter
    testImplementation libs.mockitoCore
    testImplementation libs.bcpkix

    testRuntimeOnly libs.slf4jlog4j

    generator project(':generator')
  }

  task createVersionFile() {
    def receiptFile = file("$buildDir/kafka/$buildVersionFileName")
    inputs.property "commitId", commitId
    inputs.property "version", version
    outputs.file receiptFile

    doLast {
      def data = [
              commitId: commitId,
              version: version,
      ]

      receiptFile.parentFile.mkdirs()
      def content = data.entrySet().collect { "$it.key=$it.value" }.sort().join("\n")
      receiptFile.setText(content, "ISO-8859-1")
    }
  }

  task processMessages(type:JavaExec) {
    mainClass = "org.apache.kafka.message.MessageGenerator"
    classpath = configurations.generator
    args = [ "-p", " org.apache.kafka.server.log.remote.metadata.storage.generated",
             "-o", "src/generated/java/org/apache/kafka/server/log/remote/metadata/storage/generated",
             "-i", "src/main/resources/message",
             "-m", "MessageDataGenerator", "JsonConverterGenerator",
             "-t", "MetadataRecordTypeGenerator", "MetadataJsonConvertersGenerator" ]
    inputs.dir("src/main/resources/message")
        .withPropertyName("messages")
        .withPathSensitivity(PathSensitivity.RELATIVE)
    outputs.cacheIf { true }
    outputs.dir("src/generated/java/org/apache/kafka/server/log/remote/metadata/storage/generated")
  }

  sourceSets {
    main {
      java {
        srcDirs = ["src/generated/java", "src/main/java"]
      }
    }
    test {
      java {
        srcDirs = ["src/generated/java", "src/test/java"]
      }
    }
  }

  compileJava.dependsOn 'processMessages'
  srcJar.dependsOn 'processMessages'

  jar {
    dependsOn createVersionFile
    from("$buildDir") {
      include "kafka/$buildVersionFileName"
    }
  }

  test {
    useJUnitPlatform {
      includeEngines 'junit-jupiter'
    }
  }

  clean.doFirst {
    delete "$buildDir/kafka/"
  }

  javadoc {
    enabled = false
  }
}

project(':tools:tools-api') {
  archivesBaseName = "kafka-tools-api"

  dependencies {
    implementation project(':clients')
    testImplementation libs.junitJupiter
  }

  task createVersionFile() {
    def receiptFile = file("$buildDir/kafka/$buildVersionFileName")
    inputs.property "commitId", commitId
    inputs.property "version", version
    outputs.file receiptFile

    doLast {
      def data = [
              commitId: commitId,
              version: version,
      ]

      receiptFile.parentFile.mkdirs()
      def content = data.entrySet().collect { "$it.key=$it.value" }.sort().join("\n")
      receiptFile.setText(content, "ISO-8859-1")
    }
  }

  sourceSets {
    main {
      java {
        srcDirs = ["src/main/java"]
      }
    }
    test {
      java {
        srcDirs = ["src/test/java"]
      }
    }
  }

  jar {
    dependsOn createVersionFile
    from("$buildDir") {
      include "kafka/$buildVersionFileName"
    }
  }

  clean.doFirst {
    delete "$buildDir/kafka/"
  }

  javadoc {
    include "**/org/apache/kafka/tools/api/*"
  }
}

project(':tools') {
  archivesBaseName = "kafka-tools"

  dependencies {
    implementation project(':clients')
    implementation project(':server-common')
    implementation project(':log4j-appender')
<<<<<<< HEAD
    implementation project(':storage')
    implementation project(':metadata')
=======
    implementation project(':tools:tools-api')
>>>>>>> 9e50f7cd
    implementation libs.argparse4j
    implementation libs.jacksonDatabind
    implementation libs.jacksonJDK8Datatypes
    implementation libs.slf4jApi
    implementation libs.log4j
    implementation libs.joptSimple

    implementation libs.jose4j                    // for SASL/OAUTHBEARER JWT validation
    implementation libs.jacksonJaxrsJsonProvider

    testImplementation project(':clients')
    testImplementation project(':clients').sourceSets.test.output
    testImplementation project(':core')
    testImplementation project(':core').sourceSets.test.output
    testImplementation project(':server-common')
    testImplementation project(':server-common').sourceSets.test.output
    testImplementation libs.junitJupiter
    testImplementation libs.mockitoInline // supports mocking static methods, final classes, etc.
    testImplementation libs.mockitoJunitJupiter // supports MockitoExtension
    testImplementation libs.bcpkix // required by the clients test module, but we have to specify it explicitly as gradle does not include the transitive test dependency automatically
    testRuntimeOnly libs.slf4jlog4j
  }

  javadoc {
    enabled = false
  }

  tasks.create(name: "copyDependantLibs", type: Copy) {
    from (configurations.testRuntimeClasspath) {
      include('slf4j-log4j12*')
      include('reload4j*jar')
    }
    from (configurations.runtimeClasspath) {
      exclude('kafka-clients*')
    }
    into "$buildDir/dependant-libs-${versions.scala}"
    duplicatesStrategy 'exclude'
  }

  jar {
    dependsOn 'copyDependantLibs'
  }
}

project(':trogdor') {
  archivesBaseName = "trogdor"

  dependencies {
    implementation project(':clients')
    implementation project(':log4j-appender')
    implementation libs.argparse4j
    implementation libs.jacksonDatabind
    implementation libs.jacksonJDK8Datatypes
    implementation libs.slf4jApi
    implementation libs.log4j

    implementation libs.jacksonJaxrsJsonProvider
    implementation libs.jerseyContainerServlet
    implementation libs.jerseyHk2
    implementation libs.jaxbApi // Jersey dependency that was available in the JDK before Java 9
    implementation libs.activation // Jersey dependency that was available in the JDK before Java 9
    implementation libs.jettyServer
    implementation libs.jettyServlet
    implementation libs.jettyServlets

    testImplementation project(':clients')
    testImplementation libs.junitJupiter
    testImplementation project(':clients').sourceSets.test.output
    testImplementation libs.mockitoInline // supports mocking static methods, final classes, etc.

    testRuntimeOnly libs.slf4jlog4j
  }

  javadoc {
    enabled = false
  }

  tasks.create(name: "copyDependantLibs", type: Copy) {
    from (configurations.testRuntimeClasspath) {
      include('slf4j-log4j12*')
      include('reload4j*jar')
    }
    from (configurations.runtimeClasspath) {
      exclude('kafka-clients*')
    }
    into "$buildDir/dependant-libs-${versions.scala}"
    duplicatesStrategy 'exclude'
  }

  jar {
    dependsOn 'copyDependantLibs'
  }
}

project(':shell') {
  archivesBaseName = "kafka-shell"

  dependencies {
    implementation libs.argparse4j
    implementation libs.jacksonDatabind
    implementation libs.jacksonJDK8Datatypes
    implementation libs.jline
    implementation libs.slf4jApi
    implementation project(':server-common')
    implementation project(':clients')
    implementation project(':core')
    implementation project(':log4j-appender')
    implementation project(':metadata')
    implementation project(':raft')

    implementation libs.jose4j                    // for SASL/OAUTHBEARER JWT validation
    implementation libs.jacksonJaxrsJsonProvider

    testImplementation project(':clients')
    testImplementation libs.junitJupiter

    testRuntimeOnly libs.slf4jlog4j
  }

  javadoc {
    enabled = false
  }

  tasks.create(name: "copyDependantLibs", type: Copy) {
    from (configurations.testRuntimeClasspath) {
      include('jline-*jar')
    }
    from (configurations.runtimeClasspath) {
      include('jline-*jar')
    }
    into "$buildDir/dependant-libs-${versions.scala}"
    duplicatesStrategy 'exclude'
  }

  jar {
    dependsOn 'copyDependantLibs'
  }
}

project(':streams') {
  archivesBaseName = "kafka-streams"
  ext.buildStreamsVersionFileName = "kafka-streams-version.properties"

  configurations {
    generator
  }

  dependencies {
    api project(':clients')
    // `org.rocksdb.Options` is part of Kafka Streams public api via `RocksDBConfigSetter`
    api libs.rocksDBJni

    implementation libs.slf4jApi
    implementation libs.jacksonAnnotations
    implementation libs.jacksonDatabind

    // testCompileOnly prevents streams from exporting a dependency on test-utils, which would cause a dependency cycle
    testCompileOnly project(':streams:test-utils')

    testImplementation project(':clients').sourceSets.test.output
    testImplementation project(':core')
    testImplementation project(':tools')
    testImplementation project(':core').sourceSets.test.output
    testImplementation project(':server-common').sourceSets.test.output
    testImplementation libs.log4j
    testImplementation libs.junitJupiter
    testImplementation libs.junitVintageEngine
    testImplementation libs.easymock
    testImplementation libs.powermockJunit4
    testImplementation libs.powermockEasymock
    testImplementation libs.bcpkix
    testImplementation libs.hamcrest
    testImplementation libs.mockitoInline // supports mocking static methods, final classes, etc.
    testImplementation libs.mockitoJunitJupiter // supports MockitoExtension

    testRuntimeOnly project(':streams:test-utils')
    testRuntimeOnly libs.slf4jlog4j

    generator project(':generator')
  }

  task processMessages(type:JavaExec) {
    mainClass = "org.apache.kafka.message.MessageGenerator"
    classpath = configurations.generator
    args = [ "-p", "org.apache.kafka.streams.internals.generated",
             "-o", "src/generated/java/org/apache/kafka/streams/internals/generated",
             "-i", "src/main/resources/common/message",
             "-m", "MessageDataGenerator"
           ]
    inputs.dir("src/main/resources/common/message")
        .withPropertyName("messages")
        .withPathSensitivity(PathSensitivity.RELATIVE)
    outputs.cacheIf { true }
    outputs.dir("src/generated/java/org/apache/kafka/streams/internals/generated")
  }

  sourceSets {
    main {
      java {
        srcDirs = ["src/generated/java", "src/main/java"]
      }
    }
    test {
      java {
        srcDirs = ["src/generated/java", "src/test/java"]
      }
    }
  }

  compileJava.dependsOn 'processMessages'
  srcJar.dependsOn 'processMessages'

  javadoc {
    include "**/org/apache/kafka/streams/**"
    exclude "**/org/apache/kafka/streams/internals/**", "**/org/apache/kafka/streams/**/internals/**"
  }

  tasks.create(name: "copyDependantLibs", type: Copy) {
    from (configurations.runtimeClasspath) {
      exclude('kafka-clients*')
    }
    into "$buildDir/dependant-libs-${versions.scala}"
    duplicatesStrategy 'exclude'
  }

  task createStreamsVersionFile() {
    def receiptFile = file("$buildDir/kafka/$buildStreamsVersionFileName")
    inputs.property "commitId", commitId
    inputs.property "version", version
    outputs.file receiptFile

    doLast {
      def data = [
              commitId: commitId,
              version: version,
      ]

      receiptFile.parentFile.mkdirs()
      def content = data.entrySet().collect { "$it.key=$it.value" }.sort().join("\n")
      receiptFile.setText(content, "ISO-8859-1")
    }
  }

  jar {
    dependsOn 'createStreamsVersionFile'
    from("$buildDir") {
      include "kafka/$buildStreamsVersionFileName"
    }
    dependsOn 'copyDependantLibs'
  }

  systemTestLibs {
    dependsOn testJar
  }

  task genStreamsConfigDocs(type: JavaExec) {
    classpath = sourceSets.main.runtimeClasspath
    mainClass = 'org.apache.kafka.streams.StreamsConfig'
    if( !generatedDocsDir.exists() ) { generatedDocsDir.mkdirs() }
    standardOutput = new File(generatedDocsDir, "streams_config.html").newOutputStream()
  }

  task testAll(
    dependsOn: [
            ':streams:test',
            ':streams:test-utils:test',
            ':streams:streams-scala:test',
            ':streams:upgrade-system-tests-0100:test',
            ':streams:upgrade-system-tests-0101:test',
            ':streams:upgrade-system-tests-0102:test',
            ':streams:upgrade-system-tests-0110:test',
            ':streams:upgrade-system-tests-10:test',
            ':streams:upgrade-system-tests-11:test',
            ':streams:upgrade-system-tests-20:test',
            ':streams:upgrade-system-tests-21:test',
            ':streams:upgrade-system-tests-22:test',
            ':streams:upgrade-system-tests-23:test',
            ':streams:upgrade-system-tests-24:test',
            ':streams:upgrade-system-tests-25:test',
            ':streams:upgrade-system-tests-26:test',
            ':streams:upgrade-system-tests-27:test',
            ':streams:upgrade-system-tests-28:test',
            ':streams:upgrade-system-tests-30:test',
            ':streams:upgrade-system-tests-31:test',
            ':streams:upgrade-system-tests-32:test',
            ':streams:upgrade-system-tests-33:test',
            ':streams:examples:test'
    ]
  )
}

project(':streams:streams-scala') {
  apply plugin: 'scala'
  archivesBaseName = "kafka-streams-scala_${versions.baseScala}"
  dependencies {
    api project(':streams')

    api libs.scalaLibrary
    api libs.scalaCollectionCompat

    testImplementation project(':core')
    testImplementation project(':core').sourceSets.test.output
    testImplementation project(':server-common').sourceSets.test.output
    testImplementation project(':streams').sourceSets.test.output
    testImplementation project(':clients').sourceSets.test.output
    testImplementation project(':streams:test-utils')

    testImplementation libs.junitJupiter
    testImplementation libs.easymock
    testImplementation libs.hamcrest
    testRuntimeOnly libs.slf4jlog4j
  }

  javadoc {
    include "**/org/apache/kafka/streams/scala/**"
  }

  scaladoc {
    scalaDocOptions.additionalParameters = ["-no-link-warnings"]
  }

  tasks.create(name: "copyDependantLibs", type: Copy) {
    from (configurations.runtimeClasspath) {
      exclude('kafka-streams*')
    }
    into "$buildDir/dependant-libs-${versions.scala}"
    duplicatesStrategy 'exclude'
  }

  jar {
    dependsOn 'copyDependantLibs'
  }

  // spotless 6.14 requires Java 11 at runtime
  if (JavaVersion.current().isJava11Compatible()) {
    apply plugin: 'com.diffplug.spotless'
    spotless {
      scala {
        target '**/*.scala'
        scalafmt("$versions.scalafmt").configFile('../../checkstyle/.scalafmt.conf').scalaMajorVersion(versions.baseScala)
        licenseHeaderFile '../../checkstyle/java.header', 'package'
      }
    }
  }
}

project(':streams:test-utils') {
  archivesBaseName = "kafka-streams-test-utils"

  dependencies {
    api project(':streams')
    api project(':clients')

    implementation libs.slf4jApi

    testImplementation project(':clients').sourceSets.test.output
    testImplementation libs.junitJupiter
    testImplementation libs.mockitoCore
    testImplementation libs.hamcrest

    testRuntimeOnly libs.slf4jlog4j
  }

  javadoc {
    include "**/org/apache/kafka/streams/test/**"
  }

  tasks.create(name: "copyDependantLibs", type: Copy) {
    from (configurations.runtimeClasspath) {
      exclude('kafka-streams*')
    }
    into "$buildDir/dependant-libs-${versions.scala}"
    duplicatesStrategy 'exclude'
  }

  jar {
    dependsOn 'copyDependantLibs'
  }

}

project(':streams:examples') {
  archivesBaseName = "kafka-streams-examples"

  dependencies {
    // this dependency should be removed after we unify data API
    implementation(project(':connect:json')) {
      // this transitive dependency is not used in Streams, and it breaks SBT builds
      exclude module: 'javax.ws.rs-api'
    }

    implementation project(':streams')

    implementation libs.slf4jlog4j

    testImplementation project(':streams:test-utils')
    testImplementation project(':clients').sourceSets.test.output // for org.apache.kafka.test.IntegrationTest
    testImplementation libs.junitJupiter
    testImplementation libs.hamcrest
  }

  javadoc {
    enabled = false
  }

  tasks.create(name: "copyDependantLibs", type: Copy) {
    from (configurations.runtimeClasspath) {
      exclude('kafka-streams*')
    }
    into "$buildDir/dependant-libs-${versions.scala}"
    duplicatesStrategy 'exclude'
  }

  jar {
    dependsOn 'copyDependantLibs'
  }
}

project(':streams:upgrade-system-tests-0100') {
  archivesBaseName = "kafka-streams-upgrade-system-tests-0100"

  dependencies {
    testImplementation(libs.kafkaStreams_0100) {
      exclude group: 'org.slf4j', module: 'slf4j-log4j12'
      exclude group: 'log4j', module: 'log4j'
    }
    testRuntimeOnly libs.junitJupiter
  }

  systemTestLibs {
    dependsOn testJar
  }
}

project(':streams:upgrade-system-tests-0101') {
  archivesBaseName = "kafka-streams-upgrade-system-tests-0101"

  dependencies {
    testImplementation(libs.kafkaStreams_0101) {
      exclude group: 'org.slf4j', module: 'slf4j-log4j12'
      exclude group: 'log4j', module: 'log4j'
    }
    testRuntimeOnly libs.junitJupiter
  }

  systemTestLibs {
    dependsOn testJar
  }
}

project(':streams:upgrade-system-tests-0102') {
  archivesBaseName = "kafka-streams-upgrade-system-tests-0102"

  dependencies {
    testImplementation libs.kafkaStreams_0102
    testRuntimeOnly libs.junitJupiter
  }

  systemTestLibs {
    dependsOn testJar
  }
}

project(':streams:upgrade-system-tests-0110') {
  archivesBaseName = "kafka-streams-upgrade-system-tests-0110"

  dependencies {
    testImplementation libs.kafkaStreams_0110
    testRuntimeOnly libs.junitJupiter
  }

  systemTestLibs {
    dependsOn testJar
  }
}

project(':streams:upgrade-system-tests-10') {
  archivesBaseName = "kafka-streams-upgrade-system-tests-10"

  dependencies {
    testImplementation libs.kafkaStreams_10
    testRuntimeOnly libs.junitJupiter
  }

  systemTestLibs {
    dependsOn testJar
  }
}

project(':streams:upgrade-system-tests-11') {
  archivesBaseName = "kafka-streams-upgrade-system-tests-11"

  dependencies {
    testImplementation libs.kafkaStreams_11
    testRuntimeOnly libs.junitJupiter
  }

  systemTestLibs {
    dependsOn testJar
  }
}

project(':streams:upgrade-system-tests-20') {
  archivesBaseName = "kafka-streams-upgrade-system-tests-20"

  dependencies {
    testImplementation libs.kafkaStreams_20
    testRuntimeOnly libs.junitJupiter
  }

  systemTestLibs {
    dependsOn testJar
  }
}

project(':streams:upgrade-system-tests-21') {
  archivesBaseName = "kafka-streams-upgrade-system-tests-21"

  dependencies {
    testImplementation libs.kafkaStreams_21
    testRuntimeOnly libs.junitJupiter
  }

  systemTestLibs {
    dependsOn testJar
  }
}

project(':streams:upgrade-system-tests-22') {
  archivesBaseName = "kafka-streams-upgrade-system-tests-22"

  dependencies {
    testImplementation libs.kafkaStreams_22
    testRuntimeOnly libs.junitJupiter
  }

  systemTestLibs {
    dependsOn testJar
  }
}

project(':streams:upgrade-system-tests-23') {
  archivesBaseName = "kafka-streams-upgrade-system-tests-23"

  dependencies {
    testImplementation libs.kafkaStreams_23
    testRuntimeOnly libs.junitJupiter
  }

  systemTestLibs {
    dependsOn testJar
  }
}

project(':streams:upgrade-system-tests-24') {
  archivesBaseName = "kafka-streams-upgrade-system-tests-24"

  dependencies {
    testImplementation libs.kafkaStreams_24
    testRuntimeOnly libs.junitJupiter
  }

  systemTestLibs {
    dependsOn testJar
  }
}

project(':streams:upgrade-system-tests-25') {
  archivesBaseName = "kafka-streams-upgrade-system-tests-25"

  dependencies {
    testImplementation libs.kafkaStreams_25
    testRuntimeOnly libs.junitJupiter
  }

  systemTestLibs {
    dependsOn testJar
  }
}

project(':streams:upgrade-system-tests-26') {
  archivesBaseName = "kafka-streams-upgrade-system-tests-26"

  dependencies {
    testImplementation libs.kafkaStreams_26
    testRuntimeOnly libs.junitJupiter
  }

  systemTestLibs {
    dependsOn testJar
  }
}

project(':streams:upgrade-system-tests-27') {
  archivesBaseName = "kafka-streams-upgrade-system-tests-27"

  dependencies {
    testImplementation libs.kafkaStreams_27
    testRuntimeOnly libs.junitJupiter
  }

  systemTestLibs {
    dependsOn testJar
  }
}

project(':streams:upgrade-system-tests-28') {
  archivesBaseName = "kafka-streams-upgrade-system-tests-28"

  dependencies {
    testImplementation libs.kafkaStreams_28
    testRuntimeOnly libs.junitJupiter
  }

  systemTestLibs {
    dependsOn testJar
  }
}

project(':streams:upgrade-system-tests-30') {
  archivesBaseName = "kafka-streams-upgrade-system-tests-30"

  dependencies {
    testImplementation libs.kafkaStreams_30
    testRuntimeOnly libs.junitJupiter
  }

  systemTestLibs {
    dependsOn testJar
  }
}

project(':streams:upgrade-system-tests-31') {
  archivesBaseName = "kafka-streams-upgrade-system-tests-31"

  dependencies {
    testImplementation libs.kafkaStreams_31
    testRuntimeOnly libs.junitJupiter
  }

  systemTestLibs {
    dependsOn testJar
  }
}

project(':streams:upgrade-system-tests-32') {
  archivesBaseName = "kafka-streams-upgrade-system-tests-32"

  dependencies {
    testImplementation libs.kafkaStreams_32
    testRuntimeOnly libs.junitJupiter
  }

  systemTestLibs {
    dependsOn testJar
  }
}

project(':streams:upgrade-system-tests-33') {
  archivesBaseName = "kafka-streams-upgrade-system-tests-33"

  dependencies {
    testImplementation libs.kafkaStreams_33
    testRuntimeOnly libs.junitJupiter
  }

  systemTestLibs {
    dependsOn testJar
  }
}

project(':jmh-benchmarks') {

  apply plugin: 'com.github.johnrengelman.shadow'

  shadowJar {
    archiveBaseName = 'kafka-jmh-benchmarks'
  }

  dependencies {
    implementation(project(':core')) {
      // jmh requires jopt 4.x while `core` depends on 5.0, they are not binary compatible
      exclude group: 'net.sf.jopt-simple', module: 'jopt-simple'
    }
    implementation project(':server-common')
    implementation project(':clients')
    implementation project(':group-coordinator')
    implementation project(':metadata')
    implementation project(':storage')
    implementation project(':streams')
    implementation project(':core')
    implementation project(':connect:api')
    implementation project(':connect:transforms')
    implementation project(':clients').sourceSets.test.output
    implementation project(':core').sourceSets.test.output
    implementation project(':server-common').sourceSets.test.output

    implementation libs.jmhCore
    annotationProcessor libs.jmhGeneratorAnnProcess
    implementation libs.jmhCoreBenchmarks
    implementation libs.jacksonDatabind
    implementation libs.metrics
    implementation libs.mockitoCore
    implementation libs.slf4jlog4j
    implementation libs.scalaLibrary
    implementation libs.scalaJava8Compat
  }

  tasks.withType(JavaCompile) {
    // Suppress warning caused by code generated by jmh: `warning: [cast] redundant cast to long`
    options.compilerArgs << "-Xlint:-cast"
  }

  jar {
    manifest {
      attributes "Main-Class": "org.openjdk.jmh.Main"
    }
  }

  checkstyle {
    configProperties = checkstyleConfigProperties("import-control-jmh-benchmarks.xml")
  }

  task jmh(type: JavaExec, dependsOn: [':jmh-benchmarks:clean', ':jmh-benchmarks:shadowJar']) {

    mainClass = "-jar"

    doFirst {
      if (System.getProperty("jmhArgs")) {
          args System.getProperty("jmhArgs").split(' ')
      }
      args = [shadowJar.archivePath, *args]
    }
  }

  javadoc {
     enabled = false
  }
}

project(':log4j-appender') {
  archivesBaseName = "kafka-log4j-appender"

  dependencies {
    implementation project(':clients')
    implementation libs.slf4jlog4j

    testImplementation project(':clients').sourceSets.test.output
    testImplementation libs.junitJupiter
    testImplementation libs.hamcrest
    testImplementation libs.mockitoCore
  }

  javadoc {
    enabled = false
  }

}

project(':connect:api') {
  archivesBaseName = "connect-api"

  dependencies {
    api project(':clients')
    implementation libs.slf4jApi
    implementation libs.jaxrsApi

    testImplementation libs.junitJupiter
    testRuntimeOnly libs.slf4jlog4j
    testImplementation project(':clients').sourceSets.test.output
  }

  javadoc {
    include "**/org/apache/kafka/connect/**" // needed for the `aggregatedJavadoc` task
  }

  tasks.create(name: "copyDependantLibs", type: Copy) {
    from (configurations.testRuntimeClasspath) {
      include('slf4j-log4j12*')
      include('reload4j*jar')
    }
    from (configurations.runtimeClasspath) {
      exclude('kafka-clients*')
      exclude('connect-*')
    }
    into "$buildDir/dependant-libs"
    duplicatesStrategy 'exclude'
  }

  jar {
    dependsOn copyDependantLibs
  }
}

project(':connect:transforms') {
  archivesBaseName = "connect-transforms"

  dependencies {
    api project(':connect:api')

    implementation libs.slf4jApi

    testImplementation libs.easymock
    testImplementation libs.junitJupiter

    testRuntimeOnly libs.slf4jlog4j
    testImplementation project(':clients').sourceSets.test.output
  }

  javadoc {
    enabled = false
  }

  tasks.create(name: "copyDependantLibs", type: Copy) {
    from (configurations.testRuntimeClasspath) {
      include('slf4j-log4j12*')
      include('reload4j*jar')
    }
    from (configurations.runtimeClasspath) {
      exclude('kafka-clients*')
      exclude('connect-*')
    }
    into "$buildDir/dependant-libs"
    duplicatesStrategy 'exclude'
  }

  jar {
    dependsOn copyDependantLibs
  }
}

project(':connect:json') {
  archivesBaseName = "connect-json"

  dependencies {
    api project(':connect:api')

    api libs.jacksonDatabind
    api libs.jacksonJDK8Datatypes

    implementation libs.slf4jApi

    testImplementation libs.easymock
    testImplementation libs.junitJupiter

    testRuntimeOnly libs.slf4jlog4j
    testImplementation project(':clients').sourceSets.test.output
  }

  javadoc {
    enabled = false
  }

  tasks.create(name: "copyDependantLibs", type: Copy) {
    from (configurations.testRuntimeClasspath) {
      include('slf4j-log4j12*')
      include('reload4j*jar')
    }
    from (configurations.runtimeClasspath) {
      exclude('kafka-clients*')
      exclude('connect-*')
    }
    into "$buildDir/dependant-libs"
    duplicatesStrategy 'exclude'
  }

  jar {
    dependsOn copyDependantLibs
  }
}

project(':connect:runtime') {
  configurations {
    swagger
  }

  archivesBaseName = "connect-runtime"

  dependencies {
    // connect-runtime is used in tests, use `api` for modules below for backwards compatibility even though
    // applications should generally not depend on `connect-runtime`
    api project(':connect:api')
    api project(':clients')
    api project(':connect:json')
    api project(':connect:transforms')

    implementation project(':tools')

    implementation libs.slf4jApi
    implementation libs.log4j
    implementation libs.jose4j                    // for SASL/OAUTHBEARER JWT validation
    implementation libs.jacksonAnnotations
    implementation libs.jacksonJaxrsJsonProvider
    implementation libs.jerseyContainerServlet
    implementation libs.jerseyHk2
    implementation libs.jaxbApi // Jersey dependency that was available in the JDK before Java 9
    implementation libs.activation // Jersey dependency that was available in the JDK before Java 9
    implementation libs.jettyServer
    implementation libs.jettyServlet
    implementation libs.jettyServlets
    implementation libs.jettyClient
    implementation libs.reflections
    implementation libs.mavenArtifact
    implementation libs.swaggerAnnotations

    // We use this library to generate OpenAPI docs for the REST API, but we don't want or need it at compile
    // or run time. So, we add it to a separate configuration, which we use later on during docs generation
    swagger libs.swaggerJaxrs2

    testImplementation project(':clients').sourceSets.test.output
    testImplementation project(':core')
    testImplementation project(':metadata')
    testImplementation project(':core').sourceSets.test.output

    testImplementation libs.easymock
    testImplementation libs.junitJupiterApi
    testImplementation libs.junitVintageEngine
    testImplementation libs.powermockJunit4
    testImplementation libs.powermockEasymock
    testImplementation libs.mockitoInline
    testImplementation libs.httpclient

    testRuntimeOnly libs.slf4jlog4j
    testRuntimeOnly libs.bcpkix
  }

  javadoc {
    enabled = false
  }

  tasks.create(name: "copyDependantLibs", type: Copy) {
    from (configurations.testRuntimeClasspath) {
      // No need to copy log4j since the module has an explicit dependency on that
      include('slf4j-log4j12*')
    }
    from (configurations.runtimeClasspath) {
      exclude('kafka-clients*')
      exclude('connect-*')
    }
    into "$buildDir/dependant-libs"
    duplicatesStrategy 'exclude'
  }

  jar {
    dependsOn copyDependantLibs
  }

  task genConnectConfigDocs(type: JavaExec) {
    classpath = sourceSets.main.runtimeClasspath
    mainClass = 'org.apache.kafka.connect.runtime.distributed.DistributedConfig'
    if( !generatedDocsDir.exists() ) { generatedDocsDir.mkdirs() }
    standardOutput = new File(generatedDocsDir, "connect_config.html").newOutputStream()
  }

  task genSinkConnectorConfigDocs(type: JavaExec) {
    classpath = sourceSets.main.runtimeClasspath
    mainClass = 'org.apache.kafka.connect.runtime.SinkConnectorConfig'
    if( !generatedDocsDir.exists() ) { generatedDocsDir.mkdirs() }
    standardOutput = new File(generatedDocsDir, "sink_connector_config.html").newOutputStream()
  }

  task genSourceConnectorConfigDocs(type: JavaExec) {
    classpath = sourceSets.main.runtimeClasspath
    mainClass = 'org.apache.kafka.connect.runtime.SourceConnectorConfig'
    if( !generatedDocsDir.exists() ) { generatedDocsDir.mkdirs() }
    standardOutput = new File(generatedDocsDir, "source_connector_config.html").newOutputStream()
  }

  task genConnectTransformationDocs(type: JavaExec) {
    classpath = sourceSets.main.runtimeClasspath
    mainClass = 'org.apache.kafka.connect.tools.TransformationDoc'
    if( !generatedDocsDir.exists() ) { generatedDocsDir.mkdirs() }
    standardOutput = new File(generatedDocsDir, "connect_transforms.html").newOutputStream()
  }

  task genConnectPredicateDocs(type: JavaExec) {
    classpath = sourceSets.main.runtimeClasspath
    mainClass = 'org.apache.kafka.connect.tools.PredicateDoc'
    if( !generatedDocsDir.exists() ) { generatedDocsDir.mkdirs() }
    standardOutput = new File(generatedDocsDir, "connect_predicates.html").newOutputStream()
  }

  task genConnectMetricsDocs(type: JavaExec) {
    classpath = sourceSets.test.runtimeClasspath
    mainClass = 'org.apache.kafka.connect.runtime.ConnectMetrics'
    if( !generatedDocsDir.exists() ) { generatedDocsDir.mkdirs() }
    standardOutput = new File(generatedDocsDir, "connect_metrics.html").newOutputStream()
  }

  task setVersionInOpenAPISpec(type: Copy) {
    from "$rootDir/gradle/openapi.template"
    into "$buildDir/resources/docs"
    rename ('openapi.template', 'openapi.yaml')
    expand(kafkaVersion: "$rootProject.version")
  }

  task genConnectOpenAPIDocs(type: io.swagger.v3.plugins.gradle.tasks.ResolveTask, dependsOn: setVersionInOpenAPISpec) {
    classpath = sourceSets.main.runtimeClasspath

    buildClasspath = classpath + configurations.swagger
    outputFileName = 'connect_rest'
    outputFormat = 'YAML'
    prettyPrint = 'TRUE'
    sortOutput = 'TRUE'
    openApiFile = file("$buildDir/resources/docs/openapi.yaml")
    resourcePackages = ['org.apache.kafka.connect.runtime.rest.resources']
    if( !generatedDocsDir.exists() ) { generatedDocsDir.mkdirs() }
    outputDir = file(generatedDocsDir)
  }

}

project(':connect:file') {
  archivesBaseName = "connect-file"

  dependencies {
    implementation project(':connect:api')
    implementation libs.slf4jApi

    testImplementation libs.junitJupiter
    testImplementation libs.mockitoCore

    testRuntimeOnly libs.slf4jlog4j
    testImplementation project(':clients').sourceSets.test.output
  }

  javadoc {
    enabled = false
  }

  tasks.create(name: "copyDependantLibs", type: Copy) {
    from (configurations.testRuntimeClasspath) {
      include('slf4j-log4j12*')
      include('reload4j*jar')
    }
    from (configurations.runtimeClasspath) {
      exclude('kafka-clients*')
      exclude('connect-*')
    }
    into "$buildDir/dependant-libs"
    duplicatesStrategy 'exclude'
  }

  jar {
    dependsOn copyDependantLibs
  }
}

project(':connect:basic-auth-extension') {
  archivesBaseName = "connect-basic-auth-extension"

  dependencies {
    implementation project(':connect:api')
    implementation libs.slf4jApi
    implementation libs.jaxrsApi
    implementation libs.jaxAnnotationApi

    testImplementation libs.bcpkix
    testImplementation libs.mockitoCore
    testImplementation libs.junitJupiter
    testImplementation project(':clients').sourceSets.test.output

    testRuntimeOnly libs.slf4jlog4j
    testRuntimeOnly libs.jerseyContainerServlet
  }

  javadoc {
    enabled = false
  }

  tasks.create(name: "copyDependantLibs", type: Copy) {
    from (configurations.testRuntimeClasspath) {
      include('slf4j-log4j12*')
      include('reload4j*jar')
    }
    from (configurations.runtimeClasspath) {
      exclude('kafka-clients*')
      exclude('connect-*')
    }
    into "$buildDir/dependant-libs"
    duplicatesStrategy 'exclude'
  }

  jar {
    dependsOn copyDependantLibs
  }
}

project(':connect:mirror') {
  archivesBaseName = "connect-mirror"

  dependencies {
    implementation project(':connect:api')
    implementation project(':connect:runtime')
    implementation project(':connect:mirror-client')
    implementation project(':clients')

    implementation libs.argparse4j
    implementation libs.jacksonAnnotations
    implementation libs.slf4jApi
    implementation libs.jacksonAnnotations
    implementation libs.jacksonJaxrsJsonProvider
    implementation libs.jerseyContainerServlet
    implementation libs.jerseyHk2
    implementation libs.jaxbApi // Jersey dependency that was available in the JDK before Java 9
    implementation libs.activation // Jersey dependency that was available in the JDK before Java 9
    implementation libs.jettyServer
    implementation libs.jettyServlet
    implementation libs.jettyServlets
    implementation libs.jettyClient
    implementation libs.swaggerAnnotations

    testImplementation libs.junitJupiter
    testImplementation libs.log4j
    testImplementation libs.mockitoCore
    testImplementation project(':clients').sourceSets.test.output
    testImplementation project(':connect:runtime').sourceSets.test.output
    testImplementation project(':core')
    testImplementation project(':core').sourceSets.test.output

    testRuntimeOnly project(':connect:runtime')
    testRuntimeOnly libs.slf4jlog4j
    testRuntimeOnly libs.bcpkix
  }

  javadoc {
    enabled = false
  }

  tasks.create(name: "copyDependantLibs", type: Copy) {
    from (configurations.testRuntimeClasspath) {
      include('slf4j-log4j12*')
      include('reload4j*jar')
    }
    from (configurations.runtimeClasspath) {
      exclude('kafka-clients*')
      exclude('connect-*')
    }
    into "$buildDir/dependant-libs"
    duplicatesStrategy 'exclude'
  }

  task genMirrorSourceConfigDocs(type: JavaExec) {
    classpath = sourceSets.main.runtimeClasspath
    mainClass = 'org.apache.kafka.connect.mirror.MirrorSourceConfig'
    if( !generatedDocsDir.exists() ) { generatedDocsDir.mkdirs() }
    standardOutput = new File(generatedDocsDir, "mirror_source_config.html").newOutputStream()
  }

  task genMirrorCheckpointConfigDocs(type: JavaExec) {
    classpath = sourceSets.main.runtimeClasspath
    mainClass = 'org.apache.kafka.connect.mirror.MirrorCheckpointConfig'
    if( !generatedDocsDir.exists() ) { generatedDocsDir.mkdirs() }
    standardOutput = new File(generatedDocsDir, "mirror_checkpoint_config.html").newOutputStream()
  }

  task genMirrorHeartbeatConfigDocs(type: JavaExec) {
    classpath = sourceSets.main.runtimeClasspath
    mainClass = 'org.apache.kafka.connect.mirror.MirrorHeartbeatConfig'
    if( !generatedDocsDir.exists() ) { generatedDocsDir.mkdirs() }
    standardOutput = new File(generatedDocsDir, "mirror_heartbeat_config.html").newOutputStream()
  }

  jar {
    dependsOn copyDependantLibs
  }
}

project(':connect:mirror-client') {
  archivesBaseName = "connect-mirror-client"

  dependencies {
    implementation project(':clients')
    implementation libs.slf4jApi

    testImplementation libs.junitJupiter
    testImplementation project(':clients').sourceSets.test.output

    testRuntimeOnly libs.slf4jlog4j
  }

  javadoc {
    enabled = true
  }

  tasks.create(name: "copyDependantLibs", type: Copy) {
    from (configurations.testRuntimeClasspath) {
      include('slf4j-log4j12*')
      include('reload4j*jar')
    }
    from (configurations.runtimeClasspath) {
      exclude('kafka-clients*')
      exclude('connect-*')
    }
    into "$buildDir/dependant-libs"
    duplicatesStrategy 'exclude'
  }

  jar {
    dependsOn copyDependantLibs
  }
}

task aggregatedJavadoc(type: Javadoc, dependsOn: compileJava) {
  def projectsWithJavadoc = subprojects.findAll { it.javadoc.enabled }
  source = projectsWithJavadoc.collect { it.sourceSets.main.allJava }
  classpath = files(projectsWithJavadoc.collect { it.sourceSets.main.compileClasspath })
  includes = projectsWithJavadoc.collectMany { it.javadoc.getIncludes() }
  excludes = projectsWithJavadoc.collectMany { it.javadoc.getExcludes() }

  options.charSet = 'UTF-8'
  options.docEncoding = 'UTF-8'
  options.encoding = 'UTF-8'
  // Turn off doclint for now, see https://blog.joda.org/2014/02/turning-off-doclint-in-jdk-8-javadoc.html for rationale
  options.addStringOption('Xdoclint:none', '-quiet')

  // The URL structure was changed to include the locale after Java 8
  if (JavaVersion.current().isJava11Compatible())
    options.links "https://docs.oracle.com/en/java/javase/${JavaVersion.current().majorVersion}/docs/api/"
  else
    options.links "https://docs.oracle.com/javase/8/docs/api/"
}<|MERGE_RESOLUTION|>--- conflicted
+++ resolved
@@ -13,8 +13,8 @@
 // See the License for the specific language governing permissions and
 // limitations under the License.
 
-
 import org.ajoberstar.grgit.Grgit
+import org.gradle.api.JavaVersion
 
 import java.nio.charset.StandardCharsets
 
@@ -928,7 +928,7 @@
       exclude group: 'junit', module: 'junit'
     }
     testImplementation libs.caffeine
-    
+
     generator project(':generator')
   }
 
@@ -1853,12 +1853,8 @@
     implementation project(':clients')
     implementation project(':server-common')
     implementation project(':log4j-appender')
-<<<<<<< HEAD
     implementation project(':storage')
     implementation project(':metadata')
-=======
-    implementation project(':tools:tools-api')
->>>>>>> 9e50f7cd
     implementation libs.argparse4j
     implementation libs.jacksonDatabind
     implementation libs.jacksonJDK8Datatypes
