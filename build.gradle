--- conflicted
+++ resolved
@@ -1342,8 +1342,6 @@
 
   javadoc {
     enabled = false
-<<<<<<< HEAD
-=======
   }
 }
 
@@ -1537,7 +1535,6 @@
 
   javadoc {
     enabled = false
->>>>>>> 62e88657
   }
 }
 
