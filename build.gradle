--- conflicted
+++ resolved
@@ -249,11 +249,7 @@
   }
 
   // Remove the relevant project name once it's converted to JUnit 5
-<<<<<<< HEAD
-  def shouldUseJUnit5 = !(["generator", "runtime", "streams"].contains(it.project.name))
-=======
-  def shouldUseJUnit5 = !(["runtime", "streams-scala", "streams"].contains(it.project.name))
->>>>>>> 62860fa0
+  def shouldUseJUnit5 = !(["runtime", "streams"].contains(it.project.name))
 
   def testLoggingEvents = ["passed", "skipped", "failed"]
   def testShowStandardStreams = false
