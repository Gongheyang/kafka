// Licensed to the Apache Software Foundation (ASF) under one or more
// contributor license agreements.  See the NOTICE file distributed with
// this work for additional information regarding copyright ownership.
// The ASF licenses this file to You under the Apache License, Version 2.0
// (the "License"); you may not use this file except in compliance with
// the License.  You may obtain a copy of the License at
//
//    http://www.apache.org/licenses/LICENSE-2.0
//
// Unless required by applicable law or agreed to in writing, software
// distributed under the License is distributed on an "AS IS" BASIS,
// WITHOUT WARRANTIES OR CONDITIONS OF ANY KIND, either express or implied.
// See the License for the specific language governing permissions and
// limitations under the License.

import org.ajoberstar.grgit.Grgit
import org.gradle.api.JavaVersion

import java.nio.charset.StandardCharsets

buildscript {
  repositories {
    mavenCentral()
  }
  apply from: "$rootDir/gradle/dependencies.gradle"

  dependencies {
    // For Apache Rat plugin to ignore non-Git files
    classpath "org.ajoberstar.grgit:grgit-core:$versions.grgit"
  }
}

plugins {
  id 'com.github.ben-manes.versions' version '0.48.0'
  id 'idea'
  id 'jacoco'
  id 'java-library'
  id 'org.owasp.dependencycheck' version '8.2.1'
  id 'org.nosphere.apache.rat' version "0.8.1"
  id "io.swagger.core.v3.swagger-gradle-plugin" version "${swaggerVersion}"

  id "com.github.spotbugs" version '6.0.25' apply false
  id 'org.scoverage' version '8.0.3' apply false
  id 'io.github.goooler.shadow' version '8.1.3' apply false
  id 'com.diffplug.spotless' version "6.25.0"
}

ext {
  gradleVersion = versions.gradle
  minClientJavaVersion = 11
  minNonClientJavaVersion = 17
  // The connect:api module also belongs to the clients module, but it has already been bumped to JDK 17 as part of KIP-1032.
  modulesNeedingJava11 = [":clients", ":generator", ":streams", ":streams:test-utils", ":streams-scala", ":test-common:test-common-runtime"]

  buildVersionFileName = "kafka-version.properties"

  defaultMaxHeapSize = "2g"
  defaultJvmArgs = ["-Xss4m", "-XX:+UseParallelGC"]

  // "JEP 403: Strongly Encapsulate JDK Internals" causes some tests to fail when they try
  // to access internals (often via mocking libraries). We use `--add-opens` as a workaround
  // for now and we'll fix it properly (where possible) via KAFKA-13275.
  if (JavaVersion.current().isCompatibleWith(JavaVersion.VERSION_16))
    defaultJvmArgs.addAll(
      "--add-opens=java.base/java.io=ALL-UNNAMED",
      "--add-opens=java.base/java.lang=ALL-UNNAMED",
      "--add-opens=java.base/java.nio=ALL-UNNAMED",
      "--add-opens=java.base/java.nio.file=ALL-UNNAMED",
      "--add-opens=java.base/java.util=ALL-UNNAMED",
      "--add-opens=java.base/java.util.concurrent=ALL-UNNAMED",
      "--add-opens=java.base/java.util.regex=ALL-UNNAMED",
      "--add-opens=java.base/java.util.stream=ALL-UNNAMED",
      "--add-opens=java.base/java.text=ALL-UNNAMED",
      "--add-opens=java.base/java.time=ALL-UNNAMED",
      "--add-opens=java.security.jgss/sun.security.krb5=ALL-UNNAMED"
    )

  maxTestForks = project.hasProperty('maxParallelForks') ? maxParallelForks.toInteger() : Runtime.runtime.availableProcessors()
  maxScalacThreads = project.hasProperty('maxScalacThreads') ? maxScalacThreads.toInteger() :
      Math.min(Runtime.runtime.availableProcessors(), 8)
  userIgnoreFailures = project.hasProperty('ignoreFailures') ? ignoreFailures.toBoolean() : false

  userMaxTestRetries = project.hasProperty('maxTestRetries') ? maxTestRetries.toInteger() : 0
  userMaxTestRetryFailures = project.hasProperty('maxTestRetryFailures') ? maxTestRetryFailures.toInteger() : 0

  userMaxQuarantineTestRetries = project.hasProperty('maxQuarantineTestRetries') ? maxQuarantineTestRetries.toInteger() : 0
  userMaxQuarantineTestRetryFailures = project.hasProperty('maxQuarantineTestRetryFailures') ? maxQuarantineTestRetryFailures.toInteger() : 0

  skipSigning = project.hasProperty('skipSigning') && skipSigning.toBoolean()
  shouldSign = !skipSigning && !version.endsWith("SNAPSHOT")

  mavenUrl = project.hasProperty('mavenUrl') ? project.mavenUrl : ''
  mavenUsername = project.hasProperty('mavenUsername') ? project.mavenUsername : ''
  mavenPassword = project.hasProperty('mavenPassword') ? project.mavenPassword : ''

  userShowStandardStreams = project.hasProperty("showStandardStreams") ? showStandardStreams : null

  userTestLoggingEvents = project.hasProperty("testLoggingEvents") ? Arrays.asList(testLoggingEvents.split(",")) : null

  userEnableTestCoverage = project.hasProperty("enableTestCoverage") ? enableTestCoverage : false

  userKeepAliveModeString = project.hasProperty("keepAliveMode") ? keepAliveMode : "daemon"
  userKeepAliveMode = KeepAliveMode.values().find(m -> m.name().toLowerCase().equals(userKeepAliveModeString))
  if (userKeepAliveMode == null) {
    def keepAliveValues = KeepAliveMode.values().collect(m -> m.name.toLowerCase())
    throw new GradleException("Unexpected value for keepAliveMode property. Expected one of $keepAliveValues, but received: $userKeepAliveModeString")
  }

  // See README.md for details on this option and the reasoning for the default
  userScalaOptimizerMode = project.hasProperty("scalaOptimizerMode") ? scalaOptimizerMode : "inline-kafka"
  def scalaOptimizerValues = ["none", "method", "inline-kafka", "inline-scala"]
  if (!scalaOptimizerValues.contains(userScalaOptimizerMode))
    throw new GradleException("Unexpected value for scalaOptimizerMode property. Expected one of $scalaOptimizerValues, but received: $userScalaOptimizerMode")

  generatedDocsDir = new File("${project.rootDir}/docs/generated")
  repo = file("$rootDir/.git").isDirectory() ? Grgit.open(currentDir: project.getRootDir()) : null

  commitId = determineCommitId()

  configureJavaCompiler = { name, options, projectPath ->
    // -parameters generates arguments with parameter names in TestInfo#getDisplayName.
    // ref: https://github.com/junit-team/junit5/blob/4c0dddad1b96d4a20e92a2cd583954643ac56ac0/junit-jupiter-params/src/main/java/org/junit/jupiter/params/ParameterizedTest.java#L161-L164

    def releaseVersion = modulesNeedingJava11.any { projectPath == it } ? minClientJavaVersion : minNonClientJavaVersion

    options.compilerArgs << "-encoding" << "UTF-8"
    options.release = releaseVersion

    if (name in ["compileTestJava", "compileTestScala"]) {
      options.compilerArgs << "-parameters"
    } else if (name in ["compileJava", "compileScala"]) {
      options.compilerArgs << "-Xlint:-rawtypes"
      options.compilerArgs << "-Xlint:all"
      options.compilerArgs << "-Xlint:-serial"
      options.compilerArgs << "-Xlint:-try"
      options.compilerArgs << "-Werror"
    }
  }

  runtimeTestLibs = [
    libs.slf4jLog4j2,
    libs.junitPlatformLanucher,
    project(":test-common:test-common-runtime")
  ]
}

allprojects {

  repositories {
    mavenCentral()
  }

  dependencyUpdates {
    revision="release"
    resolutionStrategy {
      componentSelection { rules ->
        rules.all { ComponentSelection selection ->
          boolean rejected = ['snap', 'alpha', 'beta', 'rc', 'cr', 'm'].any { qualifier ->
            selection.candidate.version ==~ /(?i).*[.-]${qualifier}[.\d-]*/
          }
          if (rejected) {
            selection.reject('Release candidate')
          }
        }
      }
    }
  }

  configurations.all {
    // zinc is the Scala incremental compiler, it has a configuration for its own dependencies
    // that are unrelated to the project dependencies, we should not change them
    if (name != "zinc") {
      resolutionStrategy {
        force(
          // be explicit about the javassist dependency version instead of relying on the transitive version
          libs.javassist,
          // ensure we have a single version in the classpath despite transitive dependencies
          libs.scalaLibrary,
          libs.scalaReflect,
          libs.jacksonAnnotations,
          libs.jacksonDatabindYaml,
          // be explicit about the Netty dependency version instead of relying on the version set by
          // ZooKeeper (potentially older and containing CVEs)
          libs.nettyHandler,
          libs.nettyTransportNativeEpoll,
          libs.log4j2Api,
          libs.log4j2Core,
          libs.log4j1Bridge2Api
        )
      }
    }
  }
  task printAllDependencies(type: DependencyReportTask) {}

  tasks.withType(Javadoc) {
    options.charSet = 'UTF-8'
    options.docEncoding = 'UTF-8'
    options.encoding = 'UTF-8'
    options.memberLevel = JavadocMemberLevel.PUBLIC  // Document only public members/API
    // Turn off doclint for now, see https://blog.joda.org/2014/02/turning-off-doclint-in-jdk-8-javadoc.html for rationale
    options.addStringOption('Xdoclint:none', '-quiet')
    // Javadoc warnings should fail the build in JDK 15+ https://bugs.openjdk.org/browse/JDK-8200363
    options.addBooleanOption('Werror', JavaVersion.current().isCompatibleWith(JavaVersion.VERSION_15))
    options.links "https://docs.oracle.com/en/java/javase/${JavaVersion.current().majorVersion}/docs/api/"
  }

  tasks.withType(Checkstyle) {
    minHeapSize = "200m"
    maxHeapSize = "1g"
  }

  clean {
    delete "${projectDir}/src/generated"
    delete "${projectDir}/src/generated-test"
  }
}

def determineCommitId() {
  def takeFromHash = 16
  if (project.hasProperty('commitId')) {
    commitId.take(takeFromHash)
  } else if (repo != null) {
    repo.head().id.take(takeFromHash)
  } else {
    "unknown"
  }
}

/**
 * For a given Project, compute a nice dash separated directory name
 * to store the JUnit XML files in. E.g., Project ":connect:api" -> "connect-api"
 */
static def projectToJUnitXmlPath(project) {
  var p = project
  var projectNames = []
  while (p != null) {
    projectNames.push(p.name)
    p = p.parent
    if (p.name == "kafka") {
      break;
    }
  }
  return projectNames.join("/")
}


apply from: file('wrapper.gradle')

if (repo != null) {
  rat {
    dependsOn subprojects.collect {
      it.tasks.matching {
        it.name == "processMessages" || it.name == "processTestMessages"
      }
    }

    verbose.set(true)
    reportDir.set(project.file('build/rat'))
    stylesheet.set(file('gradle/resources/rat-output-to-html.xsl'))

    // Exclude everything under the directory that git should be ignoring via .gitignore or that isn't checked in. These
    // restrict us only to files that are checked in or are staged.
    excludes = new ArrayList<String>(repo.clean(ignore: false, directories: true, dryRun: true))
    // And some of the files that we have checked in should also be excluded from this check
    excludes.addAll([
        '**/.git/**',
        '**/build/**',
        'CONTRIBUTING.md',
        'PULL_REQUEST_TEMPLATE.md',
        'gradlew',
        'gradlew.bat',
        'gradle/wrapper/gradle-wrapper.properties',
        'trogdor/README.md',
        '**/README.md',
        '**/id_rsa',
        '**/id_rsa.pub',
        'checkstyle/suppressions.xml',
        'streams/quickstart/java/src/test/resources/projects/basic/goal.txt',
        'streams/streams-scala/logs/*',
        'licenses/*',
        '**/generated/**',
        'clients/src/test/resources/serializedData/*',
        'docker/test/fixtures/secrets/*',
        'docker/examples/fixtures/secrets/*',
        'docker/docker_official_images/.gitkeep'
    ])
  }
} else {
  rat.enabled = false
}
println("Starting build with version $version (commit id ${commitId == null ? "null" : commitId.take(8)}) using Gradle $gradleVersion, Java ${JavaVersion.current()} and Scala ${versions.scala}")
println("Build properties: ignoreFailures=$userIgnoreFailures, maxParallelForks=$maxTestForks, maxScalacThreads=$maxScalacThreads, maxTestRetries=$userMaxTestRetries")

subprojects {

  // enable running :dependencies task recursively on all subprojects
  // eg: ./gradlew allDeps
  task allDeps(type: DependencyReportTask) {}
  // enable running :dependencyInsight task recursively on all subprojects
  // eg: ./gradlew allDepInsight --configuration runtime --dependency com.fasterxml.jackson.core:jackson-databind
  task allDepInsight(type: DependencyInsightReportTask) {showingAllVariants = false} doLast {}

  apply plugin: 'java-library'
  apply plugin: 'checkstyle'
  apply plugin: "com.github.spotbugs"

  // We use the shadow plugin for the jmh-benchmarks module and the `-all` jar can get pretty large, so
  // don't publish it
  def shouldPublish = !project.name.equals('jmh-benchmarks')
  def shouldPublishWithShadow = (['clients'].contains(project.name))

  if (shouldPublish) {
    apply plugin: 'maven-publish'
    apply plugin: 'signing'

    // Add aliases for the task names used by the maven plugin for backwards compatibility
    // The maven plugin was replaced by the maven-publish plugin in Gradle 7.0
    tasks.register('install').configure { dependsOn(publishToMavenLocal) }
    tasks.register('uploadArchives').configure { dependsOn(publish) }
  }

  // apply the eclipse plugin only to subprojects that hold code. 'connect' is just a folder.
  if (!project.name.equals('connect')) {
    apply plugin: 'eclipse'
    fineTuneEclipseClasspathFile(eclipse, project)
  }

  java {
    consistentResolution {
      // resolve the compileClasspath and then "inject" the result of resolution as strict constraints into the runtimeClasspath
      useCompileClasspathVersions()
    }
  }

  tasks.withType(JavaCompile) {
    configureJavaCompiler(name, options, project.path)
  }

  if (shouldPublish) {

    publishing {
      repositories {
        // To test locally, invoke gradlew with `-PmavenUrl=file:///some/local/path`
        maven {
          url = mavenUrl
          credentials {
            username = mavenUsername
            password = mavenPassword
          }
        }
      }
      publications {
        mavenJava(MavenPublication) {
          if (!shouldPublishWithShadow) {
            from components.java
          } else {
            apply plugin: 'io.github.goooler.shadow'
            project.shadow.component(mavenJava)

            // Fix for avoiding inclusion of runtime dependencies marked as 'shadow' in MANIFEST Class-Path.
            // https://github.com/johnrengelman/shadow/issues/324
            afterEvaluate {
              pom.withXml { xml ->
                if (xml.asNode().get('dependencies') == null) {
                  xml.asNode().appendNode('dependencies')
                }
                def dependenciesNode = xml.asNode().get('dependencies').get(0)
                project.configurations.shadowed.allDependencies.each {
                  def dependencyNode = dependenciesNode.appendNode('dependency')
                  dependencyNode.appendNode('groupId', it.group)
                  dependencyNode.appendNode('artifactId', it.name)
                  dependencyNode.appendNode('version', it.version)
                  dependencyNode.appendNode('scope', 'runtime')
                }
              }
            }
          }

          afterEvaluate {
            ["srcJar", "javadocJar", "scaladocJar", "testJar", "testSrcJar"].forEach { taskName ->
              def task = tasks.findByName(taskName)
              if (task != null)
                artifact task
            }

            artifactId = base.archivesName.get()
            pom {
              name = 'Apache Kafka'
              url = 'https://kafka.apache.org'
              licenses {
                license {
                  name = 'The Apache License, Version 2.0'
                  url = 'http://www.apache.org/licenses/LICENSE-2.0.txt'
                  distribution = 'repo'
                }
              }
            }
          }
        }
      }
    }

    if (shouldSign) {
      signing {
        sign publishing.publications.mavenJava
      }
    }
  }

  def testLoggingEvents = ["passed", "skipped", "failed"]
  def testShowStandardStreams = false
  def testExceptionFormat = 'full'
  // Gradle built-in logging only supports sending test output to stdout, which generates a lot
  // of noise, especially for passing tests. We really only want output for failed tests. This
  // hooks into the output and logs it (so we don't have to buffer it all in memory) and only
  // saves the output for failing tests. Directory and filenames are such that you can, e.g.,
  // create a Jenkins rule to collect failed test output.
  def logTestStdout = {
    def testId = { TestDescriptor descriptor ->
      "${descriptor.className}.${descriptor.name}".toString()
    }

    def logFiles = new HashMap<String, File>()
    def logStreams = new HashMap<String, FileOutputStream>()
    beforeTest { TestDescriptor td ->
      def tid = testId(td)
      // truncate the file name if it's too long
      def logFile = new File(
              "${projectDir}/build/reports/testOutput/${tid.substring(0, Math.min(tid.size(),240))}.test.stdout"
      )
      logFile.parentFile.mkdirs()
      logFiles.put(tid, logFile)
      logStreams.put(tid, new FileOutputStream(logFile))
    }
    onOutput { TestDescriptor td, TestOutputEvent toe ->
      def tid = testId(td)
      // Some output can happen outside the context of a specific test (e.g. at the class level)
      // and beforeTest/afterTest seems to not be invoked for these cases (and similarly, there's
      // a TestDescriptor hierarchy that includes the thread executing the test, Gradle tasks,
      // etc). We see some of these in practice and it seems like something buggy in the Gradle
      // test runner since we see it *before* any tests and it is frequently not related to any
      // code in the test (best guess is that it is tail output from last test). We won't have
      // an output file for these, so simply ignore them. If they become critical for debugging,
      // they can be seen with showStandardStreams.
      if (td.name == td.className || td.className == null) {
        // silently ignore output unrelated to specific test methods
        return
      } else if (logStreams.get(tid) == null) {
        println "WARNING: unexpectedly got output for a test [${tid}]" +
                " that we didn't previously see in the beforeTest hook." +
                " Message for debugging: [" + toe.message + "]."
        return
      }
      try {
        logStreams.get(tid).write(toe.message.getBytes(StandardCharsets.UTF_8))
      } catch (Exception e) {
        println "ERROR: Failed to write output for test ${tid}"
        e.printStackTrace()
      }
    }
    afterTest { TestDescriptor td, TestResult tr ->
      def tid = testId(td)
      try {
        logStreams.get(tid).close()
        if (tr.resultType != TestResult.ResultType.FAILURE) {
          logFiles.get(tid).delete()
        } else {
          def file = logFiles.get(tid)
          println "${tid} failed, log available in ${file}"
        }
      } catch (Exception e) {
        println "ERROR: Failed to close stdout file for ${tid}"
        e.printStackTrace()
      } finally {
        logFiles.remove(tid)
        logStreams.remove(tid)
      }
    }
  }

  // The suites are for running sets of tests in IDEs.
  // Gradle will run each test class, so we exclude the suites to avoid redundantly running the tests twice.
  def testsToExclude = ['**/*Suite.class']

  test {
    ext {
      isGithubActions = System.getenv('GITHUB_ACTIONS') != null
      hadFailure = false  // Used to track if any tests failed, see afterSuite below
    }

    maxParallelForks = maxTestForks
    ignoreFailures = userIgnoreFailures || ext.isGithubActions

    maxHeapSize = defaultMaxHeapSize
    jvmArgs = defaultJvmArgs

    // KAFKA-17433 Used by deflake.yml github action to repeat individual tests
    systemProperty("kafka.cluster.test.repeat", project.findProperty("kafka.cluster.test.repeat"))
    systemProperty("kafka.test.catalog.file", project.findProperty("kafka.test.catalog.file"))
    systemProperty("kafka.test.run.quarantined", "false")

    testLogging {
      events = userTestLoggingEvents ?: testLoggingEvents
      showStandardStreams = userShowStandardStreams ?: testShowStandardStreams
      exceptionFormat = testExceptionFormat
      displayGranularity = 0
    }
    logTestStdout.rehydrate(delegate, owner, this)()

    exclude testsToExclude

    useJUnitPlatform {
      includeEngines 'junit-jupiter'
      excludeTags 'flaky'
    }

    develocity {
      testRetry {
        maxRetries = userMaxTestRetries
        maxFailures = userMaxTestRetryFailures
      }
    }
    
    // As we process results, check if there were any test failures.
    afterSuite { desc, result ->
      if (result.resultType == TestResult.ResultType.FAILURE) {
        ext.hadFailure = true
      }
    }

    // This closure will copy JUnit XML files out of the sub-project's build directory and into
    // a top-level build/junit-xml directory. This is necessary to avoid reporting on tests which
    // were not run, but instead were restored via FROM-CACHE. See KAFKA-17479 for more details.
    doLast {
      if (ext.isGithubActions) {
        def moduleDirPath = projectToJUnitXmlPath(project)
        def dest = rootProject.layout.buildDirectory.dir("junit-xml/${moduleDirPath}/test").get().asFile
        println "Copy JUnit XML for ${project.name} to $dest"
        ant.copy(todir: "$dest") {
          ant.fileset(dir: "${test.reports.junitXml.entryPoint}")
        }

        // If there were any test failures, we want to fail the task to prevent the failures
        // from being cached.
        if (ext.hadFailure) {
          throw new GradleException("Failing this task since '${project.name}:${name}' had test failures.")
        }
      }
    }
  }

  task quarantinedTest(type: Test, dependsOn: compileJava) {
    ext {
      isGithubActions = System.getenv('GITHUB_ACTIONS') != null
      hadFailure = false  // Used to track if any tests failed, see afterSuite below
    }

    // Disable caching and up-to-date for this task. We always want quarantined tests
    // to run and never want to cache their results. Since we do this, we can avoid
    // explicitly failing the build like we do in "test" with ext.hadFailure.
    outputs.upToDateWhen { false }
    outputs.cacheIf { false }

    maxParallelForks = maxTestForks
    ignoreFailures = userIgnoreFailures || ext.isGithubActions

    maxHeapSize = defaultMaxHeapSize
    jvmArgs = defaultJvmArgs

    // KAFKA-17433 Used by deflake.yml github action to repeat individual tests
    systemProperty("kafka.cluster.test.repeat", project.findProperty("kafka.cluster.test.repeat"))
    systemProperty("kafka.test.catalog.file", project.findProperty("kafka.test.catalog.file"))
    systemProperty("kafka.test.run.quarantined", "true")

    testLogging {
      events = userTestLoggingEvents ?: testLoggingEvents
      showStandardStreams = userShowStandardStreams ?: testShowStandardStreams
      exceptionFormat = testExceptionFormat
      displayGranularity = 0
    }
    logTestStdout.rehydrate(delegate, owner, this)()

    useJUnitPlatform {
      includeEngines 'junit-jupiter'
    }

    develocity {
      testRetry {
        maxRetries = userMaxQuarantineTestRetries
        maxFailures = userMaxQuarantineTestRetryFailures
      }
    }

    // As we process results, check if there were any test failures.
    afterSuite { desc, result ->
      if (result.resultType == TestResult.ResultType.FAILURE) {
        ext.hadFailure = true
      }
    }

    // This closure will copy JUnit XML files out of the sub-project's build directory and into
    // a top-level build/junit-xml directory. This is necessary to avoid reporting on tests which
    // were not run, but instead were restored via FROM-CACHE. See KAFKA-17479 for more details.
    doLast {
      if (ext.isGithubActions) {
        def moduleDirPath = projectToJUnitXmlPath(project)
        def dest = rootProject.layout.buildDirectory.dir("junit-xml/${moduleDirPath}/quarantinedTest").get().asFile
        println "Copy JUnit XML for ${project.name} to $dest"
        ant.copy(todir: "$dest", failonerror: "false") {
          ant.fileset(dir: "${quarantinedTest.reports.junitXml.entryPoint}") {
            ant.include(name: "**/*.xml")
          }
        }
        // If there were any test failures, we want to fail the task to prevent the failures
        // from being cached.
        if (ext.hadFailure) {
          throw new GradleException("Failing this task since '${project.name}:${name}' had test failures.")
        }
      }
    }
  }

  task integrationTest(type: Test, dependsOn: compileJava) {
    maxParallelForks = maxTestForks
    ignoreFailures = userIgnoreFailures

    // Increase heap size for integration tests
    maxHeapSize = "2560m"
    jvmArgs = defaultJvmArgs


    testLogging {
      events = userTestLoggingEvents ?: testLoggingEvents
      showStandardStreams = userShowStandardStreams ?: testShowStandardStreams
      exceptionFormat = testExceptionFormat
      displayGranularity = 0
    }
    logTestStdout.rehydrate(delegate, owner, this)()

    exclude testsToExclude

    useJUnitPlatform {
      includeTags "integration"
      includeEngines 'junit-jupiter'
    }

    develocity {
      testRetry {
        maxRetries = userMaxTestRetries
        maxFailures = userMaxTestRetryFailures
      }
    }
  }

  task unitTest(type: Test, dependsOn: compileJava) {
    maxParallelForks = maxTestForks
    ignoreFailures = userIgnoreFailures

    maxHeapSize = defaultMaxHeapSize
    jvmArgs = defaultJvmArgs

    testLogging {
      events = userTestLoggingEvents ?: testLoggingEvents
      showStandardStreams = userShowStandardStreams ?: testShowStandardStreams
      exceptionFormat = testExceptionFormat
      displayGranularity = 0
    }
    logTestStdout.rehydrate(delegate, owner, this)()

    exclude testsToExclude

    useJUnitPlatform {
      excludeTags "integration"
      includeEngines 'junit-jupiter'
    }

    develocity {
      testRetry {
        maxRetries = userMaxTestRetries
        maxFailures = userMaxTestRetryFailures
      }
    }
  }

  // remove test output from all test types
  tasks.withType(Test).all { t ->
    cleanTest {
      delete t.reports.junitXml.outputLocation
      delete t.reports.html.outputLocation
    }
  }

  jar {
    from "$rootDir/LICENSE"
    from "$rootDir/NOTICE"
  }

  task srcJar(type: Jar) {
    archiveClassifier = 'sources'
    from "$rootDir/LICENSE"
    from "$rootDir/NOTICE"
    from sourceSets.main.allSource
  }

  task javadocJar(type: Jar, dependsOn: javadoc) {
    archiveClassifier = 'javadoc'
    from "$rootDir/LICENSE"
    from "$rootDir/NOTICE"
    from javadoc.destinationDir
  }

  task docsJar(dependsOn: javadocJar)

  test.dependsOn('javadoc')

  task systemTestLibs(dependsOn: jar)

  if (!sourceSets.test.allSource.isEmpty()) {
    task testJar(type: Jar) {
      archiveClassifier = 'test'
      from "$rootDir/LICENSE"
      from "$rootDir/NOTICE"
      from sourceSets.test.output
      // The junit-platform.properties file is used for configuring and customizing the behavior of the JUnit platform.
      // It should only apply to Kafka's own JUnit tests, and should not exist in the test JAR.
      // If we include it in the test JAR, it could lead to conflicts with user configurations.
      exclude 'junit-platform.properties'
    }

    task testSrcJar(type: Jar, dependsOn: testJar) {
      archiveClassifier = 'test-sources'
      from "$rootDir/LICENSE"
      from "$rootDir/NOTICE"
      from sourceSets.test.allSource
    }

  }

  plugins.withType(ScalaPlugin) {

    scala {
      zincVersion = versions.zinc
    }

    task scaladocJar(type:Jar, dependsOn: scaladoc) {
      archiveClassifier = 'scaladoc'
      from "$rootDir/LICENSE"
      from "$rootDir/NOTICE"
      from scaladoc.destinationDir
    }

    //documentation task should also trigger building scala doc jar
    docsJar.dependsOn scaladocJar

  }

  tasks.withType(ScalaCompile) {
    def releaseVersion = modulesNeedingJava11.any { project.path == it } ? minClientJavaVersion : minNonClientJavaVersion
    scalaCompileOptions.keepAliveMode = userKeepAliveMode

    scalaCompileOptions.additionalParameters = [
      "-deprecation:false",
      "-unchecked",
      "-encoding", "utf8",
      "-Xlog-reflective-calls",
      "-feature",
      "-language:postfixOps",
      "-language:implicitConversions",
      "-language:existentials",
      "-Ybackend-parallelism", maxScalacThreads.toString(),
      "-Xlint:constant",
      "-Xlint:delayedinit-select",
      "-Xlint:doc-detached",
      "-Xlint:missing-interpolator",
      "-Xlint:nullary-unit",
      "-Xlint:option-implicit",
      "-Xlint:package-object-classes",
      "-Xlint:poly-implicit-overload",
      "-Xlint:private-shadow",
      "-Xlint:stars-align",
      "-Xlint:type-parameter-shadow",
      "-Xlint:unused"
    ]

    // See README.md for details on this option and the meaning of each value
    if (userScalaOptimizerMode.equals("method"))
      scalaCompileOptions.additionalParameters += ["-opt:l:method"]
    else if (userScalaOptimizerMode.startsWith("inline-")) {
      List<String> inlineFrom = ["-opt-inline-from:org.apache.kafka.**"]
      if (project.name.equals('core'))
        inlineFrom.add("-opt-inline-from:kafka.**")
      if (userScalaOptimizerMode.equals("inline-scala"))
        inlineFrom.add("-opt-inline-from:scala.**")

      scalaCompileOptions.additionalParameters += ["-opt:l:inline"]
      scalaCompileOptions.additionalParameters += inlineFrom
    }

    scalaCompileOptions.additionalParameters += ["-opt-warnings", "-Xlint:strict-unsealed-patmat"]
    // Scala 2.13.2 introduces compiler warnings suppression, which is a pre-requisite for -Xfatal-warnings
    scalaCompileOptions.additionalParameters += ["-Xfatal-warnings"]
    scalaCompileOptions.additionalParameters += ["--release", String.valueOf(releaseVersion)]

    configureJavaCompiler(name, options, project.path)

    configure(scalaCompileOptions.forkOptions) {
      memoryMaximumSize = defaultMaxHeapSize
      jvmArgs = defaultJvmArgs
    }
  }

  checkstyle {
    configDirectory = rootProject.layout.projectDirectory.dir("checkstyle")
    configProperties = checkstyleConfigProperties("import-control.xml")
    toolVersion = versions.checkstyle
  }

  configure(checkstyleMain) {
    group = 'Verification'
    description = 'Run checkstyle on all main Java sources'
  }

  configure(checkstyleTest) {
    group = 'Verification'
    description = 'Run checkstyle on all test Java sources'
  }

  test.dependsOn('checkstyleMain', 'checkstyleTest')

  spotbugs {
    toolVersion = versions.spotbugs
    excludeFilter = file("$rootDir/gradle/spotbugs-exclude.xml")
    ignoreFailures = false
  }
  test.dependsOn('spotbugsMain')

  tasks.withType(com.github.spotbugs.snom.SpotBugsTask).configureEach {
    reports.configure {
      // Continue supporting `xmlFindBugsReport` for compatibility
      xml.enabled(project.hasProperty('xmlSpotBugsReport') || project.hasProperty('xmlFindBugsReport'))
      html.enabled(!project.hasProperty('xmlSpotBugsReport') && !project.hasProperty('xmlFindBugsReport'))
    }
    maxHeapSize = defaultMaxHeapSize
    jvmArgs = defaultJvmArgs
  }

  // Ignore core since its a scala project
  if (it.path != ':core') {
    if (userEnableTestCoverage) {
      apply plugin: "jacoco"

      jacoco {
        toolVersion = versions.jacoco
      }

      jacocoTestReport {
        dependsOn tasks.test
        sourceSets sourceSets.main
        reports {
          html.required = true
          xml.required = true
          csv.required = false
        }
      }

    }
  }

  if (userEnableTestCoverage) {
    def coverageGen = it.path == ':core' ? 'reportTestScoverage' : 'jacocoTestReport'
    tasks.register('reportCoverage').configure { dependsOn(coverageGen) }
  }

  dependencyCheck {
    suppressionFile = "$rootDir/gradle/resources/dependencycheck-suppressions.xml"
    skipProjects = [ ":jmh-benchmarks", ":trogdor" ]
    skipConfigurations = [ "zinc" ]
  }
  apply plugin: 'com.diffplug.spotless'
  spotless {
    java {
      targetExclude('**/generated/**/*.java','**/generated-test/**/*.java')
      importOrder('kafka', 'org.apache.kafka', 'com', 'net', 'org', 'java', 'javax', '', '\\#')
      removeUnusedImports()
    }
  }
}

gradle.taskGraph.whenReady { taskGraph ->
  taskGraph.getAllTasks().findAll { it.name.contains('spotbugsScoverage') || it.name.contains('spotbugsTest') }.each { task ->
    task.enabled = false
  }
}

def fineTuneEclipseClasspathFile(eclipse, project) {
  eclipse.classpath.file {
    beforeMerged { cp ->
      cp.entries.clear()
      // for the core project add the directories defined under test/scala as separate source directories
      if (project.name.equals('core')) {
        cp.entries.add(new org.gradle.plugins.ide.eclipse.model.SourceFolder("src/test/scala/integration", null))
        cp.entries.add(new org.gradle.plugins.ide.eclipse.model.SourceFolder("src/test/scala/other", null))
        cp.entries.add(new org.gradle.plugins.ide.eclipse.model.SourceFolder("src/test/scala/unit", null))
      }
    }
    whenMerged { cp ->
      // for the core project exclude the separate sub-directories defined under test/scala. These are added as source dirs above
      if (project.name.equals('core')) {
        cp.entries.findAll { it.kind == "src" && it.path.equals("src/test/scala") }*.excludes = ["integration/", "other/", "unit/"]
      }
      /*
       * Set all eclipse build output to go to 'build_eclipse' directory. This is to ensure that gradle and eclipse use different
       * build output directories, and also avoid using the eclipse default of 'bin' which clashes with some of our script directories.
       * https://discuss.gradle.org/t/eclipse-generated-files-should-be-put-in-the-same-place-as-the-gradle-generated-files/6986/2
       */
      cp.entries.findAll { it.kind == "output" }*.path = "build_eclipse"
      /*
       * Some projects have explicitly added test output dependencies. These are required for the gradle build but not required
       * in Eclipse since the dependent projects are added as dependencies. So clean up these from the generated classpath.
       */
      cp.entries.removeAll { it.kind == "lib" && it.path.matches(".*/build/(classes|resources)/test") }
    }
  }
}

def checkstyleConfigProperties(configFileName) {
  [importControlFile: "$configFileName"]
}

if (userEnableTestCoverage) {
  tasks.register('reportCoverage').configure { dependsOn(subprojects.reportCoverage) }
}

def connectPkgs = [
    'connect:api',
    'connect:basic-auth-extension',
    'connect:file',
    'connect:json',
    'connect:runtime',
    'connect:test-plugins',
    'connect:transforms',
    'connect:mirror',
    'connect:mirror-client'
]

tasks.create(name: "jarConnect", dependsOn: connectPkgs.collect { it + ":jar" }) {}

tasks.create(name: "testConnect", dependsOn: connectPkgs.collect { it + ":test" }) {}

project(':server') {
  base {
    archivesName = "kafka-server"
  }

  dependencies {
    implementation project(':clients')
    implementation project(':metadata')
    implementation project(':server-common')
    implementation project(':storage')
    implementation project(':group-coordinator')
    implementation project(':transaction-coordinator')
    implementation project(':raft')
    implementation libs.metrics
    implementation libs.jacksonDatabind

    implementation libs.slf4jApi

    compileOnly libs.log4j2Api
    compileOnly libs.log4j2Core
    compileOnly libs.log4j1Bridge2Api

    testImplementation project(':clients').sourceSets.test.output

    testImplementation libs.mockitoCore
    testImplementation libs.junitJupiter
    testImplementation libs.slf4jLog4j2

    testRuntimeOnly runtimeTestLibs
  }

  task createVersionFile() {
    def receiptFile = file("$buildDir/kafka/$buildVersionFileName")
    inputs.property "commitId", commitId
    inputs.property "version", version
    outputs.file receiptFile
    outputs.cacheIf { true }

    doLast {
      def data = [
        commitId: commitId,
        version: version,
      ]

      receiptFile.parentFile.mkdirs()
      def content = data.entrySet().collect { "$it.key=$it.value" }.sort().join("\n")
      receiptFile.setText(content, "ISO-8859-1")
    }
  }

  jar {
    dependsOn createVersionFile
    from("$buildDir") {
      include "kafka/$buildVersionFileName"
    }
  }

  clean.doFirst {
    delete "$buildDir/kafka/"
  }

  checkstyle {
    configProperties = checkstyleConfigProperties("import-control-server.xml")
  }

  javadoc {
    enabled = false
  }
}

project(':share') {
  base {
    archivesName = "kafka-share"
  }

  dependencies {
    implementation project(':server-common')

    testImplementation project(':clients').sourceSets.test.output
    testImplementation project(':server-common').sourceSets.test.output

    implementation libs.slf4jApi

    testImplementation libs.junitJupiter
    testImplementation libs.mockitoCore
    testImplementation libs.slf4jLog4j2

    testRuntimeOnly runtimeTestLibs
  }

  checkstyle {
    configProperties = checkstyleConfigProperties("import-control-share.xml")
  }

  javadoc {
    enabled = false
  }
}

project(':core') {
  apply plugin: 'scala'

  // scaladoc generation is configured at the sub-module level with an artifacts
  // block (cf. see streams-scala). If scaladoc generation is invoked explicitly
  // for the `core` module, this ensures the generated jar doesn't include scaladoc
  // files since the `core` module doesn't include public APIs.
  scaladoc {
    enabled = false
  }
  if (userEnableTestCoverage)
    apply plugin: "org.scoverage"

  base {
    archivesName = "kafka_${versions.baseScala}"
  }

  dependencies {
    // `core` is often used in users' tests, define the following dependencies as `api` for backwards compatibility
    // even though the `core` module doesn't expose any public API
    api project(':clients')
    api libs.scalaLibrary

    implementation project(':server-common')
    implementation project(':group-coordinator:group-coordinator-api')
    implementation project(':group-coordinator')
    implementation project(':transaction-coordinator')
    implementation project(':metadata')
    implementation project(':storage:storage-api')
    implementation project(':tools:tools-api')
    implementation project(':raft')
    implementation project(':storage')
    implementation project(':server')
    implementation project(':coordinator-common')
    implementation project(':share')
    implementation project(':share-coordinator')

    implementation libs.argparse4j
    implementation libs.commonsValidator
    implementation libs.jacksonDatabind
    implementation libs.jacksonModuleScala
    implementation libs.jacksonDataformatCsv
    implementation libs.jacksonJDK8Datatypes
    implementation libs.joptSimple
    implementation libs.jose4j
    implementation libs.metrics
    // only needed transitively, but set it explicitly to ensure it has the same version as scala-library
    implementation libs.scalaReflect
    implementation libs.scalaLogging
    implementation libs.slf4jApi
    implementation libs.commonsIo // ZooKeeper dependency. Do not use, this is going away.
    implementation(libs.zookeeper) {
      // Dropwizard Metrics are required by ZooKeeper as of v3.6.0,
      // but the library should *not* be used in Kafka code
      implementation libs.dropwizardMetrics
      exclude module: 'slf4j-log4j12'
      exclude module: 'log4j'
      // Both Kafka and Zookeeper use slf4j. ZooKeeper moved from log4j to logback in v3.8.0.
      // We are removing Zookeeper's dependency on logback so we have a singular logging backend.
      exclude module: 'logback-classic'
      exclude module: 'logback-core'
    }
    // ZooKeeperMain depends on commons-cli but declares the dependency as `provided`
    implementation libs.commonsCli
    implementation libs.log4j2Core
    implementation libs.log4j2Api
    implementation libs.log4j1Bridge2Api
    implementation libs.jacksonDatabindYaml

    testImplementation project(':clients').sourceSets.test.output
    testImplementation project(':group-coordinator').sourceSets.test.output
    testImplementation project(':share-coordinator').sourceSets.test.output
    testImplementation project(':metadata').sourceSets.test.output
    testImplementation project(':raft').sourceSets.test.output
    testImplementation project(':server-common').sourceSets.test.output
    testImplementation project(':storage:storage-api').sourceSets.test.output
    testImplementation project(':server').sourceSets.test.output
    testImplementation project(':share').sourceSets.test.output
    testImplementation project(':test-common')
    testImplementation project(':test-common:test-common-api')
    testImplementation libs.bcpkix
    testImplementation libs.mockitoCore
    testImplementation(libs.apacheda) {
      exclude group: 'xml-apis', module: 'xml-apis'
      // `mina-core` is a transitive dependency for `apacheds` and `apacheda`.
      // It is safer to use from `apacheds` since that is the implementation.
      exclude module: 'mina-core'
    }
    testImplementation libs.apachedsCoreApi
    testImplementation libs.apachedsInterceptorKerberos
    testImplementation libs.apachedsProtocolShared
    testImplementation libs.apachedsProtocolKerberos
    testImplementation libs.apachedsProtocolLdap
    testImplementation libs.apachedsLdifPartition
    testImplementation libs.apachedsMavibotPartition
    testImplementation libs.apachedsJdbmPartition
    testImplementation libs.junitJupiter
    testImplementation libs.slf4jLog4j2
    testImplementation libs.caffeine

    testRuntimeOnly runtimeTestLibs
  }

  if (userEnableTestCoverage) {
    scoverage {
      scoverageVersion = versions.scoverage
      if (versions.baseScala == '2.13') {
        scoverageScalaVersion = '2.13.9' // there's no newer 2.13 artifact, org.scoverage:scalac-scoverage-plugin_2.13.9:2.0.11 is the latest as of now
      }
      reportDir = file("${rootProject.buildDir}/scoverage")
      highlighting = false
      minimumRate = 0.0
    }
  }

  configurations {
    // manually excludes some unnecessary dependencies
    implementation.exclude module: 'javax'
    implementation.exclude module: 'jline'
    implementation.exclude module: 'jms'
    implementation.exclude module: 'jmxri'
    implementation.exclude module: 'jmxtools'
    implementation.exclude module: 'mail'
    // To prevent a UniqueResourceException due the same resource existing in both
    // org.apache.directory.api/api-all and org.apache.directory.api/api-ldap-schema-data
    testImplementation.exclude module: 'api-ldap-schema-data'
  }

  tasks.create(name: "copyDependantLibs", type: Copy) {
    from (configurations.runtimeClasspath) {
      exclude('kafka-clients*')
    }
    into "$buildDir/dependant-libs-${versions.scala}"
    duplicatesStrategy 'exclude'
  }

  task genProtocolErrorDocs(type: JavaExec) {
    classpath = sourceSets.main.runtimeClasspath
    mainClass = 'org.apache.kafka.common.protocol.Errors'
    if( !generatedDocsDir.exists() ) { generatedDocsDir.mkdirs() }
    standardOutput = new File(generatedDocsDir, "protocol_errors.html").newOutputStream()
  }

  task genProtocolTypesDocs(type: JavaExec) {
    classpath = sourceSets.main.runtimeClasspath
    mainClass = 'org.apache.kafka.common.protocol.types.Type'
    if( !generatedDocsDir.exists() ) { generatedDocsDir.mkdirs() }
    standardOutput = new File(generatedDocsDir, "protocol_types.html").newOutputStream()
  }

  task genProtocolApiKeyDocs(type: JavaExec) {
    classpath = sourceSets.main.runtimeClasspath
    mainClass = 'org.apache.kafka.common.protocol.ApiKeys'
    if( !generatedDocsDir.exists() ) { generatedDocsDir.mkdirs() }
    standardOutput = new File(generatedDocsDir, "protocol_api_keys.html").newOutputStream()
  }

  task genProtocolMessageDocs(type: JavaExec) {
    classpath = sourceSets.main.runtimeClasspath
    mainClass = 'org.apache.kafka.common.protocol.Protocol'
    if( !generatedDocsDir.exists() ) { generatedDocsDir.mkdirs() }
    standardOutput = new File(generatedDocsDir, "protocol_messages.html").newOutputStream()
  }

  task genAdminClientConfigDocs(type: JavaExec) {
    classpath = sourceSets.main.runtimeClasspath
    mainClass = 'org.apache.kafka.clients.admin.AdminClientConfig'
    if( !generatedDocsDir.exists() ) { generatedDocsDir.mkdirs() }
    standardOutput = new File(generatedDocsDir, "admin_client_config.html").newOutputStream()
  }

  task genProducerConfigDocs(type: JavaExec) {
    classpath = sourceSets.main.runtimeClasspath
    mainClass = 'org.apache.kafka.clients.producer.ProducerConfig'
    if( !generatedDocsDir.exists() ) { generatedDocsDir.mkdirs() }
    standardOutput = new File(generatedDocsDir, "producer_config.html").newOutputStream()
  }

  task genConsumerConfigDocs(type: JavaExec) {
    classpath = sourceSets.main.runtimeClasspath
    mainClass = 'org.apache.kafka.clients.consumer.ConsumerConfig'
    if( !generatedDocsDir.exists() ) { generatedDocsDir.mkdirs() }
    standardOutput = new File(generatedDocsDir, "consumer_config.html").newOutputStream()
  }

  task genKafkaConfigDocs(type: JavaExec) {
    classpath = sourceSets.main.runtimeClasspath
    mainClass = 'kafka.server.KafkaConfig'
    if( !generatedDocsDir.exists() ) { generatedDocsDir.mkdirs() }
    standardOutput = new File(generatedDocsDir, "kafka_config.html").newOutputStream()
  }

  task genTopicConfigDocs(type: JavaExec) {
    classpath = sourceSets.main.runtimeClasspath
    mainClass = 'org.apache.kafka.storage.internals.log.LogConfig'
    if( !generatedDocsDir.exists() ) { generatedDocsDir.mkdirs() }
    standardOutput = new File(generatedDocsDir, "topic_config.html").newOutputStream()
  }

  task genConsumerMetricsDocs(type: JavaExec) {
    classpath = sourceSets.test.runtimeClasspath
    mainClass = 'org.apache.kafka.clients.consumer.internals.ConsumerMetrics'
    if( !generatedDocsDir.exists() ) { generatedDocsDir.mkdirs() }
    standardOutput = new File(generatedDocsDir, "consumer_metrics.html").newOutputStream()
  }

  task genProducerMetricsDocs(type: JavaExec) {
    classpath = sourceSets.test.runtimeClasspath
    mainClass = 'org.apache.kafka.clients.producer.internals.ProducerMetrics'
    if( !generatedDocsDir.exists() ) { generatedDocsDir.mkdirs() }
    standardOutput = new File(generatedDocsDir, "producer_metrics.html").newOutputStream()
  }

  task siteDocsTar(dependsOn: ['genProtocolErrorDocs', 'genProtocolTypesDocs', 'genProtocolApiKeyDocs', 'genProtocolMessageDocs',
                               'genAdminClientConfigDocs', 'genProducerConfigDocs', 'genConsumerConfigDocs',
                               'genKafkaConfigDocs', 'genTopicConfigDocs',
                               ':connect:runtime:genConnectConfigDocs', ':connect:runtime:genConnectTransformationDocs',
                               ':connect:runtime:genConnectPredicateDocs',
                               ':connect:runtime:genSinkConnectorConfigDocs', ':connect:runtime:genSourceConnectorConfigDocs',
                               ':streams:genStreamsConfigDocs', 'genConsumerMetricsDocs', 'genProducerMetricsDocs',
                               ':connect:runtime:genConnectMetricsDocs', ':connect:runtime:genConnectOpenAPIDocs',
                               ':connect:mirror:genMirrorSourceConfigDocs', ':connect:mirror:genMirrorCheckpointConfigDocs',
                               ':connect:mirror:genMirrorHeartbeatConfigDocs', ':connect:mirror:genMirrorConnectorConfigDocs',
                               ':storage:genRemoteLogManagerConfigDoc', ':storage:genRemoteLogMetadataManagerConfigDoc'], type: Tar) {
    archiveClassifier = 'site-docs'
    compression = Compression.GZIP
    from project.file("$rootDir/docs")
    into 'site-docs'
    duplicatesStrategy 'exclude'
  }

  tasks.create(name: "releaseTarGz", dependsOn: configurations.archives.artifacts, type: Tar) {
    into "kafka_${versions.baseScala}-${archiveVersion.get()}"
    compression = Compression.GZIP
    from(project.file("$rootDir/bin")) { into "bin/" }
    from(project.file("$rootDir/config")) { into "config/" }
    from(project.file("$rootDir/licenses")) { into "licenses/" }
    from "$rootDir/LICENSE-binary" rename {String filename -> filename.replace("-binary", "")}
    from "$rootDir/NOTICE-binary" rename {String filename -> filename.replace("-binary", "")}
    from(configurations.runtimeClasspath) { into("libs/") }
    from(configurations.archives.artifacts.files) { into("libs/") }
    from(project.siteDocsTar) { into("site-docs/") }
    from(project(':tools').jar) { into("libs/") }
    from(project(':tools').configurations.runtimeClasspath) { into("libs/") }
    from(project(':trogdor').jar) { into("libs/") }
    from(project(':trogdor').configurations.runtimeClasspath) { into("libs/") }
    from(project(':shell').jar) { into("libs/") }
    from(project(':shell').configurations.runtimeClasspath) { into("libs/") }
    from(project(':connect:api').jar) { into("libs/") }
    from(project(':connect:api').configurations.runtimeClasspath) { into("libs/") }
    from(project(':connect:runtime').jar) { into("libs/") }
    from(project(':connect:runtime').configurations.runtimeClasspath) { into("libs/") }
    from(project(':connect:transforms').jar) { into("libs/") }
    from(project(':connect:transforms').configurations.runtimeClasspath) { into("libs/") }
    from(project(':connect:json').jar) { into("libs/") }
    from(project(':connect:json').configurations.runtimeClasspath) { into("libs/") }
    from(project(':connect:file').jar) { into("libs/") }
    from(project(':connect:file').configurations.runtimeClasspath) { into("libs/") }
    from(project(':connect:basic-auth-extension').jar) { into("libs/") }
    from(project(':connect:basic-auth-extension').configurations.runtimeClasspath) { into("libs/") }
    from(project(':connect:mirror').jar) { into("libs/") }
    from(project(':connect:mirror').configurations.runtimeClasspath) { into("libs/") }
    from(project(':connect:mirror-client').jar) { into("libs/") }
    from(project(':connect:mirror-client').configurations.runtimeClasspath) { into("libs/") }
    from(project(':streams').jar) { into("libs/") }
    from(project(':streams').configurations.runtimeClasspath) { into("libs/") }
    from(project(':streams:streams-scala').jar) { into("libs/") }
    from(project(':streams:streams-scala').configurations.runtimeClasspath) { into("libs/") }
    from(project(':streams:test-utils').jar) { into("libs/") }
    from(project(':streams:test-utils').configurations.runtimeClasspath) { into("libs/") }
    from(project(':streams:examples').jar) { into("libs/") }
    from(project(':streams:examples').configurations.runtimeClasspath) { into("libs/") }
    from(project(':tools:tools-api').jar) { into("libs/") }
    from(project(':tools:tools-api').configurations.runtimeClasspath) { into("libs/") }
    duplicatesStrategy 'exclude'
  }

  jar {
    dependsOn copyDependantLibs
  }

  jar.manifest {
    attributes(
      'Version': "${version}"
    )
  }

  tasks.create(name: "copyDependantTestLibs", type: Copy) {
    from (configurations.testRuntimeClasspath) {
      include('*.jar')
    }
    into "$buildDir/dependant-testlibs"
    //By default gradle does not handle test dependencies between the sub-projects
    //This line is to include clients project test jar to dependant-testlibs
    from (project(':clients').testJar ) { "$buildDir/dependant-testlibs" }
    duplicatesStrategy 'exclude'
  }

  systemTestLibs.dependsOn('jar', 'testJar', 'copyDependantTestLibs')

  checkstyle {
    configProperties = checkstyleConfigProperties("import-control-core.xml")
  }

  sourceSets {
    // Set java/scala source folders in the `scala` block to enable joint compilation
    main {
      java {
        srcDirs = []
      }
      scala {
        srcDirs = ["src/main/java", "src/main/scala"]
      }
    }
    test {
      java {
        srcDirs = []
      }
      scala {
        srcDirs = ["src/test/java", "src/test/scala"]
      }
    }
  }
}

project(':metadata') {
  base {
    archivesName = "kafka-metadata"
  }

  configurations {
    generator
  }

  dependencies {
    implementation project(':server-common')
    implementation project(':clients')
    implementation project(':raft')
    implementation libs.jacksonDatabind
    implementation libs.jacksonJDK8Datatypes
    implementation libs.metrics
    compileOnly libs.log4j2Api
    compileOnly libs.log4j2Core
    compileOnly libs.log4j1Bridge2Api
    testImplementation libs.jacksonDatabindYaml
    testImplementation libs.junitJupiter
    testImplementation libs.jqwik
    testImplementation libs.mockitoCore
    testImplementation libs.slf4jLog4j2
    testImplementation project(':clients').sourceSets.test.output
    testImplementation project(':raft').sourceSets.test.output
    testImplementation project(':server-common').sourceSets.test.output

    testRuntimeOnly runtimeTestLibs

    generator project(':generator')
  }

  task processMessages(type:JavaExec) {
    mainClass = "org.apache.kafka.message.MessageGenerator"
    classpath = configurations.generator
    args = [ "-p", "org.apache.kafka.common.metadata",
             "-o", "${projectDir}/build/generated/main/java/org/apache/kafka/common/metadata",
             "-i", "src/main/resources/common/metadata",
             "-m", "MessageDataGenerator", "JsonConverterGenerator",
             "-t", "MetadataRecordTypeGenerator", "MetadataJsonConvertersGenerator"
           ]
    inputs.dir("src/main/resources/common/metadata")
        .withPropertyName("messages")
        .withPathSensitivity(PathSensitivity.RELATIVE)
    outputs.cacheIf { true }
    outputs.dir("${projectDir}/build/generated/main/java/org/apache/kafka/common/metadata")
  }

  compileJava.dependsOn 'processMessages'
  srcJar.dependsOn 'processMessages'

  sourceSets {
    main {
      java {
        srcDirs = ["src/main/java", "${projectDir}/build/generated/main/java"]
      }
    }
    test {
      java {
        srcDirs = ["src/test/java"]
      }
    }
  }

  javadoc {
    enabled = false
  }

  checkstyle {
    configProperties = checkstyleConfigProperties("import-control-metadata.xml")
  }
}

project(':group-coordinator:group-coordinator-api') {
  base {
    archivesName = "kafka-group-coordinator-api"
  }

  dependencies {
    implementation project(':clients')
  }

  task createVersionFile() {
    def receiptFile = file("$buildDir/kafka/$buildVersionFileName")
    inputs.property "commitId", commitId
    inputs.property "version", version
    outputs.file receiptFile
    outputs.cacheIf { true }

    doLast {
      def data = [
              commitId: commitId,
              version: version,
      ]

      receiptFile.parentFile.mkdirs()
      def content = data.entrySet().collect { "$it.key=$it.value" }.sort().join("\n")
      receiptFile.setText(content, "ISO-8859-1")
    }
  }

  jar {
    dependsOn createVersionFile
    from("$buildDir") {
      include "kafka/$buildVersionFileName"
    }
  }

  clean.doFirst {
    delete "$buildDir/kafka/"
  }

  javadoc {
    include "**/org/apache/kafka/coordinator/group/api/**"
  }

  checkstyle {
    configProperties = checkstyleConfigProperties("import-control-group-coordinator.xml")
  }
}

project(':group-coordinator') {
  base {
    archivesName = "kafka-group-coordinator"
  }

  configurations {
    generator
  }

  dependencies {
    implementation project(':server-common')
    implementation project(':clients')
    implementation project(':metadata')
    implementation project(':group-coordinator:group-coordinator-api')
    implementation project(':storage')
    implementation project(':coordinator-common')
    implementation libs.jacksonDatabind
    implementation libs.jacksonJDK8Datatypes
    implementation libs.slf4jApi
    implementation libs.metrics
    implementation libs.hdrHistogram
    implementation libs.re2j

    testImplementation project(':clients').sourceSets.test.output
    testImplementation project(':server-common').sourceSets.test.output
    testImplementation project(':coordinator-common').sourceSets.test.output
    testImplementation libs.jacksonDatabindYaml
    testImplementation libs.junitJupiter
    testImplementation libs.mockitoCore

    testRuntimeOnly runtimeTestLibs

    generator project(':generator')
  }

  sourceSets {
    main {
      java {
        srcDirs = ["src/main/java", "${projectDir}/build/generated/main/java"]
      }
    }
    test {
      java {
        srcDirs = ["src/test/java"]
      }
    }
  }

  javadoc {
    enabled = false
  }

  checkstyle {
    configProperties = checkstyleConfigProperties("import-control-group-coordinator.xml")
  }

  task processMessages(type:JavaExec) {
    mainClass = "org.apache.kafka.message.MessageGenerator"
    classpath = configurations.generator
    args = [ "-p", "org.apache.kafka.coordinator.group.generated",
             "-o", "${projectDir}/build/generated/main/java/org/apache/kafka/coordinator/group/generated",
             "-i", "src/main/resources/common/message",
             "-m", "MessageDataGenerator", "JsonConverterGenerator"
    ]
    inputs.dir("src/main/resources/common/message")
        .withPropertyName("messages")
        .withPathSensitivity(PathSensitivity.RELATIVE)
    outputs.cacheIf { true }
    outputs.dir("${projectDir}/build/generated/main/java/org/apache/kafka/coordinator/group/generated")
  }

  compileJava.dependsOn 'processMessages'
  srcJar.dependsOn 'processMessages'
}

project(':test-common') {
  // Test framework stuff. Implementations that support test-common-api
  base {
    archivesName = "kafka-test-common"
  }

  dependencies {
    implementation project(':core')
    implementation project(':metadata')
    implementation project(':server')
    implementation project(':raft')
    implementation project(':storage')
    implementation project(':server-common')
    implementation libs.slf4jApi
    implementation libs.jacksonDatabindYaml
    testImplementation libs.junitJupiter
    testImplementation libs.mockitoCore

    testRuntimeOnly runtimeTestLibs
  }

  checkstyle {
    configProperties = checkstyleConfigProperties("import-control-test-common.xml")
  }

  javadoc {
    enabled = false
  }
}

project(':test-common:test-common-api') {
  // Interfaces, config classes, and other test APIs
  base {
    archivesName = "kafka-test-common-api"
  }

  dependencies {
    implementation project(':clients')
    implementation project(':core')
    implementation project(':group-coordinator')
    implementation project(':metadata')
    implementation project(':raft')
    implementation project(':server')
    implementation project(':server-common')
    implementation project(':storage')
    implementation project(':test-common')
    implementation libs.junitJupiterApi

    testImplementation libs.junitJupiter
    testImplementation libs.mockitoCore

    testRuntimeOnly runtimeTestLibs
  }

  checkstyle {
    configProperties = checkstyleConfigProperties("import-control-test-common-api.xml")
  }

  javadoc {
    enabled = false
  }
}

project(':test-common:test-common-runtime') {
  // Runtime-only test code including JUnit extentions
  base {
    archivesName = "kafka-test-common-runtime"
  }

  dependencies {
    implementation libs.slf4jApi
    implementation libs.junitPlatformLanucher
    implementation libs.junitJupiterApi
    implementation libs.junitJupiter
  }

  checkstyle {
    configProperties = checkstyleConfigProperties("import-control-test-common-api.xml")
  }

  javadoc {
    enabled = false
  }
}

project(':transaction-coordinator') {
  base {
    archivesName = "kafka-transaction-coordinator"
  }

  configurations {
    generator
  }

  dependencies {
    implementation libs.jacksonDatabind
    implementation project(':clients')
    implementation project(':server-common')
    implementation libs.slf4jApi

    testImplementation libs.junitJupiter
    testImplementation libs.mockitoCore
    testImplementation project(':clients').sourceSets.test.output
    testImplementation project(':test-common')
    testImplementation project(':test-common:test-common-api')
    testRuntimeOnly runtimeTestLibs

    generator project(':generator')
  }

  sourceSets {
    main {
      java {
        srcDirs = ["src/main/java", "${projectDir}/build/generated/main/java"]
      }
    }
    test {
      java {
        srcDirs = ["src/test/java"]
      }
    }
  }

  checkstyle {
    configProperties = checkstyleConfigProperties("import-control-transaction-coordinator.xml")
  }

  task processMessages(type:JavaExec) {
    mainClass = "org.apache.kafka.message.MessageGenerator"
    classpath = configurations.generator
    args = [ "-p", "org.apache.kafka.coordinator.transaction.generated",
             "-o", "${projectDir}/build/generated/main/java/org/apache/kafka/coordinator/transaction/generated",
             "-i", "src/main/resources/common/message",
             "-m", "MessageDataGenerator", "JsonConverterGenerator"
    ]
    inputs.dir("src/main/resources/common/message")
            .withPropertyName("messages")
            .withPathSensitivity(PathSensitivity.RELATIVE)
    outputs.cacheIf { true }
    outputs.dir("${projectDir}/build/generated/main/java/org/apache/kafka/coordinator/transaction/generated")
  }

  compileJava.dependsOn 'processMessages'
  srcJar.dependsOn 'processMessages'

  javadoc {
    enabled = false
  }
}

project(':coordinator-common') {
  base {
    archivesName = "kafka-coordinator-common"
  }

  dependencies {
    implementation project(':clients')
    implementation project(':server-common')
    implementation project(':metadata')
    implementation project(':storage')
    implementation libs.slf4jApi
    implementation libs.metrics
    implementation libs.hdrHistogram

    testImplementation project(':clients').sourceSets.test.output
    testImplementation project(':server-common').sourceSets.test.output
    testImplementation libs.junitJupiter
    testImplementation libs.mockitoCore

    testRuntimeOnly runtimeTestLibs
  }

  checkstyle {
    configProperties = checkstyleConfigProperties("import-control-coordinator-common.xml")
  }

  javadoc {
    enabled = false
  }
}

project(':share-coordinator') {
  base {
    archivesName = "kafka-share-coordinator"
  }

  configurations {
    generator
  }

  dependencies {
    implementation libs.jacksonDatabind
    implementation project(':clients')
    implementation project(':coordinator-common')
    implementation project(':metadata')
    implementation project(':server')
    implementation project(':server-common')
    implementation project(':share')
    implementation libs.slf4jApi
    implementation libs.metrics

    testImplementation project(':clients').sourceSets.test.output
    testImplementation project(':server-common').sourceSets.test.output
    testImplementation project(':coordinator-common').sourceSets.test.output
    testImplementation libs.junitJupiter
    testImplementation libs.mockitoCore

    testRuntimeOnly runtimeTestLibs

    generator project(':generator')
  }

  sourceSets {
    main {
      java {
        srcDirs = ["src/main/java", "${projectDir}/build/generated/main/java"]
      }
    }
    test {
      java {
        srcDirs = ["src/test/java"]
      }
    }
  }

  checkstyle {
    configProperties = checkstyleConfigProperties("import-control-share-coordinator.xml")
  }

  task processMessages(type:JavaExec) {
    mainClass = "org.apache.kafka.message.MessageGenerator"
    classpath = configurations.generator
    args = [ "-p", "org.apache.kafka.coordinator.share.generated",
             "-o", "${projectDir}/build/generated/main/java/org/apache/kafka/coordinator/share/generated",
             "-i", "src/main/resources/common/message",
             "-m", "MessageDataGenerator", "JsonConverterGenerator"
    ]
    inputs.dir("src/main/resources/common/message")
            .withPropertyName("messages")
            .withPathSensitivity(PathSensitivity.RELATIVE)
    outputs.cacheIf { true }
    outputs.dir("${projectDir}/build/generated/main/java/org/apache/kafka/coordinator/share/generated")
  }

  compileJava.dependsOn 'processMessages'
  srcJar.dependsOn 'processMessages'

  javadoc {
    enabled = false
  }
}

project(':examples') {
  base {
    archivesName = "kafka-examples"
  }

  dependencies {
    implementation project(':clients')
  }

  javadoc {
    enabled = false
  }

  checkstyle {
    configProperties = checkstyleConfigProperties("import-control-core.xml")
  }
}

project(':generator') {
  dependencies {
    implementation libs.argparse4j
    implementation libs.jacksonDatabind
    implementation libs.jacksonJDK8Datatypes
    implementation libs.jacksonJakartarsJsonProvider

    implementation 'org.eclipse.jgit:org.eclipse.jgit:6.4.0.202211300538-r'
    // SSH support for JGit based on Apache MINA sshd
    implementation 'org.eclipse.jgit:org.eclipse.jgit.ssh.apache:6.4.0.202211300538-r'
    // GPG support for JGit based on BouncyCastle (commit signing)
    implementation 'org.eclipse.jgit:org.eclipse.jgit.gpg.bc:6.4.0.202211300538-r'

    testImplementation libs.junitJupiter

    testRuntimeOnly runtimeTestLibs
  }

  javadoc {
    enabled = false
  }
}

project(':clients') {
  base {
    archivesName = "kafka-clients"
  }

  configurations {
    generator
    shadowed
  }

  dependencies {
    implementation libs.zstd
    implementation libs.lz4
    implementation libs.snappy
    implementation libs.slf4jApi
    implementation libs.opentelemetryProto
    implementation libs.protobuf

    // libraries which should be added as runtime dependencies in generated pom.xml should be defined here:
    shadowed libs.zstd
    shadowed libs.lz4
    shadowed libs.snappy
    shadowed libs.slf4jApi

    compileOnly libs.jacksonDatabind // for SASL/OAUTHBEARER bearer token parsing
    compileOnly libs.jacksonJDK8Datatypes
    compileOnly libs.jose4j          // for SASL/OAUTHBEARER JWT validation; only used by broker

    testImplementation libs.bcpkix
<<<<<<< HEAD
    testImplementation libs.jacksonJaxrsJsonProvider
    testImplementation libs.jacksonDatabindYaml
=======
    testImplementation libs.jacksonJakartarsJsonProvider
>>>>>>> 747dc172
    testImplementation libs.jose4j
    testImplementation libs.junitJupiter
    testImplementation libs.log4j2Api
    testImplementation libs.log4j2Core
    testImplementation libs.log4j1Bridge2Api
    testImplementation libs.spotbugs
    testImplementation libs.mockitoCore
    testImplementation libs.mockitoJunitJupiter // supports MockitoExtension

    testCompileOnly libs.bndlib

    testRuntimeOnly libs.jacksonDatabind
    testRuntimeOnly libs.jacksonJDK8Datatypes
    testRuntimeOnly runtimeTestLibs

    generator project(':generator')
  }

  task createVersionFile() {
    def receiptFile = file("$buildDir/kafka/$buildVersionFileName")
    inputs.property "commitId", commitId
    inputs.property "version", version
    outputs.file receiptFile
    outputs.cacheIf { true }

    doLast {
      def data = [
        commitId: commitId,
        version: version,
      ]

      receiptFile.parentFile.mkdirs()
      def content = data.entrySet().collect { "$it.key=$it.value" }.sort().join("\n")
      receiptFile.setText(content, "ISO-8859-1")
    }
  }

  shadowJar {
    dependsOn createVersionFile
    // archiveClassifier defines the classifier for the shadow jar, the default is 'all'.
    // We don't want to use the default classifier because it will cause the shadow jar to
    // overwrite the original jar. We also don't want to use the 'shadow' classifier because
    // it will cause the shadow jar to be named kafka-clients-shadow.jar. We want to use the
    // same name as the original jar, kafka-clients.jar.
    archiveClassifier = null
    // KIP-714: move shaded dependencies to a shaded location
    relocate('io.opentelemetry.proto', 'org.apache.kafka.shaded.io.opentelemetry.proto')
    relocate('com.google.protobuf', 'org.apache.kafka.shaded.com.google.protobuf')

    // dependencies excluded from the final jar, since they are declared as runtime dependencies
    dependencies {
      project.configurations.shadowed.allDependencies.each {
        exclude(dependency(it.group + ':' + it.name))
      }
      // exclude proto files from the jar
      exclude "**/opentelemetry/proto/**/*.proto"
      exclude "**/google/protobuf/*.proto"
    }

    from("$buildDir") {
      include "kafka/$buildVersionFileName"
    }

    from "$rootDir/LICENSE"
    from "$rootDir/NOTICE"
  }

  jar {
    enabled false
    dependsOn 'shadowJar'
  }

  clean.doFirst {
    delete "$buildDir/kafka/"
  }

  task processMessages(type:JavaExec) {
    mainClass = "org.apache.kafka.message.MessageGenerator"
    classpath = configurations.generator
    args = [ "-p", "org.apache.kafka.common.message",
             "-o", "${projectDir}/build/generated/main/java/org/apache/kafka/common/message",
             "-i", "src/main/resources/common/message",
             "-t", "ApiMessageTypeGenerator",
             "-m", "MessageDataGenerator", "JsonConverterGenerator"
           ]
    inputs.dir("src/main/resources/common/message")
        .withPropertyName("messages")
        .withPathSensitivity(PathSensitivity.RELATIVE)
    outputs.cacheIf { true }
    outputs.dir("${projectDir}/build/generated/main/java/org/apache/kafka/common/message")
  }

  task processTestMessages(type:JavaExec) {
    mainClass = "org.apache.kafka.message.MessageGenerator"
    classpath = configurations.generator
    args = [ "-p", "org.apache.kafka.common.message",
             "-o", "${projectDir}/build/generated/test/java/org/apache/kafka/common/message",
             "-i", "src/test/resources/common/message",
             "-m", "MessageDataGenerator", "JsonConverterGenerator"
           ]
    inputs.dir("src/test/resources/common/message")
        .withPropertyName("testMessages")
        .withPathSensitivity(PathSensitivity.RELATIVE)
    outputs.cacheIf { true }
    outputs.dir("${projectDir}/build/generated/test/java/org/apache/kafka/common/message")
  }

  sourceSets {
    main {
      java {
        srcDirs = ["src/main/java", "${projectDir}/build/generated/main/java"]
      }
    }
    test {
      java {
        srcDirs = ["src/test/java", "${projectDir}/build/generated/test/java"]
      }
    }
  }

  compileJava.dependsOn 'processMessages'
  srcJar.dependsOn 'processMessages'

  compileTestJava.dependsOn 'processTestMessages'

  javadoc {
    include "**/org/apache/kafka/clients/admin/*"
    include "**/org/apache/kafka/clients/consumer/*"
    include "**/org/apache/kafka/clients/producer/*"
    include "**/org/apache/kafka/common/*"
    include "**/org/apache/kafka/common/acl/*"
    include "**/org/apache/kafka/common/annotation/*"
    include "**/org/apache/kafka/common/errors/*"
    include "**/org/apache/kafka/common/header/*"
    include "**/org/apache/kafka/common/metrics/*"
    include "**/org/apache/kafka/common/metrics/stats/*"
    include "**/org/apache/kafka/common/quota/*"
    include "**/org/apache/kafka/common/resource/*"
    include "**/org/apache/kafka/common/serialization/*"
    include "**/org/apache/kafka/common/config/*"
    include "**/org/apache/kafka/common/config/provider/*"
    include "**/org/apache/kafka/common/security/auth/*"
    include "**/org/apache/kafka/common/security/plain/*"
    include "**/org/apache/kafka/common/security/scram/*"
    include "**/org/apache/kafka/common/security/token/delegation/*"
    include "**/org/apache/kafka/common/security/oauthbearer/*"
    include "**/org/apache/kafka/common/security/oauthbearer/secured/*"
    include "**/org/apache/kafka/server/authorizer/*"
    include "**/org/apache/kafka/server/policy/*"
    include "**/org/apache/kafka/server/quota/*"
    include "**/org/apache/kafka/server/telemetry/*"
  }
}

project(':raft') {
  base {
    archivesName = "kafka-raft"
  }

  configurations {
    generator
  }

  dependencies {
    implementation project(':server-common')
    implementation project(':clients')
    implementation libs.slf4jApi
    implementation libs.jacksonDatabind
    implementation libs.jacksonDatabindYaml

    testImplementation project(':server-common')
    testImplementation project(':server-common').sourceSets.test.output
    testImplementation project(':clients')
    testImplementation project(':clients').sourceSets.test.output
    testImplementation libs.jacksonDatabindYaml
    testImplementation libs.junitJupiter
    testImplementation libs.mockitoCore
    testImplementation libs.jqwik

    testRuntimeOnly runtimeTestLibs

    generator project(':generator')
  }

  task createVersionFile() {
    def receiptFile = file("$buildDir/kafka/$buildVersionFileName")
    inputs.property "commitId", commitId
    inputs.property "version", version
    outputs.file receiptFile
    outputs.cacheIf { true }

    doLast {
      def data = [
        commitId: commitId,
        version: version,
      ]

      receiptFile.parentFile.mkdirs()
      def content = data.entrySet().collect { "$it.key=$it.value" }.sort().join("\n")
      receiptFile.setText(content, "ISO-8859-1")
    }
  }

  task processMessages(type:JavaExec) {
    mainClass = "org.apache.kafka.message.MessageGenerator"
    classpath = configurations.generator
    args = [ "-p", "org.apache.kafka.raft.generated",
             "-o", "${projectDir}/build/generated/main/java/org/apache/kafka/raft/generated",
             "-i", "src/main/resources/common/message",
             "-m", "MessageDataGenerator", "JsonConverterGenerator"]
    inputs.dir("src/main/resources/common/message")
        .withPropertyName("messages")
        .withPathSensitivity(PathSensitivity.RELATIVE)
    outputs.cacheIf { true }
    outputs.dir("${projectDir}/build/generated/main/java/org/apache/kafka/raft/generated")
  }

  sourceSets {
    main {
      java {
        srcDirs = ["src/main/java", "${projectDir}/build/generated/main/java"]
      }
    }
    test {
      java {
        srcDirs = ["src/test/java"]
      }
    }
  }

  compileJava.dependsOn 'processMessages'
  srcJar.dependsOn 'processMessages'

  jar {
    dependsOn createVersionFile
    from("$buildDir") {
        include "kafka/$buildVersionFileName"
    }
  }

  test {
    useJUnitPlatform {
      includeEngines 'jqwik', 'junit-jupiter'
    }
  }

  clean.doFirst {
    delete "$buildDir/kafka/"
  }

  javadoc {
    enabled = false
  }
}

project(':server-common') {
  base {
    archivesName = "kafka-server-common"
  }

  dependencies {
    api project(':clients')
    implementation libs.slf4jApi
    implementation libs.metrics
    implementation libs.joptSimple
    implementation libs.jacksonDatabind
    implementation libs.pcollections

    testImplementation project(':clients')
    testImplementation project(':clients').sourceSets.test.output
    testImplementation libs.jacksonDatabindYaml
    testImplementation libs.junitJupiter
    testImplementation libs.mockitoCore

    testRuntimeOnly runtimeTestLibs
  }

  task createVersionFile() {
    def receiptFile = file("$buildDir/kafka/$buildVersionFileName")
    inputs.property "commitId", commitId
    inputs.property "version", version
    outputs.file receiptFile
    outputs.cacheIf { true }

    doLast {
      def data = [
              commitId: commitId,
              version: version,
      ]

      receiptFile.parentFile.mkdirs()
      def content = data.entrySet().collect { "$it.key=$it.value" }.sort().join("\n")
      receiptFile.setText(content, "ISO-8859-1")
    }
  }

  jar {
    dependsOn createVersionFile
    from("$buildDir") {
      include "kafka/$buildVersionFileName"
    }
  }

  clean.doFirst {
    delete "$buildDir/kafka/"
  }

  checkstyle {
    configProperties = checkstyleConfigProperties("import-control-server-common.xml")
  }

  javadoc {
    enabled = false
  }
}

project(':storage:storage-api') {
  base {
    archivesName = "kafka-storage-api"
  }

  dependencies {
    implementation project(':clients')
    implementation project(':server-common')
    implementation libs.metrics
    implementation libs.slf4jApi

    testImplementation project(':clients')
    testImplementation project(':clients').sourceSets.test.output
    testImplementation libs.junitJupiter
    testImplementation libs.mockitoCore

    testRuntimeOnly runtimeTestLibs
  }

  task createVersionFile() {
    def receiptFile = file("$buildDir/kafka/$buildVersionFileName")
    inputs.property "commitId", commitId
    inputs.property "version", version
    outputs.file receiptFile
    outputs.cacheIf { true }

    doLast {
      def data = [
              commitId: commitId,
              version: version,
      ]

      receiptFile.parentFile.mkdirs()
      def content = data.entrySet().collect { "$it.key=$it.value" }.sort().join("\n")
      receiptFile.setText(content, "ISO-8859-1")
    }
  }

  jar {
    dependsOn createVersionFile
    from("$buildDir") {
      include "kafka/$buildVersionFileName"
    }
  }

  clean.doFirst {
    delete "$buildDir/kafka/"
  }

  javadoc {
    include "**/org/apache/kafka/server/log/remote/storage/*"
  }

  checkstyle {
    configProperties = checkstyleConfigProperties("import-control-storage.xml")
  }
}

project(':storage') {
  base {
    archivesName = "kafka-storage"
  }

  configurations {
    generator
  }

  dependencies {
    implementation project(':storage:storage-api')
    implementation project(':server-common')
    implementation project(':clients')
    implementation project(':transaction-coordinator')
    implementation(libs.caffeine) {
      exclude group: 'org.checkerframework', module: 'checker-qual'
    }
    implementation libs.slf4jApi
    implementation libs.jacksonDatabind
    implementation libs.metrics

    testImplementation project(':clients')
    testImplementation project(':clients').sourceSets.test.output
    testImplementation project(':core')
    testImplementation project(':core').sourceSets.test.output
    testImplementation project(':test-common:test-common-api')
    testImplementation project(':server')
    testImplementation project(':server-common')
    testImplementation project(':server-common').sourceSets.test.output
    testImplementation libs.hamcrest
    testImplementation libs.jacksonDatabindYaml
    testImplementation libs.junitJupiter
    testImplementation libs.mockitoCore
    testImplementation libs.bcpkix

    testRuntimeOnly runtimeTestLibs

    generator project(':generator')
  }

  task createVersionFile() {
    def receiptFile = file("$buildDir/kafka/$buildVersionFileName")
    inputs.property "commitId", commitId
    inputs.property "version", version
    outputs.file receiptFile
    outputs.cacheIf { true }

    doLast {
      def data = [
              commitId: commitId,
              version: version,
      ]

      receiptFile.parentFile.mkdirs()
      def content = data.entrySet().collect { "$it.key=$it.value" }.sort().join("\n")
      receiptFile.setText(content, "ISO-8859-1")
    }
  }

  task processMessages(type:JavaExec) {
    mainClass = "org.apache.kafka.message.MessageGenerator"
    classpath = configurations.generator
    args = [ "-p", "org.apache.kafka.server.log.remote.metadata.storage.generated",
             "-o", "${projectDir}/build/generated/main/java/org/apache/kafka/server/log/remote/metadata/storage/generated",
             "-i", "src/main/resources/message",
             "-m", "MessageDataGenerator", "JsonConverterGenerator",
             "-t", "MetadataRecordTypeGenerator", "MetadataJsonConvertersGenerator" ]
    inputs.dir("src/main/resources/message")
        .withPropertyName("messages")
        .withPathSensitivity(PathSensitivity.RELATIVE)
    outputs.cacheIf { true }
    outputs.dir("${projectDir}/build/generated/main/java/org/apache/kafka/server/log/remote/metadata/storage/generated")
  }

  task genRemoteLogManagerConfigDoc(type: JavaExec) {
    classpath = sourceSets.main.runtimeClasspath
    mainClass = 'org.apache.kafka.server.log.remote.storage.RemoteLogManagerConfig'
    if( !generatedDocsDir.exists() ) { generatedDocsDir.mkdirs() }
    standardOutput = new File(generatedDocsDir, "remote_log_manager_config.html").newOutputStream()
  }

  task genRemoteLogMetadataManagerConfigDoc(type: JavaExec) {
    classpath = sourceSets.main.runtimeClasspath
    mainClass = 'org.apache.kafka.server.log.remote.metadata.storage.TopicBasedRemoteLogMetadataManagerConfig'
    if( !generatedDocsDir.exists() ) { generatedDocsDir.mkdirs() }
    standardOutput = new File(generatedDocsDir, "remote_log_metadata_manager_config.html").newOutputStream()
  }

  sourceSets {
    main {
      java {
        srcDirs = ["src/main/java", "${projectDir}/build/generated/main/java"]
      }
    }
    test {
      java {
        srcDirs = ["src/test/java"]
      }
    }
  }

  compileJava.dependsOn 'processMessages'
  srcJar.dependsOn 'processMessages'

  jar {
    dependsOn createVersionFile
    from("$buildDir") {
      include "kafka/$buildVersionFileName"
    }
  }

  clean.doFirst {
    delete "$buildDir/kafka/"
  }

  javadoc {
    enabled = false
  }

  checkstyle {
    configProperties = checkstyleConfigProperties("import-control-storage.xml")
  }
}

project(':tools:tools-api') {
  base {
    archivesName = "kafka-tools-api"
  }

  dependencies {
    implementation project(':clients')
    testImplementation libs.junitJupiter
    testRuntimeOnly runtimeTestLibs
  }

  task createVersionFile() {
    def receiptFile = file("$buildDir/kafka/$buildVersionFileName")
    inputs.property "commitId", commitId
    inputs.property "version", version
    outputs.file receiptFile
    outputs.cacheIf { true }

    doLast {
      def data = [
              commitId: commitId,
              version: version,
      ]

      receiptFile.parentFile.mkdirs()
      def content = data.entrySet().collect { "$it.key=$it.value" }.sort().join("\n")
      receiptFile.setText(content, "ISO-8859-1")
    }
  }

  jar {
    dependsOn createVersionFile
    from("$buildDir") {
      include "kafka/$buildVersionFileName"
    }
  }

  clean.doFirst {
    delete "$buildDir/kafka/"
  }

  javadoc {
    include "**/org/apache/kafka/tools/api/*"
  }
}

project(':tools') {
  base {
    archivesName = "kafka-tools"
  }

  dependencies {
    implementation project(':clients')
    implementation project(':metadata')
    implementation project(':storage')
    implementation project(':server')
    implementation project(':server-common')
    implementation project(':connect:runtime')
    implementation project(':tools:tools-api')
    implementation project(':transaction-coordinator')
    implementation project(':group-coordinator')
    implementation project(':coordinator-common')
    implementation project(':share-coordinator')
    implementation project(':share')
    implementation libs.argparse4j
    implementation libs.jacksonDatabind
    implementation libs.jacksonDataformatCsv
    implementation libs.jacksonJDK8Datatypes
    implementation libs.slf4jApi
    implementation libs.slf4jLog4j2
    implementation libs.log4j2Api
    implementation libs.log4j2Core
    implementation libs.log4j1Bridge2Api
    implementation libs.joptSimple
    implementation libs.re2j

    implementation libs.jose4j                    // for SASL/OAUTHBEARER JWT validation
    implementation libs.jacksonJakartarsJsonProvider

    compileOnly libs.spotbugs

    testImplementation project(':clients')
    testImplementation project(':clients').sourceSets.test.output
    testImplementation project(':server')
    testImplementation project(':server').sourceSets.test.output
    testImplementation project(':core')
    testImplementation project(':core').sourceSets.test.output
    testImplementation project(':test-common:test-common-api')
    testImplementation project(':server-common')
    testImplementation project(':server-common').sourceSets.test.output
    testImplementation project(':connect:api')
    testImplementation project(':connect:runtime')
    testImplementation project(':connect:runtime').sourceSets.test.output
    testImplementation project(':storage:storage-api').sourceSets.main.output
    testImplementation project(':storage').sourceSets.test.output
    testImplementation project(':streams')
    testImplementation project(':streams').sourceSets.test.output
    testImplementation project(':streams:integration-tests').sourceSets.test.output
    testImplementation project(':test-common')
    testImplementation libs.junitJupiter
    testImplementation libs.mockitoCore
    testImplementation libs.mockitoJunitJupiter // supports MockitoExtension
    testImplementation libs.bcpkix // required by the clients test module, but we have to specify it explicitly as gradle does not include the transitive test dependency automatically
    testImplementation(libs.jfreechart) {
      exclude group: 'junit', module: 'junit'
    }
    testImplementation libs.apachedsCoreApi
    testImplementation libs.apachedsInterceptorKerberos
    testImplementation libs.apachedsProtocolShared
    testImplementation libs.apachedsProtocolKerberos
    testImplementation libs.apachedsProtocolLdap
    testImplementation libs.apachedsLdifPartition

    testRuntimeOnly runtimeTestLibs
    testRuntimeOnly libs.hamcrest
  }

  javadoc {
    enabled = false
  }

  tasks.create(name: "copyDependantLibs", type: Copy) {
    from (configurations.runtimeClasspath) {
      exclude('kafka-clients*')
    }
    into "$buildDir/dependant-libs-${versions.scala}"
    duplicatesStrategy 'exclude'
  }

  jar {
    dependsOn 'copyDependantLibs'
  }
}

project(':trogdor') {
  base {
    archivesName = "trogdor"
  }

  dependencies {
    implementation project(':clients')
    implementation libs.argparse4j
    implementation libs.jacksonDatabind
    implementation libs.jacksonJDK8Datatypes
    implementation libs.slf4jApi
    runtimeOnly libs.log4j2Api
    runtimeOnly libs.log4j2Core
    runtimeOnly libs.log4j1Bridge2Api

    implementation libs.jacksonJakartarsJsonProvider
    implementation libs.jerseyContainerServlet
    implementation libs.jerseyHk2
    implementation libs.jaxbApi // Jersey dependency that was available in the JDK before Java 9
    implementation libs.activation // Jersey dependency that was available in the JDK before Java 9
    implementation (libs.jettyServer) {
      exclude group: 'org.slf4j', module: 'slf4j-api'
    }
    implementation (libs.jettyServlet) {
      exclude group: 'org.slf4j', module: 'slf4j-api'
    }
    implementation (libs.jettyServlets) {
      exclude group: 'org.slf4j', module: 'slf4j-api'
    }

    implementation project(':group-coordinator')
    implementation project(':group-coordinator:group-coordinator-api')

    testImplementation project(':clients')
    testImplementation project(':clients').sourceSets.test.output
    testImplementation project(':group-coordinator')
    testImplementation libs.junitJupiter
    testImplementation libs.mockitoCore

    testRuntimeOnly runtimeTestLibs
    testRuntimeOnly libs.log4j2Api
    testRuntimeOnly libs.log4j2Core
    testRuntimeOnly libs.log4j1Bridge2Api
    testRuntimeOnly libs.junitPlatformLanucher
  }

  javadoc {
    enabled = false
  }

  tasks.create(name: "copyDependantLibs", type: Copy) {
    from (configurations.runtimeClasspath) {
      exclude('kafka-clients*')
    }
    into "$buildDir/dependant-libs-${versions.scala}"
    duplicatesStrategy 'exclude'
  }

  jar {
    dependsOn 'copyDependantLibs'
  }
}

project(':shell') {
  base {
    archivesName = "kafka-shell"
  }

  dependencies {
    implementation libs.argparse4j
    implementation libs.jacksonDatabind
    implementation libs.jacksonJDK8Datatypes
    implementation libs.jline
    implementation libs.slf4jApi
    implementation project(':server-common')
    implementation project(':clients')
    implementation project(':core')
    implementation project(':metadata')
    implementation project(':raft')

    implementation libs.jose4j                    // for SASL/OAUTHBEARER JWT validation
    implementation libs.jacksonJakartarsJsonProvider

    testImplementation project(':clients')
    testImplementation project(':clients').sourceSets.test.output
    testImplementation project(':core')
    testImplementation project(':server-common')
    testImplementation project(':server-common').sourceSets.test.output
    testImplementation libs.jacksonDatabindYaml
    testImplementation libs.junitJupiter

    testRuntimeOnly runtimeTestLibs
  }

  javadoc {
    enabled = false
  }

  tasks.create(name: "copyDependantLibs", type: Copy) {
    from (configurations.runtimeClasspath) {
      include('jline-*jar')
    }
    into "$buildDir/dependant-libs-${versions.scala}"
    duplicatesStrategy 'exclude'
  }

  jar {
    dependsOn 'copyDependantLibs'
  }
}

project(':streams') {
  base {
    archivesName = "kafka-streams"
  }

  ext.buildStreamsVersionFileName = "kafka-streams-version.properties"

  configurations {
    generator
  }

  dependencies {
    api project(path: ':clients', configuration: 'shadow')
    // `org.rocksdb.Options` is part of Kafka Streams public api via `RocksDBConfigSetter`
    api libs.rocksDBJni

    implementation libs.slf4jApi
    implementation libs.jacksonAnnotations
    implementation libs.jacksonDatabind

    // testCompileOnly prevents streams from exporting a dependency on test-utils, which would cause a dependency cycle
    testCompileOnly project(':streams:test-utils')
    testCompileOnly libs.bndlib

    testImplementation project(':clients').sourceSets.test.output
    testImplementation libs.log4j2Api
    testImplementation libs.log4j2Core
    testImplementation libs.log4j1Bridge2Api
    testImplementation libs.jacksonDatabindYaml
    testImplementation libs.junitJupiter
    testImplementation libs.bcpkix
    testImplementation libs.hamcrest
    testImplementation libs.mockitoCore
    testImplementation libs.mockitoJunitJupiter // supports MockitoExtension
    testImplementation libs.junitPlatformSuiteEngine // supports suite test

    testRuntimeOnly project(':streams:test-utils')
    testRuntimeOnly runtimeTestLibs

    generator project(':generator')
  }

  task processMessages(type:JavaExec) {
    mainClass = "org.apache.kafka.message.MessageGenerator"
    classpath = configurations.generator
    args = [ "-p", "org.apache.kafka.streams.internals.generated",
             "-o", "${projectDir}/build/generated/main/java/org/apache/kafka/streams/internals/generated",
             "-i", "src/main/resources/common/message",
             "-m", "MessageDataGenerator"
           ]
    inputs.dir("src/main/resources/common/message")
        .withPropertyName("messages")
        .withPathSensitivity(PathSensitivity.RELATIVE)
    outputs.cacheIf { true }
    outputs.dir("${projectDir}/build/generated/main/java/org/apache/kafka/streams/internals/generated")
  }

  sourceSets {
    main {
      java {
        srcDirs = ["src/main/java", "${projectDir}/build/generated/main/java"]
      }
    }
    test {
      java {
        srcDirs = ["src/test/java"]
      }
    }
  }

  compileJava.dependsOn 'processMessages'
  srcJar.dependsOn 'processMessages'

  javadoc {
    include "**/org/apache/kafka/streams/**"
    exclude "**/org/apache/kafka/streams/internals/**", "**/org/apache/kafka/streams/**/internals/**"
  }

  tasks.create(name: "copyDependantLibs", type: Copy) {
    from (configurations.runtimeClasspath) {
      exclude('kafka-clients*')
    }
    into "$buildDir/dependant-libs-${versions.scala}"
    duplicatesStrategy 'exclude'
  }

  task createStreamsVersionFile() {
    def receiptFile = file("$buildDir/kafka/$buildStreamsVersionFileName")
    inputs.property "commitId", commitId
    inputs.property "version", version
    outputs.file receiptFile

    doLast {
      def data = [
              commitId: commitId,
              version: version,
      ]

      receiptFile.parentFile.mkdirs()
      def content = data.entrySet().collect { "$it.key=$it.value" }.sort().join("\n")
      receiptFile.setText(content, "ISO-8859-1")
    }
  }

  jar {
    dependsOn 'createStreamsVersionFile'
    from("$buildDir") {
      include "kafka/$buildStreamsVersionFileName"
    }
    dependsOn 'copyDependantLibs'
  }

  systemTestLibs {
    dependsOn testJar
  }

  task genStreamsConfigDocs(type: JavaExec) {
    classpath = sourceSets.main.runtimeClasspath
    mainClass = 'org.apache.kafka.streams.StreamsConfig'
    if( !generatedDocsDir.exists() ) { generatedDocsDir.mkdirs() }
    standardOutput = new File(generatedDocsDir, "streams_config.html").newOutputStream()
  }

  task testAll(
    dependsOn: [
            ':streams:test',
            ':streams:integration-tests',
            ':streams:test-utils:test',
            ':streams:streams-scala:test',
            ':streams:upgrade-system-tests-0110:test',
            ':streams:upgrade-system-tests-10:test',
            ':streams:upgrade-system-tests-11:test',
            ':streams:upgrade-system-tests-20:test',
            ':streams:upgrade-system-tests-21:test',
            ':streams:upgrade-system-tests-22:test',
            ':streams:upgrade-system-tests-23:test',
            ':streams:upgrade-system-tests-24:test',
            ':streams:upgrade-system-tests-25:test',
            ':streams:upgrade-system-tests-26:test',
            ':streams:upgrade-system-tests-27:test',
            ':streams:upgrade-system-tests-28:test',
            ':streams:upgrade-system-tests-30:test',
            ':streams:upgrade-system-tests-31:test',
            ':streams:upgrade-system-tests-32:test',
            ':streams:upgrade-system-tests-33:test',
            ':streams:upgrade-system-tests-34:test',
            ':streams:upgrade-system-tests-35:test',
            ':streams:upgrade-system-tests-36:test',
            ':streams:upgrade-system-tests-37:test',
            ':streams:upgrade-system-tests-38:test',
            ':streams:upgrade-system-tests-39:test',
            ':streams:examples:test'
    ]
  )
}

project(':streams:streams-scala') {
  apply plugin: 'scala'

  base {
    archivesName = "kafka-streams-scala_${versions.baseScala}"
  }

  dependencies {
    api project(':streams')

    api libs.scalaLibrary
    testImplementation project(':streams').sourceSets.test.output
    testImplementation project(':clients').sourceSets.test.output
    testImplementation project(':streams:test-utils')

    testImplementation libs.jacksonDatabindYaml
    testImplementation libs.junitJupiter
    testImplementation libs.mockitoJunitJupiter // supports MockitoExtension
    testRuntimeOnly runtimeTestLibs
  }

  javadoc {
    include "**/org/apache/kafka/streams/scala/**"
  }

  scaladoc {
    scalaDocOptions.additionalParameters = ["-no-link-warnings"]
  }

  tasks.create(name: "copyDependantLibs", type: Copy) {
    from (configurations.runtimeClasspath) {
      exclude('kafka-streams*')
    }
    into "$buildDir/dependant-libs-${versions.scala}"
    duplicatesStrategy 'exclude'
  }

  jar {
    dependsOn 'copyDependantLibs'
  }

  apply plugin: 'com.diffplug.spotless'
  spotless {
    scala {
      target '**/*.scala'
      scalafmt("$versions.scalafmt").configFile('../../checkstyle/.scalafmt.conf').scalaMajorVersion(versions.baseScala)
      licenseHeaderFile '../../checkstyle/java.header', 'package'
    }
  }
}

project(':streams:integration-tests') {
  apply plugin: 'scala'

  base {
    archivesName = "kafka-streams-integration-tests"
  }

  dependencies {
    testImplementation project(':clients').sourceSets.test.output
    testImplementation project(':group-coordinator')
    testImplementation project(':server')
    testImplementation project(':server-common')
    testImplementation project(':server-common').sourceSets.test.output
    testImplementation project(':storage')
    testImplementation project(':streams').sourceSets.test.output
    testImplementation project(':streams:streams-scala')
    testImplementation project(':test-common')
    testImplementation project(':tools')
    testImplementation project(':transaction-coordinator')
    testImplementation libs.bcpkix
    testImplementation libs.hamcrest
    testImplementation libs.jacksonDatabindYaml
    testImplementation libs.junitJupiter
    testImplementation libs.junitPlatformSuiteEngine // supports suite test
    testImplementation libs.mockitoCore
    testImplementation libs.log4j2Api
    testImplementation libs.log4j2Core
    testImplementation libs.log4j1Bridge2Api
    testImplementation libs.slf4jApi
    testImplementation project(':streams:test-utils')

    testRuntimeOnly runtimeTestLibs
  }

  sourceSets {
    // Set java/scala source folders in the `scala` block to enable joint compilation
    main {
      java {
        srcDirs = []
      }
      scala {
        srcDirs = []
      }
    }
    test {
      java {
        srcDirs = []
      }
      scala {
        srcDirs = ["src/test/java", "src/test/scala"]
      }
    }
  }
}

project(':streams:test-utils') {
  base {
    archivesName = "kafka-streams-test-utils"
  }

  dependencies {
    api project(':streams')
    api project(':clients')

    implementation libs.slf4jApi

    testImplementation project(':clients').sourceSets.test.output
    testImplementation libs.jacksonDatabindYaml
    testImplementation libs.junitJupiter
    testImplementation libs.mockitoCore
    testImplementation libs.hamcrest

    testRuntimeOnly runtimeTestLibs
  }

  tasks.create(name: "copyDependantLibs", type: Copy) {
    from (configurations.runtimeClasspath) {
      exclude('kafka-streams*')
    }
    into "$buildDir/dependant-libs-${versions.scala}"
    duplicatesStrategy 'exclude'
  }

  jar {
    dependsOn 'copyDependantLibs'
  }

}

project(':streams:examples') {
  base {
    archivesName = "kafka-streams-examples"
  }

  dependencies {
    // this dependency should be removed after we unify data API
    implementation(project(':connect:json'))
    implementation project(':streams')

    implementation libs.slf4jLog4j2

    testImplementation project(':streams:test-utils')
    testImplementation project(':clients').sourceSets.test.output // for org.apache.kafka.test.IntegrationTest
    testImplementation libs.junitJupiter
    testImplementation libs.hamcrest

    testRuntimeOnly runtimeTestLibs
  }

  javadoc {
    enabled = false
  }

  tasks.create(name: "copyDependantLibs", type: Copy) {
    from (configurations.runtimeClasspath) {
      exclude('kafka-streams*')
    }
    into "$buildDir/dependant-libs-${versions.scala}"
    duplicatesStrategy 'exclude'
  }

  jar {
    dependsOn 'copyDependantLibs'
  }
}

project(':streams:upgrade-system-tests-0110') {
  base{
    archivesName = "kafka-streams-upgrade-system-tests-0110"
  }

  dependencies {
    testImplementation libs.kafkaStreams_0110
    testRuntimeOnly libs.junitJupiter
  }

  systemTestLibs {
    dependsOn testJar
  }
}

project(':streams:upgrade-system-tests-10') {
  base {
    archivesName = "kafka-streams-upgrade-system-tests-10"
  }

  dependencies {
    testImplementation libs.kafkaStreams_10
    testRuntimeOnly libs.junitJupiter
  }

  systemTestLibs {
    dependsOn testJar
  }
}

project(':streams:upgrade-system-tests-11') {
  base {
    archivesName = "kafka-streams-upgrade-system-tests-11"
  }

  dependencies {
    testImplementation libs.kafkaStreams_11
    testRuntimeOnly libs.junitJupiter
  }

  systemTestLibs {
    dependsOn testJar
  }
}

project(':streams:upgrade-system-tests-20') {
  base {
    archivesName = "kafka-streams-upgrade-system-tests-20"
  }

  dependencies {
    testImplementation libs.kafkaStreams_20
    testRuntimeOnly libs.junitJupiter
  }

  systemTestLibs {
    dependsOn testJar
  }
}

project(':streams:upgrade-system-tests-21') {
  base {
    archivesName = "kafka-streams-upgrade-system-tests-21"
  }

  dependencies {
    testImplementation libs.kafkaStreams_21
    testRuntimeOnly libs.junitJupiter
  }

  systemTestLibs {
    dependsOn testJar
  }
}

project(':streams:upgrade-system-tests-22') {
  base {
    archivesName = "kafka-streams-upgrade-system-tests-22"
  }

  dependencies {
    testImplementation libs.kafkaStreams_22
    testRuntimeOnly libs.junitJupiter
  }

  systemTestLibs {
    dependsOn testJar
  }
}

project(':streams:upgrade-system-tests-23') {
  base {
    archivesName = "kafka-streams-upgrade-system-tests-23"
  }

  dependencies {
    testImplementation libs.kafkaStreams_23
    testRuntimeOnly libs.junitJupiter
  }

  systemTestLibs {
    dependsOn testJar
  }
}

project(':streams:upgrade-system-tests-24') {
  base {
    archivesName = "kafka-streams-upgrade-system-tests-24"
  }

  dependencies {
    testImplementation libs.kafkaStreams_24
    testRuntimeOnly libs.junitJupiter
  }

  systemTestLibs {
    dependsOn testJar
  }
}

project(':streams:upgrade-system-tests-25') {
  base {
    archivesName = "kafka-streams-upgrade-system-tests-25"
  }

  dependencies {
    testImplementation libs.kafkaStreams_25
    testRuntimeOnly libs.junitJupiter
  }

  systemTestLibs {
    dependsOn testJar
  }
}

project(':streams:upgrade-system-tests-26') {
  base {
    archivesName = "kafka-streams-upgrade-system-tests-26"
  }

  dependencies {
    testImplementation libs.kafkaStreams_26
    testRuntimeOnly libs.junitJupiter
  }

  systemTestLibs {
    dependsOn testJar
  }
}

project(':streams:upgrade-system-tests-27') {
  base {
    archivesName = "kafka-streams-upgrade-system-tests-27"
  }

  dependencies {
    testImplementation libs.kafkaStreams_27
    testRuntimeOnly libs.junitJupiter
  }

  systemTestLibs {
    dependsOn testJar
  }
}

project(':streams:upgrade-system-tests-28') {
  base {
    archivesName = "kafka-streams-upgrade-system-tests-28"
  }

  dependencies {
    testImplementation libs.kafkaStreams_28
    testRuntimeOnly libs.junitJupiter
  }

  systemTestLibs {
    dependsOn testJar
  }
}

project(':streams:upgrade-system-tests-30') {
  base {
    archivesName = "kafka-streams-upgrade-system-tests-30"
  }

  dependencies {
    testImplementation libs.kafkaStreams_30
    testRuntimeOnly libs.junitJupiter
  }

  systemTestLibs {
    dependsOn testJar
  }
}

project(':streams:upgrade-system-tests-31') {
  base {
    archivesName = "kafka-streams-upgrade-system-tests-31"
  }

  dependencies {
    testImplementation libs.kafkaStreams_31
    testRuntimeOnly libs.junitJupiter
  }

  systemTestLibs {
    dependsOn testJar
  }
}

project(':streams:upgrade-system-tests-32') {
  base {
    archivesName = "kafka-streams-upgrade-system-tests-32"
  }

  dependencies {
    testImplementation libs.kafkaStreams_32
    testRuntimeOnly libs.junitJupiter
  }

  systemTestLibs {
    dependsOn testJar
  }
}

project(':streams:upgrade-system-tests-33') {
  base {
    archivesName = "kafka-streams-upgrade-system-tests-33"
  }

  dependencies {
    testImplementation libs.kafkaStreams_33
    testRuntimeOnly libs.junitJupiter
  }

  systemTestLibs {
    dependsOn testJar
  }
}

project(':streams:upgrade-system-tests-34') {
  base {
    archivesName = "kafka-streams-upgrade-system-tests-34"
  }

  dependencies {
    testImplementation libs.kafkaStreams_34
    testRuntimeOnly libs.junitJupiter
  }

  systemTestLibs {
    dependsOn testJar
  }
}

project(':streams:upgrade-system-tests-35') {
  base {
    archivesName = "kafka-streams-upgrade-system-tests-35"
  }

  dependencies {
    testImplementation libs.kafkaStreams_35
    testRuntimeOnly libs.junitJupiter
  }

  systemTestLibs {
    dependsOn testJar
  }
}

project(':streams:upgrade-system-tests-36') {
  base {
    archivesName = "kafka-streams-upgrade-system-tests-36"
  }

  dependencies {
    testImplementation libs.kafkaStreams_36
    testRuntimeOnly libs.junitJupiter
  }

  systemTestLibs {
    dependsOn testJar
  }
}

project(':streams:upgrade-system-tests-37') {
  base {
    archivesName = "kafka-streams-upgrade-system-tests-37"
  }

  dependencies {
    testImplementation libs.kafkaStreams_37
    testRuntimeOnly libs.junitJupiter
  }

  systemTestLibs {
    dependsOn testJar
  }
}

project(':streams:upgrade-system-tests-38') {
  base {
    archivesName = "kafka-streams-upgrade-system-tests-38"
  }

  dependencies {
    testImplementation libs.kafkaStreams_38
    testRuntimeOnly libs.junitJupiter
  }

  systemTestLibs {
    dependsOn testJar
  }
}

project(':streams:upgrade-system-tests-39') {
  base {
    archivesName = "kafka-streams-upgrade-system-tests-39"
  }

  dependencies {
    testImplementation libs.kafkaStreams_39
    testRuntimeOnly libs.junitJupiter
  }

  systemTestLibs {
    dependsOn testJar
  }
}

project(':jmh-benchmarks') {

  apply plugin: 'io.github.goooler.shadow'

  shadowJar {
    archiveBaseName = 'kafka-jmh-benchmarks'
  }

  dependencies {
    implementation(project(':core')) {
      // jmh requires jopt 4.x while `core` depends on 5.0, they are not binary compatible
      exclude group: 'net.sf.jopt-simple', module: 'jopt-simple'
    }
    implementation project(':server-common')
    implementation project(':server')
    implementation project(':raft')
    implementation project(':clients')
    implementation project(':coordinator-common')
    implementation project(':group-coordinator')
    implementation project(':group-coordinator:group-coordinator-api')
    implementation project(':metadata')
    implementation project(':storage')
    implementation project(':streams')
    implementation project(':transaction-coordinator')
    implementation project(':core')
    implementation project(':connect:api')
    implementation project(':connect:transforms')
    implementation project(':connect:json')
    implementation project(':clients').sourceSets.test.output
    implementation project(':core').sourceSets.test.output
    implementation project(':server-common').sourceSets.test.output

    implementation libs.jmhCore
    annotationProcessor libs.jmhGeneratorAnnProcess
    implementation libs.jmhCoreBenchmarks
    implementation libs.jacksonDatabind
    implementation libs.metrics
    implementation libs.mockitoCore
    implementation libs.slf4jLog4j2
    implementation libs.scalaLibrary
  }

  tasks.withType(JavaCompile) {
    // Suppress warning caused by code generated by jmh: `warning: [cast] redundant cast to long`
    options.compilerArgs << "-Xlint:-cast"
  }

  jar {
    manifest {
      attributes "Main-Class": "org.openjdk.jmh.Main"
    }
  }

  checkstyle {
    configProperties = checkstyleConfigProperties("import-control-jmh-benchmarks.xml")
  }

  task jmh(type: JavaExec, dependsOn: [':jmh-benchmarks:clean', ':jmh-benchmarks:shadowJar']) {

    mainClass = "-jar"

    doFirst {
      if (System.getProperty("jmhArgs")) {
          args System.getProperty("jmhArgs").split(' ')
      }
      args = [shadowJar.archivePath, *args]
    }
  }

  javadoc {
     enabled = false
  }
}

project(':connect:api') {
  base {
    archivesName = "connect-api"
  }

  dependencies {
    api project(':clients')
    implementation libs.slf4jApi
<<<<<<< HEAD
    runtimeOnly libs.log4j2Api
    runtimeOnly libs.log4j2Core
    runtimeOnly libs.log4j1Bridge2Api
    implementation libs.jaxrsApi
=======
    runtimeOnly libs.reload4j
    implementation libs.jakartaRsApi
>>>>>>> 747dc172

    testImplementation libs.junitJupiter
    testImplementation project(':clients').sourceSets.test.output

    testRuntimeOnly runtimeTestLibs
  }

  javadoc {
    include "**/org/apache/kafka/connect/**" // needed for the `aggregatedJavadoc` task
  }

  tasks.create(name: "copyDependantLibs", type: Copy) {
    from (configurations.runtimeClasspath) {
      exclude('kafka-clients*')
      exclude('connect-*')
    }
    into "$buildDir/dependant-libs"
    duplicatesStrategy 'exclude'
  }

  jar {
    dependsOn copyDependantLibs
  }
}

project(':connect:transforms') {
  base {
    archivesName = "connect-transforms"
  }

  dependencies {
    api project(':connect:api')

    implementation libs.slf4jApi
    runtimeOnly libs.log4j2Api
    runtimeOnly libs.log4j2Core
    runtimeOnly libs.log4j1Bridge2Api

    testImplementation libs.junitJupiter

    testImplementation project(':clients').sourceSets.test.output

    testRuntimeOnly runtimeTestLibs
  }

  javadoc {
    enabled = false
  }

  tasks.create(name: "copyDependantLibs", type: Copy) {
    from (configurations.runtimeClasspath) {
      exclude('kafka-clients*')
      exclude('connect-*')
    }
    into "$buildDir/dependant-libs"
    duplicatesStrategy 'exclude'
  }

  jar {
    dependsOn copyDependantLibs
  }
}

project(':connect:json') {
  base {
    archivesName = "connect-json"
  }

  dependencies {
    api project(':connect:api')

    api libs.jacksonDatabind
    api libs.jacksonJDK8Datatypes
    api libs.jacksonBlackbird

    implementation libs.slf4jApi
    runtimeOnly libs.log4j2Api
    runtimeOnly libs.log4j2Core
    runtimeOnly libs.log4j1Bridge2Api

    testImplementation libs.junitJupiter

    testImplementation project(':clients').sourceSets.test.output

    testRuntimeOnly runtimeTestLibs
  }

  javadoc {
    enabled = false
  }

  tasks.create(name: "copyDependantLibs", type: Copy) {
    from (configurations.runtimeClasspath) {
      exclude('kafka-clients*')
      exclude('connect-*')
    }
    into "$buildDir/dependant-libs"
    duplicatesStrategy 'exclude'
  }

  jar {
    dependsOn copyDependantLibs
  }
}

project(':connect:runtime') {
  configurations {
    swagger
  }

  base {
    archivesName = "connect-runtime"
  }

  dependencies {
    // connect-runtime is used in tests, use `api` for modules below for backwards compatibility even though
    // applications should generally not depend on `connect-runtime`
    api project(':connect:api')
    api project(':clients')
    api project(':connect:json')
    api project(':connect:transforms')

    implementation libs.slf4jApi
    implementation libs.slf4jLog4j2
    implementation libs.log4j2Api
    implementation libs.log4j2Core
    implementation libs.log4j1Bridge2Api
    implementation libs.jose4j                    // for SASL/OAUTHBEARER JWT validation
    implementation libs.jacksonAnnotations
    implementation libs.jacksonJakartarsJsonProvider
    implementation libs.jerseyContainerServlet
    implementation libs.jerseyHk2
    implementation libs.jaxbApi // Jersey dependency that was available in the JDK before Java 9
    implementation libs.activation // Jersey dependency that was available in the JDK before Java 9
    implementation (libs.jettyServer) {
      exclude group: 'org.slf4j', module: 'slf4j-api'
    }
    implementation (libs.jettyServlet) {
      exclude group: 'org.slf4j', module: 'slf4j-api'
    }
    implementation (libs.jettyServlets) {
      exclude group: 'org.slf4j', module: 'slf4j-api'
    }
    implementation (libs.jettyClient) {
      exclude group: 'org.slf4j', module: 'slf4j-api'
    }
    implementation libs.classgraph
    implementation libs.mavenArtifact
    implementation libs.swaggerAnnotations

    compileOnly libs.bndlib
    compileOnly libs.spotbugs

    // We use this library to generate OpenAPI docs for the REST API, but we don't want or need it at compile
    // or run time. So, we add it to a separate configuration, which we use later on during docs generation
    swagger libs.swaggerJaxrs2

    testImplementation project(':clients').sourceSets.test.output
    testImplementation project(':core')
    testImplementation project(':server')
    testImplementation project(':metadata')
    testImplementation project(':server-common')
    testImplementation project(':test-common')
    testImplementation project(':server-common')
    testImplementation project(':server')
    testImplementation project(':group-coordinator')
    testImplementation project(':storage')
    testImplementation project(':connect:test-plugins')
    testImplementation project(':server-common').sourceSets.test.output
    testImplementation project(':test-common:test-common-api')

    testImplementation libs.jacksonDatabindYaml
    testImplementation libs.junitJupiter
    testImplementation libs.mockitoCore
    testImplementation libs.mockitoJunitJupiter
    testImplementation libs.httpclient

    testCompileOnly libs.bndlib

    testRuntimeOnly libs.bcpkix
    testRuntimeOnly runtimeTestLibs
  }

  javadoc {
    enabled = false
  }

  tasks.create(name: "copyDependantLibs", type: Copy) {
    from (configurations.runtimeClasspath) {
      exclude('kafka-clients*')
      exclude('connect-*')
    }
    into "$buildDir/dependant-libs"
    duplicatesStrategy 'exclude'
  }

  jar {
    dependsOn copyDependantLibs
  }

  task genConnectConfigDocs(type: JavaExec) {
    classpath = sourceSets.main.runtimeClasspath
    mainClass = 'org.apache.kafka.connect.runtime.distributed.DistributedConfig'
    if( !generatedDocsDir.exists() ) { generatedDocsDir.mkdirs() }
    standardOutput = new File(generatedDocsDir, "connect_config.html").newOutputStream()
  }

  task genSinkConnectorConfigDocs(type: JavaExec) {
    classpath = sourceSets.main.runtimeClasspath
    mainClass = 'org.apache.kafka.connect.runtime.SinkConnectorConfig'
    if( !generatedDocsDir.exists() ) { generatedDocsDir.mkdirs() }
    standardOutput = new File(generatedDocsDir, "sink_connector_config.html").newOutputStream()
  }

  task genSourceConnectorConfigDocs(type: JavaExec) {
    classpath = sourceSets.main.runtimeClasspath
    mainClass = 'org.apache.kafka.connect.runtime.SourceConnectorConfig'
    if( !generatedDocsDir.exists() ) { generatedDocsDir.mkdirs() }
    standardOutput = new File(generatedDocsDir, "source_connector_config.html").newOutputStream()
  }

  task genConnectTransformationDocs(type: JavaExec) {
    classpath = sourceSets.main.runtimeClasspath
    mainClass = 'org.apache.kafka.connect.tools.TransformationDoc'
    if( !generatedDocsDir.exists() ) { generatedDocsDir.mkdirs() }
    standardOutput = new File(generatedDocsDir, "connect_transforms.html").newOutputStream()
  }

  task genConnectPredicateDocs(type: JavaExec) {
    classpath = sourceSets.main.runtimeClasspath
    mainClass = 'org.apache.kafka.connect.tools.PredicateDoc'
    if( !generatedDocsDir.exists() ) { generatedDocsDir.mkdirs() }
    standardOutput = new File(generatedDocsDir, "connect_predicates.html").newOutputStream()
  }

  task genConnectMetricsDocs(type: JavaExec) {
    classpath = sourceSets.main.runtimeClasspath
    mainClass = 'org.apache.kafka.connect.runtime.ConnectMetrics'
    if( !generatedDocsDir.exists() ) { generatedDocsDir.mkdirs() }
    standardOutput = new File(generatedDocsDir, "connect_metrics.html").newOutputStream()
  }

  task setVersionInOpenAPISpec(type: Copy) {
    from "$rootDir/gradle/openapi.template"
    into "$buildDir/resources/docs"
    rename ('openapi.template', 'openapi.yaml')
    expand(kafkaVersion: "$rootProject.version")
  }

  task genConnectOpenAPIDocs(type: io.swagger.v3.plugins.gradle.tasks.ResolveTask, dependsOn: setVersionInOpenAPISpec) {
    classpath = sourceSets.main.runtimeClasspath

    buildClasspath = classpath + configurations.swagger
    outputFileName = 'connect_rest'
    outputFormat = 'YAML'
    prettyPrint = 'TRUE'
    sortOutput = 'TRUE'
    openApiFile = file("$buildDir/resources/docs/openapi.yaml")
    resourcePackages = ['org.apache.kafka.connect.runtime.rest.resources']
    if( !generatedDocsDir.exists() ) { generatedDocsDir.mkdirs() }
    outputDir = file(generatedDocsDir)
  }

}

project(':connect:file') {
  base {
    archivesName = "connect-file"
  }

  dependencies {
    implementation project(':connect:api')
    implementation libs.slf4jApi
    runtimeOnly libs.log4j2Api
    runtimeOnly libs.log4j2Core
    runtimeOnly libs.log4j1Bridge2Api

    testImplementation libs.jacksonDatabindYaml
    testImplementation libs.junitJupiter
    testImplementation libs.mockitoCore

    testImplementation project(':clients').sourceSets.test.output
    testImplementation project(':connect:runtime')
    testImplementation project(':connect:runtime').sourceSets.test.output
    testImplementation project(':core')
    testImplementation project(':test-common')
    testImplementation project(':server-common').sourceSets.test.output

    testRuntimeOnly runtimeTestLibs
  }

  javadoc {
    enabled = false
  }

  tasks.create(name: "copyDependantLibs", type: Copy) {
    from (configurations.runtimeClasspath) {
      exclude('kafka-clients*')
      exclude('connect-*')
    }
    into "$buildDir/dependant-libs"
    duplicatesStrategy 'exclude'
  }

  jar {
    dependsOn copyDependantLibs
  }
}

project(':connect:basic-auth-extension') {
  base {
    archivesName = "connect-basic-auth-extension"
  }

  dependencies {
    implementation project(':connect:api')
    implementation libs.slf4jApi
<<<<<<< HEAD
    runtimeOnly libs.log4j2Api
    runtimeOnly libs.log4j2Core
    runtimeOnly libs.log4j1Bridge2Api
    implementation libs.jaxrsApi
=======
    runtimeOnly libs.reload4j
    implementation libs.jakartaRsApi
>>>>>>> 747dc172
    implementation libs.jaxAnnotationApi

    testImplementation libs.bcpkix
    testImplementation libs.mockitoCore
    testImplementation libs.junitJupiter
    testImplementation project(':clients').sourceSets.test.output

    testRuntimeOnly libs.jerseyContainerServlet
    testRuntimeOnly runtimeTestLibs
  }

  javadoc {
    enabled = false
  }

  tasks.create(name: "copyDependantLibs", type: Copy) {
    from (configurations.runtimeClasspath) {
      exclude('kafka-clients*')
      exclude('connect-*')
    }
    into "$buildDir/dependant-libs"
    duplicatesStrategy 'exclude'
  }

  jar {
    dependsOn copyDependantLibs
  }
}

project(':connect:mirror') {
  base {
    archivesName = "connect-mirror"
  }

  dependencies {
    implementation project(':connect:api')
    implementation project(':connect:runtime')
    implementation project(':connect:mirror-client')
    implementation project(':clients')

    implementation libs.argparse4j
    implementation libs.jacksonAnnotations
    implementation libs.slf4jApi
    runtimeOnly libs.log4j2Api
    runtimeOnly libs.log4j2Core
    runtimeOnly libs.log4j1Bridge2Api
    implementation libs.jacksonAnnotations
    implementation libs.jacksonJakartarsJsonProvider
    implementation libs.jerseyContainerServlet
    implementation libs.jerseyHk2
    implementation libs.jaxbApi // Jersey dependency that was available in the JDK before Java 9
    implementation libs.activation // Jersey dependency that was available in the JDK before Java 9
    implementation (libs.jettyServer) {
      exclude group: 'org.slf4j', module: 'slf4j-api'
    }
    implementation (libs.jettyServlet) {
      exclude group: 'org.slf4j', module: 'slf4j-api'
    }
    implementation (libs.jettyServlets) {
      exclude group: 'org.slf4j', module: 'slf4j-api'
    }
    implementation (libs.jettyClient) {
      exclude group: 'org.slf4j', module: 'slf4j-api'
    }
    implementation libs.swaggerAnnotations

    testImplementation libs.junitJupiter
    testImplementation libs.log4j2Api
    testImplementation libs.log4j2Core
    testImplementation libs.log4j1Bridge2Api
    testImplementation libs.bndlib
    testImplementation libs.jacksonDatabindYaml
    testImplementation libs.mockitoCore
    testImplementation project(':clients').sourceSets.test.output
    testImplementation project(':connect:runtime').sourceSets.test.output
    testImplementation project(':core')
    testImplementation project(':test-common')
    testImplementation project(':server')
    testImplementation project(':server-common').sourceSets.test.output

    testRuntimeOnly project(':connect:runtime')
    testRuntimeOnly libs.bcpkix
    testRuntimeOnly runtimeTestLibs
  }

  javadoc {
    enabled = false
  }

  tasks.create(name: "copyDependantLibs", type: Copy) {
    from (configurations.runtimeClasspath) {
      exclude('kafka-clients*')
      exclude('connect-*')
    }
    into "$buildDir/dependant-libs"
    duplicatesStrategy 'exclude'
  }

  task genMirrorConnectorConfigDocs(type: JavaExec) {
    classpath = sourceSets.main.runtimeClasspath
    mainClass = 'org.apache.kafka.connect.mirror.MirrorConnectorConfig'
    if( !generatedDocsDir.exists() ) { generatedDocsDir.mkdirs() }
    standardOutput = new File(generatedDocsDir, "mirror_connector_config.html").newOutputStream()
  }

  task genMirrorSourceConfigDocs(type: JavaExec) {
    classpath = sourceSets.main.runtimeClasspath
    mainClass = 'org.apache.kafka.connect.mirror.MirrorSourceConfig'
    if( !generatedDocsDir.exists() ) { generatedDocsDir.mkdirs() }
    standardOutput = new File(generatedDocsDir, "mirror_source_config.html").newOutputStream()
  }

  task genMirrorCheckpointConfigDocs(type: JavaExec) {
    classpath = sourceSets.main.runtimeClasspath
    mainClass = 'org.apache.kafka.connect.mirror.MirrorCheckpointConfig'
    if( !generatedDocsDir.exists() ) { generatedDocsDir.mkdirs() }
    standardOutput = new File(generatedDocsDir, "mirror_checkpoint_config.html").newOutputStream()
  }

  task genMirrorHeartbeatConfigDocs(type: JavaExec) {
    classpath = sourceSets.main.runtimeClasspath
    mainClass = 'org.apache.kafka.connect.mirror.MirrorHeartbeatConfig'
    if( !generatedDocsDir.exists() ) { generatedDocsDir.mkdirs() }
    standardOutput = new File(generatedDocsDir, "mirror_heartbeat_config.html").newOutputStream()
  }

  jar {
    dependsOn copyDependantLibs
  }
}

project(':connect:mirror-client') {
  base {
    archivesName = "connect-mirror-client"
  }

  dependencies {
    implementation project(':clients')
    implementation libs.slf4jApi
    runtimeOnly libs.log4j2Api
    runtimeOnly libs.log4j2Core
    runtimeOnly libs.log4j1Bridge2Api

    testImplementation libs.junitJupiter
    testImplementation project(':clients').sourceSets.test.output

    testRuntimeOnly runtimeTestLibs
  }

  javadoc {
    enabled = true
  }

  tasks.create(name: "copyDependantLibs", type: Copy) {
    from (configurations.runtimeClasspath) {
      exclude('kafka-clients*')
      exclude('connect-*')
    }
    into "$buildDir/dependant-libs"
    duplicatesStrategy 'exclude'
  }

  jar {
    dependsOn copyDependantLibs
  }
}

project(':connect:test-plugins') {
  base {
    archivesName = "connect-test-plugins"
  }

  dependencies {
    api project(':connect:api')

    implementation project(':server-common')
    implementation libs.slf4jApi
    implementation libs.jacksonDatabind
  }
}

task aggregatedJavadoc(type: Javadoc, dependsOn: compileJava) {
  def projectsWithJavadoc = subprojects.findAll { it.javadoc.enabled }
  source = projectsWithJavadoc.collect { it.sourceSets.main.allJava }
  classpath = files(projectsWithJavadoc.collect { it.sourceSets.main.compileClasspath })
  includes = projectsWithJavadoc.collectMany { it.javadoc.getIncludes() }
  excludes = projectsWithJavadoc.collectMany { it.javadoc.getExcludes() }
}<|MERGE_RESOLUTION|>--- conflicted
+++ resolved
@@ -1890,12 +1890,8 @@
     compileOnly libs.jose4j          // for SASL/OAUTHBEARER JWT validation; only used by broker
 
     testImplementation libs.bcpkix
-<<<<<<< HEAD
-    testImplementation libs.jacksonJaxrsJsonProvider
+    testImplementation libs.jacksonJakartarsJsonProvider
     testImplementation libs.jacksonDatabindYaml
-=======
-    testImplementation libs.jacksonJakartarsJsonProvider
->>>>>>> 747dc172
     testImplementation libs.jose4j
     testImplementation libs.junitJupiter
     testImplementation libs.log4j2Api
@@ -3384,15 +3380,10 @@
   dependencies {
     api project(':clients')
     implementation libs.slf4jApi
-<<<<<<< HEAD
     runtimeOnly libs.log4j2Api
     runtimeOnly libs.log4j2Core
     runtimeOnly libs.log4j1Bridge2Api
-    implementation libs.jaxrsApi
-=======
-    runtimeOnly libs.reload4j
     implementation libs.jakartaRsApi
->>>>>>> 747dc172
 
     testImplementation libs.junitJupiter
     testImplementation project(':clients').sourceSets.test.output
@@ -3710,15 +3701,10 @@
   dependencies {
     implementation project(':connect:api')
     implementation libs.slf4jApi
-<<<<<<< HEAD
     runtimeOnly libs.log4j2Api
     runtimeOnly libs.log4j2Core
     runtimeOnly libs.log4j1Bridge2Api
-    implementation libs.jaxrsApi
-=======
-    runtimeOnly libs.reload4j
     implementation libs.jakartaRsApi
->>>>>>> 747dc172
     implementation libs.jaxAnnotationApi
 
     testImplementation libs.bcpkix
