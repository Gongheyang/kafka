--- conflicted
+++ resolved
@@ -204,15 +204,6 @@
 def excludedSpotlessModules = [':clients',
                                ':connect:runtime',
                                ':core',
-<<<<<<< HEAD
-                               ':examples',
-                               ':generator',
-                               ':jmh-benchmarks',
-                               ':log4j-appender',
-=======
-                               ':group-coordinator:group-coordinator-api', // https://github.com/apache/kafka/pull/16198
-                               ':group-coordinator',
->>>>>>> 9ddd58bd
                                ':metadata',
                                ':raft',
                                ':server',
