--- conflicted
+++ resolved
@@ -89,14 +89,11 @@
             <allow class="org.apache.kafka.clients.ClientResponse" />
             <allow class="org.apache.kafka.clients.KafkaClient" />
             <allow class="org.apache.kafka.clients.RequestCompletionHandler" />
-<<<<<<< HEAD
+
             <allow class="org.apache.kafka.server.util.TopicFilter.IncludeList" />
-=======
-
             <subpackage name="timer">
                 <allow class="org.apache.kafka.server.util.MockTime" />
             </subpackage>
->>>>>>> 6368d14a
         </subpackage>
     </subpackage>
 
