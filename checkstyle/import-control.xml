<!DOCTYPE import-control PUBLIC
"-//Puppy Crawl//DTD Import Control 1.1//EN"
"http://www.puppycrawl.com/dtds/import_control_1_1.dtd">
<!--
 Licensed to the Apache Software Foundation (ASF) under one or more
 contributor license agreements.  See the NOTICE file distributed with
 this work for additional information regarding copyright ownership.
 The ASF licenses this file to You under the Apache License, Version 2.0
 (the "License"); you may not use this file except in compliance with
 the License.  You may obtain a copy of the License at

    http://www.apache.org/licenses/LICENSE-2.0

 Unless required by applicable law or agreed to in writing, software
 distributed under the License is distributed on an "AS IS" BASIS,
 WITHOUT WARRANTIES OR CONDITIONS OF ANY KIND, either express or implied.
 See the License for the specific language governing permissions and
 limitations under the License.
-->

<import-control pkg="org.apache.kafka">

  <!-- THINK HARD ABOUT THE LAYERING OF THE PROJECT BEFORE CHANGING THIS FILE -->

  <!-- common library dependencies -->
  <allow pkg="java" />
  <allow pkg="javax.management" />
  <allow pkg="org.slf4j" />
  <allow pkg="org.junit" />
  <allow pkg="org.opentest4j" />
  <allow pkg="org.hamcrest" />
  <allow pkg="org.mockito" />
  <allow pkg="org.easymock" />
  <allow pkg="org.powermock" />
  <allow pkg="java.security" />
  <allow pkg="javax.net.ssl" />
  <allow pkg="javax.security" />
  <allow pkg="org.ietf.jgss" />
  <allow pkg="net.jqwik.api" />

  <!-- no one depends on the server -->
  <disallow pkg="kafka" />

  <!-- anyone can use public classes -->
  <allow pkg="org.apache.kafka.common" exact-match="true" />
  <allow pkg="org.apache.kafka.common.security" />
  <allow pkg="org.apache.kafka.common.serialization" />
  <allow pkg="org.apache.kafka.common.utils" />
  <allow pkg="org.apache.kafka.common.errors" exact-match="true" />
  <allow pkg="org.apache.kafka.common.memory" />

  <subpackage name="common">
    <allow class="org.apache.kafka.clients.consumer.ConsumerRecord" exact-match="true" />
    <allow class="org.apache.kafka.common.message.ApiMessageType" exact-match="true" />
    <disallow pkg="org.apache.kafka.clients" />
    <allow pkg="org.apache.kafka.common" exact-match="true" />
    <allow pkg="org.apache.kafka.common.annotation" />
    <allow pkg="org.apache.kafka.common.config" exact-match="true" />
    <allow pkg="org.apache.kafka.common.internals" exact-match="true" />
    <allow pkg="org.apache.kafka.test" />

    <subpackage name="acl">
      <allow pkg="org.apache.kafka.common.annotation" />
      <allow pkg="org.apache.kafka.common.acl" />
      <allow pkg="org.apache.kafka.common.resource" />
    </subpackage>

    <subpackage name="config">
      <allow pkg="org.apache.kafka.common.config" />
      <!-- for testing -->
      <allow pkg="org.apache.kafka.common.metrics" />
    </subpackage>

    <!-- Third-party compression libraries should only be references from this package -->
    <subpackage name="compress">
      <allow pkg="com.github.luben.zstd" />
      <allow pkg="net.jpountz.lz4" />
      <allow pkg="net.jpountz.xxhash" />
      <allow pkg="org.apache.kafka.common.compress" />
      <allow pkg="org.xerial.snappy" />
    </subpackage>

    <subpackage name="message">
      <allow pkg="com.fasterxml.jackson" />
      <allow pkg="org.apache.kafka.common.protocol" />
      <allow pkg="org.apache.kafka.common.protocol.types" />
      <allow pkg="org.apache.kafka.common.message" />
      <allow pkg="org.apache.kafka.common.record" />
    </subpackage>

    <subpackage name="metrics">
      <allow pkg="org.apache.kafka.common.metrics" />
    </subpackage>

    <subpackage name="memory">
      <allow pkg="org.apache.kafka.common.metrics" />
    </subpackage>

    <subpackage name="network">
      <allow pkg="org.apache.kafka.common.security.auth" />
      <allow pkg="org.apache.kafka.common.protocol" />
      <allow pkg="org.apache.kafka.common.config" />
      <allow pkg="org.apache.kafka.common.metrics" />
      <allow pkg="org.apache.kafka.common.security" />
      <allow class="org.apache.kafka.common.requests.ApiVersionsResponse" />
    </subpackage>

    <subpackage name="resource">
      <allow pkg="org.apache.kafka.common.annotation" />
      <allow pkg="org.apache.kafka.common.resource" />
    </subpackage>

    <subpackage name="security">
      <allow pkg="org.apache.kafka.common.annotation" />
      <allow pkg="org.apache.kafka.common.network" />
      <allow pkg="org.apache.kafka.common.config" />
      <allow pkg="org.apache.kafka.common.protocol" />
      <allow pkg="org.apache.kafka.common.errors" />
      <!-- To access DefaultPrincipalData -->
      <allow pkg="org.apache.kafka.common.message" />
      <subpackage name="authenticator">
        <allow pkg="org.apache.kafka.common.message" />
        <allow pkg="org.apache.kafka.common.protocol.types" />
        <allow pkg="org.apache.kafka.common.requests" />
        <allow pkg="org.apache.kafka.clients" />
      </subpackage>
      <subpackage name="ssl">
        <allow pkg="javax.crypto" />
      </subpackage>
      <subpackage name="scram">
        <allow pkg="javax.crypto" />
      </subpackage>
      <subpackage name="oauthbearer">
        <allow pkg="com.fasterxml.jackson.databind" />
        <allow pkg="org.jose4j" />
      </subpackage>
    </subpackage>

    <subpackage name="protocol">
      <allow pkg="org.apache.kafka.common.errors" />
      <allow pkg="org.apache.kafka.common.message" />
      <allow pkg="org.apache.kafka.common.network" />
      <allow pkg="org.apache.kafka.common.protocol" />
      <allow pkg="org.apache.kafka.common.protocol.types" />
      <allow pkg="org.apache.kafka.common.record" />
      <allow pkg="org.apache.kafka.common.requests" />
      <allow pkg="org.apache.kafka.common.resource" />
      <allow pkg="com.fasterxml.jackson" />
    </subpackage>

    <subpackage name="record">
      <allow pkg="org.apache.kafka.common.compress" />
      <allow pkg="org.apache.kafka.common.header" />
      <allow pkg="org.apache.kafka.common.record" />
      <allow pkg="org.apache.kafka.common.message" />
      <allow pkg="org.apache.kafka.common.network" />
      <allow pkg="org.apache.kafka.common.protocol" />
      <allow pkg="org.apache.kafka.common.protocol.types" />
      <allow pkg="org.apache.kafka.common.errors" />
    </subpackage>

    <subpackage name="header">
      <allow pkg="org.apache.kafka.common.header" />
      <allow pkg="org.apache.kafka.common.record" />
    </subpackage>

    <subpackage name="requests">
      <allow pkg="org.apache.kafka.common.acl" />
      <allow pkg="org.apache.kafka.common.feature" />
      <allow pkg="org.apache.kafka.common.protocol" />
      <allow pkg="org.apache.kafka.common.message" />
      <allow pkg="org.apache.kafka.common.network" />
      <allow pkg="org.apache.kafka.common.quota" />
      <allow pkg="org.apache.kafka.common.requests" />
      <allow pkg="org.apache.kafka.common.resource" />
      <allow pkg="org.apache.kafka.common.record" />
      <!-- for AuthorizableRequestContext interface -->
      <allow pkg="org.apache.kafka.server.authorizer" />
      <!-- for IncrementalAlterConfigsRequest Builder -->
      <allow pkg="org.apache.kafka.clients.admin" />
      <!-- for testing -->
      <allow pkg="org.apache.kafka.common.errors" />
    </subpackage>

    <subpackage name="serialization">
      <allow pkg="org.apache.kafka.clients" />
      <allow class="org.apache.kafka.common.errors.SerializationException" />
      <allow class="org.apache.kafka.common.header.Headers" />
    </subpackage>

    <subpackage name="utils">
      <allow pkg="org.apache.kafka.common" />
      <allow pkg="org.apache.log4j" />
    </subpackage>

    <subpackage name="quotas">
      <allow pkg="org.apache.kafka.common" />
    </subpackage>
  </subpackage>

  <subpackage name="clients">
    <allow pkg="org.apache.kafka.common" />
    <allow pkg="org.apache.kafka.clients" exact-match="true"/>
    <allow pkg="org.apache.kafka.test" />

    <subpackage name="consumer">
      <allow pkg="org.apache.kafka.clients.consumer" />
    </subpackage>

    <subpackage name="producer">
      <allow pkg="org.apache.kafka.clients.consumer" />
      <allow pkg="org.apache.kafka.clients.producer" />
    </subpackage>

    <subpackage name="admin">
      <allow pkg="org.apache.kafka.clients.admin" />
      <allow pkg="org.apache.kafka.clients.consumer.internals" />
      <allow pkg="org.apache.kafka.clients.consumer" />
    </subpackage>
  </subpackage>

  <subpackage name="coordinator">
    <subpackage name="group">
      <allow pkg="org.apache.kafka.clients.consumer" />
      <allow pkg="org.apache.kafka.common.annotation" />
      <allow pkg="org.apache.kafka.common.config" />
      <allow pkg="org.apache.kafka.common.internals" />
      <allow pkg="org.apache.kafka.common.message" />
      <allow pkg="org.apache.kafka.common.metadata" />
      <allow pkg="org.apache.kafka.common.network" />
      <allow pkg="org.apache.kafka.common.protocol" />
      <allow pkg="org.apache.kafka.common.record" />
      <allow pkg="org.apache.kafka.common.requests" />
      <allow pkg="org.apache.kafka.coordinator.group" />
      <allow pkg="org.apache.kafka.deferred" />
      <allow pkg="org.apache.kafka.image"/>
      <allow pkg="org.apache.kafka.server.common"/>
      <allow pkg="org.apache.kafka.server.record"/>
      <allow pkg="org.apache.kafka.server.util"/>
      <allow pkg="org.apache.kafka.test" />
      <allow pkg="org.apache.kafka.timeline" />
    </subpackage>
  </subpackage>

  <subpackage name="server">
    <allow pkg="org.apache.kafka.common" />

    <!-- This is required to make AlterConfigPolicyTest work. -->
    <allow pkg="org.apache.kafka.server.policy" />
  </subpackage>

  <subpackage name="shell">
    <allow pkg="com.fasterxml.jackson" />
    <allow pkg="kafka.raft"/>
    <allow pkg="kafka.server"/>
    <allow pkg="kafka.tools"/>
    <allow pkg="net.sourceforge.argparse4j" />
    <allow pkg="org.apache.kafka.common"/>
    <allow pkg="org.apache.kafka.metadata"/>
    <allow pkg="org.apache.kafka.controller.util"/>
    <allow pkg="org.apache.kafka.queue"/>
    <allow pkg="org.apache.kafka.raft"/>
    <allow pkg="org.apache.kafka.server.common" />
    <allow pkg="org.apache.kafka.server.fault" />
    <allow pkg="org.apache.kafka.shell"/>
    <allow pkg="org.apache.kafka.image"/>
    <allow pkg="org.apache.kafka.image.loader"/>
    <allow pkg="org.apache.kafka.snapshot"/>
    <allow pkg="org.jline"/>
    <allow pkg="scala.compat"/>
  </subpackage>

  <subpackage name="tools">
    <allow pkg="org.apache.kafka.admin"/>
    <allow pkg="org.apache.kafka.common"/>
    <allow pkg="org.apache.kafka.server.util" />
    <allow pkg="org.apache.kafka.server.common" />
    <allow pkg="org.apache.kafka.tools" />
    <allow pkg="org.apache.kafka.clients" />
    <allow pkg="org.apache.kafka.clients.admin" />
    <allow pkg="org.apache.kafka.clients.producer" />
    <allow pkg="org.apache.kafka.clients.consumer" />
    <allow pkg="org.apache.kafka.test" />
    <allow pkg="org.apache.kafka.connect.runtime" />
    <allow pkg="org.apache.kafka.connect.runtime.isolation" />
    <allow pkg="com.fasterxml.jackson" />
    <allow pkg="org.jose4j" />
    <allow pkg="net.sourceforge.argparse4j" />
    <allow pkg="org.apache.log4j" />
    <allow pkg="kafka.test" />
    <allow pkg="joptsimple" />
    <allow pkg="javax.rmi.ssl"/>
    <allow pkg="kafka.utils" />
    <allow pkg="scala.collection" />

    <subpackage name="reassign">
      <allow pkg="org.apache.kafka.admin"/>
      <allow pkg="org.apache.kafka.tools"/>
      <allow pkg="kafka.admin" />
      <allow pkg="kafka.cluster" />
<<<<<<< HEAD
      <allow pkg="kafka.server" />
      <allow pkg="kafka.log" />
=======
      <allow pkg="kafka.log" />
      <allow pkg="kafka.server" />
>>>>>>> 8f8dbad5
      <allow pkg="scala" />
    </subpackage>
  </subpackage>

  <subpackage name="trogdor">
    <allow pkg="com.fasterxml.jackson" />
    <allow pkg="javax.servlet" />
    <allow pkg="javax.ws.rs" />
    <allow pkg="net.sourceforge.argparse4j" />
    <allow pkg="org.apache.kafka.clients" />
    <allow pkg="org.apache.kafka.clients.admin" />
    <allow pkg="org.apache.kafka.clients.consumer" exact-match="true"/>
    <allow pkg="org.apache.kafka.clients.producer" exact-match="true"/>
    <allow pkg="org.apache.kafka.common" />
    <allow pkg="org.apache.kafka.test"/>
    <allow pkg="org.apache.kafka.trogdor" />
    <allow pkg="org.eclipse.jetty" />
    <allow pkg="org.glassfish.jersey" />
  </subpackage>

  <subpackage name="message">
    <allow pkg="com.fasterxml.jackson" />
    <allow pkg="com.fasterxml.jackson.annotation" />
    <allow pkg="net.sourceforge.argparse4j" />
    <allow pkg="org.apache.message" />
  </subpackage>

  <subpackage name="streams">
    <allow pkg="org.apache.kafka.common"/>
    <allow pkg="org.apache.kafka.test"/>
    <allow pkg="org.apache.kafka.clients"/>
    <allow pkg="org.apache.kafka.clients.producer" exact-match="true"/>
    <allow pkg="org.apache.kafka.clients.consumer" exact-match="true"/>
    <allow pkg="org.apache.kafka.server.util"/>

    <allow pkg="org.apache.kafka.streams"/>

    <subpackage name="examples">
      <allow pkg="com.fasterxml.jackson" />
      <allow pkg="org.apache.kafka.connect.json" />
    </subpackage>

    <subpackage name="internals">
      <allow pkg="com.fasterxml.jackson" />
    </subpackage>

    <subpackage name="perf">
      <allow pkg="com.fasterxml.jackson.databind" />
    </subpackage>

    <subpackage name="integration">
      <allow pkg="kafka.admin" />
      <allow pkg="kafka.api" />
      <allow pkg="kafka.cluster" />
      <allow pkg="kafka.server" />
      <allow pkg="kafka.tools" />
      <allow pkg="kafka.utils" />
      <allow pkg="kafka.log" />
      <allow pkg="scala" />
      <allow class="kafka.zk.EmbeddedZookeeper"/>
      <allow pkg="com.fasterxml.jackson" />
      <allow pkg="org.apache.kafka.tools" />
    </subpackage>

    <subpackage name="test">
      <allow pkg="kafka.admin" />
    </subpackage>

    <subpackage name="state">
      <allow pkg="org.rocksdb" />
    </subpackage>

    <subpackage name="processor">
      <subpackage name="internals">
        <allow pkg="com.fasterxml.jackson" />
        <allow pkg="kafka.utils" />
        <allow pkg="org.apache.zookeeper" />
      </subpackage>
    </subpackage>
  </subpackage>

  <subpackage name="log4jappender">
    <allow pkg="org.apache.log4j" />
    <allow pkg="org.apache.kafka.clients" />
    <allow pkg="org.apache.kafka.common" />
    <allow pkg="org.apache.kafka.test" />
  </subpackage>

  <subpackage name="test">
    <allow pkg="org.apache.kafka" />
    <allow pkg="org.bouncycastle" />
    <allow pkg="org.rocksdb" />
  </subpackage>

  <subpackage name="raft">
    <allow pkg="org.apache.kafka.raft" />
    <allow pkg="org.apache.kafka.metadata" />
    <allow pkg="org.apache.kafka.snapshot" />
    <allow pkg="org.apache.kafka.clients" />
    <allow pkg="org.apache.kafka.common.config" />
    <allow pkg="org.apache.kafka.common.message" />
    <allow pkg="org.apache.kafka.common.metadata" />
    <allow pkg="org.apache.kafka.common.metrics" />
    <allow pkg="org.apache.kafka.common.record" />
    <allow pkg="org.apache.kafka.common.requests" />
    <allow pkg="org.apache.kafka.common.protocol" />
    <allow pkg="org.apache.kafka.server.common" />
    <allow pkg="org.apache.kafka.server.common.serialization" />
    <allow pkg="org.apache.kafka.test"/>
    <allow pkg="com.fasterxml.jackson" />
    <allow pkg="net.jqwik"/>
  </subpackage>

  <subpackage name="snapshot">
    <allow pkg="org.apache.kafka.common.record" />
    <allow pkg="org.apache.kafka.common.message" />
    <allow pkg="org.apache.kafka.raft" />
    <allow pkg="org.apache.kafka.server.common" />
    <allow pkg="org.apache.kafka.test"/>
  </subpackage>

  <subpackage name="connect">
    <allow pkg="org.apache.kafka.common" />
    <allow pkg="org.apache.kafka.connect.data" />
    <allow pkg="org.apache.kafka.connect.errors" />
    <allow pkg="org.apache.kafka.connect.header" />
    <allow pkg="org.apache.kafka.connect.components"/>
    <allow pkg="org.apache.kafka.clients" />
    <allow pkg="org.apache.kafka.test"/>

    <subpackage name="source">
      <allow pkg="org.apache.kafka.connect.connector" />
      <allow pkg="org.apache.kafka.connect.storage" />
    </subpackage>

    <subpackage name="sink">
      <allow pkg="org.apache.kafka.clients.consumer" />
      <allow pkg="org.apache.kafka.connect.connector" />
      <allow pkg="org.apache.kafka.connect.transforms" />
      <allow pkg="org.apache.kafka.connect.storage" />
    </subpackage>

    <subpackage name="converters">
      <allow pkg="org.apache.kafka.connect.storage" />
    </subpackage>

    <subpackage name="connector.policy">
      <allow pkg="org.apache.kafka.connect.health" />
      <allow pkg="org.apache.kafka.connect.connector" />
      <!-- for testing -->
      <allow pkg="org.apache.kafka.connect.runtime" />
    </subpackage>

    <subpackage name="rest">
      <allow pkg="org.apache.kafka.connect.health" />
      <allow pkg="javax.ws.rs" />
      <allow pkg= "javax.security.auth"/>
      <subpackage name="basic">
        <allow pkg="org.apache.kafka.connect.rest"/>
        <allow pkg="javax.annotation"/>
      </subpackage>
    </subpackage>

    <subpackage name="mirror">
      <allow pkg="org.apache.kafka.clients.consumer" />
      <allow pkg="org.apache.kafka.connect.source" />
      <allow pkg="org.apache.kafka.connect.sink" />
      <allow pkg="org.apache.kafka.connect.storage" />
      <allow pkg="org.apache.kafka.connect.connector" />
      <allow pkg="org.apache.kafka.connect.runtime" />
      <allow pkg="org.apache.kafka.connect.runtime.distributed" />
      <allow pkg="org.apache.kafka.connect.util" />
      <allow pkg="org.apache.kafka.connect.converters" />
      <allow pkg="org.apache.kafka.connect.json" />
      <allow pkg="net.sourceforge.argparse4j" />
      <!-- for tests -->
      <allow pkg="org.apache.kafka.connect.integration" />
      <allow pkg="org.apache.kafka.connect.mirror" />
      <allow pkg="kafka.server" />
      <subpackage name="rest">
        <allow pkg="javax.ws.rs" />
      </subpackage>
    </subpackage>

    <subpackage name="runtime">
      <allow pkg="org.apache.kafka.connect" />
      <allow pkg="org.reflections"/>
      <allow pkg="org.reflections.util"/>
      <allow pkg="javax.crypto"/>
      <allow pkg="org.eclipse.jetty.util" />

      <subpackage name="rest">
        <allow pkg="org.eclipse.jetty" />
        <allow pkg="javax.ws.rs" />
        <allow pkg="javax.servlet" />
        <allow pkg="org.glassfish.jersey" />
        <allow pkg="com.fasterxml.jackson" />
        <allow pkg="org.apache.http"/>
        <allow pkg="io.swagger.v3.oas.annotations"/>
        <subpackage name="resources">
          <allow pkg="org.apache.log4j" />
        </subpackage>
      </subpackage>

      <subpackage name="isolation">
        <allow pkg="com.fasterxml.jackson" />
        <allow pkg="org.apache.maven.artifact.versioning" />
        <allow pkg="javax.tools" />
      </subpackage>

      <subpackage name="distributed">
        <allow pkg="javax.ws.rs.core" />
      </subpackage>
    </subpackage>

    <subpackage name="cli">
      <allow pkg="org.apache.kafka.connect.runtime" />
      <allow pkg="org.apache.kafka.connect.storage" />
      <allow pkg="org.apache.kafka.connect.util" />
      <allow pkg="org.apache.kafka.common" />
      <allow pkg="org.apache.kafka.connect.connector.policy" />
      <allow pkg="org.apache.kafka.connect.json" />
    </subpackage>

    <subpackage name="storage">
      <allow pkg="org.apache.kafka.connect" />
      <allow pkg="org.apache.kafka.common.serialization" />
      <allow pkg="javax.crypto.spec"/>
    </subpackage>

    <subpackage name="util">
      <allow pkg="org.apache.kafka.connect" />
      <allow pkg="org.reflections.vfs" />
      <!-- for annotations to avoid code duplication -->
      <allow pkg="com.fasterxml.jackson.annotation" />
      <allow pkg="com.fasterxml.jackson.databind" />
      <subpackage name="clusters">
        <allow pkg="kafka.cluster" />
        <allow pkg="kafka.server" />
        <allow pkg="kafka.zk" />
        <allow pkg="kafka.utils" />
        <allow class="javax.servlet.http.HttpServletResponse" />
        <allow class="javax.ws.rs.core.Response" />
        <allow pkg="com.fasterxml.jackson.core.type" />
        <allow pkg="org.apache.kafka.metadata" />
        <allow pkg="org.eclipse.jetty.client"/>
      </subpackage>
    </subpackage>

    <subpackage name="integration">
      <allow pkg="org.apache.kafka.connect.util.clusters" />
      <allow pkg="org.apache.kafka.connect" />
      <allow pkg="javax.ws.rs" />
      <allow pkg="org.apache.http"/>
      <allow pkg="org.eclipse.jetty.util"/>
      <!-- for tests -->
      <allow pkg="org.apache.kafka.server.util" />
    </subpackage>

    <subpackage name="json">
      <allow pkg="com.fasterxml.jackson" />
      <allow pkg="org.apache.kafka.common.serialization" />
      <allow pkg="org.apache.kafka.common.errors" />
      <allow pkg="org.apache.kafka.connect.storage" />
    </subpackage>

    <subpackage name="file">
      <allow pkg="org.apache.kafka.connect" />
      <allow pkg="org.apache.kafka.clients.consumer" />
      <!-- for tests -->
      <allow pkg="org.easymock" />
      <allow pkg="org.powermock" />
    </subpackage>

    <subpackage name="tools">
      <allow pkg="org.apache.kafka.connect" />
      <allow pkg="org.apache.kafka.server.util" />
      <allow pkg="com.fasterxml.jackson" />
    </subpackage>

    <subpackage name="transforms">
      <allow class="org.apache.kafka.connect.connector.ConnectRecord" />
      <allow class="org.apache.kafka.connect.source.SourceRecord" />
      <allow class="org.apache.kafka.connect.sink.SinkRecord" />
      <allow pkg="org.apache.kafka.connect.transforms.util" />
    </subpackage>
  </subpackage>

</import-control><|MERGE_RESOLUTION|>--- conflicted
+++ resolved
@@ -298,13 +298,8 @@
       <allow pkg="org.apache.kafka.tools"/>
       <allow pkg="kafka.admin" />
       <allow pkg="kafka.cluster" />
-<<<<<<< HEAD
       <allow pkg="kafka.server" />
       <allow pkg="kafka.log" />
-=======
-      <allow pkg="kafka.log" />
-      <allow pkg="kafka.server" />
->>>>>>> 8f8dbad5
       <allow pkg="scala" />
     </subpackage>
   </subpackage>
