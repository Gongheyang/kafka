<!DOCTYPE import-control PUBLIC
"-//Puppy Crawl//DTD Import Control 1.1//EN"
"http://www.puppycrawl.com/dtds/import_control_1_1.dtd">
<!--
 Licensed to the Apache Software Foundation (ASF) under one or more
 contributor license agreements.  See the NOTICE file distributed with
 this work for additional information regarding copyright ownership.
 The ASF licenses this file to You under the Apache License, Version 2.0
 (the "License"); you may not use this file except in compliance with
 the License.  You may obtain a copy of the License at

    http://www.apache.org/licenses/LICENSE-2.0

 Unless required by applicable law or agreed to in writing, software
 distributed under the License is distributed on an "AS IS" BASIS,
 WITHOUT WARRANTIES OR CONDITIONS OF ANY KIND, either express or implied.
 See the License for the specific language governing permissions and
 limitations under the License.
-->

<import-control pkg="org.apache.kafka">

  <!-- THINK HARD ABOUT THE LAYERING OF THE PROJECT BEFORE CHANGING THIS FILE -->

  <!-- common library dependencies -->
  <allow pkg="java" />
  <allow pkg="javax.management" />
  <allow pkg="org.slf4j" />
  <allow pkg="org.junit" />
  <allow pkg="org.opentest4j" />
  <allow pkg="org.hamcrest" />
  <allow pkg="org.mockito" />
  <allow pkg="org.easymock" />
  <allow pkg="org.powermock" />
  <allow pkg="java.security" />
  <allow pkg="javax.net.ssl" />
  <allow pkg="javax.security" />
  <allow pkg="org.ietf.jgss" />
  <allow pkg="net.jqwik.api" />

  <!-- no one depends on the server -->
  <disallow pkg="kafka" />

  <!-- anyone can use public classes -->
  <allow pkg="org.apache.kafka.common" exact-match="true" />
  <allow pkg="org.apache.kafka.common.security" />
  <allow pkg="org.apache.kafka.common.serialization" />
  <allow pkg="org.apache.kafka.common.utils" />
  <allow pkg="org.apache.kafka.common.errors" exact-match="true" />
  <allow pkg="org.apache.kafka.common.memory" />

  <subpackage name="common">
    <allow class="org.apache.kafka.clients.consumer.ConsumerRecord" exact-match="true" />
    <allow class="org.apache.kafka.common.message.ApiMessageType" exact-match="true" />
    <disallow pkg="org.apache.kafka.clients" />
    <allow pkg="org.apache.kafka.common" exact-match="true" />
    <allow pkg="org.apache.kafka.common.annotation" />
    <allow pkg="org.apache.kafka.common.config" exact-match="true" />
    <allow pkg="org.apache.kafka.common.internals" exact-match="true" />
    <allow pkg="org.apache.kafka.test" />

    <subpackage name="acl">
      <allow pkg="org.apache.kafka.common.annotation" />
      <allow pkg="org.apache.kafka.common.acl" />
      <allow pkg="org.apache.kafka.common.resource" />
    </subpackage>

    <subpackage name="config">
      <allow pkg="org.apache.kafka.common.config" />
      <!-- for testing -->
      <allow pkg="org.apache.kafka.common.metrics" />
    </subpackage>

    <!-- Third-party compression libraries should only be references from this package -->
    <subpackage name="compress">
      <allow pkg="com.github.luben.zstd" />
      <allow pkg="net.jpountz.lz4" />
      <allow pkg="net.jpountz.xxhash" />
      <allow pkg="org.apache.kafka.common.compress" />
      <allow pkg="org.xerial.snappy" />
    </subpackage>

    <subpackage name="message">
      <allow pkg="com.fasterxml.jackson" />
      <allow pkg="org.apache.kafka.common.protocol" />
      <allow pkg="org.apache.kafka.common.protocol.types" />
      <allow pkg="org.apache.kafka.common.message" />
      <allow pkg="org.apache.kafka.common.record" />
    </subpackage>

    <subpackage name="metrics">
      <allow pkg="org.apache.kafka.common.metrics" />
    </subpackage>

    <subpackage name="memory">
      <allow pkg="org.apache.kafka.common.metrics" />
    </subpackage>

    <subpackage name="network">
      <allow pkg="org.apache.kafka.common.security.auth" />
      <allow pkg="org.apache.kafka.common.protocol" />
      <allow pkg="org.apache.kafka.common.config" />
      <allow pkg="org.apache.kafka.common.metrics" />
      <allow pkg="org.apache.kafka.common.security" />
      <allow class="org.apache.kafka.common.requests.ApiVersionsResponse" />
    </subpackage>

    <subpackage name="resource">
      <allow pkg="org.apache.kafka.common.annotation" />
      <allow pkg="org.apache.kafka.common.resource" />
    </subpackage>

    <subpackage name="security">
      <allow pkg="org.apache.kafka.common.annotation" />
      <allow pkg="org.apache.kafka.common.network" />
      <allow pkg="org.apache.kafka.common.config" />
      <allow pkg="org.apache.kafka.common.protocol" />
      <allow pkg="org.apache.kafka.common.errors" />
      <!-- To access DefaultPrincipalData -->
      <allow pkg="org.apache.kafka.common.message" />
      <subpackage name="authenticator">
        <allow pkg="org.apache.kafka.common.message" />
        <allow pkg="org.apache.kafka.common.protocol.types" />
        <allow pkg="org.apache.kafka.common.requests" />
        <allow pkg="org.apache.kafka.clients" />
      </subpackage>
      <subpackage name="ssl">
        <allow pkg="javax.crypto" />
      </subpackage>
      <subpackage name="scram">
        <allow pkg="javax.crypto" />
      </subpackage>
      <subpackage name="oauthbearer">
        <allow pkg="com.fasterxml.jackson.databind" />
        <allow pkg="org.jose4j" />
      </subpackage>
    </subpackage>

    <subpackage name="protocol">
      <allow pkg="org.apache.kafka.common.errors" />
      <allow pkg="org.apache.kafka.common.message" />
      <allow pkg="org.apache.kafka.common.network" />
      <allow pkg="org.apache.kafka.common.protocol" />
      <allow pkg="org.apache.kafka.common.protocol.types" />
      <allow pkg="org.apache.kafka.common.record" />
      <allow pkg="org.apache.kafka.common.requests" />
      <allow pkg="org.apache.kafka.common.resource" />
      <allow pkg="com.fasterxml.jackson" />
    </subpackage>

    <subpackage name="record">
      <allow pkg="org.apache.kafka.common.compress" />
      <allow pkg="org.apache.kafka.common.header" />
      <allow pkg="org.apache.kafka.common.record" />
      <allow pkg="org.apache.kafka.common.message" />
      <allow pkg="org.apache.kafka.common.network" />
      <allow pkg="org.apache.kafka.common.protocol" />
      <allow pkg="org.apache.kafka.common.protocol.types" />
      <allow pkg="org.apache.kafka.common.errors" />
    </subpackage>

    <subpackage name="header">
      <allow pkg="org.apache.kafka.common.header" />
      <allow pkg="org.apache.kafka.common.record" />
    </subpackage>

    <subpackage name="requests">
      <allow pkg="org.apache.kafka.common.acl" />
      <allow pkg="org.apache.kafka.common.feature" />
      <allow pkg="org.apache.kafka.common.protocol" />
      <allow pkg="org.apache.kafka.common.message" />
      <allow pkg="org.apache.kafka.common.network" />
      <allow pkg="org.apache.kafka.common.quota" />
      <allow pkg="org.apache.kafka.common.requests" />
      <allow pkg="org.apache.kafka.common.resource" />
      <allow pkg="org.apache.kafka.common.record" />
      <!-- for AuthorizableRequestContext interface -->
      <allow pkg="org.apache.kafka.server.authorizer" />
      <!-- for IncrementalAlterConfigsRequest Builder -->
      <allow pkg="org.apache.kafka.clients.admin" />
      <!-- for testing -->
      <allow pkg="org.apache.kafka.common.errors" />
    </subpackage>

    <subpackage name="serialization">
      <allow pkg="org.apache.kafka.clients" />
      <allow class="org.apache.kafka.common.errors.SerializationException" />
      <allow class="org.apache.kafka.common.header.Headers" />
    </subpackage>

    <subpackage name="utils">
      <allow pkg="org.apache.kafka.common" />
      <allow pkg="org.apache.log4j" />
    </subpackage>

    <subpackage name="quotas">
      <allow pkg="org.apache.kafka.common" />
    </subpackage>

    <subpackage name="telemetry">
<<<<<<< HEAD
      <allow pkg="io.opentelemetry.proto"/>
      <allow pkg="org.apache.kafka.common" />
      <allow class="org.apache.kafka.server.authorizer.AuthorizableRequestContext" />
=======
      <allow pkg="org.apache.kafka.common" />
>>>>>>> fa36a7f2
    </subpackage>

  </subpackage>

  <subpackage name="clients">
    <allow pkg="org.apache.kafka.common" />
    <allow pkg="org.apache.kafka.clients" exact-match="true"/>
    <allow pkg="org.apache.kafka.test" />

    <subpackage name="consumer">
      <allow pkg="org.apache.kafka.clients.consumer" />

      <subpackage name="internals">
        <allow pkg="org.apache.kafka.clients" />
      </subpackage>
    </subpackage>

    <subpackage name="producer">
      <allow pkg="org.apache.kafka.clients.consumer" />
      <allow pkg="org.apache.kafka.clients.producer" />
    </subpackage>

    <subpackage name="admin">
      <allow pkg="org.apache.kafka.clients.admin" />
      <allow pkg="org.apache.kafka.clients.consumer.internals" />
      <allow pkg="org.apache.kafka.clients.consumer" />
    </subpackage>
  </subpackage>

  <subpackage name="coordinator">
    <subpackage name="group">
      <allow pkg="org.apache.kafka.clients.consumer" />
      <allow pkg="org.apache.kafka.common.annotation" />
      <allow pkg="org.apache.kafka.common.config" />
      <allow pkg="org.apache.kafka.common.internals" />
      <allow pkg="org.apache.kafka.common.message" />
      <allow pkg="org.apache.kafka.common.metadata" />
      <allow pkg="org.apache.kafka.common.network" />
      <allow pkg="org.apache.kafka.common.protocol" />
      <allow pkg="org.apache.kafka.common.record" />
      <allow pkg="org.apache.kafka.common.requests" />
      <allow pkg="org.apache.kafka.coordinator.group" />
      <allow pkg="org.apache.kafka.deferred" />
      <allow pkg="org.apache.kafka.image"/>
      <allow pkg="org.apache.kafka.server.common"/>
      <allow pkg="org.apache.kafka.server.record"/>
      <allow pkg="org.apache.kafka.server.util"/>
      <allow pkg="org.apache.kafka.test" />
      <allow pkg="org.apache.kafka.timeline" />
      <subpackage name="metrics">
        <allow pkg="org.apache.kafka.common.metrics" />
        <allow pkg="org.apache.kafka.server.metrics" />
      </subpackage>
    </subpackage>
  </subpackage>

  <subpackage name="server">
    <allow pkg="org.apache.kafka.common" />

    <!-- This is required to make AlterConfigPolicyTest work. -->
    <allow pkg="org.apache.kafka.server.policy" />

    <subpackage name="telemetry">
      <allow class="org.apache.kafka.server.authorizer.AuthorizableRequestContext" />
    </subpackage>

  </subpackage>

  <subpackage name="shell">
    <allow pkg="com.fasterxml.jackson" />
    <allow pkg="kafka.raft"/>
    <allow pkg="kafka.server"/>
    <allow pkg="kafka.tools"/>
    <allow pkg="net.sourceforge.argparse4j" />
    <allow pkg="org.apache.kafka.common"/>
    <allow pkg="org.apache.kafka.metadata"/>
    <allow pkg="org.apache.kafka.controller.util"/>
    <allow pkg="org.apache.kafka.queue"/>
    <allow pkg="org.apache.kafka.raft"/>
    <allow pkg="org.apache.kafka.server.common" />
    <allow pkg="org.apache.kafka.server.fault" />
    <allow pkg="org.apache.kafka.shell"/>
    <allow pkg="org.apache.kafka.image"/>
    <allow pkg="org.apache.kafka.image.loader"/>
    <allow pkg="org.apache.kafka.snapshot"/>
    <allow pkg="org.jline"/>
    <allow pkg="scala.compat"/>
  </subpackage>

  <subpackage name="tools">
    <allow pkg="org.apache.kafka.common"/>
    <allow pkg="org.apache.kafka.server.util" />
    <allow pkg="kafka.admin" />
    <allow pkg="kafka.server" />
    <allow pkg="org.apache.kafka.storage.internals" />
    <allow pkg="org.apache.kafka.server.common" />
    <allow pkg="org.apache.kafka.clients" />
    <allow pkg="org.apache.kafka.clients.admin" />
    <allow pkg="org.apache.kafka.clients.producer" />
    <allow pkg="org.apache.kafka.clients.consumer" />
    <allow pkg="org.apache.kafka.test" />
    <allow pkg="org.apache.kafka.connect.runtime" />
    <allow pkg="org.apache.kafka.connect.runtime.isolation" />
    <allow pkg="com.fasterxml.jackson" />
    <allow pkg="org.jose4j" />
    <allow pkg="net.sourceforge.argparse4j" />
    <allow pkg="org.apache.log4j" />
    <allow pkg="kafka.test" />
    <allow pkg="joptsimple" />
    <allow pkg="javax.rmi.ssl"/>
    <allow pkg="kafka.utils" />
    <allow pkg="scala.collection" />

    <subpackage name="reassign">
      <allow pkg="org.apache.kafka.admin"/>
      <allow pkg="org.apache.kafka.tools"/>
      <allow pkg="kafka.admin" />
      <allow pkg="kafka.cluster" />
      <allow pkg="kafka.log" />
      <allow pkg="kafka.server" />
      <allow pkg="scala" />
    </subpackage>
  </subpackage>

  <subpackage name="trogdor">
    <allow pkg="com.fasterxml.jackson" />
    <allow pkg="javax.servlet" />
    <allow pkg="javax.ws.rs" />
    <allow pkg="net.sourceforge.argparse4j" />
    <allow pkg="org.apache.kafka.clients" />
    <allow pkg="org.apache.kafka.clients.admin" />
    <allow pkg="org.apache.kafka.clients.consumer" exact-match="true"/>
    <allow pkg="org.apache.kafka.clients.producer" exact-match="true"/>
    <allow pkg="org.apache.kafka.common" />
    <allow pkg="org.apache.kafka.test"/>
    <allow pkg="org.apache.kafka.trogdor" />
    <allow pkg="org.eclipse.jetty" />
    <allow pkg="org.glassfish.jersey" />
  </subpackage>

  <subpackage name="message">
    <allow pkg="com.fasterxml.jackson" />
    <allow pkg="com.fasterxml.jackson.annotation" />
    <allow pkg="net.sourceforge.argparse4j" />
    <allow pkg="org.apache.message" />
  </subpackage>

  <subpackage name="streams">
    <allow pkg="org.apache.kafka.common"/>
    <allow pkg="org.apache.kafka.test"/>
    <allow pkg="org.apache.kafka.clients"/>
    <allow pkg="org.apache.kafka.clients.producer" exact-match="true"/>
    <allow pkg="org.apache.kafka.clients.consumer" exact-match="true"/>
    <allow pkg="org.apache.kafka.server.util"/>

    <allow pkg="org.apache.kafka.streams"/>

    <subpackage name="examples">
      <allow pkg="com.fasterxml.jackson" />
      <allow pkg="org.apache.kafka.connect.json" />
    </subpackage>

    <subpackage name="internals">
      <allow pkg="com.fasterxml.jackson" />
    </subpackage>

    <subpackage name="perf">
      <allow pkg="com.fasterxml.jackson.databind" />
    </subpackage>

    <subpackage name="integration">
      <allow pkg="kafka.admin" />
      <allow pkg="kafka.api" />
      <allow pkg="kafka.cluster" />
      <allow pkg="kafka.server" />
      <allow pkg="kafka.tools" />
      <allow pkg="kafka.utils" />
      <allow pkg="kafka.log" />
      <allow pkg="scala" />
      <allow class="kafka.zk.EmbeddedZookeeper"/>
      <allow pkg="com.fasterxml.jackson" />
      <allow pkg="org.apache.kafka.tools" />
    </subpackage>

    <subpackage name="test">
      <allow pkg="kafka.admin" />
    </subpackage>

    <subpackage name="state">
      <allow pkg="org.rocksdb" />
    </subpackage>

    <subpackage name="processor">
      <subpackage name="internals">
        <allow pkg="com.fasterxml.jackson" />
        <allow pkg="kafka.utils" />
        <allow pkg="org.apache.zookeeper" />
      </subpackage>
    </subpackage>
  </subpackage>

  <subpackage name="log4jappender">
    <allow pkg="org.apache.log4j" />
    <allow pkg="org.apache.kafka.clients" />
    <allow pkg="org.apache.kafka.common" />
    <allow pkg="org.apache.kafka.test" />
  </subpackage>

  <subpackage name="test">
    <allow pkg="org.apache.kafka" />
    <allow pkg="org.bouncycastle" />
    <allow pkg="org.rocksdb" />
  </subpackage>

  <subpackage name="raft">
    <allow pkg="org.apache.kafka.raft" />
    <allow pkg="org.apache.kafka.metadata" />
    <allow pkg="org.apache.kafka.snapshot" />
    <allow pkg="org.apache.kafka.clients" />
    <allow pkg="org.apache.kafka.common.config" />
    <allow pkg="org.apache.kafka.common.message" />
    <allow pkg="org.apache.kafka.common.metadata" />
    <allow pkg="org.apache.kafka.common.metrics" />
    <allow pkg="org.apache.kafka.common.record" />
    <allow pkg="org.apache.kafka.common.requests" />
    <allow pkg="org.apache.kafka.common.protocol" />
    <allow pkg="org.apache.kafka.server.common" />
    <allow pkg="org.apache.kafka.server.common.serialization" />
    <allow pkg="org.apache.kafka.server.util" />
    <allow pkg="org.apache.kafka.test"/>
    <allow pkg="com.fasterxml.jackson" />
    <allow pkg="net.jqwik"/>
  </subpackage>

  <subpackage name="snapshot">
    <allow pkg="org.apache.kafka.common.record" />
    <allow pkg="org.apache.kafka.common.message" />
    <allow pkg="org.apache.kafka.raft" />
    <allow pkg="org.apache.kafka.server.common" />
    <allow pkg="org.apache.kafka.test"/>
  </subpackage>

  <subpackage name="connect">
    <allow pkg="org.apache.kafka.common" />
    <allow pkg="org.apache.kafka.connect.data" />
    <allow pkg="org.apache.kafka.connect.errors" />
    <allow pkg="org.apache.kafka.connect.header" />
    <allow pkg="org.apache.kafka.connect.components"/>
    <allow pkg="org.apache.kafka.clients" />
    <allow pkg="org.apache.kafka.test"/>

    <subpackage name="source">
      <allow pkg="org.apache.kafka.connect.connector" />
      <allow pkg="org.apache.kafka.connect.storage" />
    </subpackage>

    <subpackage name="sink">
      <allow pkg="org.apache.kafka.clients.consumer" />
      <allow pkg="org.apache.kafka.connect.connector" />
      <allow pkg="org.apache.kafka.connect.transforms" />
      <allow pkg="org.apache.kafka.connect.storage" />
    </subpackage>

    <subpackage name="converters">
      <allow pkg="org.apache.kafka.connect.storage" />
    </subpackage>

    <subpackage name="connector.policy">
      <allow pkg="org.apache.kafka.connect.health" />
      <allow pkg="org.apache.kafka.connect.connector" />
      <!-- for testing -->
      <allow pkg="org.apache.kafka.connect.runtime" />
    </subpackage>

    <subpackage name="rest">
      <allow pkg="org.apache.kafka.connect.health" />
      <allow pkg="javax.ws.rs" />
      <allow pkg= "javax.security.auth"/>
      <subpackage name="basic">
        <allow pkg="org.apache.kafka.connect.rest"/>
        <allow pkg="javax.annotation"/>
      </subpackage>
    </subpackage>

    <subpackage name="mirror">
      <allow pkg="org.apache.kafka.clients.consumer" />
      <allow pkg="org.apache.kafka.connect.source" />
      <allow pkg="org.apache.kafka.connect.sink" />
      <allow pkg="org.apache.kafka.connect.storage" />
      <allow pkg="org.apache.kafka.connect.connector" />
      <allow pkg="org.apache.kafka.connect.runtime" />
      <allow pkg="org.apache.kafka.connect.runtime.distributed" />
      <allow pkg="org.apache.kafka.connect.util" />
      <allow pkg="org.apache.kafka.connect.converters" />
      <allow pkg="org.apache.kafka.connect.json" />
      <allow pkg="net.sourceforge.argparse4j" />
      <!-- for tests -->
      <allow pkg="org.apache.kafka.connect.integration" />
      <allow pkg="org.apache.kafka.connect.mirror" />
      <allow pkg="kafka.server" />
      <subpackage name="rest">
        <allow pkg="javax.ws.rs" />
      </subpackage>
    </subpackage>

    <subpackage name="runtime">
      <allow pkg="org.apache.kafka.connect" />
      <allow pkg="org.reflections"/>
      <allow pkg="org.reflections.util"/>
      <allow pkg="javax.crypto"/>
      <allow pkg="org.eclipse.jetty.util" />
      <allow pkg="org.apache.log4j" />

      <subpackage name="rest">
        <allow pkg="org.eclipse.jetty" />
        <allow pkg="javax.ws.rs" />
        <allow pkg="javax.servlet" />
        <allow pkg="org.glassfish.jersey" />
        <allow pkg="com.fasterxml.jackson" />
        <allow pkg="org.apache.http"/>
        <allow pkg="io.swagger.v3.oas.annotations"/>
      </subpackage>

      <subpackage name="isolation">
        <allow pkg="com.fasterxml.jackson" />
        <allow pkg="org.apache.maven.artifact.versioning" />
        <allow pkg="javax.tools" />
      </subpackage>

      <subpackage name="distributed">
        <allow pkg="javax.ws.rs.core" />
      </subpackage>
    </subpackage>

    <subpackage name="cli">
      <allow pkg="org.apache.kafka.connect.runtime" />
      <allow pkg="org.apache.kafka.connect.storage" />
      <allow pkg="org.apache.kafka.connect.util" />
      <allow pkg="org.apache.kafka.common" />
      <allow pkg="org.apache.kafka.connect.connector.policy" />
      <allow pkg="org.apache.kafka.connect.json" />
    </subpackage>

    <subpackage name="storage">
      <allow pkg="org.apache.kafka.connect" />
      <allow pkg="org.apache.kafka.common.serialization" />
      <allow pkg="javax.crypto.spec"/>
    </subpackage>

    <subpackage name="util">
      <allow pkg="org.apache.kafka.connect" />
      <allow pkg="org.reflections.vfs" />
      <!-- for annotations to avoid code duplication -->
      <allow pkg="com.fasterxml.jackson.annotation" />
      <allow pkg="com.fasterxml.jackson.databind" />
      <subpackage name="clusters">
        <allow pkg="kafka.cluster" />
        <allow pkg="kafka.server" />
        <allow pkg="kafka.zk" />
        <allow pkg="kafka.utils" />
        <allow class="javax.servlet.http.HttpServletResponse" />
        <allow class="javax.ws.rs.core.Response" />
        <allow pkg="com.fasterxml.jackson.core.type" />
        <allow pkg="org.apache.kafka.metadata" />
        <allow pkg="org.eclipse.jetty.client"/>
      </subpackage>
    </subpackage>

    <subpackage name="integration">
      <allow pkg="org.apache.kafka.connect.util.clusters" />
      <allow pkg="org.apache.kafka.connect" />
      <allow pkg="javax.ws.rs" />
      <allow pkg="org.apache.http"/>
      <allow pkg="org.eclipse.jetty.util"/>
      <!-- for tests -->
      <allow pkg="org.apache.kafka.server.util" />
    </subpackage>

    <subpackage name="json">
      <allow pkg="com.fasterxml.jackson" />
      <allow pkg="org.apache.kafka.common.serialization" />
      <allow pkg="org.apache.kafka.common.errors" />
      <allow pkg="org.apache.kafka.connect.storage" />
    </subpackage>

    <subpackage name="file">
      <allow pkg="org.apache.kafka.connect" />
      <allow pkg="org.apache.kafka.clients.consumer" />
      <!-- for tests -->
      <allow pkg="org.easymock" />
      <allow pkg="org.powermock" />
    </subpackage>

    <subpackage name="tools">
      <allow pkg="org.apache.kafka.connect" />
      <allow pkg="org.apache.kafka.server.util" />
      <allow pkg="com.fasterxml.jackson" />
    </subpackage>

    <subpackage name="transforms">
      <allow class="org.apache.kafka.connect.connector.ConnectRecord" />
      <allow class="org.apache.kafka.connect.source.SourceRecord" />
      <allow class="org.apache.kafka.connect.sink.SinkRecord" />
      <allow pkg="org.apache.kafka.connect.transforms.util" />
    </subpackage>
  </subpackage>

</import-control><|MERGE_RESOLUTION|>--- conflicted
+++ resolved
@@ -198,13 +198,8 @@
     </subpackage>
 
     <subpackage name="telemetry">
-<<<<<<< HEAD
       <allow pkg="io.opentelemetry.proto"/>
       <allow pkg="org.apache.kafka.common" />
-      <allow class="org.apache.kafka.server.authorizer.AuthorizableRequestContext" />
-=======
-      <allow pkg="org.apache.kafka.common" />
->>>>>>> fa36a7f2
     </subpackage>
 
   </subpackage>
