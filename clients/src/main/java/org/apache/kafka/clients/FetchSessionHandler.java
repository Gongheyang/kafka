--- conflicted
+++ resolved
@@ -395,11 +395,7 @@
      * @param version          The version of the FetchResponse.
      * @return                 True if the full fetch response partitions are valid.
      */
-<<<<<<< HEAD
     String verifyFullFetchResponsePartitions(Set<TopicPartition> topicPartitions, Set<Uuid> ids, short version) {
-=======
-    String verifyFullFetchResponsePartitions(FetchResponse response) {
->>>>>>> 8d6ae33a
         StringBuilder bld = new StringBuilder();
         Set<TopicPartition> extra =
             findMissing(topicPartitions, sessionPartitions.keySet());
@@ -433,15 +429,11 @@
      * @param version          The version of the FetchResponse.
      * @return                 True if the incremental fetch response partitions are valid.
      */
-<<<<<<< HEAD
     String verifyIncrementalFetchResponsePartitions(Set<TopicPartition> topicPartitions, Set<Uuid> ids, short version) {
         Set<Uuid> extraIds = new HashSet<>();
         if (version >= 13) {
             extraIds = findMissing(ids, sessionTopicNames.keySet());
         }
-=======
-    String verifyIncrementalFetchResponsePartitions(FetchResponse response) {
->>>>>>> 8d6ae33a
         Set<TopicPartition> extra =
             findMissing(topicPartitions, sessionPartitions.keySet());
         StringBuilder bld = new StringBuilder();
@@ -462,11 +454,7 @@
      * @param topicPartitions  The topicPartitions from the FetchResponse.
      * @return                 The string to log.
      */
-<<<<<<< HEAD
     private String responseDataToLogString(Set<TopicPartition> topicPartitions) {
-=======
-    private String responseDataToLogString(FetchResponse response) {
->>>>>>> 8d6ae33a
         if (!log.isTraceEnabled()) {
             int implied = sessionPartitions.size() - topicPartitions.size();
             if (implied > 0) {
@@ -503,11 +491,7 @@
      * @return          True if the response is well-formed; false if it can't be processed
      *                  because of missing or unexpected partitions.
      */
-<<<<<<< HEAD
-    public boolean handleResponse(FetchResponse<?> response, short version) {
-=======
-    public boolean handleResponse(FetchResponse response) {
->>>>>>> 8d6ae33a
+    public boolean handleResponse(FetchResponse response, short version) {
         if (response.error() != Errors.NONE) {
             log.info("Node {} was unable to process the fetch request with {}: {}.",
                 node, nextMetadata, response.error());
