/*
 * Licensed to the Apache Software Foundation (ASF) under one or more
 * contributor license agreements. See the NOTICE file distributed with
 * this work for additional information regarding copyright ownership.
 * The ASF licenses this file to You under the Apache License, Version 2.0
 * (the "License"); you may not use this file except in compliance with
 * the License. You may obtain a copy of the License at
 *
 *    http://www.apache.org/licenses/LICENSE-2.0
 *
 * Unless required by applicable law or agreed to in writing, software
 * distributed under the License is distributed on an "AS IS" BASIS,
 * WITHOUT WARRANTIES OR CONDITIONS OF ANY KIND, either express or implied.
 * See the License for the specific language governing permissions and
 * limitations under the License.
 */

package org.apache.kafka.clients.admin;

import org.apache.kafka.clients.ApiVersions;
import org.apache.kafka.clients.ClientRequest;
import org.apache.kafka.clients.ClientResponse;
import org.apache.kafka.clients.ClientUtils;
import org.apache.kafka.clients.CommonClientConfigs;
import org.apache.kafka.clients.KafkaClient;
import org.apache.kafka.clients.NetworkClient;
import org.apache.kafka.clients.StaleMetadataException;
import org.apache.kafka.clients.admin.CreateTopicsResult.TopicMetadataAndConfig;
import org.apache.kafka.clients.admin.DeleteAclsResult.FilterResult;
import org.apache.kafka.clients.admin.DeleteAclsResult.FilterResults;
import org.apache.kafka.clients.admin.DescribeReplicaLogDirsResult.ReplicaLogDirInfo;
import org.apache.kafka.clients.admin.ListOffsetsResult.ListOffsetsResultInfo;
import org.apache.kafka.clients.admin.OffsetSpec.TimestampSpec;
import org.apache.kafka.clients.admin.internals.AbortTransactionHandler;
import org.apache.kafka.clients.admin.internals.AdminApiDriver;
import org.apache.kafka.clients.admin.internals.AdminApiHandler;
import org.apache.kafka.clients.admin.internals.AdminApiFuture;
import org.apache.kafka.clients.admin.internals.AdminApiFuture.SimpleAdminApiFuture;
import org.apache.kafka.clients.admin.internals.AdminMetadataManager;
import org.apache.kafka.clients.admin.internals.AllBrokersStrategy;
import org.apache.kafka.clients.admin.internals.AlterConsumerGroupOffsetsHandler;
import org.apache.kafka.clients.admin.internals.CoordinatorKey;
import org.apache.kafka.clients.admin.internals.DeleteConsumerGroupOffsetsHandler;
import org.apache.kafka.clients.admin.internals.DeleteConsumerGroupsHandler;
import org.apache.kafka.clients.admin.internals.DescribeConsumerGroupsHandler;
import org.apache.kafka.clients.admin.internals.DescribeProducersHandler;
import org.apache.kafka.clients.admin.internals.DescribeTransactionsHandler;
import org.apache.kafka.clients.admin.internals.ListConsumerGroupOffsetsHandler;
import org.apache.kafka.clients.admin.internals.ListTransactionsHandler;
import org.apache.kafka.clients.admin.internals.MetadataOperationContext;
import org.apache.kafka.clients.admin.internals.RemoveMembersFromConsumerGroupHandler;
import org.apache.kafka.clients.consumer.OffsetAndMetadata;
import org.apache.kafka.clients.consumer.internals.ConsumerProtocol;
import org.apache.kafka.common.Cluster;
import org.apache.kafka.common.ConsumerGroupState;
import org.apache.kafka.common.ElectionType;
import org.apache.kafka.common.KafkaException;
import org.apache.kafka.common.KafkaFuture;
import org.apache.kafka.common.Metric;
import org.apache.kafka.common.MetricName;
import org.apache.kafka.common.Node;
import org.apache.kafka.common.PartitionInfo;
import org.apache.kafka.common.TopicCollection;
import org.apache.kafka.common.TopicCollection.TopicIdCollection;
import org.apache.kafka.common.TopicCollection.TopicNameCollection;
import org.apache.kafka.common.TopicPartition;
import org.apache.kafka.common.TopicPartitionInfo;
import org.apache.kafka.common.TopicPartitionReplica;
import org.apache.kafka.common.Uuid;
import org.apache.kafka.common.acl.AclBinding;
import org.apache.kafka.common.acl.AclBindingFilter;
import org.apache.kafka.common.acl.AclOperation;
import org.apache.kafka.common.annotation.InterfaceStability;
import org.apache.kafka.common.config.ConfigException;
import org.apache.kafka.common.config.ConfigResource;
import org.apache.kafka.common.errors.ApiException;
import org.apache.kafka.common.errors.AuthenticationException;
import org.apache.kafka.common.errors.DisconnectException;
import org.apache.kafka.common.errors.InvalidRequestException;
import org.apache.kafka.common.errors.InvalidTopicException;
import org.apache.kafka.common.errors.KafkaStorageException;
import org.apache.kafka.common.errors.RetriableException;
import org.apache.kafka.common.errors.ThrottlingQuotaExceededException;
import org.apache.kafka.common.errors.TimeoutException;
import org.apache.kafka.common.errors.UnacceptableCredentialException;
import org.apache.kafka.common.errors.UnknownServerException;
import org.apache.kafka.common.errors.UnknownTopicOrPartitionException;
import org.apache.kafka.common.errors.UnsupportedSaslMechanismException;
import org.apache.kafka.common.errors.UnsupportedVersionException;
import org.apache.kafka.common.internals.KafkaFutureImpl;
import org.apache.kafka.common.message.AlterPartitionReassignmentsRequestData;
import org.apache.kafka.common.message.AlterPartitionReassignmentsRequestData.ReassignableTopic;
import org.apache.kafka.common.message.AlterReplicaLogDirsRequestData;
import org.apache.kafka.common.message.AlterReplicaLogDirsRequestData.AlterReplicaLogDir;
import org.apache.kafka.common.message.AlterReplicaLogDirsRequestData.AlterReplicaLogDirTopic;
import org.apache.kafka.common.message.AlterReplicaLogDirsResponseData.AlterReplicaLogDirPartitionResult;
import org.apache.kafka.common.message.AlterReplicaLogDirsResponseData.AlterReplicaLogDirTopicResult;
import org.apache.kafka.common.message.AlterUserScramCredentialsRequestData;
import org.apache.kafka.common.message.ApiVersionsResponseData.FinalizedFeatureKey;
import org.apache.kafka.common.message.ApiVersionsResponseData.SupportedFeatureKey;
import org.apache.kafka.common.message.CreateAclsRequestData;
import org.apache.kafka.common.message.CreateAclsRequestData.AclCreation;
import org.apache.kafka.common.message.CreateAclsResponseData.AclCreationResult;
import org.apache.kafka.common.message.CreateDelegationTokenRequestData;
import org.apache.kafka.common.message.CreateDelegationTokenRequestData.CreatableRenewers;
import org.apache.kafka.common.message.CreateDelegationTokenResponseData;
import org.apache.kafka.common.message.CreatePartitionsRequestData;
import org.apache.kafka.common.message.CreatePartitionsRequestData.CreatePartitionsAssignment;
import org.apache.kafka.common.message.CreatePartitionsRequestData.CreatePartitionsTopic;
import org.apache.kafka.common.message.CreatePartitionsRequestData.CreatePartitionsTopicCollection;
import org.apache.kafka.common.message.CreatePartitionsResponseData.CreatePartitionsTopicResult;
import org.apache.kafka.common.message.CreateTopicsRequestData;
import org.apache.kafka.common.message.CreateTopicsRequestData.CreatableTopicCollection;
import org.apache.kafka.common.message.CreateTopicsResponseData.CreatableTopicConfigs;
import org.apache.kafka.common.message.CreateTopicsResponseData.CreatableTopicResult;
import org.apache.kafka.common.message.DeleteAclsRequestData;
import org.apache.kafka.common.message.DeleteAclsRequestData.DeleteAclsFilter;
import org.apache.kafka.common.message.DeleteAclsResponseData;
import org.apache.kafka.common.message.DeleteAclsResponseData.DeleteAclsFilterResult;
import org.apache.kafka.common.message.DeleteAclsResponseData.DeleteAclsMatchingAcl;
import org.apache.kafka.common.message.DeleteRecordsRequestData;
import org.apache.kafka.common.message.DeleteRecordsRequestData.DeleteRecordsPartition;
import org.apache.kafka.common.message.DeleteRecordsRequestData.DeleteRecordsTopic;
import org.apache.kafka.common.message.DeleteRecordsResponseData;
import org.apache.kafka.common.message.DeleteRecordsResponseData.DeleteRecordsTopicResult;
import org.apache.kafka.common.message.DeleteTopicsRequestData;
import org.apache.kafka.common.message.DeleteTopicsRequestData.DeleteTopicState;
import org.apache.kafka.common.message.DeleteTopicsResponseData.DeletableTopicResult;
import org.apache.kafka.common.message.DescribeClusterRequestData;
import org.apache.kafka.common.message.DescribeConfigsRequestData;
import org.apache.kafka.common.message.DescribeConfigsResponseData;
import org.apache.kafka.common.message.DescribeLogDirsRequestData;
import org.apache.kafka.common.message.DescribeLogDirsRequestData.DescribableLogDirTopic;
import org.apache.kafka.common.message.DescribeLogDirsResponseData;
import org.apache.kafka.common.message.DescribeUserScramCredentialsRequestData;
import org.apache.kafka.common.message.DescribeUserScramCredentialsRequestData.UserName;
import org.apache.kafka.common.message.DescribeUserScramCredentialsResponseData;
import org.apache.kafka.common.message.ExpireDelegationTokenRequestData;
import org.apache.kafka.common.message.LeaveGroupRequestData.MemberIdentity;
import org.apache.kafka.common.message.ListGroupsRequestData;
import org.apache.kafka.common.message.ListGroupsResponseData;
import org.apache.kafka.common.message.ListOffsetsRequestData.ListOffsetsPartition;
import org.apache.kafka.common.message.ListOffsetsRequestData.ListOffsetsTopic;
import org.apache.kafka.common.message.ListOffsetsResponseData.ListOffsetsPartitionResponse;
import org.apache.kafka.common.message.ListOffsetsResponseData.ListOffsetsTopicResponse;
import org.apache.kafka.common.message.ListPartitionReassignmentsRequestData;
import org.apache.kafka.common.message.MetadataRequestData;
import org.apache.kafka.common.message.RenewDelegationTokenRequestData;
import org.apache.kafka.common.message.UnregisterBrokerRequestData;
import org.apache.kafka.common.message.UpdateFeaturesRequestData;
import org.apache.kafka.common.message.UpdateFeaturesResponseData.UpdatableFeatureResult;
import org.apache.kafka.common.metrics.JmxReporter;
import org.apache.kafka.common.metrics.KafkaMetricsContext;
import org.apache.kafka.common.metrics.MetricConfig;
import org.apache.kafka.common.metrics.Metrics;
import org.apache.kafka.common.metrics.MetricsContext;
import org.apache.kafka.common.metrics.MetricsReporter;
import org.apache.kafka.common.metrics.Sensor;
import org.apache.kafka.common.network.ChannelBuilder;
import org.apache.kafka.common.network.Selector;
import org.apache.kafka.common.protocol.Errors;
import org.apache.kafka.common.quota.ClientQuotaAlteration;
import org.apache.kafka.common.quota.ClientQuotaEntity;
import org.apache.kafka.common.quota.ClientQuotaFilter;
import org.apache.kafka.common.requests.AbstractRequest;
import org.apache.kafka.common.requests.AbstractResponse;
import org.apache.kafka.common.requests.AlterClientQuotasRequest;
import org.apache.kafka.common.requests.AlterClientQuotasResponse;
import org.apache.kafka.common.requests.AlterConfigsRequest;
import org.apache.kafka.common.requests.AlterConfigsResponse;
import org.apache.kafka.common.requests.AlterPartitionReassignmentsRequest;
import org.apache.kafka.common.requests.AlterPartitionReassignmentsResponse;
import org.apache.kafka.common.requests.AlterReplicaLogDirsRequest;
import org.apache.kafka.common.requests.AlterReplicaLogDirsResponse;
import org.apache.kafka.common.requests.AlterUserScramCredentialsRequest;
import org.apache.kafka.common.requests.AlterUserScramCredentialsResponse;
import org.apache.kafka.common.requests.ApiError;
import org.apache.kafka.common.requests.ApiVersionsRequest;
import org.apache.kafka.common.requests.ApiVersionsResponse;
import org.apache.kafka.common.requests.CreateAclsRequest;
import org.apache.kafka.common.requests.CreateAclsResponse;
import org.apache.kafka.common.requests.CreateDelegationTokenRequest;
import org.apache.kafka.common.requests.CreateDelegationTokenResponse;
import org.apache.kafka.common.requests.CreatePartitionsRequest;
import org.apache.kafka.common.requests.CreatePartitionsResponse;
import org.apache.kafka.common.requests.CreateTopicsRequest;
import org.apache.kafka.common.requests.CreateTopicsResponse;
import org.apache.kafka.common.requests.DeleteAclsRequest;
import org.apache.kafka.common.requests.DeleteAclsResponse;
import org.apache.kafka.common.requests.DeleteRecordsRequest;
import org.apache.kafka.common.requests.DeleteRecordsResponse;
import org.apache.kafka.common.requests.DeleteTopicsRequest;
import org.apache.kafka.common.requests.DeleteTopicsResponse;
import org.apache.kafka.common.requests.DescribeAclsRequest;
import org.apache.kafka.common.requests.DescribeAclsResponse;
import org.apache.kafka.common.requests.DescribeClientQuotasRequest;
import org.apache.kafka.common.requests.DescribeClientQuotasResponse;
import org.apache.kafka.common.requests.DescribeClusterRequest;
import org.apache.kafka.common.requests.DescribeClusterResponse;
import org.apache.kafka.common.requests.DescribeConfigsRequest;
import org.apache.kafka.common.requests.DescribeConfigsResponse;
import org.apache.kafka.common.requests.DescribeDelegationTokenRequest;
import org.apache.kafka.common.requests.DescribeDelegationTokenResponse;
import org.apache.kafka.common.requests.DescribeLogDirsRequest;
import org.apache.kafka.common.requests.DescribeLogDirsResponse;
import org.apache.kafka.common.requests.DescribeUserScramCredentialsRequest;
import org.apache.kafka.common.requests.DescribeUserScramCredentialsResponse;
import org.apache.kafka.common.requests.ElectLeadersRequest;
import org.apache.kafka.common.requests.ElectLeadersResponse;
import org.apache.kafka.common.requests.ExpireDelegationTokenRequest;
import org.apache.kafka.common.requests.ExpireDelegationTokenResponse;
import org.apache.kafka.common.requests.IncrementalAlterConfigsRequest;
import org.apache.kafka.common.requests.IncrementalAlterConfigsResponse;
import org.apache.kafka.common.requests.ListGroupsRequest;
import org.apache.kafka.common.requests.ListGroupsResponse;
import org.apache.kafka.common.requests.ListOffsetsRequest;
import org.apache.kafka.common.requests.ListOffsetsResponse;
import org.apache.kafka.common.requests.ListPartitionReassignmentsRequest;
import org.apache.kafka.common.requests.ListPartitionReassignmentsResponse;
import org.apache.kafka.common.requests.MetadataRequest;
import org.apache.kafka.common.requests.MetadataResponse;
import org.apache.kafka.common.requests.RenewDelegationTokenRequest;
import org.apache.kafka.common.requests.RenewDelegationTokenResponse;
import org.apache.kafka.common.requests.UnregisterBrokerRequest;
import org.apache.kafka.common.requests.UnregisterBrokerResponse;
import org.apache.kafka.common.requests.UpdateFeaturesRequest;
import org.apache.kafka.common.requests.UpdateFeaturesResponse;
import org.apache.kafka.common.security.auth.KafkaPrincipal;
import org.apache.kafka.common.security.scram.internals.ScramFormatter;
import org.apache.kafka.common.security.token.delegation.DelegationToken;
import org.apache.kafka.common.security.token.delegation.TokenInformation;
import org.apache.kafka.common.utils.AppInfoParser;
import org.apache.kafka.common.utils.KafkaThread;
import org.apache.kafka.common.utils.LogContext;
import org.apache.kafka.common.utils.Time;
import org.apache.kafka.common.utils.Utils;
import org.slf4j.Logger;

import java.net.InetSocketAddress;
import java.security.InvalidKeyException;
import java.security.NoSuchAlgorithmException;
import java.time.Duration;
import java.util.ArrayList;
import java.util.Arrays;
import java.util.Collection;
import java.util.Collections;
import java.util.Comparator;
import java.util.HashMap;
import java.util.HashSet;
import java.util.Iterator;
import java.util.LinkedList;
import java.util.List;
import java.util.Map;
import java.util.Objects;
import java.util.Optional;
import java.util.Set;
import java.util.TreeMap;
import java.util.concurrent.TimeUnit;
import java.util.concurrent.atomic.AtomicInteger;
import java.util.concurrent.atomic.AtomicLong;
import java.util.function.Function;
import java.util.function.Predicate;
import java.util.function.Supplier;
import java.util.stream.Collectors;
import java.util.stream.Stream;

import static org.apache.kafka.common.message.AlterPartitionReassignmentsRequestData.ReassignablePartition;
import static org.apache.kafka.common.message.AlterPartitionReassignmentsResponseData.ReassignablePartitionResponse;
import static org.apache.kafka.common.message.AlterPartitionReassignmentsResponseData.ReassignableTopicResponse;
import static org.apache.kafka.common.message.ListPartitionReassignmentsRequestData.ListPartitionReassignmentsTopics;
import static org.apache.kafka.common.message.ListPartitionReassignmentsResponseData.OngoingPartitionReassignment;
import static org.apache.kafka.common.message.ListPartitionReassignmentsResponseData.OngoingTopicReassignment;
import static org.apache.kafka.common.requests.MetadataRequest.convertToMetadataRequestTopic;
import static org.apache.kafka.common.utils.Utils.closeQuietly;

/**
 * The default implementation of {@link Admin}. An instance of this class is created by invoking one of the
 * {@code create()} methods in {@code AdminClient}. Users should not refer to this class directly.
 *
 * <p>
 * This class is thread-safe.
 * </p>
 * The API of this class is evolving, see {@link Admin} for details.
 */
@InterfaceStability.Evolving
public class KafkaAdminClient extends AdminClient {

    /**
     * The next integer to use to name a KafkaAdminClient which the user hasn't specified an explicit name for.
     */
    private static final AtomicInteger ADMIN_CLIENT_ID_SEQUENCE = new AtomicInteger(1);

    /**
     * The prefix to use for the JMX metrics for this class
     */
    private static final String JMX_PREFIX = "kafka.admin.client";

    /**
     * An invalid shutdown time which indicates that a shutdown has not yet been performed.
     */
    private static final long INVALID_SHUTDOWN_TIME = -1;

    /**
     * Thread name prefix for admin client network thread
     */
    static final String NETWORK_THREAD_PREFIX = "kafka-admin-client-thread";

    private final Logger log;
    private final LogContext logContext;

    /**
     * The default timeout to use for an operation.
     */
    private final int defaultApiTimeoutMs;

    /**
     * The timeout to use for a single request.
     */
    private final int requestTimeoutMs;

    /**
     * The name of this AdminClient instance.
     */
    private final String clientId;

    /**
     * Provides the time.
     */
    private final Time time;

    /**
     * The cluster metadata manager used by the KafkaClient.
     */
    private final AdminMetadataManager metadataManager;

    /**
     * The metrics for this KafkaAdminClient.
     */
    private final Metrics metrics;

    /**
     * The network client to use.
     */
    private final KafkaClient client;

    /**
     * The runnable used in the service thread for this admin client.
     */
    private final AdminClientRunnable runnable;

    /**
     * The network service thread for this admin client.
     */
    private final Thread thread;

    /**
     * During a close operation, this is the time at which we will time out all pending operations
     * and force the RPC thread to exit. If the admin client is not closing, this will be 0.
     */
    private final AtomicLong hardShutdownTimeMs = new AtomicLong(INVALID_SHUTDOWN_TIME);

    /**
     * A factory which creates TimeoutProcessors for the RPC thread.
     */
    private final TimeoutProcessorFactory timeoutProcessorFactory;

    private final int maxRetries;

    private final long retryBackoffMs;

    /**
     * Get or create a list value from a map.
     *
     * @param map   The map to get or create the element from.
     * @param key   The key.
     * @param <K>   The key type.
     * @param <V>   The value type.
     * @return      The list value.
     */
    static <K, V> List<V> getOrCreateListValue(Map<K, List<V>> map, K key) {
        return map.computeIfAbsent(key, k -> new LinkedList<>());
    }

    /**
     * Send an exception to every element in a collection of KafkaFutureImpls.
     *
     * @param futures   The collection of KafkaFutureImpl objects.
     * @param exc       The exception
     * @param <T>       The KafkaFutureImpl result type.
     */
    private static <T> void completeAllExceptionally(Collection<KafkaFutureImpl<T>> futures, Throwable exc) {
        completeAllExceptionally(futures.stream(), exc);
    }

    /**
     * Send an exception to all futures in the provided stream
     *
     * @param futures   The stream of KafkaFutureImpl objects.
     * @param exc       The exception
     * @param <T>       The KafkaFutureImpl result type.
     */
    private static <T> void completeAllExceptionally(Stream<KafkaFutureImpl<T>> futures, Throwable exc) {
        futures.forEach(future -> future.completeExceptionally(exc));
    }

    /**
     * Get the current time remaining before a deadline as an integer.
     *
     * @param now           The current time in milliseconds.
     * @param deadlineMs    The deadline time in milliseconds.
     * @return              The time delta in milliseconds.
     */
    static int calcTimeoutMsRemainingAsInt(long now, long deadlineMs) {
        long deltaMs = deadlineMs - now;
        if (deltaMs > Integer.MAX_VALUE)
            deltaMs = Integer.MAX_VALUE;
        else if (deltaMs < Integer.MIN_VALUE)
            deltaMs = Integer.MIN_VALUE;
        return (int) deltaMs;
    }

    /**
     * Generate the client id based on the configuration.
     *
     * @param config    The configuration
     *
     * @return          The client id
     */
    static String generateClientId(AdminClientConfig config) {
        String clientId = config.getString(AdminClientConfig.CLIENT_ID_CONFIG);
        if (!clientId.isEmpty())
            return clientId;
        return "adminclient-" + ADMIN_CLIENT_ID_SEQUENCE.getAndIncrement();
    }

    /**
     * Get the deadline for a particular call.
     *
     * @param now               The current time in milliseconds.
     * @param optionTimeoutMs   The timeout option given by the user.
     *
     * @return                  The deadline in milliseconds.
     */
    private long calcDeadlineMs(long now, Integer optionTimeoutMs) {
        if (optionTimeoutMs != null)
            return now + Math.max(0, optionTimeoutMs);
        return now + defaultApiTimeoutMs;
    }

    /**
     * Pretty-print an exception.
     *
     * @param throwable     The exception.
     *
     * @return              A compact human-readable string.
     */
    static String prettyPrintException(Throwable throwable) {
        if (throwable == null)
            return "Null exception.";
        if (throwable.getMessage() != null) {
            return throwable.getClass().getSimpleName() + ": " + throwable.getMessage();
        }
        return throwable.getClass().getSimpleName();
    }

    static KafkaAdminClient createInternal(AdminClientConfig config, TimeoutProcessorFactory timeoutProcessorFactory) {
        Metrics metrics = null;
        NetworkClient networkClient = null;
        Time time = Time.SYSTEM;
        String clientId = generateClientId(config);
        ChannelBuilder channelBuilder = null;
        Selector selector = null;
        ApiVersions apiVersions = new ApiVersions();
        LogContext logContext = createLogContext(clientId);

        try {
            // Since we only request node information, it's safe to pass true for allowAutoTopicCreation (and it
            // simplifies communication with older brokers)
            AdminMetadataManager metadataManager = new AdminMetadataManager(logContext,
                config.getLong(AdminClientConfig.RETRY_BACKOFF_MS_CONFIG),
                config.getLong(AdminClientConfig.METADATA_MAX_AGE_CONFIG));
            List<InetSocketAddress> addresses = ClientUtils.parseAndValidateAddresses(
                    config.getList(AdminClientConfig.BOOTSTRAP_SERVERS_CONFIG),
                    config.getString(AdminClientConfig.CLIENT_DNS_LOOKUP_CONFIG));
            metadataManager.update(Cluster.bootstrap(addresses), time.milliseconds());
            List<MetricsReporter> reporters = config.getConfiguredInstances(AdminClientConfig.METRIC_REPORTER_CLASSES_CONFIG,
                MetricsReporter.class,
                Collections.singletonMap(AdminClientConfig.CLIENT_ID_CONFIG, clientId));
            Map<String, String> metricTags = Collections.singletonMap("client-id", clientId);
            MetricConfig metricConfig = new MetricConfig().samples(config.getInt(AdminClientConfig.METRICS_NUM_SAMPLES_CONFIG))
                .timeWindow(config.getLong(AdminClientConfig.METRICS_SAMPLE_WINDOW_MS_CONFIG), TimeUnit.MILLISECONDS)
                .recordLevel(Sensor.RecordingLevel.forName(config.getString(AdminClientConfig.METRICS_RECORDING_LEVEL_CONFIG)))
                .tags(metricTags);
            JmxReporter jmxReporter = new JmxReporter();
            jmxReporter.configure(config.originals());
            reporters.add(jmxReporter);
            MetricsContext metricsContext = new KafkaMetricsContext(JMX_PREFIX,
                    config.originalsWithPrefix(CommonClientConfigs.METRICS_CONTEXT_PREFIX));
            metrics = new Metrics(metricConfig, reporters, time, metricsContext);
            String metricGrpPrefix = "admin-client";
            channelBuilder = ClientUtils.createChannelBuilder(config, time, logContext);
            selector = new Selector(config.getLong(AdminClientConfig.CONNECTIONS_MAX_IDLE_MS_CONFIG),
                    metrics, time, metricGrpPrefix, channelBuilder, logContext);
            networkClient = new NetworkClient(
                selector,
                metadataManager.updater(),
                clientId,
                1,
                config.getLong(AdminClientConfig.RECONNECT_BACKOFF_MS_CONFIG),
                config.getLong(AdminClientConfig.RECONNECT_BACKOFF_MAX_MS_CONFIG),
                config.getInt(AdminClientConfig.SEND_BUFFER_CONFIG),
                config.getInt(AdminClientConfig.RECEIVE_BUFFER_CONFIG),
                (int) TimeUnit.HOURS.toMillis(1),
                config.getLong(AdminClientConfig.SOCKET_CONNECTION_SETUP_TIMEOUT_MS_CONFIG),
                config.getLong(AdminClientConfig.SOCKET_CONNECTION_SETUP_TIMEOUT_MAX_MS_CONFIG),
                time,
                true,
                apiVersions,
                logContext);
            return new KafkaAdminClient(config, clientId, time, metadataManager, metrics, networkClient,
                timeoutProcessorFactory, logContext);
        } catch (Throwable exc) {
            closeQuietly(metrics, "Metrics");
            closeQuietly(networkClient, "NetworkClient");
            closeQuietly(selector, "Selector");
            closeQuietly(channelBuilder, "ChannelBuilder");
            throw new KafkaException("Failed to create new KafkaAdminClient", exc);
        }
    }

    static KafkaAdminClient createInternal(AdminClientConfig config,
                                           AdminMetadataManager metadataManager,
                                           KafkaClient client,
                                           Time time) {
        Metrics metrics = null;
        String clientId = generateClientId(config);

        try {
            metrics = new Metrics(new MetricConfig(), new LinkedList<>(), time);
            LogContext logContext = createLogContext(clientId);
            return new KafkaAdminClient(config, clientId, time, metadataManager, metrics,
                client, null, logContext);
        } catch (Throwable exc) {
            closeQuietly(metrics, "Metrics");
            throw new KafkaException("Failed to create new KafkaAdminClient", exc);
        }
    }

    static LogContext createLogContext(String clientId) {
        return new LogContext("[AdminClient clientId=" + clientId + "] ");
    }

    private KafkaAdminClient(AdminClientConfig config,
                             String clientId,
                             Time time,
                             AdminMetadataManager metadataManager,
                             Metrics metrics,
                             KafkaClient client,
                             TimeoutProcessorFactory timeoutProcessorFactory,
                             LogContext logContext) {
        this.clientId = clientId;
        this.log = logContext.logger(KafkaAdminClient.class);
        this.logContext = logContext;
        this.requestTimeoutMs = config.getInt(AdminClientConfig.REQUEST_TIMEOUT_MS_CONFIG);
        this.defaultApiTimeoutMs = configureDefaultApiTimeoutMs(config);
        this.time = time;
        this.metadataManager = metadataManager;
        this.metrics = metrics;
        this.client = client;
        this.runnable = new AdminClientRunnable();
        String threadName = NETWORK_THREAD_PREFIX + " | " + clientId;
        this.thread = new KafkaThread(threadName, runnable, true);
        this.timeoutProcessorFactory = (timeoutProcessorFactory == null) ?
            new TimeoutProcessorFactory() : timeoutProcessorFactory;
        this.maxRetries = config.getInt(AdminClientConfig.RETRIES_CONFIG);
        this.retryBackoffMs = config.getLong(AdminClientConfig.RETRY_BACKOFF_MS_CONFIG);
        config.logUnused();
        AppInfoParser.registerAppInfo(JMX_PREFIX, clientId, metrics, time.milliseconds());
        log.debug("Kafka admin client initialized");
        thread.start();
    }

    /**
     * If a default.api.timeout.ms has been explicitly specified, raise an error if it conflicts with request.timeout.ms.
     * If no default.api.timeout.ms has been configured, then set its value as the max of the default and request.timeout.ms. Also we should probably log a warning.
     * Otherwise, use the provided values for both configurations.
     *
     * @param config The configuration
     */
    private int configureDefaultApiTimeoutMs(AdminClientConfig config) {
        int requestTimeoutMs = config.getInt(AdminClientConfig.REQUEST_TIMEOUT_MS_CONFIG);
        int defaultApiTimeoutMs = config.getInt(AdminClientConfig.DEFAULT_API_TIMEOUT_MS_CONFIG);

        if (defaultApiTimeoutMs < requestTimeoutMs) {
            if (config.originals().containsKey(AdminClientConfig.DEFAULT_API_TIMEOUT_MS_CONFIG)) {
                throw new ConfigException("The specified value of " + AdminClientConfig.DEFAULT_API_TIMEOUT_MS_CONFIG +
                        " must be no smaller than the value of " + AdminClientConfig.REQUEST_TIMEOUT_MS_CONFIG + ".");
            } else {
                log.warn("Overriding the default value for {} ({}) with the explicitly configured request timeout {}",
                        AdminClientConfig.DEFAULT_API_TIMEOUT_MS_CONFIG, this.defaultApiTimeoutMs,
                        requestTimeoutMs);
                return requestTimeoutMs;
            }
        }
        return defaultApiTimeoutMs;
    }

    @Override
    public void close(Duration timeout) {
        long waitTimeMs = timeout.toMillis();
        if (waitTimeMs < 0)
            throw new IllegalArgumentException("The timeout cannot be negative.");
        waitTimeMs = Math.min(TimeUnit.DAYS.toMillis(365), waitTimeMs); // Limit the timeout to a year.
        long now = time.milliseconds();
        long newHardShutdownTimeMs = now + waitTimeMs;
        long prev = INVALID_SHUTDOWN_TIME;
        while (true) {
            if (hardShutdownTimeMs.compareAndSet(prev, newHardShutdownTimeMs)) {
                if (prev == INVALID_SHUTDOWN_TIME) {
                    log.debug("Initiating close operation.");
                } else {
                    log.debug("Moving hard shutdown time forward.");
                }
                client.wakeup(); // Wake the thread, if it is blocked inside poll().
                break;
            }
            prev = hardShutdownTimeMs.get();
            if (prev < newHardShutdownTimeMs) {
                log.debug("Hard shutdown time is already earlier than requested.");
                newHardShutdownTimeMs = prev;
                break;
            }
        }
        if (log.isDebugEnabled()) {
            long deltaMs = Math.max(0, newHardShutdownTimeMs - time.milliseconds());
            log.debug("Waiting for the I/O thread to exit. Hard shutdown in {} ms.", deltaMs);
        }
        try {
            // close() can be called by AdminClient thread when it invokes callback. That will
            // cause deadlock, so check for that condition.
            if (Thread.currentThread() != thread) {
                // Wait for the thread to be joined.
                thread.join(waitTimeMs);
            }
            log.debug("Kafka admin client closed.");
        } catch (InterruptedException e) {
            log.debug("Interrupted while joining I/O thread", e);
            Thread.currentThread().interrupt();
        }
    }

    /**
     * An interface for providing a node for a call.
     */
    private interface NodeProvider {
        Node provide();
    }

    private class MetadataUpdateNodeIdProvider implements NodeProvider {
        @Override
        public Node provide() {
            return client.leastLoadedNode(time.milliseconds());
        }
    }

    private class ConstantNodeIdProvider implements NodeProvider {
        private final int nodeId;

        ConstantNodeIdProvider(int nodeId) {
            this.nodeId = nodeId;
        }

        @Override
        public Node provide() {
            if (metadataManager.isReady() &&
                    (metadataManager.nodeById(nodeId) != null)) {
                return metadataManager.nodeById(nodeId);
            }
            // If we can't find the node with the given constant ID, we schedule a
            // metadata update and hope it appears.  This behavior is useful for avoiding
            // flaky behavior in tests when the cluster is starting up and not all nodes
            // have appeared.
            metadataManager.requestUpdate();
            return null;
        }
    }

    /**
     * Provides the controller node.
     */
    private class ControllerNodeProvider implements NodeProvider {
        @Override
        public Node provide() {
            if (metadataManager.isReady() &&
                    (metadataManager.controller() != null)) {
                return metadataManager.controller();
            }
            metadataManager.requestUpdate();
            return null;
        }
    }

    /**
     * Provides the least loaded node.
     */
    private class LeastLoadedNodeProvider implements NodeProvider {
        @Override
        public Node provide() {
            if (metadataManager.isReady()) {
                // This may return null if all nodes are busy.
                // In that case, we will postpone node assignment.
                return client.leastLoadedNode(time.milliseconds());
            }
            metadataManager.requestUpdate();
            return null;
        }
    }

    abstract class Call {
        private final boolean internal;
        private final String callName;
        private final long deadlineMs;
        private final NodeProvider nodeProvider;
        protected int tries;
        private Node curNode = null;
        private long nextAllowedTryMs;

        Call(boolean internal,
             String callName,
             long nextAllowedTryMs,
             int tries,
             long deadlineMs,
             NodeProvider nodeProvider
        ) {
            this.internal = internal;
            this.callName = callName;
            this.nextAllowedTryMs = nextAllowedTryMs;
            this.tries = tries;
            this.deadlineMs = deadlineMs;
            this.nodeProvider = nodeProvider;
        }

        Call(boolean internal, String callName, long deadlineMs, NodeProvider nodeProvider) {
            this(internal, callName, 0, 0, deadlineMs, nodeProvider);
        }

        Call(String callName, long deadlineMs, NodeProvider nodeProvider) {
            this(false, callName, 0, 0, deadlineMs, nodeProvider);
        }

        Call(String callName, long nextAllowedTryMs, int tries, long deadlineMs, NodeProvider nodeProvider) {
            this(false, callName, nextAllowedTryMs, tries, deadlineMs, nodeProvider);
        }

        protected Node curNode() {
            return curNode;
        }

        /**
         * Handle a failure.
         *
         * Depending on what the exception is and how many times we have already tried, we may choose to
         * fail the Call, or retry it. It is important to print the stack traces here in some cases,
         * since they are not necessarily preserved in ApiVersionException objects.
         *
         * @param now           The current time in milliseconds.
         * @param throwable     The failure exception.
         */
        final void fail(long now, Throwable throwable) {
            if (curNode != null) {
                runnable.nodeReadyDeadlines.remove(curNode);
                curNode = null;
            }
            // If the admin client is closing, we can't retry.
            if (runnable.closing) {
                handleFailure(throwable);
                return;
            }
            // If this is an UnsupportedVersionException that we can retry, do so. Note that a
            // protocol downgrade will not count against the total number of retries we get for
            // this RPC. That is why 'tries' is not incremented.
            if ((throwable instanceof UnsupportedVersionException) &&
                     handleUnsupportedVersionException((UnsupportedVersionException) throwable)) {
                log.debug("{} attempting protocol downgrade and then retry.", this);
                runnable.pendingCalls.add(this);
                return;
            }
            tries++;
            nextAllowedTryMs = now + retryBackoffMs;

            // If the call has timed out, fail.
            if (calcTimeoutMsRemainingAsInt(now, deadlineMs) <= 0) {
                handleTimeoutFailure(now, throwable);
                return;
            }
            // If the exception is not retriable, fail.
            if (!(throwable instanceof RetriableException)) {
                if (log.isDebugEnabled()) {
                    log.debug("{} failed with non-retriable exception after {} attempt(s)", this, tries,
                        new Exception(prettyPrintException(throwable)));
                }
                handleFailure(throwable);
                return;
            }
            // If we are out of retries, fail.
            if (tries > maxRetries) {
                handleTimeoutFailure(now, throwable);
                return;
            }
            if (log.isDebugEnabled()) {
                log.debug("{} failed: {}. Beginning retry #{}",
                    this, prettyPrintException(throwable), tries);
            }
            maybeRetry(now, throwable);
        }

        void maybeRetry(long now, Throwable throwable) {
            runnable.pendingCalls.add(this);
        }

        private void handleTimeoutFailure(long now, Throwable cause) {
            if (log.isDebugEnabled()) {
                log.debug("{} timed out at {} after {} attempt(s)", this, now, tries,
                    new Exception(prettyPrintException(cause)));
            }
            if (cause instanceof TimeoutException) {
                handleFailure(cause);
            } else {
                handleFailure(new TimeoutException(this + " timed out at " + now
                    + " after " + tries + " attempt(s)", cause));
            }
        }

        /**
         * Create an AbstractRequest.Builder for this Call.
         *
         * @param timeoutMs The timeout in milliseconds.
         *
         * @return          The AbstractRequest builder.
         */
        abstract AbstractRequest.Builder<?> createRequest(int timeoutMs);

        /**
         * Process the call response.
         *
         * @param abstractResponse  The AbstractResponse.
         *
         */
        abstract void handleResponse(AbstractResponse abstractResponse);

        /**
         * Handle a failure. This will only be called if the failure exception was not
         * retriable, or if we hit a timeout.
         *
         * @param throwable     The exception.
         */
        abstract void handleFailure(Throwable throwable);

        /**
         * Handle an UnsupportedVersionException.
         *
         * @param exception     The exception.
         *
         * @return              True if the exception can be handled; false otherwise.
         */
        boolean handleUnsupportedVersionException(UnsupportedVersionException exception) {
            return false;
        }

        @Override
        public String toString() {
            return "Call(callName=" + callName + ", deadlineMs=" + deadlineMs +
                ", tries=" + tries + ", nextAllowedTryMs=" + nextAllowedTryMs + ")";
        }

        public boolean isInternal() {
            return internal;
        }
    }

    static class TimeoutProcessorFactory {
        TimeoutProcessor create(long now) {
            return new TimeoutProcessor(now);
        }
    }

    static class TimeoutProcessor {
        /**
         * The current time in milliseconds.
         */
        private final long now;

        /**
         * The number of milliseconds until the next timeout.
         */
        private int nextTimeoutMs;

        /**
         * Create a new timeout processor.
         *
         * @param now           The current time in milliseconds since the epoch.
         */
        TimeoutProcessor(long now) {
            this.now = now;
            this.nextTimeoutMs = Integer.MAX_VALUE;
        }

        /**
         * Check for calls which have timed out.
         * Timed out calls will be removed and failed.
         * The remaining milliseconds until the next timeout will be updated.
         *
         * @param calls         The collection of calls.
         *
         * @return              The number of calls which were timed out.
         */
        int handleTimeouts(Collection<Call> calls, String msg) {
            int numTimedOut = 0;
            for (Iterator<Call> iter = calls.iterator(); iter.hasNext(); ) {
                Call call = iter.next();
                int remainingMs = calcTimeoutMsRemainingAsInt(now, call.deadlineMs);
                if (remainingMs < 0) {
                    call.fail(now, new TimeoutException(msg + " Call: " + call.callName));
                    iter.remove();
                    numTimedOut++;
                } else {
                    nextTimeoutMs = Math.min(nextTimeoutMs, remainingMs);
                }
            }
            return numTimedOut;
        }

        /**
         * Check whether a call should be timed out.
         * The remaining milliseconds until the next timeout will be updated.
         *
         * @param call      The call.
         *
         * @return          True if the call should be timed out.
         */
        boolean callHasExpired(Call call) {
            int remainingMs = calcTimeoutMsRemainingAsInt(now, call.deadlineMs);
            if (remainingMs < 0)
                return true;
            nextTimeoutMs = Math.min(nextTimeoutMs, remainingMs);
            return false;
        }

        int nextTimeoutMs() {
            return nextTimeoutMs;
        }
    }

    private final class AdminClientRunnable implements Runnable {
        /**
         * Calls which have not yet been assigned to a node.
         * Only accessed from this thread.
         */
        private final ArrayList<Call> pendingCalls = new ArrayList<>();

        /**
         * Maps nodes to calls that we want to send.
         * Only accessed from this thread.
         */
        private final Map<Node, List<Call>> callsToSend = new HashMap<>();

        /**
         * Maps node ID strings to calls that have been sent.
         * Only accessed from this thread.
         */
        private final Map<String, Call> callsInFlight = new HashMap<>();

        /**
         * Maps correlation IDs to calls that have been sent.
         * Only accessed from this thread.
         */
        private final Map<Integer, Call> correlationIdToCalls = new HashMap<>();

        /**
         * Pending calls. Protected by the object monitor.
         */
        private final List<Call> newCalls = new LinkedList<>();

        /**
         * Maps node ID strings to their readiness deadlines.  A node will appear in this
         * map if there are callsToSend which are waiting for it to be ready, and there
         * are no calls in flight using the node.
         */
        private final Map<Node, Long> nodeReadyDeadlines = new HashMap<>();

        /**
         * Whether the admin client is closing.
         */
        private volatile boolean closing = false;

        /**
         * Time out the elements in the pendingCalls list which are expired.
         *
         * @param processor     The timeout processor.
         */
        private void timeoutPendingCalls(TimeoutProcessor processor) {
            int numTimedOut = processor.handleTimeouts(pendingCalls, "Timed out waiting for a node assignment.");
            if (numTimedOut > 0)
                log.debug("Timed out {} pending calls.", numTimedOut);
        }

        /**
         * Time out calls which have been assigned to nodes.
         *
         * @param processor     The timeout processor.
         */
        private int timeoutCallsToSend(TimeoutProcessor processor) {
            int numTimedOut = 0;
            for (List<Call> callList : callsToSend.values()) {
                numTimedOut += processor.handleTimeouts(callList,
                    "Timed out waiting to send the call.");
            }
            if (numTimedOut > 0)
                log.debug("Timed out {} call(s) with assigned nodes.", numTimedOut);
            return numTimedOut;
        }

        /**
         * Drain all the calls from newCalls into pendingCalls.
         *
         * This function holds the lock for the minimum amount of time, to avoid blocking
         * users of AdminClient who will also take the lock to add new calls.
         */
        private synchronized void drainNewCalls() {
            transitionToPendingAndClearList(newCalls);
        }

        /**
         * Add some calls to pendingCalls, and then clear the input list.
         * Also clears Call#curNode.
         *
         * @param calls         The calls to add.
         */
        private void transitionToPendingAndClearList(List<Call> calls) {
            for (Call call : calls) {
                call.curNode = null;
                pendingCalls.add(call);
            }
            calls.clear();
        }

        /**
         * Choose nodes for the calls in the pendingCalls list.
         *
         * @param now           The current time in milliseconds.
         * @return              The minimum time until a call is ready to be retried if any of the pending
         *                      calls are backing off after a failure
         */
        private long maybeDrainPendingCalls(long now) {
            long pollTimeout = Long.MAX_VALUE;
            log.trace("Trying to choose nodes for {} at {}", pendingCalls, now);
            System.out.println("!!! pendingCalls:" + pendingCalls);

            Iterator<Call> pendingIter = pendingCalls.iterator();
            while (pendingIter.hasNext()) {
                Call call = pendingIter.next();
                // If the call is being retried, await the proper backoff before finding the node
                if (now < call.nextAllowedTryMs) {
                    pollTimeout = Math.min(pollTimeout, call.nextAllowedTryMs - now);
                } else if (maybeDrainPendingCall(call, now)) {
                    pendingIter.remove();
                }
            }
            return pollTimeout;
        }

        /**
         * Check whether a pending call can be assigned a node. Return true if the pending call was either
         * transferred to the callsToSend collection or if the call was failed. Return false if it
         * should remain pending.
         */
        private boolean maybeDrainPendingCall(Call call, long now) {
            System.out.println("!!! maybeDrainPendingCall:" + call);
            try {
                Node node = call.nodeProvider.provide();
                if (node != null) {
                    log.trace("Assigned {} to node {}", call, node);
                    call.curNode = node;
                    getOrCreateListValue(callsToSend, node).add(call);
                    return true;
                } else {
                    log.trace("Unable to assign {} to a node.", call);
                    return false;
                }
            } catch (Throwable t) {
                // Handle authentication errors while choosing nodes.
                log.debug("Unable to choose node for {}", call, t);
                call.fail(now, t);
                return true;
            }
        }

        /**
         * Send the calls which are ready.
         *
         * @param now                   The current time in milliseconds.
         * @return                      The minimum timeout we need for poll().
         */
        private long sendEligibleCalls(long now) {
            long pollTimeout = Long.MAX_VALUE;
            for (Iterator<Map.Entry<Node, List<Call>>> iter = callsToSend.entrySet().iterator(); iter.hasNext(); ) {
                Map.Entry<Node, List<Call>> entry = iter.next();
                List<Call> calls = entry.getValue();
                System.out.println("!!! sendEligibleCalls:" + calls);
                if (calls.isEmpty()) {
                    iter.remove();
                    continue;
                }
                Node node = entry.getKey();
                if (callsInFlight.containsKey(node.idString())) {
                    log.trace("Still waiting for other calls to finish on node {}.", node);
                    nodeReadyDeadlines.remove(node);
                    continue;
                }
                if (!client.ready(node, now)) {
                    Long deadline = nodeReadyDeadlines.get(node);
                    if (deadline != null) {
                        if (now >= deadline) {
                            log.info("Disconnecting from {} and revoking {} node assignment(s) " +
                                "because the node is taking too long to become ready.",
                                node.idString(), calls.size());
                            transitionToPendingAndClearList(calls);
                            client.disconnect(node.idString());
                            nodeReadyDeadlines.remove(node);
                            iter.remove();
                            continue;
                        }
                        pollTimeout = Math.min(pollTimeout, deadline - now);
                    } else {
                        nodeReadyDeadlines.put(node, now + requestTimeoutMs);
                    }
                    long nodeTimeout = client.pollDelayMs(node, now);
                    pollTimeout = Math.min(pollTimeout, nodeTimeout);
                    log.trace("Client is not ready to send to {}. Must delay {} ms", node, nodeTimeout);
                    continue;
                }
                // Subtract the time we spent waiting for the node to become ready from
                // the total request time.
                int remainingRequestTime;
                Long deadlineMs = nodeReadyDeadlines.remove(node);
                if (deadlineMs == null) {
                    remainingRequestTime = requestTimeoutMs;
                } else {
                    remainingRequestTime = calcTimeoutMsRemainingAsInt(now, deadlineMs);
                }
                while (!calls.isEmpty()) {
                    Call call = calls.remove(0);
                    int timeoutMs = Math.min(remainingRequestTime,
                        calcTimeoutMsRemainingAsInt(now, call.deadlineMs));
                    AbstractRequest.Builder<?> requestBuilder;
                    try {
                        requestBuilder = call.createRequest(timeoutMs);
                    } catch (Throwable t) {
                        call.fail(now, new KafkaException(String.format(
                            "Internal error sending %s to %s.", call.callName, node), t));
                        continue;
                    }
                    ClientRequest clientRequest = client.newClientRequest(node.idString(),
                        requestBuilder, now, true, timeoutMs, null);
                    log.debug("Sending {} to {}. correlationId={}, timeoutMs={}",
                        requestBuilder, node, clientRequest.correlationId(), timeoutMs);
                    client.send(clientRequest, now);
                    callsInFlight.put(node.idString(), call);
                    correlationIdToCalls.put(clientRequest.correlationId(), call);
                    break;
                }
            }
            return pollTimeout;
        }

        /**
         * Time out expired calls that are in flight.
         *
         * Calls that are in flight may have been partially or completely sent over the wire. They may
         * even be in the process of being processed by the remote server. At the moment, our only option
         * to time them out is to close the entire connection.
         *
         * @param processor         The timeout processor.
         */
        private void timeoutCallsInFlight(TimeoutProcessor processor) {
            int numTimedOut = 0;
            for (Map.Entry<String, Call> entry : callsInFlight.entrySet()) {
                Call call = entry.getValue();
                String nodeId = entry.getKey();
                if (processor.callHasExpired(call)) {
                    log.info("Disconnecting from {} due to timeout while awaiting {}", nodeId, call);
                    client.disconnect(nodeId);
                    numTimedOut++;
                    // We don't remove anything from the callsInFlight data structure. Because the connection
                    // has been closed, the calls should be returned by the next client#poll(),
                    // and handled at that point.
                }
            }
            if (numTimedOut > 0)
                log.debug("Timed out {} call(s) in flight.", numTimedOut);
        }

        /**
         * Handle responses from the server.
         *
         * @param now                   The current time in milliseconds.
         * @param responses             The latest responses from KafkaClient.
         **/
        private void handleResponses(long now, List<ClientResponse> responses) {
            for (ClientResponse response : responses) {
                int correlationId = response.requestHeader().correlationId();

                Call call = correlationIdToCalls.get(correlationId);
                if (call == null) {
                    // If the server returns information about a correlation ID we didn't use yet,
                    // an internal server error has occurred. Close the connection and log an error message.
                    log.error("Internal server error on {}: server returned information about unknown " +
                        "correlation ID {}, requestHeader = {}", response.destination(), correlationId,
                        response.requestHeader());
                    client.disconnect(response.destination());
                    continue;
                }

                // Stop tracking this call.
                correlationIdToCalls.remove(correlationId);
                if (!callsInFlight.remove(response.destination(), call)) {
                    log.error("Internal server error on {}: ignoring call {} in correlationIdToCall " +
                        "that did not exist in callsInFlight", response.destination(), call);
                    continue;
                }

                // Handle the result of the call. This may involve retrying the call, if we got a
                // retriable exception.
                if (response.versionMismatch() != null) {
                    call.fail(now, response.versionMismatch());
                } else if (response.wasDisconnected()) {
                    AuthenticationException authException = client.authenticationException(call.curNode());
                    if (authException != null) {
                        call.fail(now, authException);
                    } else {
                        System.err.println(String.format(
                            "Cancelled %s request with correlation id %s due to node %s being disconnected",
                            call.callName, correlationId, response.destination()));
                        call.fail(now, new DisconnectException(String.format(
                            "Cancelled %s request with correlation id %s due to node %s being disconnected",
                            call.callName, correlationId, response.destination())));
                    }
                } else {
                    try {
                        call.handleResponse(response.responseBody());
                        if (log.isTraceEnabled())
                            log.trace("{} got response {}", call, response.responseBody());
                    } catch (Throwable t) {
                        if (log.isTraceEnabled())
                            log.trace("{} handleResponse failed with {}", call, prettyPrintException(t));
                        call.fail(now, t);
                    }
                }
            }
        }

        /**
         * Unassign calls that have not yet been sent based on some predicate. For example, this
         * is used to reassign the calls that have been assigned to a disconnected node.
         *
         * @param shouldUnassign Condition for reassignment. If the predicate is true, then the calls will
         *                       be put back in the pendingCalls collection and they will be reassigned
         */
        private void unassignUnsentCalls(Predicate<Node> shouldUnassign) {
            for (Iterator<Map.Entry<Node, List<Call>>> iter = callsToSend.entrySet().iterator(); iter.hasNext(); ) {
                Map.Entry<Node, List<Call>> entry = iter.next();
                Node node = entry.getKey();
                List<Call> awaitingCalls = entry.getValue();

                if (awaitingCalls.isEmpty()) {
                    iter.remove();
                } else if (shouldUnassign.test(node)) {
                    nodeReadyDeadlines.remove(node);
                    transitionToPendingAndClearList(awaitingCalls);
                    iter.remove();
                }
            }
        }

        private boolean hasActiveExternalCalls(Collection<Call> calls) {
            for (Call call : calls) {
                if (!call.isInternal()) {
                    return true;
                }
            }
            return false;
        }

        /**
         * Return true if there are currently active external calls.
         */
        private boolean hasActiveExternalCalls() {
            if (hasActiveExternalCalls(pendingCalls)) {
                return true;
            }
            for (List<Call> callList : callsToSend.values()) {
                if (hasActiveExternalCalls(callList)) {
                    return true;
                }
            }
            return hasActiveExternalCalls(correlationIdToCalls.values());
        }

        private boolean threadShouldExit(long now, long curHardShutdownTimeMs) {
            if (!hasActiveExternalCalls()) {
                log.trace("All work has been completed, and the I/O thread is now exiting.");
                return true;
            }
            if (now >= curHardShutdownTimeMs) {
                log.info("Forcing a hard I/O thread shutdown. Requests in progress will be aborted.");
                return true;
            }
            log.debug("Hard shutdown in {} ms.", curHardShutdownTimeMs - now);
            return false;
        }

        @Override
        public void run() {
            log.debug("Thread starting");
            try {
                processRequests();
            } finally {
                closing = true;
                AppInfoParser.unregisterAppInfo(JMX_PREFIX, clientId, metrics);

                int numTimedOut = 0;
                TimeoutProcessor timeoutProcessor = new TimeoutProcessor(Long.MAX_VALUE);
                synchronized (this) {
                    numTimedOut += timeoutProcessor.handleTimeouts(newCalls, "The AdminClient thread has exited.");
                }
                numTimedOut += timeoutProcessor.handleTimeouts(pendingCalls, "The AdminClient thread has exited.");
                numTimedOut += timeoutCallsToSend(timeoutProcessor);
                numTimedOut += timeoutProcessor.handleTimeouts(correlationIdToCalls.values(),
                        "The AdminClient thread has exited.");
                if (numTimedOut > 0) {
                    log.info("Timed out {} remaining operation(s) during close.", numTimedOut);
                }
                closeQuietly(client, "KafkaClient");
                closeQuietly(metrics, "Metrics");
                log.debug("Exiting AdminClientRunnable thread.");
            }
        }

        private void processRequests() {
            long now = time.milliseconds();
            while (true) {
                // Copy newCalls into pendingCalls.
                drainNewCalls();

                // Check if the AdminClient thread should shut down.
                long curHardShutdownTimeMs = hardShutdownTimeMs.get();
                if ((curHardShutdownTimeMs != INVALID_SHUTDOWN_TIME) && threadShouldExit(now, curHardShutdownTimeMs))
                    break;

                // Handle timeouts.
                TimeoutProcessor timeoutProcessor = timeoutProcessorFactory.create(now);
                timeoutPendingCalls(timeoutProcessor);
                timeoutCallsToSend(timeoutProcessor);
                timeoutCallsInFlight(timeoutProcessor);

                long pollTimeout = Math.min(1200000, timeoutProcessor.nextTimeoutMs());
                if (curHardShutdownTimeMs != INVALID_SHUTDOWN_TIME) {
                    pollTimeout = Math.min(pollTimeout, curHardShutdownTimeMs - now);
                }

                // Choose nodes for our pending calls.
                pollTimeout = Math.min(pollTimeout, maybeDrainPendingCalls(now));
                long metadataFetchDelayMs = metadataManager.metadataFetchDelayMs(now);
                if (metadataFetchDelayMs == 0) {
                    metadataManager.transitionToUpdatePending(now);
                    Call metadataCall = makeMetadataCall(now);
                    // Create a new metadata fetch call and add it to the end of pendingCalls.
                    // Assign a node for just the new call (we handled the other pending nodes above).

                    if (!maybeDrainPendingCall(metadataCall, now))
                        pendingCalls.add(metadataCall);
                }
                pollTimeout = Math.min(pollTimeout, sendEligibleCalls(now));

                if (metadataFetchDelayMs > 0) {
                    pollTimeout = Math.min(pollTimeout, metadataFetchDelayMs);
                }

                // Ensure that we use a small poll timeout if there are pending calls which need to be sent
                if (!pendingCalls.isEmpty())
                    pollTimeout = Math.min(pollTimeout, retryBackoffMs);

                // Wait for network responses.
                log.trace("Entering KafkaClient#poll(timeout={})", pollTimeout);
                List<ClientResponse> responses = client.poll(Math.max(0L, pollTimeout), now);
                log.trace("KafkaClient#poll retrieved {} response(s)", responses.size());

                // unassign calls to disconnected nodes
                unassignUnsentCalls(client::connectionFailed);

                // Update the current time and handle the latest responses.
                now = time.milliseconds();
                handleResponses(now, responses);
            }
        }

        /**
         * Queue a call for sending.
         *
         * If the AdminClient thread has exited, this will fail. Otherwise, it will succeed (even
         * if the AdminClient is shutting down). This function should called when retrying an
         * existing call.
         *
         * @param call      The new call object.
         * @param now       The current time in milliseconds.
         */
        void enqueue(Call call, long now) {
            if (call.tries > maxRetries) {
                log.debug("Max retries {} for {} reached", maxRetries, call);
                call.handleTimeoutFailure(time.milliseconds(), new TimeoutException(
                    "Exceeded maxRetries after " + call.tries + " tries."));
                return;
            }
            if (log.isDebugEnabled()) {
                log.debug("Queueing {} with a timeout {} ms from now.", call,
                    Math.min(requestTimeoutMs, call.deadlineMs - now));
            }
            boolean accepted = false;
            synchronized (this) {
                if (!closing) {
                    newCalls.add(call);
                    accepted = true;
                }
            }
            if (accepted) {
                client.wakeup(); // wake the thread if it is in poll()
            } else {
                log.debug("The AdminClient thread has exited. Timing out {}.", call);
                call.handleTimeoutFailure(time.milliseconds(),
                    new TimeoutException("The AdminClient thread has exited."));
            }
        }

        /**
         * Initiate a new call.
         *
         * This will fail if the AdminClient is scheduled to shut down.
         *
         * @param call      The new call object.
         * @param now       The current time in milliseconds.
         */
        void call(Call call, long now) {
            if (hardShutdownTimeMs.get() != INVALID_SHUTDOWN_TIME) {
                log.debug("The AdminClient is not accepting new calls. Timing out {}.", call);
                call.handleTimeoutFailure(time.milliseconds(),
                    new TimeoutException("The AdminClient thread is not accepting new calls."));
            } else {
                enqueue(call, now);
            }
        }

        /**
         * Create a new metadata call.
         */
        private Call makeMetadataCall(long now) {
            return new Call(true, "fetchMetadata", calcDeadlineMs(now, requestTimeoutMs),
                    new MetadataUpdateNodeIdProvider()) {
                @Override
                public MetadataRequest.Builder createRequest(int timeoutMs) {
                    // Since this only requests node information, it's safe to pass true
                    // for allowAutoTopicCreation (and it simplifies communication with
                    // older brokers)
                    return new MetadataRequest.Builder(new MetadataRequestData()
                        .setTopics(Collections.emptyList())
                        .setAllowAutoTopicCreation(true));
                }

                @Override
                public void handleResponse(AbstractResponse abstractResponse) {
                    MetadataResponse response = (MetadataResponse) abstractResponse;
                    long now = time.milliseconds();
                    metadataManager.update(response.buildCluster(), now);

                    // Unassign all unsent requests after a metadata refresh to allow for a new
                    // destination to be selected from the new metadata
                    unassignUnsentCalls(node -> true);
                }

                @Override
                public void handleFailure(Throwable e) {
                    metadataManager.updateFailed(e);
                }
            };
        }
    }

    /**
     * Returns true if a topic name cannot be represented in an RPC.  This function does NOT check
     * whether the name is too long, contains invalid characters, etc.  It is better to enforce
     * those policies on the server, so that they can be changed in the future if needed.
     */
    private static boolean topicNameIsUnrepresentable(String topicName) {
        return topicName == null || topicName.isEmpty();
    }

    // for testing
    int numPendingCalls() {
        return runnable.pendingCalls.size();
    }

    /**
     * Fail futures in the given stream which are not done.
     * Used when a response handler expected a result for some entity but no result was present.
     */
    private static <K, V> void completeUnrealizedFutures(
            Stream<Map.Entry<K, KafkaFutureImpl<V>>> futures,
            Function<K, String> messageFormatter) {
        futures.filter(entry -> !entry.getValue().isDone()).forEach(entry ->
                entry.getValue().completeExceptionally(new ApiException(messageFormatter.apply(entry.getKey()))));
    }

    /**
     * Fail futures in the given Map which were retried due to exceeding quota. We propagate
     * the initial error back to the caller if the request timed out.
     */
    private static <K, V> void maybeCompleteQuotaExceededException(
            boolean shouldRetryOnQuotaViolation,
            Throwable throwable,
            Map<K, KafkaFutureImpl<V>> futures,
            Map<K, ThrottlingQuotaExceededException> quotaExceededExceptions,
            int throttleTimeDelta) {
        if (shouldRetryOnQuotaViolation && throwable instanceof TimeoutException) {
            quotaExceededExceptions.forEach((key, value) -> futures.get(key).completeExceptionally(
                new ThrottlingQuotaExceededException(
                    Math.max(0, value.throttleTimeMs() - throttleTimeDelta),
                    value.getMessage())));
        }
    }

    @Override
    public CreateTopicsResult createTopics(final Collection<NewTopic> newTopics,
                                           final CreateTopicsOptions options) {
        final Map<String, KafkaFutureImpl<TopicMetadataAndConfig>> topicFutures = new HashMap<>(newTopics.size());
        final CreatableTopicCollection topics = new CreatableTopicCollection();
        for (NewTopic newTopic : newTopics) {
            if (topicNameIsUnrepresentable(newTopic.name())) {
                KafkaFutureImpl<TopicMetadataAndConfig> future = new KafkaFutureImpl<>();
                future.completeExceptionally(new InvalidTopicException("The given topic name '" +
                    newTopic.name() + "' cannot be represented in a request."));
                topicFutures.put(newTopic.name(), future);
            } else if (!topicFutures.containsKey(newTopic.name())) {
                topicFutures.put(newTopic.name(), new KafkaFutureImpl<>());
                topics.add(newTopic.convertToCreatableTopic());
            }
        }
        if (!topics.isEmpty()) {
            final long now = time.milliseconds();
            final long deadline = calcDeadlineMs(now, options.timeoutMs());
            final Call call = getCreateTopicsCall(options, topicFutures, topics,
                Collections.emptyMap(), now, deadline);
            runnable.call(call, now);
        }
        return new CreateTopicsResult(new HashMap<>(topicFutures));
    }

    private Call getCreateTopicsCall(final CreateTopicsOptions options,
                                     final Map<String, KafkaFutureImpl<TopicMetadataAndConfig>> futures,
                                     final CreatableTopicCollection topics,
                                     final Map<String, ThrottlingQuotaExceededException> quotaExceededExceptions,
                                     final long now,
                                     final long deadline) {
        return new Call("createTopics", deadline, new ControllerNodeProvider()) {
            @Override
            public CreateTopicsRequest.Builder createRequest(int timeoutMs) {
                return new CreateTopicsRequest.Builder(
                    new CreateTopicsRequestData()
                        .setTopics(topics)
                        .setTimeoutMs(timeoutMs)
                        .setValidateOnly(options.shouldValidateOnly()));
            }

            @Override
            public void handleResponse(AbstractResponse abstractResponse) {
                // Check for controller change
                handleNotControllerError(abstractResponse);
                // Handle server responses for particular topics.
                final CreateTopicsResponse response = (CreateTopicsResponse) abstractResponse;
                final CreatableTopicCollection retryTopics = new CreatableTopicCollection();
                final Map<String, ThrottlingQuotaExceededException> retryTopicQuotaExceededExceptions = new HashMap<>();
                for (CreatableTopicResult result : response.data().topics()) {
                    KafkaFutureImpl<TopicMetadataAndConfig> future = futures.get(result.name());
                    if (future == null) {
                        log.warn("Server response mentioned unknown topic {}", result.name());
                    } else {
                        ApiError error = new ApiError(result.errorCode(), result.errorMessage());
                        if (error.isFailure()) {
                            if (error.is(Errors.THROTTLING_QUOTA_EXCEEDED)) {
                                ThrottlingQuotaExceededException quotaExceededException = new ThrottlingQuotaExceededException(
                                    response.throttleTimeMs(), error.messageWithFallback());
                                if (options.shouldRetryOnQuotaViolation()) {
                                    retryTopics.add(topics.find(result.name()).duplicate());
                                    retryTopicQuotaExceededExceptions.put(result.name(), quotaExceededException);
                                } else {
                                    future.completeExceptionally(quotaExceededException);
                                }
                            } else {
                                future.completeExceptionally(error.exception());
                            }
                        } else {
                            TopicMetadataAndConfig topicMetadataAndConfig;
                            if (result.topicConfigErrorCode() != Errors.NONE.code()) {
                                topicMetadataAndConfig = new TopicMetadataAndConfig(
                                    Errors.forCode(result.topicConfigErrorCode()).exception());
                            } else if (result.numPartitions() == CreateTopicsResult.UNKNOWN) {
                                topicMetadataAndConfig = new TopicMetadataAndConfig(new UnsupportedVersionException(
                                    "Topic metadata and configs in CreateTopics response not supported"));
                            } else {
                                List<CreatableTopicConfigs> configs = result.configs();
                                Config topicConfig = new Config(configs.stream()
                                    .map(this::configEntry)
                                    .collect(Collectors.toSet()));
                                topicMetadataAndConfig = new TopicMetadataAndConfig(result.topicId(), result.numPartitions(),
                                    result.replicationFactor(),
                                    topicConfig);
                            }
                            future.complete(topicMetadataAndConfig);
                        }
                    }
                }
                // If there are topics to retry, retry them; complete unrealized futures otherwise.
                if (retryTopics.isEmpty()) {
                    // The server should send back a response for every topic. But do a sanity check anyway.
                    completeUnrealizedFutures(futures.entrySet().stream(),
                        topic -> "The controller response did not contain a result for topic " + topic);
                } else {
                    final long now = time.milliseconds();
                    final Call call = getCreateTopicsCall(options, futures, retryTopics,
                        retryTopicQuotaExceededExceptions, now, deadline);
                    runnable.call(call, now);
                }
            }

            private ConfigEntry configEntry(CreatableTopicConfigs config) {
                return new ConfigEntry(
                    config.name(),
                    config.value(),
                    configSource(DescribeConfigsResponse.ConfigSource.forId(config.configSource())),
                    config.isSensitive(),
                    config.readOnly(),
                    Collections.emptyList(),
                    null,
                    null);
            }

            @Override
            void handleFailure(Throwable throwable) {
                // If there were any topics retries due to a quota exceeded exception, we propagate
                // the initial error back to the caller if the request timed out.
                maybeCompleteQuotaExceededException(options.shouldRetryOnQuotaViolation(),
                    throwable, futures, quotaExceededExceptions, (int) (time.milliseconds() - now));
                // Fail all the other remaining futures
                completeAllExceptionally(futures.values(), throwable);
            }
        };
    }

    @Override
    public DeleteTopicsResult deleteTopics(final TopicCollection topics,
                                           final DeleteTopicsOptions options) {
<<<<<<< HEAD
//        System.err.println("!!! top:" + topicNames);
=======
        if (topics instanceof TopicIdCollection)
            return DeleteTopicsResult.ofTopicIds(handleDeleteTopicsUsingIds(((TopicIdCollection) topics).topicIds(), options));
        else if (topics instanceof TopicNameCollection)
            return DeleteTopicsResult.ofTopicNames(handleDeleteTopicsUsingNames(((TopicNameCollection) topics).topicNames(), options));
        else
            throw new IllegalArgumentException("The TopicCollection: " + topics + " provided did not match any supported classes for deleteTopics.");
    }

    private Map<String, KafkaFuture<Void>> handleDeleteTopicsUsingNames(final Collection<String> topicNames,
                                                                        final DeleteTopicsOptions options) {
>>>>>>> 762d11c1
        final Map<String, KafkaFutureImpl<Void>> topicFutures = new HashMap<>(topicNames.size());
        final List<String> validTopicNames = new ArrayList<>(topicNames.size());
        for (String topicName : topicNames) {
            if (topicNameIsUnrepresentable(topicName)) {
                KafkaFutureImpl<Void> future = new KafkaFutureImpl<>();
                future.completeExceptionally(new InvalidTopicException("The given topic name '" +
                    topicName + "' cannot be represented in a request."));
                topicFutures.put(topicName, future);
            } else if (!topicFutures.containsKey(topicName)) {
                topicFutures.put(topicName, new KafkaFutureImpl<>());
                validTopicNames.add(topicName);
            }
        }
        if (!validTopicNames.isEmpty()) {
            final long now = time.milliseconds();
            final long deadline = calcDeadlineMs(now, options.timeoutMs());
            final Call call = getDeleteTopicsCall(options, topicFutures, validTopicNames,
                Collections.emptyMap(), now, deadline);
            runnable.call(call, now);
        }
        return new HashMap<>(topicFutures);
    }

    private Map<Uuid, KafkaFuture<Void>> handleDeleteTopicsUsingIds(final Collection<Uuid> topicIds,
                                                                    final DeleteTopicsOptions options) {
        final Map<Uuid, KafkaFutureImpl<Void>> topicFutures = new HashMap<>(topicIds.size());
        final List<Uuid> validTopicIds = new ArrayList<>(topicIds.size());
        for (Uuid topicId : topicIds) {
            if (topicId.equals(Uuid.ZERO_UUID)) {
                KafkaFutureImpl<Void> future = new KafkaFutureImpl<>();
                future.completeExceptionally(new InvalidTopicException("The given topic ID '" +
                    topicId + "' cannot be represented in a request."));
                topicFutures.put(topicId, future);
            } else if (!topicFutures.containsKey(topicId)) {
                topicFutures.put(topicId, new KafkaFutureImpl<>());
                validTopicIds.add(topicId);
            }
        }
        if (!validTopicIds.isEmpty()) {
            final long now = time.milliseconds();
            final long deadline = calcDeadlineMs(now, options.timeoutMs());
            final Call call = getDeleteTopicsWithIdsCall(options, topicFutures, validTopicIds,
                Collections.emptyMap(), now, deadline);
            runnable.call(call, now);
        }
        return new HashMap<>(topicFutures);
    }

    private Call getDeleteTopicsCall(final DeleteTopicsOptions options,
                                     final Map<String, KafkaFutureImpl<Void>> futures,
                                     final List<String> topics,
                                     final Map<String, ThrottlingQuotaExceededException> quotaExceededExceptions,
                                     final long now,
                                     final long deadline) {
        return new Call("deleteTopics", deadline, new ControllerNodeProvider()) {
            @Override
            DeleteTopicsRequest.Builder createRequest(int timeoutMs) {
                return new DeleteTopicsRequest.Builder(
                    new DeleteTopicsRequestData()
                        .setTopicNames(topics)
                        .setTimeoutMs(timeoutMs));
            }

            @Override
            void handleResponse(AbstractResponse abstractResponse) {
                // Check for controller change
                handleNotControllerError(abstractResponse);
                // Handle server responses for particular topics.
                final DeleteTopicsResponse response = (DeleteTopicsResponse) abstractResponse;
                final List<String> retryTopics = new ArrayList<>();
                final Map<String, ThrottlingQuotaExceededException> retryTopicQuotaExceededExceptions = new HashMap<>();
                for (DeletableTopicResult result : response.data().responses()) {
                    KafkaFutureImpl<Void> future = futures.get(result.name());
                    if (future == null) {
                        log.warn("Server response mentioned unknown topic {}", result.name());
                    } else {
                        ApiError error = new ApiError(result.errorCode(), result.errorMessage());
                        if (error.isFailure()) {
                            if (error.is(Errors.THROTTLING_QUOTA_EXCEEDED)) {
                                ThrottlingQuotaExceededException quotaExceededException = new ThrottlingQuotaExceededException(
                                    response.throttleTimeMs(), error.messageWithFallback());
                                if (options.shouldRetryOnQuotaViolation()) {
                                    retryTopics.add(result.name());
                                    retryTopicQuotaExceededExceptions.put(result.name(), quotaExceededException);
                                } else {
                                    future.completeExceptionally(quotaExceededException);
                                }
                            } else {
                                future.completeExceptionally(error.exception());
                            }
                        } else {
                            future.complete(null);
                        }
                    }
                }
                // If there are topics to retry, retry them; complete unrealized futures otherwise.
                if (retryTopics.isEmpty()) {
                    // The server should send back a response for every topic. But do a sanity check anyway.
                    completeUnrealizedFutures(futures.entrySet().stream(),
                        topic -> "The controller response did not contain a result for topic " + topic);
                } else {
                    final long now = time.milliseconds();
                    final Call call = getDeleteTopicsCall(options, futures, retryTopics,
                        retryTopicQuotaExceededExceptions, now, deadline);
                    runnable.call(call, now);
                }
            }

            @Override
            void handleFailure(Throwable throwable) {
                // If there were any topics retries due to a quota exceeded exception, we propagate
                // the initial error back to the caller if the request timed out.
                maybeCompleteQuotaExceededException(options.shouldRetryOnQuotaViolation(),
                    throwable, futures, quotaExceededExceptions, (int) (time.milliseconds() - now));
                // Fail all the other remaining futures
                completeAllExceptionally(futures.values(), throwable);
            }
        };
    }
   
    private Call getDeleteTopicsWithIdsCall(final DeleteTopicsOptions options,
                                            final Map<Uuid, KafkaFutureImpl<Void>> futures,
                                            final List<Uuid> topicIds,
                                            final Map<Uuid, ThrottlingQuotaExceededException> quotaExceededExceptions,
                                            final long now,
                                            final long deadline) {
        return new Call("deleteTopics", deadline, new ControllerNodeProvider()) {
            @Override
            DeleteTopicsRequest.Builder createRequest(int timeoutMs) {
                return new DeleteTopicsRequest.Builder(
                        new DeleteTopicsRequestData()
                                .setTopics(topicIds.stream().map(
                                    topic -> new DeleteTopicState().setTopicId(topic)).collect(Collectors.toList()))
                                .setTimeoutMs(timeoutMs));
            }

            @Override
            void handleResponse(AbstractResponse abstractResponse) {
                // Check for controller change
                handleNotControllerError(abstractResponse);
                // Handle server responses for particular topics.
                final DeleteTopicsResponse response = (DeleteTopicsResponse) abstractResponse;
                final List<Uuid> retryTopics = new ArrayList<>();
                final Map<Uuid, ThrottlingQuotaExceededException> retryTopicQuotaExceededExceptions = new HashMap<>();
                for (DeletableTopicResult result : response.data().responses()) {
                    KafkaFutureImpl<Void> future = futures.get(result.topicId());
                    if (future == null) {
                        log.warn("Server response mentioned unknown topic ID {}", result.topicId());
                    } else {
                        ApiError error = new ApiError(result.errorCode(), result.errorMessage());
                        if (error.isFailure()) {
                            if (error.is(Errors.THROTTLING_QUOTA_EXCEEDED)) {
                                ThrottlingQuotaExceededException quotaExceededException = new ThrottlingQuotaExceededException(
                                        response.throttleTimeMs(), error.messageWithFallback());
                                if (options.shouldRetryOnQuotaViolation()) {
                                    retryTopics.add(result.topicId());
                                    retryTopicQuotaExceededExceptions.put(result.topicId(), quotaExceededException);
                                } else {
                                    future.completeExceptionally(quotaExceededException);
                                }
                            } else {
                                future.completeExceptionally(error.exception());
                            }
                        } else {
                            future.complete(null);
                        }
                    }
                }
                // If there are topics to retry, retry them; complete unrealized futures otherwise.
                if (retryTopics.isEmpty()) {
                    // The server should send back a response for every topic. But do a sanity check anyway.
                    completeUnrealizedFutures(futures.entrySet().stream(),
                        topic -> "The controller response did not contain a result for topic " + topic);
                } else {
                    final long now = time.milliseconds();
                    final Call call = getDeleteTopicsWithIdsCall(options, futures, retryTopics,
                            retryTopicQuotaExceededExceptions, now, deadline);
                    runnable.call(call, now);
                }
            }

            @Override
            void handleFailure(Throwable throwable) {
                // If there were any topics retries due to a quota exceeded exception, we propagate
                // the initial error back to the caller if the request timed out.
                maybeCompleteQuotaExceededException(options.shouldRetryOnQuotaViolation(),
                        throwable, futures, quotaExceededExceptions, (int) (time.milliseconds() - now));
                // Fail all the other remaining futures
                completeAllExceptionally(futures.values(), throwable);
            }
        };
    }

    @Override
    public ListTopicsResult listTopics(final ListTopicsOptions options) {
        final KafkaFutureImpl<Map<String, TopicListing>> topicListingFuture = new KafkaFutureImpl<>();
        final long now = time.milliseconds();
        runnable.call(new Call("listTopics", calcDeadlineMs(now, options.timeoutMs()),
            new LeastLoadedNodeProvider()) {

            @Override
            MetadataRequest.Builder createRequest(int timeoutMs) {
                return MetadataRequest.Builder.allTopics();
            }

            @Override
            void handleResponse(AbstractResponse abstractResponse) {
                MetadataResponse response = (MetadataResponse) abstractResponse;
                Map<String, TopicListing> topicListing = new HashMap<>();
                for (MetadataResponse.TopicMetadata topicMetadata : response.topicMetadata()) {
                    String topicName = topicMetadata.topic();
                    boolean isInternal = topicMetadata.isInternal();
                    if (!topicMetadata.isInternal() || options.shouldListInternal())
                        topicListing.put(topicName, new TopicListing(topicName, isInternal));
                }
                topicListingFuture.complete(topicListing);
            }

            @Override
            void handleFailure(Throwable throwable) {
                topicListingFuture.completeExceptionally(throwable);
            }
        }, now);
        return new ListTopicsResult(topicListingFuture);
    }

    @Override
    public DescribeTopicsResult describeTopics(final Collection<String> topicNames, DescribeTopicsOptions options) {
        final Map<String, KafkaFutureImpl<TopicDescription>> topicFutures = new HashMap<>(topicNames.size());
        final ArrayList<String> topicNamesList = new ArrayList<>();
        for (String topicName : topicNames) {
            if (topicNameIsUnrepresentable(topicName)) {
                KafkaFutureImpl<TopicDescription> future = new KafkaFutureImpl<>();
                future.completeExceptionally(new InvalidTopicException("The given topic name '" +
                    topicName + "' cannot be represented in a request."));
                topicFutures.put(topicName, future);
            } else if (!topicFutures.containsKey(topicName)) {
                topicFutures.put(topicName, new KafkaFutureImpl<>());
                topicNamesList.add(topicName);
            }
        }
        final long now = time.milliseconds();
        Call call = new Call("describeTopics", calcDeadlineMs(now, options.timeoutMs()),
            new LeastLoadedNodeProvider()) {

            private boolean supportsDisablingTopicCreation = true;

            @Override
            MetadataRequest.Builder createRequest(int timeoutMs) {
                if (supportsDisablingTopicCreation)
                    return new MetadataRequest.Builder(new MetadataRequestData()
                        .setTopics(convertToMetadataRequestTopic(topicNamesList))
                        .setAllowAutoTopicCreation(false)
                        .setIncludeTopicAuthorizedOperations(options.includeAuthorizedOperations()));
                else
                    return MetadataRequest.Builder.allTopics();
            }

            @Override
            void handleResponse(AbstractResponse abstractResponse) {
                MetadataResponse response = (MetadataResponse) abstractResponse;
                // Handle server responses for particular topics.
                Cluster cluster = response.buildCluster();
                Map<String, Errors> errors = response.errors();
                for (Map.Entry<String, KafkaFutureImpl<TopicDescription>> entry : topicFutures.entrySet()) {
                    String topicName = entry.getKey();
                    KafkaFutureImpl<TopicDescription> future = entry.getValue();
                    Errors topicError = errors.get(topicName);
                    if (topicError != null) {
                        future.completeExceptionally(topicError.exception());
                        continue;
                    }
                    if (!cluster.topics().contains(topicName)) {
                        future.completeExceptionally(new UnknownTopicOrPartitionException("Topic " + topicName + " not found."));
                        continue;
                    }
                    boolean isInternal = cluster.internalTopics().contains(topicName);
                    List<PartitionInfo> partitionInfos = cluster.partitionsForTopic(topicName);
                    List<TopicPartitionInfo> partitions = new ArrayList<>(partitionInfos.size());
                    for (PartitionInfo partitionInfo : partitionInfos) {
                        TopicPartitionInfo topicPartitionInfo = new TopicPartitionInfo(
                            partitionInfo.partition(), leader(partitionInfo), Arrays.asList(partitionInfo.replicas()),
                            Arrays.asList(partitionInfo.inSyncReplicas()));
                        partitions.add(topicPartitionInfo);
                    }
                    partitions.sort(Comparator.comparingInt(TopicPartitionInfo::partition));
                    TopicDescription topicDescription = new TopicDescription(topicName, isInternal, partitions,
                        validAclOperations(response.topicAuthorizedOperations(topicName).get()), cluster.topicId(topicName));
                    future.complete(topicDescription);
                }
            }

            private Node leader(PartitionInfo partitionInfo) {
                if (partitionInfo.leader() == null || partitionInfo.leader().id() == Node.noNode().id())
                    return null;
                return partitionInfo.leader();
            }

            @Override
            boolean handleUnsupportedVersionException(UnsupportedVersionException exception) {
                if (supportsDisablingTopicCreation) {
                    supportsDisablingTopicCreation = false;
                    return true;
                }
                return false;
            }

            @Override
            void handleFailure(Throwable throwable) {
                completeAllExceptionally(topicFutures.values(), throwable);
            }
        };
        if (!topicNamesList.isEmpty()) {
            runnable.call(call, now);
        }
        return new DescribeTopicsResult(new HashMap<>(topicFutures));
    }

    @Override
    public DescribeClusterResult describeCluster(DescribeClusterOptions options) {
        final KafkaFutureImpl<Collection<Node>> describeClusterFuture = new KafkaFutureImpl<>();
        final KafkaFutureImpl<Node> controllerFuture = new KafkaFutureImpl<>();
        final KafkaFutureImpl<String> clusterIdFuture = new KafkaFutureImpl<>();
        final KafkaFutureImpl<Set<AclOperation>> authorizedOperationsFuture = new KafkaFutureImpl<>();

        final long now = time.milliseconds();
        runnable.call(new Call("listNodes", calcDeadlineMs(now, options.timeoutMs()),
            new LeastLoadedNodeProvider()) {

            private boolean useMetadataRequest = false;

            @Override
            AbstractRequest.Builder createRequest(int timeoutMs) {
                if (!useMetadataRequest) {
                    return new DescribeClusterRequest.Builder(new DescribeClusterRequestData()
                        .setIncludeClusterAuthorizedOperations(
                            options.includeAuthorizedOperations()));
                } else {
                    // Since this only requests node information, it's safe to pass true for allowAutoTopicCreation (and it
                    // simplifies communication with older brokers)
                    return new MetadataRequest.Builder(new MetadataRequestData()
                        .setTopics(Collections.emptyList())
                        .setAllowAutoTopicCreation(true)
                        .setIncludeClusterAuthorizedOperations(
                            options.includeAuthorizedOperations()));
                }
            }

            @Override
            void handleResponse(AbstractResponse abstractResponse) {
                if (!useMetadataRequest) {
                    DescribeClusterResponse response = (DescribeClusterResponse) abstractResponse;

                    Errors error = Errors.forCode(response.data().errorCode());
                    if (error != Errors.NONE) {
                        ApiError apiError = new ApiError(error, response.data().errorMessage());
                        handleFailure(apiError.exception());
                        return;
                    }

                    Map<Integer, Node> nodes = response.nodes();
                    describeClusterFuture.complete(nodes.values());
                    // Controller is null if controller id is equal to NO_CONTROLLER_ID
                    controllerFuture.complete(nodes.get(response.data().controllerId()));
                    clusterIdFuture.complete(response.data().clusterId());
                    authorizedOperationsFuture.complete(
                        validAclOperations(response.data().clusterAuthorizedOperations()));
                } else {
                    MetadataResponse response = (MetadataResponse) abstractResponse;
                    describeClusterFuture.complete(response.brokers());
                    controllerFuture.complete(controller(response));
                    clusterIdFuture.complete(response.clusterId());
                    authorizedOperationsFuture.complete(
                        validAclOperations(response.clusterAuthorizedOperations()));
                }
            }

            private Node controller(MetadataResponse response) {
                if (response.controller() == null || response.controller().id() == MetadataResponse.NO_CONTROLLER_ID)
                    return null;
                return response.controller();
            }

            @Override
            void handleFailure(Throwable throwable) {
                describeClusterFuture.completeExceptionally(throwable);
                controllerFuture.completeExceptionally(throwable);
                clusterIdFuture.completeExceptionally(throwable);
                authorizedOperationsFuture.completeExceptionally(throwable);
            }

            @Override
            boolean handleUnsupportedVersionException(final UnsupportedVersionException exception) {
                if (useMetadataRequest) {
                    return false;
                }

                useMetadataRequest = true;
                return true;
            }
        }, now);

        return new DescribeClusterResult(describeClusterFuture, controllerFuture, clusterIdFuture,
            authorizedOperationsFuture);
    }

    @Override
    public DescribeAclsResult describeAcls(final AclBindingFilter filter, DescribeAclsOptions options) {
        if (filter.isUnknown()) {
            KafkaFutureImpl<Collection<AclBinding>> future = new KafkaFutureImpl<>();
            future.completeExceptionally(new InvalidRequestException("The AclBindingFilter " +
                    "must not contain UNKNOWN elements."));
            return new DescribeAclsResult(future);
        }
        final long now = time.milliseconds();
        final KafkaFutureImpl<Collection<AclBinding>> future = new KafkaFutureImpl<>();
        runnable.call(new Call("describeAcls", calcDeadlineMs(now, options.timeoutMs()),
            new LeastLoadedNodeProvider()) {

            @Override
            DescribeAclsRequest.Builder createRequest(int timeoutMs) {
                return new DescribeAclsRequest.Builder(filter);
            }

            @Override
            void handleResponse(AbstractResponse abstractResponse) {
                DescribeAclsResponse response = (DescribeAclsResponse) abstractResponse;
                if (response.error().isFailure()) {
                    future.completeExceptionally(response.error().exception());
                } else {
                    future.complete(DescribeAclsResponse.aclBindings(response.acls()));
                }
            }

            @Override
            void handleFailure(Throwable throwable) {
                future.completeExceptionally(throwable);
            }
        }, now);
        return new DescribeAclsResult(future);
    }

    @Override
    public CreateAclsResult createAcls(Collection<AclBinding> acls, CreateAclsOptions options) {
        final long now = time.milliseconds();
        final Map<AclBinding, KafkaFutureImpl<Void>> futures = new HashMap<>();
        final List<AclCreation> aclCreations = new ArrayList<>();
        final List<AclBinding> aclBindingsSent = new ArrayList<>();
        for (AclBinding acl : acls) {
            if (futures.get(acl) == null) {
                KafkaFutureImpl<Void> future = new KafkaFutureImpl<>();
                futures.put(acl, future);
                String indefinite = acl.toFilter().findIndefiniteField();
                if (indefinite == null) {
                    aclCreations.add(CreateAclsRequest.aclCreation(acl));
                    aclBindingsSent.add(acl);
                } else {
                    future.completeExceptionally(new InvalidRequestException("Invalid ACL creation: " +
                        indefinite));
                }
            }
        }
        final CreateAclsRequestData data = new CreateAclsRequestData().setCreations(aclCreations);
        runnable.call(new Call("createAcls", calcDeadlineMs(now, options.timeoutMs()),
            new LeastLoadedNodeProvider()) {

            @Override
            CreateAclsRequest.Builder createRequest(int timeoutMs) {
                return new CreateAclsRequest.Builder(data);
            }

            @Override
            void handleResponse(AbstractResponse abstractResponse) {
                CreateAclsResponse response = (CreateAclsResponse) abstractResponse;
                List<AclCreationResult> responses = response.results();
                Iterator<AclCreationResult> iter = responses.iterator();
                for (AclBinding aclBinding : aclBindingsSent) {
                    KafkaFutureImpl<Void> future = futures.get(aclBinding);
                    if (!iter.hasNext()) {
                        future.completeExceptionally(new UnknownServerException(
                            "The broker reported no creation result for the given ACL: " + aclBinding));
                    } else {
                        AclCreationResult creation = iter.next();
                        Errors error = Errors.forCode(creation.errorCode());
                        ApiError apiError = new ApiError(error, creation.errorMessage());
                        if (apiError.isFailure())
                            future.completeExceptionally(apiError.exception());
                        else
                            future.complete(null);
                    }
                }
            }

            @Override
            void handleFailure(Throwable throwable) {
                completeAllExceptionally(futures.values(), throwable);
            }
        }, now);
        return new CreateAclsResult(new HashMap<>(futures));
    }

    @Override
    public DeleteAclsResult deleteAcls(Collection<AclBindingFilter> filters, DeleteAclsOptions options) {
        final long now = time.milliseconds();
        final Map<AclBindingFilter, KafkaFutureImpl<FilterResults>> futures = new HashMap<>();
        final List<AclBindingFilter> aclBindingFiltersSent = new ArrayList<>();
        final List<DeleteAclsFilter> deleteAclsFilters = new ArrayList<>();
        for (AclBindingFilter filter : filters) {
            if (futures.get(filter) == null) {
                aclBindingFiltersSent.add(filter);
                deleteAclsFilters.add(DeleteAclsRequest.deleteAclsFilter(filter));
                futures.put(filter, new KafkaFutureImpl<>());
            }
        }
        final DeleteAclsRequestData data = new DeleteAclsRequestData().setFilters(deleteAclsFilters);
        runnable.call(new Call("deleteAcls", calcDeadlineMs(now, options.timeoutMs()),
            new LeastLoadedNodeProvider()) {

            @Override
            DeleteAclsRequest.Builder createRequest(int timeoutMs) {
                return new DeleteAclsRequest.Builder(data);
            }

            @Override
            void handleResponse(AbstractResponse abstractResponse) {
                DeleteAclsResponse response = (DeleteAclsResponse) abstractResponse;
                List<DeleteAclsResponseData.DeleteAclsFilterResult> results = response.filterResults();
                Iterator<DeleteAclsResponseData.DeleteAclsFilterResult> iter = results.iterator();
                for (AclBindingFilter bindingFilter : aclBindingFiltersSent) {
                    KafkaFutureImpl<FilterResults> future = futures.get(bindingFilter);
                    if (!iter.hasNext()) {
                        future.completeExceptionally(new UnknownServerException(
                            "The broker reported no deletion result for the given filter."));
                    } else {
                        DeleteAclsFilterResult filterResult = iter.next();
                        ApiError error = new ApiError(Errors.forCode(filterResult.errorCode()), filterResult.errorMessage());
                        if (error.isFailure()) {
                            future.completeExceptionally(error.exception());
                        } else {
                            List<FilterResult> filterResults = new ArrayList<>();
                            for (DeleteAclsMatchingAcl matchingAcl : filterResult.matchingAcls()) {
                                ApiError aclError = new ApiError(Errors.forCode(matchingAcl.errorCode()),
                                    matchingAcl.errorMessage());
                                AclBinding aclBinding = DeleteAclsResponse.aclBinding(matchingAcl);
                                filterResults.add(new FilterResult(aclBinding, aclError.exception()));
                            }
                            future.complete(new FilterResults(filterResults));
                        }
                    }
                }
            }

            @Override
            void handleFailure(Throwable throwable) {
                completeAllExceptionally(futures.values(), throwable);
            }
        }, now);
        return new DeleteAclsResult(new HashMap<>(futures));
    }

    @Override
    public DescribeConfigsResult describeConfigs(Collection<ConfigResource> configResources, final DescribeConfigsOptions options) {
        // Partition the requested config resources based on which broker they must be sent to with the
        // null broker being used for config resources which can be obtained from any broker
        final Map<Integer, Map<ConfigResource, KafkaFutureImpl<Config>>> brokerFutures = new HashMap<>(configResources.size());

        for (ConfigResource resource : configResources) {
            Integer broker = nodeFor(resource);
            brokerFutures.compute(broker, (key, value) -> {
                if (value == null) {
                    value = new HashMap<>();
                }
                value.put(resource, new KafkaFutureImpl<>());
                return value;
            });
        }

        final long now = time.milliseconds();
        for (Map.Entry<Integer, Map<ConfigResource, KafkaFutureImpl<Config>>> entry : brokerFutures.entrySet()) {
            Integer broker = entry.getKey();
            Map<ConfigResource, KafkaFutureImpl<Config>> unified = entry.getValue();

            runnable.call(new Call("describeConfigs", calcDeadlineMs(now, options.timeoutMs()),
                broker != null ? new ConstantNodeIdProvider(broker) : new LeastLoadedNodeProvider()) {

                @Override
                DescribeConfigsRequest.Builder createRequest(int timeoutMs) {
                    return new DescribeConfigsRequest.Builder(new DescribeConfigsRequestData()
                        .setResources(unified.keySet().stream()
                            .map(config ->
                                new DescribeConfigsRequestData.DescribeConfigsResource()
                                    .setResourceName(config.name())
                                    .setResourceType(config.type().id())
                                    .setConfigurationKeys(null))
                            .collect(Collectors.toList()))
                        .setIncludeSynonyms(options.includeSynonyms())
                        .setIncludeDocumentation(options.includeDocumentation()));
                }

                @Override
                void handleResponse(AbstractResponse abstractResponse) {
                    DescribeConfigsResponse response = (DescribeConfigsResponse) abstractResponse;
                    for (Map.Entry<ConfigResource, DescribeConfigsResponseData.DescribeConfigsResult> entry : response.resultMap().entrySet()) {
                        ConfigResource configResource = entry.getKey();
                        DescribeConfigsResponseData.DescribeConfigsResult describeConfigsResult = entry.getValue();
                        KafkaFutureImpl<Config> future = unified.get(configResource);
                        if (future == null) {
                            if (broker != null) {
                                log.warn("The config {} in the response from broker {} is not in the request",
                                        configResource, broker);
                            } else {
                                log.warn("The config {} in the response from the least loaded broker is not in the request",
                                        configResource);
                            }
                        } else {
                            if (describeConfigsResult.errorCode() != Errors.NONE.code()) {
                                future.completeExceptionally(Errors.forCode(describeConfigsResult.errorCode())
                                        .exception(describeConfigsResult.errorMessage()));
                            } else {
                                future.complete(describeConfigResult(describeConfigsResult));
                            }
                        }
                    }
                    completeUnrealizedFutures(
                        unified.entrySet().stream(),
                        configResource -> "The broker response did not contain a result for config resource " + configResource);
                }

                @Override
                void handleFailure(Throwable throwable) {
                    completeAllExceptionally(unified.values(), throwable);
                }
            }, now);
        }

        return new DescribeConfigsResult(new HashMap<>(brokerFutures.entrySet().stream()
                .flatMap(x -> x.getValue().entrySet().stream())
                .collect(Collectors.toMap(Map.Entry::getKey, Map.Entry::getValue))));
    }

    private Config describeConfigResult(DescribeConfigsResponseData.DescribeConfigsResult describeConfigsResult) {
        return new Config(describeConfigsResult.configs().stream().map(config -> new ConfigEntry(
                config.name(),
                config.value(),
                DescribeConfigsResponse.ConfigSource.forId(config.configSource()).source(),
                config.isSensitive(),
                config.readOnly(),
                (config.synonyms().stream().map(synonym -> new ConfigEntry.ConfigSynonym(synonym.name(), synonym.value(),
                        DescribeConfigsResponse.ConfigSource.forId(synonym.source()).source()))).collect(Collectors.toList()),
                DescribeConfigsResponse.ConfigType.forId(config.configType()).type(),
                config.documentation()
        )).collect(Collectors.toList()));
    }

    private ConfigEntry.ConfigSource configSource(DescribeConfigsResponse.ConfigSource source) {
        ConfigEntry.ConfigSource configSource;
        switch (source) {
            case TOPIC_CONFIG:
                configSource = ConfigEntry.ConfigSource.DYNAMIC_TOPIC_CONFIG;
                break;
            case DYNAMIC_BROKER_CONFIG:
                configSource = ConfigEntry.ConfigSource.DYNAMIC_BROKER_CONFIG;
                break;
            case DYNAMIC_DEFAULT_BROKER_CONFIG:
                configSource = ConfigEntry.ConfigSource.DYNAMIC_DEFAULT_BROKER_CONFIG;
                break;
            case STATIC_BROKER_CONFIG:
                configSource = ConfigEntry.ConfigSource.STATIC_BROKER_CONFIG;
                break;
            case DYNAMIC_BROKER_LOGGER_CONFIG:
                configSource = ConfigEntry.ConfigSource.DYNAMIC_BROKER_LOGGER_CONFIG;
                break;
            case DEFAULT_CONFIG:
                configSource = ConfigEntry.ConfigSource.DEFAULT_CONFIG;
                break;
            default:
                throw new IllegalArgumentException("Unexpected config source " + source);
        }
        return configSource;
    }

    @Override
    @Deprecated
    public AlterConfigsResult alterConfigs(Map<ConfigResource, Config> configs, final AlterConfigsOptions options) {
        final Map<ConfigResource, KafkaFutureImpl<Void>> allFutures = new HashMap<>();
        // We must make a separate AlterConfigs request for every BROKER resource we want to alter
        // and send the request to that specific broker. Other resources are grouped together into
        // a single request that may be sent to any broker.
        final Collection<ConfigResource> unifiedRequestResources = new ArrayList<>();

        for (ConfigResource resource : configs.keySet()) {
            Integer node = nodeFor(resource);
            if (node != null) {
                NodeProvider nodeProvider = new ConstantNodeIdProvider(node);
                allFutures.putAll(alterConfigs(configs, options, Collections.singleton(resource), nodeProvider));
            } else
                unifiedRequestResources.add(resource);
        }
        if (!unifiedRequestResources.isEmpty())
          allFutures.putAll(alterConfigs(configs, options, unifiedRequestResources, new LeastLoadedNodeProvider()));
        return new AlterConfigsResult(new HashMap<>(allFutures));
    }

    private Map<ConfigResource, KafkaFutureImpl<Void>> alterConfigs(Map<ConfigResource, Config> configs,
                                                                    final AlterConfigsOptions options,
                                                                    Collection<ConfigResource> resources,
                                                                    NodeProvider nodeProvider) {
        final Map<ConfigResource, KafkaFutureImpl<Void>> futures = new HashMap<>();
        final Map<ConfigResource, AlterConfigsRequest.Config> requestMap = new HashMap<>(resources.size());
        for (ConfigResource resource : resources) {
            List<AlterConfigsRequest.ConfigEntry> configEntries = new ArrayList<>();
            for (ConfigEntry configEntry: configs.get(resource).entries())
                configEntries.add(new AlterConfigsRequest.ConfigEntry(configEntry.name(), configEntry.value()));
            requestMap.put(resource, new AlterConfigsRequest.Config(configEntries));
            futures.put(resource, new KafkaFutureImpl<>());
        }

        final long now = time.milliseconds();
        runnable.call(new Call("alterConfigs", calcDeadlineMs(now, options.timeoutMs()), nodeProvider) {

            @Override
            public AlterConfigsRequest.Builder createRequest(int timeoutMs) {
                return new AlterConfigsRequest.Builder(requestMap, options.shouldValidateOnly());
            }

            @Override
            public void handleResponse(AbstractResponse abstractResponse) {
                AlterConfigsResponse response = (AlterConfigsResponse) abstractResponse;
                for (Map.Entry<ConfigResource, KafkaFutureImpl<Void>> entry : futures.entrySet()) {
                    KafkaFutureImpl<Void> future = entry.getValue();
                    ApiException exception = response.errors().get(entry.getKey()).exception();
                    if (exception != null) {
                        future.completeExceptionally(exception);
                    } else {
                        future.complete(null);
                    }
                }
            }

            @Override
            void handleFailure(Throwable throwable) {
                completeAllExceptionally(futures.values(), throwable);
            }
        }, now);
        return futures;
    }

    @Override
    public AlterConfigsResult incrementalAlterConfigs(Map<ConfigResource, Collection<AlterConfigOp>> configs,
                                                      final AlterConfigsOptions options) {
        final Map<ConfigResource, KafkaFutureImpl<Void>> allFutures = new HashMap<>();
        // We must make a separate AlterConfigs request for every BROKER resource we want to alter
        // and send the request to that specific broker. Other resources are grouped together into
        // a single request that may be sent to any broker.
        final Collection<ConfigResource> unifiedRequestResources = new ArrayList<>();

        for (ConfigResource resource : configs.keySet()) {
            Integer node = nodeFor(resource);
            if (node != null) {
                NodeProvider nodeProvider = new ConstantNodeIdProvider(node);
                allFutures.putAll(incrementalAlterConfigs(configs, options, Collections.singleton(resource), nodeProvider));
            } else
                unifiedRequestResources.add(resource);
        }
        if (!unifiedRequestResources.isEmpty())
            allFutures.putAll(incrementalAlterConfigs(configs, options, unifiedRequestResources, new LeastLoadedNodeProvider()));

        return new AlterConfigsResult(new HashMap<>(allFutures));
    }

    private Map<ConfigResource, KafkaFutureImpl<Void>> incrementalAlterConfigs(Map<ConfigResource, Collection<AlterConfigOp>> configs,
                                                                               final AlterConfigsOptions options,
                                                                               Collection<ConfigResource> resources,
                                                                               NodeProvider nodeProvider) {
        final Map<ConfigResource, KafkaFutureImpl<Void>> futures = new HashMap<>();
        for (ConfigResource resource : resources)
            futures.put(resource, new KafkaFutureImpl<>());

        final long now = time.milliseconds();
        runnable.call(new Call("incrementalAlterConfigs", calcDeadlineMs(now, options.timeoutMs()), nodeProvider) {

            @Override
            public IncrementalAlterConfigsRequest.Builder createRequest(int timeoutMs) {
                return new IncrementalAlterConfigsRequest.Builder(resources, configs, options.shouldValidateOnly());
            }

            @Override
            public void handleResponse(AbstractResponse abstractResponse) {
                IncrementalAlterConfigsResponse response = (IncrementalAlterConfigsResponse) abstractResponse;
                Map<ConfigResource, ApiError> errors = IncrementalAlterConfigsResponse.fromResponseData(response.data());
                for (Map.Entry<ConfigResource, KafkaFutureImpl<Void>> entry : futures.entrySet()) {
                    KafkaFutureImpl<Void> future = entry.getValue();
                    ApiException exception = errors.get(entry.getKey()).exception();
                    if (exception != null) {
                        future.completeExceptionally(exception);
                    } else {
                        future.complete(null);
                    }
                }
            }

            @Override
            void handleFailure(Throwable throwable) {
                completeAllExceptionally(futures.values(), throwable);
            }
        }, now);
        return futures;
    }

    @Override
    public AlterReplicaLogDirsResult alterReplicaLogDirs(Map<TopicPartitionReplica, String> replicaAssignment, final AlterReplicaLogDirsOptions options) {
        final Map<TopicPartitionReplica, KafkaFutureImpl<Void>> futures = new HashMap<>(replicaAssignment.size());

        for (TopicPartitionReplica replica : replicaAssignment.keySet())
            futures.put(replica, new KafkaFutureImpl<>());

        Map<Integer, AlterReplicaLogDirsRequestData> replicaAssignmentByBroker = new HashMap<>();
        for (Map.Entry<TopicPartitionReplica, String> entry: replicaAssignment.entrySet()) {
            TopicPartitionReplica replica = entry.getKey();
            String logDir = entry.getValue();
            int brokerId = replica.brokerId();
            AlterReplicaLogDirsRequestData value = replicaAssignmentByBroker.computeIfAbsent(brokerId,
                key -> new AlterReplicaLogDirsRequestData());
            AlterReplicaLogDir alterReplicaLogDir = value.dirs().find(logDir);
            if (alterReplicaLogDir == null) {
                alterReplicaLogDir = new AlterReplicaLogDir();
                alterReplicaLogDir.setPath(logDir);
                value.dirs().add(alterReplicaLogDir);
            }
            AlterReplicaLogDirTopic alterReplicaLogDirTopic = alterReplicaLogDir.topics().find(replica.topic());
            if (alterReplicaLogDirTopic == null) {
                alterReplicaLogDirTopic = new AlterReplicaLogDirTopic().setName(replica.topic());
                alterReplicaLogDir.topics().add(alterReplicaLogDirTopic);
            }
            alterReplicaLogDirTopic.partitions().add(replica.partition());
        }

        final long now = time.milliseconds();
        for (Map.Entry<Integer, AlterReplicaLogDirsRequestData> entry: replicaAssignmentByBroker.entrySet()) {
            final int brokerId = entry.getKey();
            final AlterReplicaLogDirsRequestData assignment = entry.getValue();

            runnable.call(new Call("alterReplicaLogDirs", calcDeadlineMs(now, options.timeoutMs()),
                new ConstantNodeIdProvider(brokerId)) {

                @Override
                public AlterReplicaLogDirsRequest.Builder createRequest(int timeoutMs) {
                    return new AlterReplicaLogDirsRequest.Builder(assignment);
                }

                @Override
                public void handleResponse(AbstractResponse abstractResponse) {
                    AlterReplicaLogDirsResponse response = (AlterReplicaLogDirsResponse) abstractResponse;
                    for (AlterReplicaLogDirTopicResult topicResult: response.data().results()) {
                        for (AlterReplicaLogDirPartitionResult partitionResult: topicResult.partitions()) {
                            TopicPartitionReplica replica = new TopicPartitionReplica(
                                    topicResult.topicName(), partitionResult.partitionIndex(), brokerId);
                            KafkaFutureImpl<Void> future = futures.get(replica);
                            if (future == null) {
                                log.warn("The partition {} in the response from broker {} is not in the request",
                                        new TopicPartition(topicResult.topicName(), partitionResult.partitionIndex()),
                                        brokerId);
                            } else if (partitionResult.errorCode() == Errors.NONE.code()) {
                                future.complete(null);
                            } else {
                                future.completeExceptionally(Errors.forCode(partitionResult.errorCode()).exception());
                            }
                        }
                    }
                    // The server should send back a response for every replica. But do a sanity check anyway.
                    completeUnrealizedFutures(
                        futures.entrySet().stream().filter(entry -> entry.getKey().brokerId() == brokerId),
                        replica -> "The response from broker " + brokerId +
                                " did not contain a result for replica " + replica);
                }
                @Override
                void handleFailure(Throwable throwable) {
                    // Only completes the futures of brokerId
                    completeAllExceptionally(
                        futures.entrySet().stream()
                            .filter(entry -> entry.getKey().brokerId() == brokerId)
                            .map(Map.Entry::getValue),
                        throwable);
                }
            }, now);
        }

        return new AlterReplicaLogDirsResult(new HashMap<>(futures));
    }

    @Override
    public DescribeLogDirsResult describeLogDirs(Collection<Integer> brokers, DescribeLogDirsOptions options) {
        final Map<Integer, KafkaFutureImpl<Map<String, LogDirDescription>>> futures = new HashMap<>(brokers.size());

        final long now = time.milliseconds();
        for (final Integer brokerId : brokers) {
            KafkaFutureImpl<Map<String, LogDirDescription>> future = new KafkaFutureImpl<>();
            futures.put(brokerId, future);

            runnable.call(new Call("describeLogDirs", calcDeadlineMs(now, options.timeoutMs()),
                new ConstantNodeIdProvider(brokerId)) {

                @Override
                public DescribeLogDirsRequest.Builder createRequest(int timeoutMs) {
                    // Query selected partitions in all log directories
                    return new DescribeLogDirsRequest.Builder(new DescribeLogDirsRequestData().setTopics(null));
                }

                @Override
                public void handleResponse(AbstractResponse abstractResponse) {
                    DescribeLogDirsResponse response = (DescribeLogDirsResponse) abstractResponse;
                    Map<String, LogDirDescription> descriptions = logDirDescriptions(response);
                    if (descriptions.size() > 0) {
                        future.complete(descriptions);
                    } else {
                        // descriptions will be empty if and only if the user is not authorized to describe cluster resource.
                        future.completeExceptionally(Errors.CLUSTER_AUTHORIZATION_FAILED.exception());
                    }
                }
                @Override
                void handleFailure(Throwable throwable) {
                    future.completeExceptionally(throwable);
                }
            }, now);
        }

        return new DescribeLogDirsResult(new HashMap<>(futures));
    }

    private static Map<String, LogDirDescription> logDirDescriptions(DescribeLogDirsResponse response) {
        Map<String, LogDirDescription> result = new HashMap<>(response.data().results().size());
        for (DescribeLogDirsResponseData.DescribeLogDirsResult logDirResult : response.data().results()) {
            Map<TopicPartition, ReplicaInfo> replicaInfoMap = new HashMap<>();
            for (DescribeLogDirsResponseData.DescribeLogDirsTopic t : logDirResult.topics()) {
                for (DescribeLogDirsResponseData.DescribeLogDirsPartition p : t.partitions()) {
                    replicaInfoMap.put(
                            new TopicPartition(t.name(), p.partitionIndex()),
                            new ReplicaInfo(p.partitionSize(), p.offsetLag(), p.isFutureKey()));
                }
            }
            result.put(logDirResult.logDir(), new LogDirDescription(Errors.forCode(logDirResult.errorCode()).exception(), replicaInfoMap));
        }
        return result;
    }

    @Override
    public DescribeReplicaLogDirsResult describeReplicaLogDirs(Collection<TopicPartitionReplica> replicas, DescribeReplicaLogDirsOptions options) {
        final Map<TopicPartitionReplica, KafkaFutureImpl<DescribeReplicaLogDirsResult.ReplicaLogDirInfo>> futures = new HashMap<>(replicas.size());

        for (TopicPartitionReplica replica : replicas) {
            futures.put(replica, new KafkaFutureImpl<>());
        }

        Map<Integer, DescribeLogDirsRequestData> partitionsByBroker = new HashMap<>();

        for (TopicPartitionReplica replica: replicas) {
            DescribeLogDirsRequestData requestData = partitionsByBroker.computeIfAbsent(replica.brokerId(),
                brokerId -> new DescribeLogDirsRequestData());
            DescribableLogDirTopic describableLogDirTopic = requestData.topics().find(replica.topic());
            if (describableLogDirTopic == null) {
                List<Integer> partitions = new ArrayList<>();
                partitions.add(replica.partition());
                describableLogDirTopic = new DescribableLogDirTopic().setTopic(replica.topic())
                        .setPartitions(partitions);
                requestData.topics().add(describableLogDirTopic);
            } else {
                describableLogDirTopic.partitions().add(replica.partition());
            }
        }

        final long now = time.milliseconds();
        for (Map.Entry<Integer, DescribeLogDirsRequestData> entry: partitionsByBroker.entrySet()) {
            final int brokerId = entry.getKey();
            final DescribeLogDirsRequestData topicPartitions = entry.getValue();
            final Map<TopicPartition, ReplicaLogDirInfo> replicaDirInfoByPartition = new HashMap<>();
            for (DescribableLogDirTopic topicPartition: topicPartitions.topics()) {
                for (Integer partitionId : topicPartition.partitions()) {
                    replicaDirInfoByPartition.put(new TopicPartition(topicPartition.topic(), partitionId), new ReplicaLogDirInfo());
                }
            }

            runnable.call(new Call("describeReplicaLogDirs", calcDeadlineMs(now, options.timeoutMs()),
                new ConstantNodeIdProvider(brokerId)) {

                @Override
                public DescribeLogDirsRequest.Builder createRequest(int timeoutMs) {
                    // Query selected partitions in all log directories
                    return new DescribeLogDirsRequest.Builder(topicPartitions);
                }

                @Override
                public void handleResponse(AbstractResponse abstractResponse) {
                    DescribeLogDirsResponse response = (DescribeLogDirsResponse) abstractResponse;
                    for (Map.Entry<String, LogDirDescription> responseEntry: logDirDescriptions(response).entrySet()) {
                        String logDir = responseEntry.getKey();
                        LogDirDescription logDirInfo = responseEntry.getValue();

                        // No replica info will be provided if the log directory is offline
                        if (logDirInfo.error() instanceof KafkaStorageException)
                            continue;
                        if (logDirInfo.error() != null)
                            handleFailure(new IllegalStateException(
                                "The error " + logDirInfo.error().getClass().getName() + " for log directory " + logDir + " in the response from broker " + brokerId + " is illegal"));

                        for (Map.Entry<TopicPartition, ReplicaInfo> replicaInfoEntry: logDirInfo.replicaInfos().entrySet()) {
                            TopicPartition tp = replicaInfoEntry.getKey();
                            ReplicaInfo replicaInfo = replicaInfoEntry.getValue();
                            ReplicaLogDirInfo replicaLogDirInfo = replicaDirInfoByPartition.get(tp);
                            if (replicaLogDirInfo == null) {
                                log.warn("Server response from broker {} mentioned unknown partition {}", brokerId, tp);
                            } else if (replicaInfo.isFuture()) {
                                replicaDirInfoByPartition.put(tp, new ReplicaLogDirInfo(replicaLogDirInfo.getCurrentReplicaLogDir(),
                                                                                        replicaLogDirInfo.getCurrentReplicaOffsetLag(),
                                                                                        logDir,
                                                                                        replicaInfo.offsetLag()));
                            } else {
                                replicaDirInfoByPartition.put(tp, new ReplicaLogDirInfo(logDir,
                                                                                        replicaInfo.offsetLag(),
                                                                                        replicaLogDirInfo.getFutureReplicaLogDir(),
                                                                                        replicaLogDirInfo.getFutureReplicaOffsetLag()));
                            }
                        }
                    }

                    for (Map.Entry<TopicPartition, ReplicaLogDirInfo> entry: replicaDirInfoByPartition.entrySet()) {
                        TopicPartition tp = entry.getKey();
                        KafkaFutureImpl<ReplicaLogDirInfo> future = futures.get(new TopicPartitionReplica(tp.topic(), tp.partition(), brokerId));
                        future.complete(entry.getValue());
                    }
                }
                @Override
                void handleFailure(Throwable throwable) {
                    completeAllExceptionally(futures.values(), throwable);
                }
            }, now);
        }

        return new DescribeReplicaLogDirsResult(new HashMap<>(futures));
    }

    @Override
    public CreatePartitionsResult createPartitions(final Map<String, NewPartitions> newPartitions,
                                                   final CreatePartitionsOptions options) {
        final Map<String, KafkaFutureImpl<Void>> futures = new HashMap<>(newPartitions.size());
        final CreatePartitionsTopicCollection topics = new CreatePartitionsTopicCollection(newPartitions.size());
        for (Map.Entry<String, NewPartitions> entry : newPartitions.entrySet()) {
            final String topic = entry.getKey();
            final NewPartitions newPartition = entry.getValue();
            List<List<Integer>> newAssignments = newPartition.assignments();
            List<CreatePartitionsAssignment> assignments = newAssignments == null ? null :
                newAssignments.stream()
                    .map(brokerIds -> new CreatePartitionsAssignment().setBrokerIds(brokerIds))
                    .collect(Collectors.toList());
            topics.add(new CreatePartitionsTopic()
                .setName(topic)
                .setCount(newPartition.totalCount())
                .setAssignments(assignments));
            futures.put(topic, new KafkaFutureImpl<>());
        }
        if (!topics.isEmpty()) {
            final long now = time.milliseconds();
            final long deadline = calcDeadlineMs(now, options.timeoutMs());
            final Call call = getCreatePartitionsCall(options, futures, topics,
                Collections.emptyMap(), now, deadline);
            runnable.call(call, now);
        }
        return new CreatePartitionsResult(new HashMap<>(futures));
    }

    private Call getCreatePartitionsCall(final CreatePartitionsOptions options,
                                         final Map<String, KafkaFutureImpl<Void>> futures,
                                         final CreatePartitionsTopicCollection topics,
                                         final Map<String, ThrottlingQuotaExceededException> quotaExceededExceptions,
                                         final long now,
                                         final long deadline) {
        return new Call("createPartitions", deadline, new ControllerNodeProvider()) {
            @Override
            public CreatePartitionsRequest.Builder createRequest(int timeoutMs) {
                return new CreatePartitionsRequest.Builder(
                    new CreatePartitionsRequestData()
                        .setTopics(topics)
                        .setValidateOnly(options.validateOnly())
                        .setTimeoutMs(timeoutMs));
            }

            @Override
            public void handleResponse(AbstractResponse abstractResponse) {
                // Check for controller change
                handleNotControllerError(abstractResponse);
                // Handle server responses for particular topics.
                final CreatePartitionsResponse response = (CreatePartitionsResponse) abstractResponse;
                final CreatePartitionsTopicCollection retryTopics = new CreatePartitionsTopicCollection();
                final Map<String, ThrottlingQuotaExceededException> retryTopicQuotaExceededExceptions = new HashMap<>();
                for (CreatePartitionsTopicResult result : response.data().results()) {
                    KafkaFutureImpl<Void> future = futures.get(result.name());
                    if (future == null) {
                        log.warn("Server response mentioned unknown topic {}", result.name());
                    } else {
                        ApiError error = new ApiError(result.errorCode(), result.errorMessage());
                        if (error.isFailure()) {
                            if (error.is(Errors.THROTTLING_QUOTA_EXCEEDED)) {
                                ThrottlingQuotaExceededException quotaExceededException = new ThrottlingQuotaExceededException(
                                    response.throttleTimeMs(), error.messageWithFallback());
                                if (options.shouldRetryOnQuotaViolation()) {
                                    retryTopics.add(topics.find(result.name()).duplicate());
                                    retryTopicQuotaExceededExceptions.put(result.name(), quotaExceededException);
                                } else {
                                    future.completeExceptionally(quotaExceededException);
                                }
                            } else {
                                future.completeExceptionally(error.exception());
                            }
                        } else {
                            future.complete(null);
                        }
                    }
                }
                // If there are topics to retry, retry them; complete unrealized futures otherwise.
                if (retryTopics.isEmpty()) {
                    // The server should send back a response for every topic. But do a sanity check anyway.
                    completeUnrealizedFutures(futures.entrySet().stream(),
                        topic -> "The controller response did not contain a result for topic " + topic);
                } else {
                    final long now = time.milliseconds();
                    final Call call = getCreatePartitionsCall(options, futures, retryTopics,
                        retryTopicQuotaExceededExceptions, now, deadline);
                    runnable.call(call, now);
                }
            }

            @Override
            void handleFailure(Throwable throwable) {
                // If there were any topics retries due to a quota exceeded exception, we propagate
                // the initial error back to the caller if the request timed out.
                maybeCompleteQuotaExceededException(options.shouldRetryOnQuotaViolation(),
                    throwable, futures, quotaExceededExceptions, (int) (time.milliseconds() - now));
                // Fail all the other remaining futures
                completeAllExceptionally(futures.values(), throwable);
            }
        };
    }

    @Override
    public DeleteRecordsResult deleteRecords(final Map<TopicPartition, RecordsToDelete> recordsToDelete,
                                             final DeleteRecordsOptions options) {

        // requests need to be sent to partitions leader nodes so ...
        // ... from the provided map it's needed to create more maps grouping topic/partition per leader

        final Map<TopicPartition, KafkaFutureImpl<DeletedRecords>> futures = new HashMap<>(recordsToDelete.size());
        for (TopicPartition topicPartition: recordsToDelete.keySet()) {
            futures.put(topicPartition, new KafkaFutureImpl<>());
        }

        // preparing topics list for asking metadata about them
        final Set<String> topics = new HashSet<>();
        for (TopicPartition topicPartition: recordsToDelete.keySet()) {
            topics.add(topicPartition.topic());
        }

        final long nowMetadata = time.milliseconds();
        final long deadline = calcDeadlineMs(nowMetadata, options.timeoutMs());
        // asking for topics metadata for getting partitions leaders
        runnable.call(new Call("topicsMetadata", deadline,
                new LeastLoadedNodeProvider()) {

            @Override
            MetadataRequest.Builder createRequest(int timeoutMs) {
                return new MetadataRequest.Builder(new MetadataRequestData()
                    .setTopics(convertToMetadataRequestTopic(topics))
                    .setAllowAutoTopicCreation(false));
            }

            @Override
            void handleResponse(AbstractResponse abstractResponse) {
                MetadataResponse response = (MetadataResponse) abstractResponse;

                Map<String, Errors> errors = response.errors();
                Cluster cluster = response.buildCluster();

                // Group topic partitions by leader
                Map<Node, Map<String, DeleteRecordsTopic>> leaders = new HashMap<>();
                for (Map.Entry<TopicPartition, RecordsToDelete> entry: recordsToDelete.entrySet()) {
                    TopicPartition topicPartition = entry.getKey();
                    KafkaFutureImpl<DeletedRecords> future = futures.get(topicPartition);

                    // Fail partitions with topic errors
                    Errors topicError = errors.get(topicPartition.topic());
                    if (errors.containsKey(topicPartition.topic())) {
                        future.completeExceptionally(topicError.exception());
                    } else {
                        Node node = cluster.leaderFor(topicPartition);
                        if (node != null) {
                            Map<String, DeleteRecordsTopic> deletionsForLeader = leaders.computeIfAbsent(
                                    node, key -> new HashMap<>());
                            DeleteRecordsTopic deleteRecords = deletionsForLeader.get(topicPartition.topic());
                            if (deleteRecords == null) {
                                deleteRecords = new DeleteRecordsTopic()
                                        .setName(topicPartition.topic());
                                deletionsForLeader.put(topicPartition.topic(), deleteRecords);
                            }
                            deleteRecords.partitions().add(new DeleteRecordsPartition()
                                    .setPartitionIndex(topicPartition.partition())
                                    .setOffset(entry.getValue().beforeOffset()));
                        } else {
                            future.completeExceptionally(Errors.LEADER_NOT_AVAILABLE.exception());
                        }
                    }
                }

                final long deleteRecordsCallTimeMs = time.milliseconds();

                for (final Map.Entry<Node, Map<String, DeleteRecordsTopic>> entry : leaders.entrySet()) {
                    final Map<String, DeleteRecordsTopic> partitionDeleteOffsets = entry.getValue();
                    final int brokerId = entry.getKey().id();

                    runnable.call(new Call("deleteRecords", deadline,
                            new ConstantNodeIdProvider(brokerId)) {

                        @Override
                        DeleteRecordsRequest.Builder createRequest(int timeoutMs) {
                            return new DeleteRecordsRequest.Builder(new DeleteRecordsRequestData()
                                    .setTimeoutMs(timeoutMs)
                                    .setTopics(new ArrayList<>(partitionDeleteOffsets.values())));
                        }

                        @Override
                        void handleResponse(AbstractResponse abstractResponse) {
                            DeleteRecordsResponse response = (DeleteRecordsResponse) abstractResponse;
                            for (DeleteRecordsTopicResult topicResult: response.data().topics()) {
                                for (DeleteRecordsResponseData.DeleteRecordsPartitionResult partitionResult : topicResult.partitions()) {
                                    KafkaFutureImpl<DeletedRecords> future = futures.get(new TopicPartition(topicResult.name(), partitionResult.partitionIndex()));
                                    if (partitionResult.errorCode() == Errors.NONE.code()) {
                                        future.complete(new DeletedRecords(partitionResult.lowWatermark()));
                                    } else {
                                        future.completeExceptionally(Errors.forCode(partitionResult.errorCode()).exception());
                                    }
                                }
                            }
                        }

                        @Override
                        void handleFailure(Throwable throwable) {
                            Stream<KafkaFutureImpl<DeletedRecords>> callFutures =
                                    partitionDeleteOffsets.values().stream().flatMap(
                                        recordsToDelete ->
                                                recordsToDelete.partitions().stream().map(partitionsToDelete ->
                                                    new TopicPartition(recordsToDelete.name(), partitionsToDelete.partitionIndex()))
                                    ).map(futures::get);
                            completeAllExceptionally(callFutures, throwable);
                        }
                    }, deleteRecordsCallTimeMs);
                }
            }

            @Override
            void handleFailure(Throwable throwable) {
                completeAllExceptionally(futures.values(), throwable);
            }
        }, nowMetadata);

        return new DeleteRecordsResult(new HashMap<>(futures));
    }

    @Override
    public CreateDelegationTokenResult createDelegationToken(final CreateDelegationTokenOptions options) {
        final KafkaFutureImpl<DelegationToken> delegationTokenFuture = new KafkaFutureImpl<>();
        final long now = time.milliseconds();
        List<CreatableRenewers> renewers = new ArrayList<>();
        for (KafkaPrincipal principal : options.renewers()) {
            renewers.add(new CreatableRenewers()
                    .setPrincipalName(principal.getName())
                    .setPrincipalType(principal.getPrincipalType()));
        }
        runnable.call(new Call("createDelegationToken", calcDeadlineMs(now, options.timeoutMs()),
            new LeastLoadedNodeProvider()) {

            @Override
            CreateDelegationTokenRequest.Builder createRequest(int timeoutMs) {
                return new CreateDelegationTokenRequest.Builder(
                        new CreateDelegationTokenRequestData()
                            .setRenewers(renewers)
                            .setMaxLifetimeMs(options.maxlifeTimeMs()));
            }

            @Override
            void handleResponse(AbstractResponse abstractResponse) {
                CreateDelegationTokenResponse response = (CreateDelegationTokenResponse) abstractResponse;
                if (response.hasError()) {
                    delegationTokenFuture.completeExceptionally(response.error().exception());
                } else {
                    CreateDelegationTokenResponseData data = response.data();
                    TokenInformation tokenInfo =  new TokenInformation(data.tokenId(), new KafkaPrincipal(data.principalType(), data.principalName()),
                        options.renewers(), data.issueTimestampMs(), data.maxTimestampMs(), data.expiryTimestampMs());
                    DelegationToken token = new DelegationToken(tokenInfo, data.hmac());
                    delegationTokenFuture.complete(token);
                }
            }

            @Override
            void handleFailure(Throwable throwable) {
                delegationTokenFuture.completeExceptionally(throwable);
            }
        }, now);

        return new CreateDelegationTokenResult(delegationTokenFuture);
    }

    @Override
    public RenewDelegationTokenResult renewDelegationToken(final byte[] hmac, final RenewDelegationTokenOptions options) {
        final KafkaFutureImpl<Long>  expiryTimeFuture = new KafkaFutureImpl<>();
        final long now = time.milliseconds();
        runnable.call(new Call("renewDelegationToken", calcDeadlineMs(now, options.timeoutMs()),
            new LeastLoadedNodeProvider()) {

            @Override
            RenewDelegationTokenRequest.Builder createRequest(int timeoutMs) {
                return new RenewDelegationTokenRequest.Builder(
                        new RenewDelegationTokenRequestData()
                        .setHmac(hmac)
                        .setRenewPeriodMs(options.renewTimePeriodMs()));
            }

            @Override
            void handleResponse(AbstractResponse abstractResponse) {
                RenewDelegationTokenResponse response = (RenewDelegationTokenResponse) abstractResponse;
                if (response.hasError()) {
                    expiryTimeFuture.completeExceptionally(response.error().exception());
                } else {
                    expiryTimeFuture.complete(response.expiryTimestamp());
                }
            }

            @Override
            void handleFailure(Throwable throwable) {
                expiryTimeFuture.completeExceptionally(throwable);
            }
        }, now);

        return new RenewDelegationTokenResult(expiryTimeFuture);
    }

    @Override
    public ExpireDelegationTokenResult expireDelegationToken(final byte[] hmac, final ExpireDelegationTokenOptions options) {
        final KafkaFutureImpl<Long>  expiryTimeFuture = new KafkaFutureImpl<>();
        final long now = time.milliseconds();
        runnable.call(new Call("expireDelegationToken", calcDeadlineMs(now, options.timeoutMs()),
            new LeastLoadedNodeProvider()) {

            @Override
            ExpireDelegationTokenRequest.Builder createRequest(int timeoutMs) {
                return new ExpireDelegationTokenRequest.Builder(
                        new ExpireDelegationTokenRequestData()
                            .setHmac(hmac)
                            .setExpiryTimePeriodMs(options.expiryTimePeriodMs()));
            }

            @Override
            void handleResponse(AbstractResponse abstractResponse) {
                ExpireDelegationTokenResponse response = (ExpireDelegationTokenResponse) abstractResponse;
                if (response.hasError()) {
                    expiryTimeFuture.completeExceptionally(response.error().exception());
                } else {
                    expiryTimeFuture.complete(response.expiryTimestamp());
                }
            }

            @Override
            void handleFailure(Throwable throwable) {
                expiryTimeFuture.completeExceptionally(throwable);
            }
        }, now);

        return new ExpireDelegationTokenResult(expiryTimeFuture);
    }

    @Override
    public DescribeDelegationTokenResult describeDelegationToken(final DescribeDelegationTokenOptions options) {
        final KafkaFutureImpl<List<DelegationToken>>  tokensFuture = new KafkaFutureImpl<>();
        final long now = time.milliseconds();
        runnable.call(new Call("describeDelegationToken", calcDeadlineMs(now, options.timeoutMs()),
            new LeastLoadedNodeProvider()) {

            @Override
            DescribeDelegationTokenRequest.Builder createRequest(int timeoutMs) {
                return new DescribeDelegationTokenRequest.Builder(options.owners());
            }

            @Override
            void handleResponse(AbstractResponse abstractResponse) {
                DescribeDelegationTokenResponse response = (DescribeDelegationTokenResponse) abstractResponse;
                if (response.hasError()) {
                    tokensFuture.completeExceptionally(response.error().exception());
                } else {
                    tokensFuture.complete(response.tokens());
                }
            }

            @Override
            void handleFailure(Throwable throwable) {
                tokensFuture.completeExceptionally(throwable);
            }
        }, now);

        return new DescribeDelegationTokenResult(tokensFuture);
    }

    private void rescheduleMetadataTask(MetadataOperationContext<?, ?> context, Supplier<List<Call>> nextCalls) {
        log.info("Retrying to fetch metadata.");
        // Requeue the task so that we can re-attempt fetching metadata
        context.setResponse(Optional.empty());
        Call metadataCall = getMetadataCall(context, nextCalls);
        runnable.call(metadataCall, time.milliseconds());
    }

    @Override
    public DescribeConsumerGroupsResult describeConsumerGroups(final Collection<String> groupIds,
                                                               final DescribeConsumerGroupsOptions options) {
        SimpleAdminApiFuture<CoordinatorKey, ConsumerGroupDescription> future =
                DescribeConsumerGroupsHandler.newFuture(groupIds);
        DescribeConsumerGroupsHandler handler = new DescribeConsumerGroupsHandler(options.includeAuthorizedOperations(), logContext);
        invokeDriver(handler, future, options.timeoutMs);
        return new DescribeConsumerGroupsResult(future.all());
    }

    /**
     * Returns a {@code Call} object to fetch the cluster metadata. Takes a List of Calls
     * parameter to schedule actions that need to be taken using the metadata. The param is a Supplier
     * so that it can be lazily created, so that it can use the results of the metadata call in its
     * construction.
     *
     * @param <T> The type of return value of the KafkaFuture, like ListOffsetsResultInfo, etc.
     * @param <O> The type of configuration option, like ListOffsetsOptions, etc
     */
    private <T, O extends AbstractOptions<O>> Call getMetadataCall(MetadataOperationContext<T, O> context,
                                                                   Supplier<List<Call>> nextCalls) {
        return new Call("metadata", context.deadline(), new LeastLoadedNodeProvider()) {
            @Override
            MetadataRequest.Builder createRequest(int timeoutMs) {
                return new MetadataRequest.Builder(new MetadataRequestData()
                    .setTopics(convertToMetadataRequestTopic(context.topics()))
                    .setAllowAutoTopicCreation(false));
            }

            @Override
            void handleResponse(AbstractResponse abstractResponse) {
                MetadataResponse response = (MetadataResponse) abstractResponse;
                MetadataOperationContext.handleMetadataErrors(response);

                context.setResponse(Optional.of(response));

                for (Call call : nextCalls.get()) {
                    runnable.call(call, time.milliseconds());
                }
            }

            @Override
            void handleFailure(Throwable throwable) {
                for (KafkaFutureImpl<T> future : context.futures().values()) {
                    future.completeExceptionally(throwable);
                }
            }
        };
    }

    private Set<AclOperation> validAclOperations(final int authorizedOperations) {
        if (authorizedOperations == MetadataResponse.AUTHORIZED_OPERATIONS_OMITTED) {
            return null;
        }
        return Utils.from32BitField(authorizedOperations)
            .stream()
            .map(AclOperation::fromCode)
            .filter(operation -> operation != AclOperation.UNKNOWN
                && operation != AclOperation.ALL
                && operation != AclOperation.ANY)
            .collect(Collectors.toSet());
    }

    private final static class ListConsumerGroupsResults {
        private final List<Throwable> errors;
        private final HashMap<String, ConsumerGroupListing> listings;
        private final HashSet<Node> remaining;
        private final KafkaFutureImpl<Collection<Object>> future;

        ListConsumerGroupsResults(Collection<Node> leaders,
                                  KafkaFutureImpl<Collection<Object>> future) {
            this.errors = new ArrayList<>();
            this.listings = new HashMap<>();
            this.remaining = new HashSet<>(leaders);
            this.future = future;
            tryComplete();
        }

        synchronized void addError(Throwable throwable, Node node) {
            ApiError error = ApiError.fromThrowable(throwable);
            if (error.message() == null || error.message().isEmpty()) {
                errors.add(error.error().exception("Error listing groups on " + node));
            } else {
                errors.add(error.error().exception("Error listing groups on " + node + ": " + error.message()));
            }
        }

        synchronized void addListing(ConsumerGroupListing listing) {
            listings.put(listing.groupId(), listing);
        }

        synchronized void tryComplete(Node leader) {
            remaining.remove(leader);
            tryComplete();
        }

        private synchronized void tryComplete() {
            if (remaining.isEmpty()) {
                ArrayList<Object> results = new ArrayList<>(listings.values());
                results.addAll(errors);
                future.complete(results);
            }
        }
    }

    @Override
    public ListConsumerGroupsResult listConsumerGroups(ListConsumerGroupsOptions options) {
        final KafkaFutureImpl<Collection<Object>> all = new KafkaFutureImpl<>();
        final long nowMetadata = time.milliseconds();
        final long deadline = calcDeadlineMs(nowMetadata, options.timeoutMs());
        runnable.call(new Call("findAllBrokers", deadline, new LeastLoadedNodeProvider()) {
            @Override
            MetadataRequest.Builder createRequest(int timeoutMs) {
                return new MetadataRequest.Builder(new MetadataRequestData()
                    .setTopics(Collections.emptyList())
                    .setAllowAutoTopicCreation(true));
            }

            @Override
            void handleResponse(AbstractResponse abstractResponse) {
                MetadataResponse metadataResponse = (MetadataResponse) abstractResponse;
                Collection<Node> nodes = metadataResponse.brokers();
                if (nodes.isEmpty())
                    throw new StaleMetadataException("Metadata fetch failed due to missing broker list");

                HashSet<Node> allNodes = new HashSet<>(nodes);
                final ListConsumerGroupsResults results = new ListConsumerGroupsResults(allNodes, all);

                for (final Node node : allNodes) {
                    final long nowList = time.milliseconds();
                    runnable.call(new Call("listConsumerGroups", deadline, new ConstantNodeIdProvider(node.id())) {
                        @Override
                        ListGroupsRequest.Builder createRequest(int timeoutMs) {
                            List<String> states = options.states()
                                    .stream()
                                    .map(s -> s.toString())
                                    .collect(Collectors.toList());
                            return new ListGroupsRequest.Builder(new ListGroupsRequestData().setStatesFilter(states));
                        }

                        private void maybeAddConsumerGroup(ListGroupsResponseData.ListedGroup group) {
                            String protocolType = group.protocolType();
                            if (protocolType.equals(ConsumerProtocol.PROTOCOL_TYPE) || protocolType.isEmpty()) {
                                final String groupId = group.groupId();
                                final Optional<ConsumerGroupState> state = group.groupState().equals("")
                                        ? Optional.empty()
                                        : Optional.of(ConsumerGroupState.parse(group.groupState()));
                                final ConsumerGroupListing groupListing = new ConsumerGroupListing(groupId, protocolType.isEmpty(), state);
                                results.addListing(groupListing);
                            }
                        }

                        @Override
                        void handleResponse(AbstractResponse abstractResponse) {
                            final ListGroupsResponse response = (ListGroupsResponse) abstractResponse;
                            synchronized (results) {
                                Errors error = Errors.forCode(response.data().errorCode());
                                if (error == Errors.COORDINATOR_LOAD_IN_PROGRESS || error == Errors.COORDINATOR_NOT_AVAILABLE) {
                                    throw error.exception();
                                } else if (error != Errors.NONE) {
                                    results.addError(error.exception(), node);
                                } else {
                                    for (ListGroupsResponseData.ListedGroup group : response.data().groups()) {
                                        maybeAddConsumerGroup(group);
                                    }
                                }
                                results.tryComplete(node);
                            }
                        }

                        @Override
                        void handleFailure(Throwable throwable) {
                            synchronized (results) {
                                results.addError(throwable, node);
                                results.tryComplete(node);
                            }
                        }
                    }, nowList);
                }
            }

            @Override
            void handleFailure(Throwable throwable) {
                KafkaException exception = new KafkaException("Failed to find brokers to send ListGroups", throwable);
                all.complete(Collections.singletonList(exception));
            }
        }, nowMetadata);

        return new ListConsumerGroupsResult(all);
    }

    @Override
    public ListConsumerGroupOffsetsResult listConsumerGroupOffsets(final String groupId,
                                                                   final ListConsumerGroupOffsetsOptions options) {
        SimpleAdminApiFuture<CoordinatorKey, Map<TopicPartition, OffsetAndMetadata>> future =
                ListConsumerGroupOffsetsHandler.newFuture(groupId);
        ListConsumerGroupOffsetsHandler handler = new ListConsumerGroupOffsetsHandler(groupId, options.topicPartitions(), logContext);
        invokeDriver(handler, future, options.timeoutMs);
        return new ListConsumerGroupOffsetsResult(future.get(CoordinatorKey.byGroupId(groupId)));
    }

    @Override
    public DeleteConsumerGroupsResult deleteConsumerGroups(Collection<String> groupIds, DeleteConsumerGroupsOptions options) {
        SimpleAdminApiFuture<CoordinatorKey, Void> future =
                DeleteConsumerGroupsHandler.newFuture(groupIds);
        DeleteConsumerGroupsHandler handler = new DeleteConsumerGroupsHandler(logContext);
        invokeDriver(handler, future, options.timeoutMs);
        return new DeleteConsumerGroupsResult(future.all());
    }

    @Override
    public DeleteConsumerGroupOffsetsResult deleteConsumerGroupOffsets(
            String groupId,
            Set<TopicPartition> partitions,
            DeleteConsumerGroupOffsetsOptions options) {
        SimpleAdminApiFuture<CoordinatorKey, Map<TopicPartition, Errors>> future =
                DeleteConsumerGroupOffsetsHandler.newFuture(groupId);
        DeleteConsumerGroupOffsetsHandler handler = new DeleteConsumerGroupOffsetsHandler(groupId, partitions, logContext);
        invokeDriver(handler, future, options.timeoutMs);
        return new DeleteConsumerGroupOffsetsResult(future.get(CoordinatorKey.byGroupId(groupId)), partitions);
    }

    @Override
    public Map<MetricName, ? extends Metric> metrics() {
        return Collections.unmodifiableMap(this.metrics.metrics());
    }

    @Override
    public ElectLeadersResult electLeaders(
            final ElectionType electionType,
            final Set<TopicPartition> topicPartitions,
            ElectLeadersOptions options) {
        final KafkaFutureImpl<Map<TopicPartition, Optional<Throwable>>> electionFuture = new KafkaFutureImpl<>();
        final long now = time.milliseconds();
        runnable.call(new Call("electLeaders", calcDeadlineMs(now, options.timeoutMs()),
                new ControllerNodeProvider()) {

            @Override
            public ElectLeadersRequest.Builder createRequest(int timeoutMs) {
                return new ElectLeadersRequest.Builder(electionType, topicPartitions, timeoutMs);
            }

            @Override
            public void handleResponse(AbstractResponse abstractResponse) {
                ElectLeadersResponse response = (ElectLeadersResponse) abstractResponse;
                Map<TopicPartition, Optional<Throwable>> result = ElectLeadersResponse.electLeadersResult(response.data());

                // For version == 0 then errorCode would be 0 which maps to Errors.NONE
                Errors error = Errors.forCode(response.data().errorCode());
                if (error != Errors.NONE) {
                    electionFuture.completeExceptionally(error.exception());
                    return;
                }

                electionFuture.complete(result);
            }

            @Override
            void handleFailure(Throwable throwable) {
                electionFuture.completeExceptionally(throwable);
            }
        }, now);

        return new ElectLeadersResult(electionFuture);
    }

    @Override
    public AlterPartitionReassignmentsResult alterPartitionReassignments(
            Map<TopicPartition, Optional<NewPartitionReassignment>> reassignments,
            AlterPartitionReassignmentsOptions options) {
        final Map<TopicPartition, KafkaFutureImpl<Void>> futures = new HashMap<>();
        final Map<String, Map<Integer, Optional<NewPartitionReassignment>>> topicsToReassignments = new TreeMap<>();
        for (Map.Entry<TopicPartition, Optional<NewPartitionReassignment>> entry : reassignments.entrySet()) {
            String topic = entry.getKey().topic();
            int partition = entry.getKey().partition();
            TopicPartition topicPartition = new TopicPartition(topic, partition);
            Optional<NewPartitionReassignment> reassignment = entry.getValue();
            KafkaFutureImpl<Void> future = new KafkaFutureImpl<>();
            futures.put(topicPartition, future);

            if (topicNameIsUnrepresentable(topic)) {
                future.completeExceptionally(new InvalidTopicException("The given topic name '" +
                        topic + "' cannot be represented in a request."));
            } else if (topicPartition.partition() < 0) {
                future.completeExceptionally(new InvalidTopicException("The given partition index " +
                        topicPartition.partition() + " is not valid."));
            } else {
                Map<Integer, Optional<NewPartitionReassignment>> partitionReassignments =
                        topicsToReassignments.get(topicPartition.topic());
                if (partitionReassignments == null) {
                    partitionReassignments = new TreeMap<>();
                    topicsToReassignments.put(topic, partitionReassignments);
                }

                partitionReassignments.put(partition, reassignment);
            }
        }

        final long now = time.milliseconds();
        Call call = new Call("alterPartitionReassignments", calcDeadlineMs(now, options.timeoutMs()),
                new ControllerNodeProvider()) {

            @Override
            public AlterPartitionReassignmentsRequest.Builder createRequest(int timeoutMs) {
                AlterPartitionReassignmentsRequestData data =
                        new AlterPartitionReassignmentsRequestData();
                for (Map.Entry<String, Map<Integer, Optional<NewPartitionReassignment>>> entry :
                        topicsToReassignments.entrySet()) {
                    String topicName = entry.getKey();
                    Map<Integer, Optional<NewPartitionReassignment>> partitionsToReassignments = entry.getValue();

                    List<ReassignablePartition> reassignablePartitions = new ArrayList<>();
                    for (Map.Entry<Integer, Optional<NewPartitionReassignment>> partitionEntry :
                            partitionsToReassignments.entrySet()) {
                        int partitionIndex = partitionEntry.getKey();
                        Optional<NewPartitionReassignment> reassignment = partitionEntry.getValue();

                        ReassignablePartition reassignablePartition = new ReassignablePartition()
                                .setPartitionIndex(partitionIndex)
                                .setReplicas(reassignment.map(NewPartitionReassignment::targetReplicas).orElse(null));
                        reassignablePartitions.add(reassignablePartition);
                    }

                    ReassignableTopic reassignableTopic = new ReassignableTopic()
                            .setName(topicName)
                            .setPartitions(reassignablePartitions);
                    data.topics().add(reassignableTopic);
                }
                data.setTimeoutMs(timeoutMs);
                return new AlterPartitionReassignmentsRequest.Builder(data);
            }

            @Override
            public void handleResponse(AbstractResponse abstractResponse) {
                AlterPartitionReassignmentsResponse response = (AlterPartitionReassignmentsResponse) abstractResponse;
                Map<TopicPartition, ApiException> errors = new HashMap<>();
                int receivedResponsesCount = 0;

                Errors topLevelError = Errors.forCode(response.data().errorCode());
                switch (topLevelError) {
                    case NONE:
                        receivedResponsesCount += validateTopicResponses(response.data().responses(), errors);
                        break;
                    case NOT_CONTROLLER:
                        handleNotControllerError(topLevelError);
                        break;
                    default:
                        for (ReassignableTopicResponse topicResponse : response.data().responses()) {
                            String topicName = topicResponse.name();
                            for (ReassignablePartitionResponse partition : topicResponse.partitions()) {
                                errors.put(
                                        new TopicPartition(topicName, partition.partitionIndex()),
                                        new ApiError(topLevelError, response.data().errorMessage()).exception()
                                );
                                receivedResponsesCount += 1;
                            }
                        }
                        break;
                }

                assertResponseCountMatch(errors, receivedResponsesCount);
                for (Map.Entry<TopicPartition, ApiException> entry : errors.entrySet()) {
                    ApiException exception = entry.getValue();
                    if (exception == null)
                        futures.get(entry.getKey()).complete(null);
                    else
                        futures.get(entry.getKey()).completeExceptionally(exception);
                }
            }

            private void assertResponseCountMatch(Map<TopicPartition, ApiException> errors, int receivedResponsesCount) {
                int expectedResponsesCount = topicsToReassignments.values().stream().mapToInt(Map::size).sum();
                if (errors.values().stream().noneMatch(Objects::nonNull) && receivedResponsesCount != expectedResponsesCount) {
                    String quantifier = receivedResponsesCount > expectedResponsesCount ? "many" : "less";
                    throw new UnknownServerException("The server returned too " + quantifier + " results." +
                        "Expected " + expectedResponsesCount + " but received " + receivedResponsesCount);
                }
            }

            private int validateTopicResponses(List<ReassignableTopicResponse> topicResponses,
                                               Map<TopicPartition, ApiException> errors) {
                int receivedResponsesCount = 0;

                for (ReassignableTopicResponse topicResponse : topicResponses) {
                    String topicName = topicResponse.name();
                    for (ReassignablePartitionResponse partResponse : topicResponse.partitions()) {
                        Errors partitionError = Errors.forCode(partResponse.errorCode());

                        TopicPartition tp = new TopicPartition(topicName, partResponse.partitionIndex());
                        if (partitionError == Errors.NONE) {
                            errors.put(tp, null);
                        } else {
                            errors.put(tp, new ApiError(partitionError, partResponse.errorMessage()).exception());
                        }
                        receivedResponsesCount += 1;
                    }
                }

                return receivedResponsesCount;
            }

            @Override
            void handleFailure(Throwable throwable) {
                for (KafkaFutureImpl<Void> future : futures.values()) {
                    future.completeExceptionally(throwable);
                }
            }
        };
        if (!topicsToReassignments.isEmpty()) {
            runnable.call(call, now);
        }
        return new AlterPartitionReassignmentsResult(new HashMap<>(futures));
    }

    @Override
    public ListPartitionReassignmentsResult listPartitionReassignments(Optional<Set<TopicPartition>> partitions,
                                                                       ListPartitionReassignmentsOptions options) {
        final KafkaFutureImpl<Map<TopicPartition, PartitionReassignment>> partitionReassignmentsFuture = new KafkaFutureImpl<>();
        if (partitions.isPresent()) {
            for (TopicPartition tp : partitions.get()) {
                String topic = tp.topic();
                int partition = tp.partition();
                if (topicNameIsUnrepresentable(topic)) {
                    partitionReassignmentsFuture.completeExceptionally(new InvalidTopicException("The given topic name '"
                            + topic + "' cannot be represented in a request."));
                } else if (partition < 0) {
                    partitionReassignmentsFuture.completeExceptionally(new InvalidTopicException("The given partition index " +
                            partition + " is not valid."));
                }
                if (partitionReassignmentsFuture.isCompletedExceptionally())
                    return new ListPartitionReassignmentsResult(partitionReassignmentsFuture);
            }
        }
        final long now = time.milliseconds();
        runnable.call(new Call("listPartitionReassignments", calcDeadlineMs(now, options.timeoutMs()),
            new ControllerNodeProvider()) {

            @Override
            ListPartitionReassignmentsRequest.Builder createRequest(int timeoutMs) {
                ListPartitionReassignmentsRequestData listData = new ListPartitionReassignmentsRequestData();
                listData.setTimeoutMs(timeoutMs);

                if (partitions.isPresent()) {
                    Map<String, ListPartitionReassignmentsTopics> reassignmentTopicByTopicName = new HashMap<>();

                    for (TopicPartition tp : partitions.get()) {
                        if (!reassignmentTopicByTopicName.containsKey(tp.topic()))
                            reassignmentTopicByTopicName.put(tp.topic(), new ListPartitionReassignmentsTopics().setName(tp.topic()));

                        reassignmentTopicByTopicName.get(tp.topic()).partitionIndexes().add(tp.partition());
                    }

                    listData.setTopics(new ArrayList<>(reassignmentTopicByTopicName.values()));
                }
                return new ListPartitionReassignmentsRequest.Builder(listData);
            }

            @Override
            void handleResponse(AbstractResponse abstractResponse) {
                ListPartitionReassignmentsResponse response = (ListPartitionReassignmentsResponse) abstractResponse;
                Errors error = Errors.forCode(response.data().errorCode());
                switch (error) {
                    case NONE:
                        break;
                    case NOT_CONTROLLER:
                        handleNotControllerError(error);
                        break;
                    default:
                        partitionReassignmentsFuture.completeExceptionally(new ApiError(error, response.data().errorMessage()).exception());
                        break;
                }
                Map<TopicPartition, PartitionReassignment> reassignmentMap = new HashMap<>();

                for (OngoingTopicReassignment topicReassignment : response.data().topics()) {
                    String topicName = topicReassignment.name();
                    for (OngoingPartitionReassignment partitionReassignment : topicReassignment.partitions()) {
                        reassignmentMap.put(
                            new TopicPartition(topicName, partitionReassignment.partitionIndex()),
                            new PartitionReassignment(partitionReassignment.replicas(), partitionReassignment.addingReplicas(), partitionReassignment.removingReplicas())
                        );
                    }
                }

                partitionReassignmentsFuture.complete(reassignmentMap);
            }

            @Override
            void handleFailure(Throwable throwable) {
                partitionReassignmentsFuture.completeExceptionally(throwable);
            }
        }, now);

        return new ListPartitionReassignmentsResult(partitionReassignmentsFuture);
    }

    private void handleNotControllerError(AbstractResponse response) throws ApiException {
        if (response.errorCounts().containsKey(Errors.NOT_CONTROLLER)) {
            handleNotControllerError(Errors.NOT_CONTROLLER);
        }
    }

    private void handleNotControllerError(Errors error) throws ApiException {
        metadataManager.clearController();
        metadataManager.requestUpdate();
        throw error.exception();
    }

    /**
     * Returns the broker id pertaining to the given resource, or null if the resource is not associated
     * with a particular broker.
     */
    private Integer nodeFor(ConfigResource resource) {
        if ((resource.type() == ConfigResource.Type.BROKER && !resource.isDefault())
                || resource.type() == ConfigResource.Type.BROKER_LOGGER) {
            return Integer.valueOf(resource.name());
        } else {
            return null;
        }
    }

    private List<MemberIdentity> getMembersFromGroup(String groupId) {
        Collection<MemberDescription> members;
        try {
            members = describeConsumerGroups(Collections.singleton(groupId)).describedGroups().get(groupId).get().members();
        } catch (Exception ex) {
            throw new KafkaException("Encounter exception when trying to get members from group: " + groupId, ex);
        }

        List<MemberIdentity> membersToRemove = new ArrayList<>();
        for (final MemberDescription member : members) {
            if (member.groupInstanceId().isPresent()) {
                membersToRemove.add(new MemberIdentity().setGroupInstanceId(member.groupInstanceId().get()));
            } else {
                membersToRemove.add(new MemberIdentity().setMemberId(member.consumerId()));
            }
        }
        return membersToRemove;
    }

    @Override
    public RemoveMembersFromConsumerGroupResult removeMembersFromConsumerGroup(String groupId,
                                                                               RemoveMembersFromConsumerGroupOptions options) {
        List<MemberIdentity> members;
        if (options.removeAll()) {
            members = getMembersFromGroup(groupId);
        } else {
            members = options.members().stream().map(MemberToRemove::toMemberIdentity).collect(Collectors.toList());
        }
        SimpleAdminApiFuture<CoordinatorKey, Map<MemberIdentity, Errors>> future =
                RemoveMembersFromConsumerGroupHandler.newFuture(groupId);
        RemoveMembersFromConsumerGroupHandler handler = new RemoveMembersFromConsumerGroupHandler(groupId, members, logContext);
        invokeDriver(handler, future, options.timeoutMs);
        return new RemoveMembersFromConsumerGroupResult(future.get(CoordinatorKey.byGroupId(groupId)), options.members());
    }

    @Override
    public AlterConsumerGroupOffsetsResult alterConsumerGroupOffsets(String groupId,
                                                        Map<TopicPartition, OffsetAndMetadata> offsets,
                                                        AlterConsumerGroupOffsetsOptions options) {
        SimpleAdminApiFuture<CoordinatorKey, Map<TopicPartition, Errors>> future =
                AlterConsumerGroupOffsetsHandler.newFuture(groupId);
        AlterConsumerGroupOffsetsHandler handler = new AlterConsumerGroupOffsetsHandler(groupId, offsets, logContext);
        invokeDriver(handler, future, options.timeoutMs);
        return new AlterConsumerGroupOffsetsResult(future.get(CoordinatorKey.byGroupId(groupId)));
    }

    @Override
    public ListOffsetsResult listOffsets(Map<TopicPartition, OffsetSpec> topicPartitionOffsets,
                                         ListOffsetsOptions options) {

        // preparing topics list for asking metadata about them
        final Map<TopicPartition, KafkaFutureImpl<ListOffsetsResultInfo>> futures = new HashMap<>(topicPartitionOffsets.size());
        final Set<String> topics = new HashSet<>();
        for (TopicPartition topicPartition : topicPartitionOffsets.keySet()) {
            topics.add(topicPartition.topic());
            futures.put(topicPartition, new KafkaFutureImpl<>());
        }

        final long nowMetadata = time.milliseconds();
        final long deadline = calcDeadlineMs(nowMetadata, options.timeoutMs());

        MetadataOperationContext<ListOffsetsResultInfo, ListOffsetsOptions> context =
                new MetadataOperationContext<>(topics, options, deadline, futures);

        Call metadataCall = getMetadataCall(context,
            () -> KafkaAdminClient.this.getListOffsetsCalls(context, topicPartitionOffsets, futures));
        runnable.call(metadataCall, nowMetadata);

        return new ListOffsetsResult(new HashMap<>(futures));
    }

    // visible for benchmark
    List<Call> getListOffsetsCalls(MetadataOperationContext<ListOffsetsResultInfo, ListOffsetsOptions> context,
                                   Map<TopicPartition, OffsetSpec> topicPartitionOffsets,
                                   Map<TopicPartition, KafkaFutureImpl<ListOffsetsResultInfo>> futures) {

        MetadataResponse mr = context.response().orElseThrow(() -> new IllegalStateException("No Metadata response"));
        Cluster clusterSnapshot = mr.buildCluster();
        List<Call> calls = new ArrayList<>();
        // grouping topic partitions per leader
        Map<Node, Map<String, ListOffsetsTopic>> leaders = new HashMap<>();

        for (Map.Entry<TopicPartition, OffsetSpec> entry: topicPartitionOffsets.entrySet()) {

            OffsetSpec offsetSpec = entry.getValue();
            TopicPartition tp = entry.getKey();
            KafkaFutureImpl<ListOffsetsResultInfo> future = futures.get(tp);
            long offsetQuery = getOffsetFromOffsetSpec(offsetSpec);
            // avoid sending listOffsets request for topics with errors
            if (!mr.errors().containsKey(tp.topic())) {
                Node node = clusterSnapshot.leaderFor(tp);
                if (node != null) {
                    Map<String, ListOffsetsTopic> leadersOnNode = leaders.computeIfAbsent(node, k -> new HashMap<>());
                    ListOffsetsTopic topic = leadersOnNode.computeIfAbsent(tp.topic(), k -> new ListOffsetsTopic().setName(tp.topic()));
                    topic.partitions().add(new ListOffsetsPartition().setPartitionIndex(tp.partition()).setTimestamp(offsetQuery));
                } else {
                    future.completeExceptionally(Errors.LEADER_NOT_AVAILABLE.exception());
                }
            } else {
                future.completeExceptionally(mr.errors().get(tp.topic()).exception());
            }
        }

        for (final Map.Entry<Node, Map<String, ListOffsetsTopic>> entry : leaders.entrySet()) {
            final int brokerId = entry.getKey().id();

            calls.add(new Call("listOffsets on broker " + brokerId, context.deadline(), new ConstantNodeIdProvider(brokerId)) {

                final List<ListOffsetsTopic> partitionsToQuery = new ArrayList<>(entry.getValue().values());

                private boolean supportsMaxTimestamp = partitionsToQuery.stream()
                        .flatMap(t -> t.partitions().stream())
                        .anyMatch(p -> p.timestamp() == ListOffsetsRequest.MAX_TIMESTAMP);

                @Override
                ListOffsetsRequest.Builder createRequest(int timeoutMs) {
                    return ListOffsetsRequest.Builder
                            .forConsumer(true, context.options().isolationLevel(), supportsMaxTimestamp)
                            .setTargetTimes(partitionsToQuery);
                }

                @Override
                void handleResponse(AbstractResponse abstractResponse) {
                    ListOffsetsResponse response = (ListOffsetsResponse) abstractResponse;
                    Map<TopicPartition, OffsetSpec> retryTopicPartitionOffsets = new HashMap<>();

                    for (ListOffsetsTopicResponse topic : response.topics()) {
                        for (ListOffsetsPartitionResponse partition : topic.partitions()) {
                            TopicPartition tp = new TopicPartition(topic.name(), partition.partitionIndex());
                            KafkaFutureImpl<ListOffsetsResultInfo> future = futures.get(tp);
                            Errors error = Errors.forCode(partition.errorCode());
                            OffsetSpec offsetRequestSpec = topicPartitionOffsets.get(tp);
                            if (offsetRequestSpec == null) {
                                log.warn("Server response mentioned unknown topic partition {}", tp);
                            } else if (MetadataOperationContext.shouldRefreshMetadata(error)) {
                                retryTopicPartitionOffsets.put(tp, offsetRequestSpec);
                            } else if (error == Errors.NONE) {
                                Optional<Integer> leaderEpoch = (partition.leaderEpoch() == ListOffsetsResponse.UNKNOWN_EPOCH)
                                        ? Optional.empty()
                                        : Optional.of(partition.leaderEpoch());
                                future.complete(new ListOffsetsResultInfo(partition.offset(), partition.timestamp(), leaderEpoch));
                            } else {
                                future.completeExceptionally(error.exception());
                            }
                        }
                    }

                    if (retryTopicPartitionOffsets.isEmpty()) {
                        // The server should send back a response for every topic partition. But do a sanity check anyway.
                        for (ListOffsetsTopic topic : partitionsToQuery) {
                            for (ListOffsetsPartition partition : topic.partitions()) {
                                TopicPartition tp = new TopicPartition(topic.name(), partition.partitionIndex());
                                ApiException error = new ApiException("The response from broker " + brokerId +
                                        " did not contain a result for topic partition " + tp);
                                futures.get(tp).completeExceptionally(error);
                            }
                        }
                    } else {
                        Set<String> retryTopics = retryTopicPartitionOffsets.keySet().stream().map(
                            TopicPartition::topic).collect(Collectors.toSet());
                        MetadataOperationContext<ListOffsetsResultInfo, ListOffsetsOptions> retryContext =
                            new MetadataOperationContext<>(retryTopics, context.options(), context.deadline(), futures);
                        rescheduleMetadataTask(retryContext, () -> getListOffsetsCalls(retryContext, retryTopicPartitionOffsets, futures));
                    }
                }

                @Override
                void handleFailure(Throwable throwable) {
                    for (ListOffsetsTopic topic : entry.getValue().values()) {
                        for (ListOffsetsPartition partition : topic.partitions()) {
                            TopicPartition tp = new TopicPartition(topic.name(), partition.partitionIndex());
                            KafkaFutureImpl<ListOffsetsResultInfo> future = futures.get(tp);
                            future.completeExceptionally(throwable);
                        }
                    }
                }

                @Override
                boolean handleUnsupportedVersionException(UnsupportedVersionException exception) {
                    if (supportsMaxTimestamp) {
                        supportsMaxTimestamp = false;

                        // fail any unsupported futures and remove partitions from the downgraded retry
                        Iterator<ListOffsetsTopic> topicIterator = partitionsToQuery.iterator();
                        while (topicIterator.hasNext()) {
                            ListOffsetsTopic topic = topicIterator.next();
                            Iterator<ListOffsetsPartition> partitionIterator = topic.partitions().iterator();
                            while (partitionIterator.hasNext()) {
                                ListOffsetsPartition partition = partitionIterator.next();
                                if (partition.timestamp() == ListOffsetsRequest.MAX_TIMESTAMP) {
                                    futures.get(new TopicPartition(topic.name(), partition.partitionIndex()))
                                        .completeExceptionally(new UnsupportedVersionException(
                                            "Broker " + brokerId + " does not support MAX_TIMESTAMP offset spec"));
                                    partitionIterator.remove();
                                }
                            }
                            if (topic.partitions().isEmpty()) {
                                topicIterator.remove();
                            }
                        }
                        return !partitionsToQuery.isEmpty();
                    }
                    return false;
                }
            });
        }
        return calls;
    }

    @Override
    public DescribeClientQuotasResult describeClientQuotas(ClientQuotaFilter filter, DescribeClientQuotasOptions options) {
        KafkaFutureImpl<Map<ClientQuotaEntity, Map<String, Double>>> future = new KafkaFutureImpl<>();

        final long now = time.milliseconds();
        runnable.call(new Call("describeClientQuotas", calcDeadlineMs(now, options.timeoutMs()),
                new LeastLoadedNodeProvider()) {

                @Override
                DescribeClientQuotasRequest.Builder createRequest(int timeoutMs) {
                    return new DescribeClientQuotasRequest.Builder(filter);
                }

                @Override
                void handleResponse(AbstractResponse abstractResponse) {
                    DescribeClientQuotasResponse response = (DescribeClientQuotasResponse) abstractResponse;
                    response.complete(future);
                }

                @Override
                void handleFailure(Throwable throwable) {
                    future.completeExceptionally(throwable);
                }
            }, now);

        return new DescribeClientQuotasResult(future);
    }

    @Override
    public AlterClientQuotasResult alterClientQuotas(Collection<ClientQuotaAlteration> entries, AlterClientQuotasOptions options) {
        Map<ClientQuotaEntity, KafkaFutureImpl<Void>> futures = new HashMap<>(entries.size());
        for (ClientQuotaAlteration entry : entries) {
            futures.put(entry.entity(), new KafkaFutureImpl<>());
        }

        final long now = time.milliseconds();
        runnable.call(new Call("alterClientQuotas", calcDeadlineMs(now, options.timeoutMs()),
                new LeastLoadedNodeProvider()) {

                @Override
                AlterClientQuotasRequest.Builder createRequest(int timeoutMs) {
                    return new AlterClientQuotasRequest.Builder(entries, options.validateOnly());
                }

                @Override
                void handleResponse(AbstractResponse abstractResponse) {
                    AlterClientQuotasResponse response = (AlterClientQuotasResponse) abstractResponse;
                    response.complete(futures);
                }

                @Override
                void handleFailure(Throwable throwable) {
                    completeAllExceptionally(futures.values(), throwable);
                }
            }, now);

        return new AlterClientQuotasResult(Collections.unmodifiableMap(futures));
    }

    @Override
    public DescribeUserScramCredentialsResult describeUserScramCredentials(List<String> users, DescribeUserScramCredentialsOptions options) {
        final KafkaFutureImpl<DescribeUserScramCredentialsResponseData> dataFuture = new KafkaFutureImpl<>();
        final long now = time.milliseconds();
        Call call = new Call("describeUserScramCredentials", calcDeadlineMs(now, options.timeoutMs()),
                new LeastLoadedNodeProvider()) {
            @Override
            public DescribeUserScramCredentialsRequest.Builder createRequest(final int timeoutMs) {
                final DescribeUserScramCredentialsRequestData requestData = new DescribeUserScramCredentialsRequestData();

                if (users != null && !users.isEmpty()) {
                    final List<UserName> userNames = new ArrayList<>(users.size());

                    for (final String user : users) {
                        if (user != null) {
                            userNames.add(new UserName().setName(user));
                        }
                    }

                    requestData.setUsers(userNames);
                }

                return new DescribeUserScramCredentialsRequest.Builder(requestData);
            }

            @Override
            public void handleResponse(AbstractResponse abstractResponse) {
                DescribeUserScramCredentialsResponse response = (DescribeUserScramCredentialsResponse) abstractResponse;
                DescribeUserScramCredentialsResponseData data = response.data();
                short messageLevelErrorCode = data.errorCode();
                if (messageLevelErrorCode != Errors.NONE.code()) {
                    dataFuture.completeExceptionally(Errors.forCode(messageLevelErrorCode).exception(data.errorMessage()));
                } else {
                    dataFuture.complete(data);
                }
            }

            @Override
            void handleFailure(Throwable throwable) {
                dataFuture.completeExceptionally(throwable);
            }
        };
        runnable.call(call, now);
        return new DescribeUserScramCredentialsResult(dataFuture);
    }

    @Override
    public AlterUserScramCredentialsResult alterUserScramCredentials(List<UserScramCredentialAlteration> alterations,
                                                                     AlterUserScramCredentialsOptions options) {
        final long now = time.milliseconds();
        final Map<String, KafkaFutureImpl<Void>> futures = new HashMap<>();
        for (UserScramCredentialAlteration alteration: alterations) {
            futures.put(alteration.user(), new KafkaFutureImpl<>());
        }
        final Map<String, Exception> userIllegalAlterationExceptions = new HashMap<>();
        // We need to keep track of users with deletions of an unknown SCRAM mechanism
        final String usernameMustNotBeEmptyMsg = "Username must not be empty";
        String passwordMustNotBeEmptyMsg = "Password must not be empty";
        final String unknownScramMechanismMsg = "Unknown SCRAM mechanism";
        alterations.stream().filter(a -> a instanceof UserScramCredentialDeletion).forEach(alteration -> {
            final String user = alteration.user();
            if (user == null || user.isEmpty()) {
                userIllegalAlterationExceptions.put(alteration.user(), new UnacceptableCredentialException(usernameMustNotBeEmptyMsg));
            } else {
                UserScramCredentialDeletion deletion = (UserScramCredentialDeletion) alteration;
                ScramMechanism mechanism = deletion.mechanism();
                if (mechanism == null || mechanism == ScramMechanism.UNKNOWN) {
                    userIllegalAlterationExceptions.put(user, new UnsupportedSaslMechanismException(unknownScramMechanismMsg));
                }
            }
        });
        // Creating an upsertion may throw InvalidKeyException or NoSuchAlgorithmException,
        // so keep track of which users are affected by such a failure so we can fail all their alterations later
        final Map<String, Map<ScramMechanism, AlterUserScramCredentialsRequestData.ScramCredentialUpsertion>> userInsertions = new HashMap<>();
        alterations.stream().filter(a -> a instanceof UserScramCredentialUpsertion)
                .filter(alteration -> !userIllegalAlterationExceptions.containsKey(alteration.user()))
                .forEach(alteration -> {
                    final String user = alteration.user();
                    if (user == null || user.isEmpty()) {
                        userIllegalAlterationExceptions.put(alteration.user(), new UnacceptableCredentialException(usernameMustNotBeEmptyMsg));
                    } else {
                        UserScramCredentialUpsertion upsertion = (UserScramCredentialUpsertion) alteration;
                        try {
                            byte[] password = upsertion.password();
                            if (password == null || password.length == 0) {
                                userIllegalAlterationExceptions.put(user, new UnacceptableCredentialException(passwordMustNotBeEmptyMsg));
                            } else {
                                ScramMechanism mechanism = upsertion.credentialInfo().mechanism();
                                if (mechanism == null || mechanism == ScramMechanism.UNKNOWN) {
                                    userIllegalAlterationExceptions.put(user, new UnsupportedSaslMechanismException(unknownScramMechanismMsg));
                                } else {
                                    userInsertions.putIfAbsent(user, new HashMap<>());
                                    userInsertions.get(user).put(mechanism, getScramCredentialUpsertion(upsertion));
                                }
                            }
                        } catch (NoSuchAlgorithmException e) {
                            // we might overwrite an exception from a previous alteration, but we don't really care
                            // since we just need to mark this user as having at least one illegal alteration
                            // and make an exception instance available for completing the corresponding future exceptionally
                            userIllegalAlterationExceptions.put(user, new UnsupportedSaslMechanismException(unknownScramMechanismMsg));
                        } catch (InvalidKeyException e) {
                            // generally shouldn't happen since we deal with the empty password case above,
                            // but we still need to catch/handle it
                            userIllegalAlterationExceptions.put(user, new UnacceptableCredentialException(e.getMessage(), e));
                        }
                    }
                });

        // submit alterations only for users that do not have an illegal alteration as identified above
        Call call = new Call("alterUserScramCredentials", calcDeadlineMs(now, options.timeoutMs()),
                new ControllerNodeProvider()) {
            @Override
            public AlterUserScramCredentialsRequest.Builder createRequest(int timeoutMs) {
                return new AlterUserScramCredentialsRequest.Builder(
                        new AlterUserScramCredentialsRequestData().setUpsertions(alterations.stream()
                                .filter(a -> a instanceof UserScramCredentialUpsertion)
                                .filter(a -> !userIllegalAlterationExceptions.containsKey(a.user()))
                                .map(a -> userInsertions.get(a.user()).get(((UserScramCredentialUpsertion) a).credentialInfo().mechanism()))
                                .collect(Collectors.toList()))
                        .setDeletions(alterations.stream()
                                .filter(a -> a instanceof UserScramCredentialDeletion)
                                .filter(a -> !userIllegalAlterationExceptions.containsKey(a.user()))
                                .map(d -> getScramCredentialDeletion((UserScramCredentialDeletion) d))
                                .collect(Collectors.toList())));
            }

            @Override
            public void handleResponse(AbstractResponse abstractResponse) {
                AlterUserScramCredentialsResponse response = (AlterUserScramCredentialsResponse) abstractResponse;
                // Check for controller change
                for (Errors error : response.errorCounts().keySet()) {
                    if (error == Errors.NOT_CONTROLLER) {
                        handleNotControllerError(error);
                    }
                }
                /* Now that we have the results for the ones we sent,
                 * fail any users that have an illegal alteration as identified above.
                 * Be sure to do this after the NOT_CONTROLLER error check above
                 * so that all errors are consistent in that case.
                 */
                userIllegalAlterationExceptions.entrySet().stream().forEach(entry -> {
                    futures.get(entry.getKey()).completeExceptionally(entry.getValue());
                });
                response.data().results().forEach(result -> {
                    KafkaFutureImpl<Void> future = futures.get(result.user());
                    if (future == null) {
                        log.warn("Server response mentioned unknown user {}", result.user());
                    } else {
                        Errors error = Errors.forCode(result.errorCode());
                        if (error != Errors.NONE) {
                            future.completeExceptionally(error.exception(result.errorMessage()));
                        } else {
                            future.complete(null);
                        }
                    }
                });
                completeUnrealizedFutures(
                    futures.entrySet().stream(),
                    user -> "The broker response did not contain a result for user " + user);
            }

            @Override
            void handleFailure(Throwable throwable) {
                completeAllExceptionally(futures.values(), throwable);
            }
        };
        runnable.call(call, now);
        return new AlterUserScramCredentialsResult(new HashMap<>(futures));
    }

    private static AlterUserScramCredentialsRequestData.ScramCredentialUpsertion getScramCredentialUpsertion(UserScramCredentialUpsertion u) throws InvalidKeyException, NoSuchAlgorithmException {
        AlterUserScramCredentialsRequestData.ScramCredentialUpsertion retval = new AlterUserScramCredentialsRequestData.ScramCredentialUpsertion();
        return retval.setName(u.user())
                .setMechanism(u.credentialInfo().mechanism().type())
                .setIterations(u.credentialInfo().iterations())
                .setSalt(u.salt())
                .setSaltedPassword(getSaltedPasword(u.credentialInfo().mechanism(), u.password(), u.salt(), u.credentialInfo().iterations()));
    }

    private static AlterUserScramCredentialsRequestData.ScramCredentialDeletion getScramCredentialDeletion(UserScramCredentialDeletion d) {
        return new AlterUserScramCredentialsRequestData.ScramCredentialDeletion().setName(d.user()).setMechanism(d.mechanism().type());
    }

    private static byte[] getSaltedPasword(ScramMechanism publicScramMechanism, byte[] password, byte[] salt, int iterations) throws NoSuchAlgorithmException, InvalidKeyException {
        return new ScramFormatter(org.apache.kafka.common.security.scram.internals.ScramMechanism.forMechanismName(publicScramMechanism.mechanismName()))
                .hi(password, salt, iterations);
    }

    @Override
    public DescribeFeaturesResult describeFeatures(final DescribeFeaturesOptions options) {
        final KafkaFutureImpl<FeatureMetadata> future = new KafkaFutureImpl<>();
        final long now = time.milliseconds();
        final Call call = new Call(
            "describeFeatures", calcDeadlineMs(now, options.timeoutMs()), new LeastLoadedNodeProvider()) {

            private FeatureMetadata createFeatureMetadata(final ApiVersionsResponse response) {
                final Map<String, FinalizedVersionRange> finalizedFeatures = new HashMap<>();
                for (final FinalizedFeatureKey key : response.data().finalizedFeatures().valuesSet()) {
                    finalizedFeatures.put(key.name(), new FinalizedVersionRange(key.minVersionLevel(), key.maxVersionLevel()));
                }

                Optional<Long> finalizedFeaturesEpoch;
                if (response.data().finalizedFeaturesEpoch() >= 0L) {
                    finalizedFeaturesEpoch = Optional.of(response.data().finalizedFeaturesEpoch());
                } else {
                    finalizedFeaturesEpoch = Optional.empty();
                }

                final Map<String, SupportedVersionRange> supportedFeatures = new HashMap<>();
                for (final SupportedFeatureKey key : response.data().supportedFeatures().valuesSet()) {
                    supportedFeatures.put(key.name(), new SupportedVersionRange(key.minVersion(), key.maxVersion()));
                }

                return new FeatureMetadata(finalizedFeatures, finalizedFeaturesEpoch, supportedFeatures);
            }

            @Override
            ApiVersionsRequest.Builder createRequest(int timeoutMs) {
                return new ApiVersionsRequest.Builder();
            }

            @Override
            void handleResponse(AbstractResponse response) {
                final ApiVersionsResponse apiVersionsResponse = (ApiVersionsResponse) response;
                if (apiVersionsResponse.data().errorCode() == Errors.NONE.code()) {
                    future.complete(createFeatureMetadata(apiVersionsResponse));
                } else {
                    future.completeExceptionally(Errors.forCode(apiVersionsResponse.data().errorCode()).exception());
                }
            }

            @Override
            void handleFailure(Throwable throwable) {
                completeAllExceptionally(Collections.singletonList(future), throwable);
            }
        };

        runnable.call(call, now);
        return new DescribeFeaturesResult(future);
    }

    @Override
    public UpdateFeaturesResult updateFeatures(final Map<String, FeatureUpdate> featureUpdates,
                                               final UpdateFeaturesOptions options) {
        if (featureUpdates.isEmpty()) {
            throw new IllegalArgumentException("Feature updates can not be null or empty.");
        }

        final Map<String, KafkaFutureImpl<Void>> updateFutures = new HashMap<>();
        for (final Map.Entry<String, FeatureUpdate> entry : featureUpdates.entrySet()) {
            final String feature = entry.getKey();
            if (Utils.isBlank(feature)) {
                throw new IllegalArgumentException("Provided feature can not be empty.");
            }
            updateFutures.put(entry.getKey(), new KafkaFutureImpl<>());
        }

        final long now = time.milliseconds();
        final Call call = new Call("updateFeatures", calcDeadlineMs(now, options.timeoutMs()),
            new ControllerNodeProvider()) {

            @Override
            UpdateFeaturesRequest.Builder createRequest(int timeoutMs) {
                final UpdateFeaturesRequestData.FeatureUpdateKeyCollection featureUpdatesRequestData
                    = new UpdateFeaturesRequestData.FeatureUpdateKeyCollection();
                for (Map.Entry<String, FeatureUpdate> entry : featureUpdates.entrySet()) {
                    final String feature = entry.getKey();
                    final FeatureUpdate update = entry.getValue();
                    final UpdateFeaturesRequestData.FeatureUpdateKey requestItem =
                        new UpdateFeaturesRequestData.FeatureUpdateKey();
                    requestItem.setFeature(feature);
                    requestItem.setMaxVersionLevel(update.maxVersionLevel());
                    requestItem.setAllowDowngrade(update.allowDowngrade());
                    featureUpdatesRequestData.add(requestItem);
                }
                return new UpdateFeaturesRequest.Builder(
                    new UpdateFeaturesRequestData()
                        .setTimeoutMs(timeoutMs)
                        .setFeatureUpdates(featureUpdatesRequestData));
            }

            @Override
            void handleResponse(AbstractResponse abstractResponse) {
                final UpdateFeaturesResponse response =
                    (UpdateFeaturesResponse) abstractResponse;

                ApiError topLevelError = response.topLevelError();
                switch (topLevelError.error()) {
                    case NONE:
                        for (final UpdatableFeatureResult result : response.data().results()) {
                            final KafkaFutureImpl<Void> future = updateFutures.get(result.feature());
                            if (future == null) {
                                log.warn("Server response mentioned unknown feature {}", result.feature());
                            } else {
                                final Errors error = Errors.forCode(result.errorCode());
                                if (error == Errors.NONE) {
                                    future.complete(null);
                                } else {
                                    future.completeExceptionally(error.exception(result.errorMessage()));
                                }
                            }
                        }
                        // The server should send back a response for every feature, but we do a sanity check anyway.
                        completeUnrealizedFutures(updateFutures.entrySet().stream(),
                            feature -> "The controller response did not contain a result for feature " + feature);
                        break;
                    case NOT_CONTROLLER:
                        handleNotControllerError(topLevelError.error());
                        break;
                    default:
                        for (final Map.Entry<String, KafkaFutureImpl<Void>> entry : updateFutures.entrySet()) {
                            entry.getValue().completeExceptionally(topLevelError.exception());
                        }
                        break;
                }
            }

            @Override
            void handleFailure(Throwable throwable) {
                completeAllExceptionally(updateFutures.values(), throwable);
            }
        };

        runnable.call(call, now);
        return new UpdateFeaturesResult(new HashMap<>(updateFutures));
    }

    @Override
    public UnregisterBrokerResult unregisterBroker(int brokerId, UnregisterBrokerOptions options) {
        final KafkaFutureImpl<Void> future = new KafkaFutureImpl<>();
        final long now = time.milliseconds();
        final Call call = new Call("unregisterBroker", calcDeadlineMs(now, options.timeoutMs()),
                new LeastLoadedNodeProvider()) {

            @Override
            UnregisterBrokerRequest.Builder createRequest(int timeoutMs) {
                UnregisterBrokerRequestData data =
                        new UnregisterBrokerRequestData().setBrokerId(brokerId);
                return new UnregisterBrokerRequest.Builder(data);
            }

            @Override
            void handleResponse(AbstractResponse abstractResponse) {
                final UnregisterBrokerResponse response =
                        (UnregisterBrokerResponse) abstractResponse;
                Errors error = Errors.forCode(response.data().errorCode());
                switch (error) {
                    case NONE:
                        future.complete(null);
                        break;
                    case REQUEST_TIMED_OUT:
                        throw error.exception();
                    default:
                        log.error("Unregister broker request for broker ID {} failed: {}",
                            brokerId, error.message());
                        future.completeExceptionally(error.exception());
                        break;
                }
            }

            @Override
            void handleFailure(Throwable throwable) {
                future.completeExceptionally(throwable);
            }
        };
        runnable.call(call, now);
        return new UnregisterBrokerResult(future);
    }

    @Override
    public DescribeProducersResult describeProducers(Collection<TopicPartition> topicPartitions, DescribeProducersOptions options) {
        AdminApiFuture.SimpleAdminApiFuture<TopicPartition, DescribeProducersResult.PartitionProducerState> future =
            DescribeProducersHandler.newFuture(topicPartitions);
        DescribeProducersHandler handler = new DescribeProducersHandler(options, logContext);
        invokeDriver(handler, future, options.timeoutMs);
        return new DescribeProducersResult(future.all());
    }

    @Override
    public DescribeTransactionsResult describeTransactions(Collection<String> transactionalIds, DescribeTransactionsOptions options) {
        AdminApiFuture.SimpleAdminApiFuture<CoordinatorKey, TransactionDescription> future =
            DescribeTransactionsHandler.newFuture(transactionalIds);
        DescribeTransactionsHandler handler = new DescribeTransactionsHandler(logContext);
        invokeDriver(handler, future, options.timeoutMs);
        return new DescribeTransactionsResult(future.all());
    }

    @Override
    public AbortTransactionResult abortTransaction(AbortTransactionSpec spec, AbortTransactionOptions options) {
        AdminApiFuture.SimpleAdminApiFuture<TopicPartition, Void> future =
            AbortTransactionHandler.newFuture(Collections.singleton(spec.topicPartition()));
        AbortTransactionHandler handler = new AbortTransactionHandler(spec, logContext);
        invokeDriver(handler, future, options.timeoutMs);
        return new AbortTransactionResult(future.all());
    }

    @Override
    public ListTransactionsResult listTransactions(ListTransactionsOptions options) {
        AllBrokersStrategy.AllBrokersFuture<Collection<TransactionListing>> future =
            ListTransactionsHandler.newFuture();
        ListTransactionsHandler handler = new ListTransactionsHandler(options, logContext);
        invokeDriver(handler, future, options.timeoutMs);
        return new ListTransactionsResult(future.all());
    }

    private <K, V> void invokeDriver(
        AdminApiHandler<K, V> handler,
        AdminApiFuture<K, V> future,
        Integer timeoutMs
    ) {
        long currentTimeMs = time.milliseconds();
        long deadlineMs = calcDeadlineMs(currentTimeMs, timeoutMs);

        AdminApiDriver<K, V> driver = new AdminApiDriver<>(
            handler,
            future,
            deadlineMs,
            retryBackoffMs,
            logContext
        );

        maybeSendRequests(driver, currentTimeMs);
    }

    private <K, V> void maybeSendRequests(AdminApiDriver<K, V> driver, long currentTimeMs) {
        for (AdminApiDriver.RequestSpec<K> spec : driver.poll()) {
            runnable.call(newCall(driver, spec), currentTimeMs);
        }
    }

    private <K, V> Call newCall(AdminApiDriver<K, V> driver, AdminApiDriver.RequestSpec<K> spec) {
        NodeProvider nodeProvider = spec.scope.destinationBrokerId().isPresent() ?
            new ConstantNodeIdProvider(spec.scope.destinationBrokerId().getAsInt()) :
            new LeastLoadedNodeProvider();
        return new Call(spec.name, spec.nextAllowedTryMs, spec.tries, spec.deadlineMs, nodeProvider) {
            @Override
            AbstractRequest.Builder<?> createRequest(int timeoutMs) {
                return spec.request;
            }

            @Override
            void handleResponse(AbstractResponse response) {
                long currentTimeMs = time.milliseconds();
                driver.onResponse(currentTimeMs, spec, response, this.curNode());
                maybeSendRequests(driver, currentTimeMs);
            }

            @Override
            void handleFailure(Throwable throwable) {
                long currentTimeMs = time.milliseconds();
                driver.onFailure(currentTimeMs, spec, throwable);
                maybeSendRequests(driver, currentTimeMs);
            }

            @Override
            void maybeRetry(long currentTimeMs, Throwable throwable) {
                if (throwable instanceof DisconnectException) {
                    // Disconnects are a special case. We want to give the driver a chance
                    // to retry lookup rather than getting stuck on a node which is down.
                    // For example, if a partition leader shuts down after our metadata query,
                    // then we might get a disconnect. We want to try to find the new partition
                    // leader rather than retrying on the same node.
                    driver.onFailure(currentTimeMs, spec, throwable);
                    maybeSendRequests(driver, currentTimeMs);
                } else {
                    super.maybeRetry(currentTimeMs, throwable);
                }
            }
        };
    }

    private long getOffsetFromOffsetSpec(OffsetSpec offsetSpec) {
        if (offsetSpec instanceof TimestampSpec) {
            return ((TimestampSpec) offsetSpec).timestamp();
        } else if (offsetSpec instanceof OffsetSpec.EarliestSpec) {
            return ListOffsetsRequest.EARLIEST_TIMESTAMP;
        } else if (offsetSpec instanceof OffsetSpec.MaxTimestampSpec) {
            return ListOffsetsRequest.MAX_TIMESTAMP;
        }
        return ListOffsetsRequest.LATEST_TIMESTAMP;
    }

    /**
     * Get a sub level error when the request is in batch. If given key was not found,
     * return an {@link IllegalArgumentException}.
     */
    static <K> Throwable getSubLevelError(Map<K, Errors> subLevelErrors, K subKey, String keyNotFoundMsg) {
        if (!subLevelErrors.containsKey(subKey)) {
            return new IllegalArgumentException(keyNotFoundMsg);
        } else {
            return subLevelErrors.get(subKey).exception();
        }
    }
}<|MERGE_RESOLUTION|>--- conflicted
+++ resolved
@@ -1667,9 +1667,6 @@
     @Override
     public DeleteTopicsResult deleteTopics(final TopicCollection topics,
                                            final DeleteTopicsOptions options) {
-<<<<<<< HEAD
-//        System.err.println("!!! top:" + topicNames);
-=======
         if (topics instanceof TopicIdCollection)
             return DeleteTopicsResult.ofTopicIds(handleDeleteTopicsUsingIds(((TopicIdCollection) topics).topicIds(), options));
         else if (topics instanceof TopicNameCollection)
@@ -1680,7 +1677,6 @@
 
     private Map<String, KafkaFuture<Void>> handleDeleteTopicsUsingNames(final Collection<String> topicNames,
                                                                         final DeleteTopicsOptions options) {
->>>>>>> 762d11c1
         final Map<String, KafkaFutureImpl<Void>> topicFutures = new HashMap<>(topicNames.size());
         final List<String> validTopicNames = new ArrayList<>(topicNames.size());
         for (String topicName : topicNames) {
