--- conflicted
+++ resolved
@@ -793,12 +793,9 @@
                         config.getInt(ConsumerConfig.AUTO_COMMIT_INTERVAL_MS_CONFIG),
                         this.interceptors,
                         config.getBoolean(ConsumerConfig.THROW_ON_FETCH_STABLE_OFFSET_UNSUPPORTED));
-<<<<<<< HEAD
+            }
             long createTimeStamp = System.currentTimeMillis();
             validateOffsetResetStrategy(offsetResetStrategy, config.getBoolean(ConsumerConfig.NEAREST_OFFSET_RESET_CONFIG));
-=======
-            }
->>>>>>> b4f35c9c
             this.fetcher = new Fetcher<>(
                     logContext,
                     this.client,
