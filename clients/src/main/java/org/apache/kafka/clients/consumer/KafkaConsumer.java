/*
 * Licensed to the Apache Software Foundation (ASF) under one or more
 * contributor license agreements. See the NOTICE file distributed with
 * this work for additional information regarding copyright ownership.
 * The ASF licenses this file to You under the Apache License, Version 2.0
 * (the "License"); you may not use this file except in compliance with
 * the License. You may obtain a copy of the License at
 *
 *    http://www.apache.org/licenses/LICENSE-2.0
 *
 * Unless required by applicable law or agreed to in writing, software
 * distributed under the License is distributed on an "AS IS" BASIS,
 * WITHOUT WARRANTIES OR CONDITIONS OF ANY KIND, either express or implied.
 * See the License for the specific language governing permissions and
 * limitations under the License.
 */
package org.apache.kafka.clients.consumer;

import org.apache.kafka.clients.ApiVersions;
import org.apache.kafka.clients.ClientDnsLookup;
import org.apache.kafka.clients.ClientUtils;
import org.apache.kafka.clients.Metadata;
import org.apache.kafka.clients.NetworkClient;
import org.apache.kafka.clients.consumer.internals.ConsumerCoordinator;
import org.apache.kafka.clients.consumer.internals.ConsumerInterceptors;
import org.apache.kafka.clients.consumer.internals.ConsumerMetadata;
import org.apache.kafka.clients.consumer.internals.ConsumerNetworkClient;
import org.apache.kafka.clients.consumer.internals.Fetcher;
import org.apache.kafka.clients.consumer.internals.FetcherMetricsRegistry;
import org.apache.kafka.clients.consumer.internals.Heartbeat;
import org.apache.kafka.clients.consumer.internals.NoOpConsumerRebalanceListener;
import org.apache.kafka.clients.consumer.internals.PartitionAssignor;
import org.apache.kafka.clients.consumer.internals.SubscriptionState;
import org.apache.kafka.common.Cluster;
import org.apache.kafka.common.KafkaException;
import org.apache.kafka.common.Metric;
import org.apache.kafka.common.MetricName;
import org.apache.kafka.common.PartitionInfo;
import org.apache.kafka.common.TopicPartition;
import org.apache.kafka.common.errors.InterruptException;
import org.apache.kafka.common.errors.InvalidConfigurationException;
import org.apache.kafka.common.errors.InvalidGroupIdException;
import org.apache.kafka.common.errors.TimeoutException;
import org.apache.kafka.common.internals.ClusterResourceListeners;
import org.apache.kafka.common.metrics.JmxReporter;
import org.apache.kafka.common.metrics.MetricConfig;
import org.apache.kafka.common.metrics.Metrics;
import org.apache.kafka.common.metrics.MetricsReporter;
import org.apache.kafka.common.metrics.Sensor;
import org.apache.kafka.common.network.ChannelBuilder;
import org.apache.kafka.common.network.Selector;
import org.apache.kafka.common.requests.IsolationLevel;
import org.apache.kafka.common.requests.JoinGroupRequest;
import org.apache.kafka.common.requests.MetadataRequest;
import org.apache.kafka.common.serialization.Deserializer;
import org.apache.kafka.common.utils.AppInfoParser;
import org.apache.kafka.common.utils.LogContext;
import org.apache.kafka.common.utils.Time;
import org.apache.kafka.common.utils.Timer;
import org.apache.kafka.common.utils.Utils;
import org.slf4j.Logger;

import java.net.InetSocketAddress;
import java.time.Duration;
import java.util.Collection;
import java.util.Collections;
import java.util.ConcurrentModificationException;
import java.util.HashMap;
import java.util.HashSet;
import java.util.List;
import java.util.Locale;
import java.util.Map;
import java.util.Objects;
import java.util.Optional;
import java.util.Properties;
import java.util.Set;
import java.util.concurrent.TimeUnit;
import java.util.concurrent.atomic.AtomicInteger;
import java.util.concurrent.atomic.AtomicLong;
import java.util.concurrent.atomic.AtomicReference;
import java.util.regex.Pattern;

/**
 * A client that consumes records from a Kafka cluster.
 * <p>
 * This client transparently handles the failure of Kafka brokers, and transparently adapts as topic partitions
 * it fetches migrate within the cluster. This client also interacts with the broker to allow groups of
 * consumers to load balance consumption using <a href="#consumergroups">consumer groups</a>.
 * <p>
 * The consumer maintains TCP connections to the necessary brokers to fetch data.
 * Failure to close the consumer after use will leak these connections.
 * The consumer is not thread-safe. See <a href="#multithreaded">Multi-threaded Processing</a> for more details.
 *
 * <h3>Cross-Version Compatibility</h3>
 * This client can communicate with brokers that are version 0.10.0 or newer. Older or newer brokers may not support
 * certain features. For example, 0.10.0 brokers do not support offsetsForTimes, because this feature was added
 * in version 0.10.1. You will receive an {@link org.apache.kafka.common.errors.UnsupportedVersionException}
 * when invoking an API that is not available on the running broker version.
 * <p>
 *
 * <h3>Offsets and Consumer Position</h3>
 * Kafka maintains a numerical offset for each record in a partition. This offset acts as a unique identifier of
 * a record within that partition, and also denotes the position of the consumer in the partition. For example, a consumer
 * which is at position 5 has consumed records with offsets 0 through 4 and will next receive the record with offset 5. There
 * are actually two notions of position relevant to the user of the consumer:
 * <p>
 * The {@link #position(TopicPartition) position} of the consumer gives the offset of the next record that will be given
 * out. It will be one larger than the highest offset the consumer has seen in that partition. It automatically advances
 * every time the consumer receives messages in a call to {@link #poll(Duration)}.
 * <p>
 * The {@link #commitSync() committed position} is the last offset that has been stored securely. Should the
 * process fail and restart, this is the offset that the consumer will recover to. The consumer can either automatically commit
 * offsets periodically; or it can choose to control this committed position manually by calling one of the commit APIs
 * (e.g. {@link #commitSync() commitSync} and {@link #commitAsync(OffsetCommitCallback) commitAsync}).
 * <p>
 * This distinction gives the consumer control over when a record is considered consumed. It is discussed in further
 * detail below.
 *
 * <h3><a name="consumergroups">Consumer Groups and Topic Subscriptions</a></h3>
 *
 * Kafka uses the concept of <i>consumer groups</i> to allow a pool of processes to divide the work of consuming and
 * processing records. These processes can either be running on the same machine or they can be
 * distributed over many machines to provide scalability and fault tolerance for processing. All consumer instances
 * sharing the same {@code group.id} will be part of the same consumer group.
 * <p>
 * Each consumer in a group can dynamically set the list of topics it wants to subscribe to through one of the
 * {@link #subscribe(Collection, ConsumerRebalanceListener) subscribe} APIs. Kafka will deliver each message in the
 * subscribed topics to one process in each consumer group. This is achieved by balancing the partitions between all
 * members in the consumer group so that each partition is assigned to exactly one consumer in the group. So if there
 * is a topic with four partitions, and a consumer group with two processes, each process would consume from two partitions.
 * <p>
 * Membership in a consumer group is maintained dynamically: if a process fails, the partitions assigned to it will
 * be reassigned to other consumers in the same group. Similarly, if a new consumer joins the group, partitions will be moved
 * from existing consumers to the new one. This is known as <i>rebalancing</i> the group and is discussed in more
 * detail <a href="#failuredetection">below</a>. Group rebalancing is also used when new partitions are added
 * to one of the subscribed topics or when a new topic matching a {@link #subscribe(Pattern, ConsumerRebalanceListener) subscribed regex}
 * is created. The group will automatically detect the new partitions through periodic metadata refreshes and
 * assign them to members of the group.
 * <p>
 * Conceptually you can think of a consumer group as being a single logical subscriber that happens to be made up of
 * multiple processes. As a multi-subscriber system, Kafka naturally supports having any number of consumer groups for a
 * given topic without duplicating data (additional consumers are actually quite cheap).
 * <p>
 * This is a slight generalization of the functionality that is common in messaging systems. To get semantics similar to
 * a queue in a traditional messaging system all processes would be part of a single consumer group and hence record
 * delivery would be balanced over the group like with a queue. Unlike a traditional messaging system, though, you can
 * have multiple such groups. To get semantics similar to pub-sub in a traditional messaging system each process would
 * have its own consumer group, so each process would subscribe to all the records published to the topic.
 * <p>
 * In addition, when group reassignment happens automatically, consumers can be notified through a {@link ConsumerRebalanceListener},
 * which allows them to finish necessary application-level logic such as state cleanup, manual offset
 * commits, etc. See <a href="#rebalancecallback">Storing Offsets Outside Kafka</a> for more details.
 * <p>
 * It is also possible for the consumer to <a href="#manualassignment">manually assign</a> specific partitions
 * (similar to the older "simple" consumer) using {@link #assign(Collection)}. In this case, dynamic partition
 * assignment and consumer group coordination will be disabled.
 *
 * <h3><a name="failuredetection">Detecting Consumer Failures</a></h3>
 *
 * After subscribing to a set of topics, the consumer will automatically join the group when {@link #poll(Duration)} is
 * invoked. The poll API is designed to ensure consumer liveness. As long as you continue to call poll, the consumer
 * will stay in the group and continue to receive messages from the partitions it was assigned. Underneath the covers,
 * the consumer sends periodic heartbeats to the server. If the consumer crashes or is unable to send heartbeats for
 * a duration of {@code session.timeout.ms}, then the consumer will be considered dead and its partitions will
 * be reassigned.
 * <p>
 * It is also possible that the consumer could encounter a "livelock" situation where it is continuing
 * to send heartbeats, but no progress is being made. To prevent the consumer from holding onto its partitions
 * indefinitely in this case, we provide a liveness detection mechanism using the {@code max.poll.interval.ms}
 * setting. Basically if you don't call poll at least as frequently as the configured max interval,
 * then the client will proactively leave the group so that another consumer can take over its partitions. When this happens,
 * you may see an offset commit failure (as indicated by a {@link CommitFailedException} thrown from a call to {@link #commitSync()}).
 * This is a safety mechanism which guarantees that only active members of the group are able to commit offsets.
 * So to stay in the group, you must continue to call poll.
 * <p>
 * The consumer provides two configuration settings to control the behavior of the poll loop:
 * <ol>
 *     <li><code>max.poll.interval.ms</code>: By increasing the interval between expected polls, you can give
 *     the consumer more time to handle a batch of records returned from {@link #poll(Duration)}. The drawback
 *     is that increasing this value may delay a group rebalance since the consumer will only join the rebalance
 *     inside the call to poll. You can use this setting to bound the time to finish a rebalance, but
 *     you risk slower progress if the consumer cannot actually call {@link #poll(Duration) poll} often enough.</li>
 *     <li><code>max.poll.records</code>: Use this setting to limit the total records returned from a single
 *     call to poll. This can make it easier to predict the maximum that must be handled within each poll
 *     interval. By tuning this value, you may be able to reduce the poll interval, which will reduce the
 *     impact of group rebalancing.</li>
 * </ol>
 * <p>
 * For use cases where message processing time varies unpredictably, neither of these options may be sufficient.
 * The recommended way to handle these cases is to move message processing to another thread, which allows
 * the consumer to continue calling {@link #poll(Duration) poll} while the processor is still working.
 * Some care must be taken to ensure that committed offsets do not get ahead of the actual position.
 * Typically, you must disable automatic commits and manually commit processed offsets for records only after the
 * thread has finished handling them (depending on the delivery semantics you need).
 * Note also that you will need to {@link #pause(Collection) pause} the partition so that no new records are received
 * from poll until after thread has finished handling those previously returned.
 *
 * <h3>Usage Examples</h3>
 * The consumer APIs offer flexibility to cover a variety of consumption use cases. Here are some examples to
 * demonstrate how to use them.
 *
 * <h4>Automatic Offset Committing</h4>
 * This example demonstrates a simple usage of Kafka's consumer api that relies on automatic offset committing.
 * <p>
 * <pre>
 *     Properties props = new Properties();
 *     props.setProperty(&quot;bootstrap.servers&quot;, &quot;localhost:9092&quot;);
 *     props.setProperty(&quot;group.id&quot;, &quot;test&quot;);
 *     props.setProperty(&quot;enable.auto.commit&quot;, &quot;true&quot;);
 *     props.setProperty(&quot;auto.commit.interval.ms&quot;, &quot;1000&quot;);
 *     props.setProperty(&quot;key.deserializer&quot;, &quot;org.apache.kafka.common.serialization.StringDeserializer&quot;);
 *     props.setProperty(&quot;value.deserializer&quot;, &quot;org.apache.kafka.common.serialization.StringDeserializer&quot;);
 *     KafkaConsumer&lt;String, String&gt; consumer = new KafkaConsumer&lt;&gt;(props);
 *     consumer.subscribe(Arrays.asList(&quot;foo&quot;, &quot;bar&quot;));
 *     while (true) {
 *         ConsumerRecords&lt;String, String&gt; records = consumer.poll(Duration.ofMillis(100));
 *         for (ConsumerRecord&lt;String, String&gt; record : records)
 *             System.out.printf(&quot;offset = %d, key = %s, value = %s%n&quot;, record.offset(), record.key(), record.value());
 *     }
 * </pre>
 *
 * The connection to the cluster is bootstrapped by specifying a list of one or more brokers to contact using the
 * configuration {@code >bootstrap.servers}. This list is just used to discover the rest of the brokers in the
 * cluster and need not be an exhaustive list of servers in the cluster (though you may want to specify more than one in
 * case there are servers down when the client is connecting).
 * <p>
 * Setting {@code enable.auto.commit} means that offsets are committed automatically with a frequency controlled by
 * the config {@code auto.commit.interval.ms}.
 * <p>
 * In this example the consumer is subscribing to the topics <i>foo</i> and <i>bar</i> as part of a group of consumers
 * called <i>test</i> as configured with {@code group.id}.
 * <p>
 * The deserializer settings specify how to turn bytes into objects. For example, by specifying string deserializers, we
 * are saying that our record's key and value will just be simple strings.
 *
 * <h4>Manual Offset Control</h4>
 *
 * Instead of relying on the consumer to periodically commit consumed offsets, users can also control when records
 * should be considered as consumed and hence commit their offsets. This is useful when the consumption of the messages
 * is coupled with some processing logic and hence a message should not be considered as consumed until it is completed processing.

 * <p>
 * <pre>
 *     Properties props = new Properties();
 *     props.setProperty(&quot;bootstrap.servers&quot;, &quot;localhost:9092&quot;);
 *     props.setProperty(&quot;group.id&quot;, &quot;test&quot;);
 *     props.setProperty(&quot;enable.auto.commit&quot;, &quot;false&quot;);
 *     props.setProperty(&quot;key.deserializer&quot;, &quot;org.apache.kafka.common.serialization.StringDeserializer&quot;);
 *     props.setProperty(&quot;value.deserializer&quot;, &quot;org.apache.kafka.common.serialization.StringDeserializer&quot;);
 *     KafkaConsumer&lt;String, String&gt; consumer = new KafkaConsumer&lt;&gt;(props);
 *     consumer.subscribe(Arrays.asList(&quot;foo&quot;, &quot;bar&quot;));
 *     final int minBatchSize = 200;
 *     List&lt;ConsumerRecord&lt;String, String&gt;&gt; buffer = new ArrayList&lt;&gt;();
 *     while (true) {
 *         ConsumerRecords&lt;String, String&gt; records = consumer.poll(Duration.ofMillis(100));
 *         for (ConsumerRecord&lt;String, String&gt; record : records) {
 *             buffer.add(record);
 *         }
 *         if (buffer.size() &gt;= minBatchSize) {
 *             insertIntoDb(buffer);
 *             consumer.commitSync();
 *             buffer.clear();
 *         }
 *     }
 * </pre>
 *
 * In this example we will consume a batch of records and batch them up in memory. When we have enough records
 * batched, we will insert them into a database. If we allowed offsets to auto commit as in the previous example, records
 * would be considered consumed after they were returned to the user in {@link #poll(Duration) poll}. It would then be
 * possible
 * for our process to fail after batching the records, but before they had been inserted into the database.
 * <p>
 * To avoid this, we will manually commit the offsets only after the corresponding records have been inserted into the
 * database. This gives us exact control of when a record is considered consumed. This raises the opposite possibility:
 * the process could fail in the interval after the insert into the database but before the commit (even though this
 * would likely just be a few milliseconds, it is a possibility). In this case the process that took over consumption
 * would consume from last committed offset and would repeat the insert of the last batch of data. Used in this way
 * Kafka provides what is often called "at-least-once" delivery guarantees, as each record will likely be delivered one
 * time but in failure cases could be duplicated.
 * <p>
 * <b>Note: Using automatic offset commits can also give you "at-least-once" delivery, but the requirement is that
 * you must consume all data returned from each call to {@link #poll(Duration)} before any subsequent calls, or before
 * {@link #close() closing} the consumer. If you fail to do either of these, it is possible for the committed offset
 * to get ahead of the consumed position, which results in missing records. The advantage of using manual offset
 * control is that you have direct control over when a record is considered "consumed."</b>
 * <p>
 * The above example uses {@link #commitSync() commitSync} to mark all received records as committed. In some cases
 * you may wish to have even finer control over which records have been committed by specifying an offset explicitly.
 * In the example below we commit offset after we finish handling the records in each partition.
 * <p>
 * <pre>
 *     try {
 *         while(running) {
 *             ConsumerRecords&lt;String, String&gt; records = consumer.poll(Duration.ofMillis(Long.MAX_VALUE));
 *             for (TopicPartition partition : records.partitions()) {
 *                 List&lt;ConsumerRecord&lt;String, String&gt;&gt; partitionRecords = records.records(partition);
 *                 for (ConsumerRecord&lt;String, String&gt; record : partitionRecords) {
 *                     System.out.println(record.offset() + &quot;: &quot; + record.value());
 *                 }
 *                 long lastOffset = partitionRecords.get(partitionRecords.size() - 1).offset();
 *                 consumer.commitSync(Collections.singletonMap(partition, new OffsetAndMetadata(lastOffset + 1)));
 *             }
 *         }
 *     } finally {
 *       consumer.close();
 *     }
 * </pre>
 *
 * <b>Note: The committed offset should always be the offset of the next message that your application will read.</b>
 * Thus, when calling {@link #commitSync(Map) commitSync(offsets)} you should add one to the offset of the last message processed.
 *
 * <h4><a name="manualassignment">Manual Partition Assignment</a></h4>
 *
 * In the previous examples, we subscribed to the topics we were interested in and let Kafka dynamically assign a
 * fair share of the partitions for those topics based on the active consumers in the group. However, in
 * some cases you may need finer control over the specific partitions that are assigned. For example:
 * <p>
 * <ul>
 * <li>If the process is maintaining some kind of local state associated with that partition (like a
 * local on-disk key-value store), then it should only get records for the partition it is maintaining on disk.
 * <li>If the process itself is highly available and will be restarted if it fails (perhaps using a
 * cluster management framework like YARN, Mesos, or AWS facilities, or as part of a stream processing framework). In
 * this case there is no need for Kafka to detect the failure and reassign the partition since the consuming process
 * will be restarted on another machine.
 * </ul>
 * <p>
 * To use this mode, instead of subscribing to the topic using {@link #subscribe(Collection) subscribe}, you just call
 * {@link #assign(Collection)} with the full list of partitions that you want to consume.
 *
 * <pre>
 *     String topic = &quot;foo&quot;;
 *     TopicPartition partition0 = new TopicPartition(topic, 0);
 *     TopicPartition partition1 = new TopicPartition(topic, 1);
 *     consumer.assign(Arrays.asList(partition0, partition1));
 * </pre>
 *
 * Once assigned, you can call {@link #poll(Duration) poll} in a loop, just as in the preceding examples to consume
 * records. The group that the consumer specifies is still used for committing offsets, but now the set of partitions
 * will only change with another call to {@link #assign(Collection) assign}. Manual partition assignment does
 * not use group coordination, so consumer failures will not cause assigned partitions to be rebalanced. Each consumer
 * acts independently even if it shares a groupId with another consumer. To avoid offset commit conflicts, you should
 * usually ensure that the groupId is unique for each consumer instance.
 * <p>
 * Note that it isn't possible to mix manual partition assignment (i.e. using {@link #assign(Collection) assign})
 * with dynamic partition assignment through topic subscription (i.e. using {@link #subscribe(Collection) subscribe}).
 *
 * <h4><a name="rebalancecallback">Storing Offsets Outside Kafka</h4>
 *
 * The consumer application need not use Kafka's built-in offset storage, it can store offsets in a store of its own
 * choosing. The primary use case for this is allowing the application to store both the offset and the results of the
 * consumption in the same system in a way that both the results and offsets are stored atomically. This is not always
 * possible, but when it is it will make the consumption fully atomic and give "exactly once" semantics that are
 * stronger than the default "at-least once" semantics you get with Kafka's offset commit functionality.
 * <p>
 * Here are a couple of examples of this type of usage:
 * <ul>
 * <li>If the results of the consumption are being stored in a relational database, storing the offset in the database
 * as well can allow committing both the results and offset in a single transaction. Thus either the transaction will
 * succeed and the offset will be updated based on what was consumed or the result will not be stored and the offset
 * won't be updated.
 * <li>If the results are being stored in a local store it may be possible to store the offset there as well. For
 * example a search index could be built by subscribing to a particular partition and storing both the offset and the
 * indexed data together. If this is done in a way that is atomic, it is often possible to have it be the case that even
 * if a crash occurs that causes unsync'd data to be lost, whatever is left has the corresponding offset stored as well.
 * This means that in this case the indexing process that comes back having lost recent updates just resumes indexing
 * from what it has ensuring that no updates are lost.
 * </ul>
 * <p>
 * Each record comes with its own offset, so to manage your own offset you just need to do the following:
 *
 * <ul>
 * <li>Configure <code>enable.auto.commit=false</code>
 * <li>Use the offset provided with each {@link ConsumerRecord} to save your position.
 * <li>On restart restore the position of the consumer using {@link #seek(TopicPartition, long)}.
 * </ul>
 *
 * <p>
 * This type of usage is simplest when the partition assignment is also done manually (this would be likely in the
 * search index use case described above). If the partition assignment is done automatically special care is
 * needed to handle the case where partition assignments change. This can be done by providing a
 * {@link ConsumerRebalanceListener} instance in the call to {@link #subscribe(Collection, ConsumerRebalanceListener)}
 * and {@link #subscribe(Pattern, ConsumerRebalanceListener)}.
 * For example, when partitions are taken from a consumer the consumer will want to commit its offset for those partitions by
 * implementing {@link ConsumerRebalanceListener#onPartitionsRevoked(Collection)}. When partitions are assigned to a
 * consumer, the consumer will want to look up the offset for those new partitions and correctly initialize the consumer
 * to that position by implementing {@link ConsumerRebalanceListener#onPartitionsAssigned(Collection)}.
 * <p>
 * Another common use for {@link ConsumerRebalanceListener} is to flush any caches the application maintains for
 * partitions that are moved elsewhere.
 *
 * <h4>Controlling The Consumer's Position</h4>
 *
 * In most use cases the consumer will simply consume records from beginning to end, periodically committing its
 * position (either automatically or manually). However Kafka allows the consumer to manually control its position,
 * moving forward or backwards in a partition at will. This means a consumer can re-consume older records, or skip to
 * the most recent records without actually consuming the intermediate records.
 * <p>
 * There are several instances where manually controlling the consumer's position can be useful.
 * <p>
 * One case is for time-sensitive record processing it may make sense for a consumer that falls far enough behind to not
 * attempt to catch up processing all records, but rather just skip to the most recent records.
 * <p>
 * Another use case is for a system that maintains local state as described in the previous section. In such a system
 * the consumer will want to initialize its position on start-up to whatever is contained in the local store. Likewise
 * if the local state is destroyed (say because the disk is lost) the state may be recreated on a new machine by
 * re-consuming all the data and recreating the state (assuming that Kafka is retaining sufficient history).
 * <p>
 * Kafka allows specifying the position using {@link #seek(TopicPartition, long)} to specify the new position. Special
 * methods for seeking to the earliest and latest offset the server maintains are also available (
 * {@link #seekToBeginning(Collection)} and {@link #seekToEnd(Collection)} respectively).
 *
 * <h4>Consumption Flow Control</h4>
 *
 * If a consumer is assigned multiple partitions to fetch data from, it will try to consume from all of them at the same time,
 * effectively giving these partitions the same priority for consumption. However in some cases consumers may want to
 * first focus on fetching from some subset of the assigned partitions at full speed, and only start fetching other partitions
 * when these partitions have few or no data to consume.
 *
 * <p>
 * One of such cases is stream processing, where processor fetches from two topics and performs the join on these two streams.
 * When one of the topics is long lagging behind the other, the processor would like to pause fetching from the ahead topic
 * in order to get the lagging stream to catch up. Another example is bootstraping upon consumer starting up where there are
 * a lot of history data to catch up, the applications usually want to get the latest data on some of the topics before consider
 * fetching other topics.
 *
 * <p>
 * Kafka supports dynamic controlling of consumption flows by using {@link #pause(Collection)} and {@link #resume(Collection)}
 * to pause the consumption on the specified assigned partitions and resume the consumption
 * on the specified paused partitions respectively in the future {@link #poll(Duration)} calls.
 *
 * <h3>Reading Transactional Messages</h3>
 *
 * <p>
 * Transactions were introduced in Kafka 0.11.0 wherein applications can write to multiple topics and partitions atomically.
 * In order for this to work, consumers reading from these partitions should be configured to only read committed data.
 * This can be achieved by setting the {@code isolation.level=read_committed} in the consumer's configuration.
 *
 * <p>
 * In <code>read_committed</code> mode, the consumer will read only those transactional messages which have been
 * successfully committed. It will continue to read non-transactional messages as before. There is no client-side
 * buffering in <code>read_committed</code> mode. Instead, the end offset of a partition for a <code>read_committed</code>
 * consumer would be the offset of the first message in the partition belonging to an open transaction. This offset
 * is known as the 'Last Stable Offset'(LSO).</p>
 *
 * <p>
 * A {@code read_committed} consumer will only read up to the LSO and filter out any transactional
 * messages which have been aborted. The LSO also affects the behavior of {@link #seekToEnd(Collection)} and
 * {@link #endOffsets(Collection)} for {@code read_committed} consumers, details of which are in each method's documentation.
 * Finally, the fetch lag metrics are also adjusted to be relative to the LSO for {@code read_committed} consumers.
 *
 * <p>
 * Partitions with transactional messages will include commit or abort markers which indicate the result of a transaction.
 * There markers are not returned to applications, yet have an offset in the log. As a result, applications reading from
 * topics with transactional messages will see gaps in the consumed offsets. These missing messages would be the transaction
 * markers, and they are filtered out for consumers in both isolation levels. Additionally, applications using
 * {@code read_committed} consumers may also see gaps due to aborted transactions, since those messages would not
 * be returned by the consumer and yet would have valid offsets.
 *
 * <h3><a name="multithreaded">Multi-threaded Processing</a></h3>
 *
 * The Kafka consumer is NOT thread-safe. All network I/O happens in the thread of the application
 * making the call. It is the responsibility of the user to ensure that multi-threaded access
 * is properly synchronized. Un-synchronized access will result in {@link ConcurrentModificationException}.
 *
 * <p>
 * The only exception to this rule is {@link #wakeup()}, which can safely be used from an external thread to
 * interrupt an active operation. In this case, a {@link org.apache.kafka.common.errors.WakeupException} will be
 * thrown from the thread blocking on the operation. This can be used to shutdown the consumer from another thread.
 * The following snippet shows the typical pattern:
 *
 * <pre>
 * public class KafkaConsumerRunner implements Runnable {
 *     private final AtomicBoolean closed = new AtomicBoolean(false);
 *     private final KafkaConsumer consumer;
 *
 *     public KafkaConsumerRunner(KafkaConsumer consumer) {
 *       this.consumer = consumer;
 *     }
 *
 *     public void run() {
 *         try {
 *             consumer.subscribe(Arrays.asList("topic"));
 *             while (!closed.get()) {
 *                 ConsumerRecords records = consumer.poll(Duration.ofMillis(10000));
 *                 // Handle new records
 *             }
 *         } catch (WakeupException e) {
 *             // Ignore exception if closing
 *             if (!closed.get()) throw e;
 *         } finally {
 *             consumer.close();
 *         }
 *     }
 *
 *     // Shutdown hook which can be called from a separate thread
 *     public void shutdown() {
 *         closed.set(true);
 *         consumer.wakeup();
 *     }
 * }
 * </pre>
 *
 * Then in a separate thread, the consumer can be shutdown by setting the closed flag and waking up the consumer.
 *
 * <p>
 * <pre>
 *     closed.set(true);
 *     consumer.wakeup();
 * </pre>
 *
 * <p>
 * Note that while it is possible to use thread interrupts instead of {@link #wakeup()} to abort a blocking operation
 * (in which case, {@link InterruptException} will be raised), we discourage their use since they may cause a clean
 * shutdown of the consumer to be aborted. Interrupts are mainly supported for those cases where using {@link #wakeup()}
 * is impossible, e.g. when a consumer thread is managed by code that is unaware of the Kafka client.
 *
 * <p>
 * We have intentionally avoided implementing a particular threading model for processing. This leaves several
 * options for implementing multi-threaded processing of records.
 *
 * <h4>1. One Consumer Per Thread</h4>
 *
 * A simple option is to give each thread its own consumer instance. Here are the pros and cons of this approach:
 * <ul>
 * <li><b>PRO</b>: It is the easiest to implement
 * <li><b>PRO</b>: It is often the fastest as no inter-thread co-ordination is needed
 * <li><b>PRO</b>: It makes in-order processing on a per-partition basis very easy to implement (each thread just
 * processes messages in the order it receives them).
 * <li><b>CON</b>: More consumers means more TCP connections to the cluster (one per thread). In general Kafka handles
 * connections very efficiently so this is generally a small cost.
 * <li><b>CON</b>: Multiple consumers means more requests being sent to the server and slightly less batching of data
 * which can cause some drop in I/O throughput.
 * <li><b>CON</b>: The number of total threads across all processes will be limited by the total number of partitions.
 * </ul>
 *
 * <h4>2. Decouple Consumption and Processing</h4>
 *
 * Another alternative is to have one or more consumer threads that do all data consumption and hands off
 * {@link ConsumerRecords} instances to a blocking queue consumed by a pool of processor threads that actually handle
 * the record processing.
 *
 * This option likewise has pros and cons:
 * <ul>
 * <li><b>PRO</b>: This option allows independently scaling the number of consumers and processors. This makes it
 * possible to have a single consumer that feeds many processor threads, avoiding any limitation on partitions.
 * <li><b>CON</b>: Guaranteeing order across the processors requires particular care as the threads will execute
 * independently an earlier chunk of data may actually be processed after a later chunk of data just due to the luck of
 * thread execution timing. For processing that has no ordering requirements this is not a problem.
 * <li><b>CON</b>: Manually committing the position becomes harder as it requires that all threads co-ordinate to ensure
 * that processing is complete for that partition.
 * </ul>
 *
 * There are many possible variations on this approach. For example each processor thread can have its own queue, and
 * the consumer threads can hash into these queues using the TopicPartition to ensure in-order consumption and simplify
 * commit.
 */
public class KafkaConsumer<K, V> implements Consumer<K, V> {

    private static final String CLIENT_ID_METRIC_TAG = "client-id";
    private static final long NO_CURRENT_THREAD = -1L;
    private static final AtomicInteger CONSUMER_CLIENT_ID_SEQUENCE = new AtomicInteger(1);
    private static final String JMX_PREFIX = "kafka.consumer";
    static final long DEFAULT_CLOSE_TIMEOUT_MS = 30 * 1000;

    // Visible for testing
    final Metrics metrics;

    private final Logger log;
    private final String clientId;
    private String groupId;
    private Optional<String> groupInstanceId;
    private final ConsumerCoordinator coordinator;
    private final Deserializer<K> keyDeserializer;
    private final Deserializer<V> valueDeserializer;
    private final Fetcher<K, V> fetcher;
    private final ConsumerInterceptors<K, V> interceptors;

    private final Time time;
    private final ConsumerNetworkClient client;
    private final SubscriptionState subscriptions;
    private final ConsumerMetadata metadata;
    private final long retryBackoffMs;
    private final long requestTimeoutMs;
    private final int defaultApiTimeoutMs;
    private volatile boolean closed = false;
    private List<PartitionAssignor> assignors;

    // currentThread holds the threadId of the current thread accessing KafkaConsumer
    // and is used to prevent multi-threaded access
    private final AtomicLong currentThread = new AtomicLong(NO_CURRENT_THREAD);
    // refcount is used to allow reentrant access by the thread who has acquired currentThread
    private final AtomicInteger refcount = new AtomicInteger(0);

    // to keep from repeatedly scanning subscriptions in poll(), cache the result during metadata updates
    private boolean cachedSubscriptionHashAllFetchPositions;

    /**
     * A consumer is instantiated by providing a set of key-value pairs as configuration. Valid configuration strings
     * are documented <a href="http://kafka.apache.org/documentation.html#consumerconfigs" >here</a>. Values can be
     * either strings or objects of the appropriate type (for example a numeric configuration would accept either the
     * string "42" or the integer 42).
     * <p>
     * Valid configuration strings are documented at {@link ConsumerConfig}.
     * <p>
     * Note: after creating a {@code KafkaConsumer} you must always {@link #close()} it to avoid resource leaks.
     *
     * @param configs The consumer configs
     */
    public KafkaConsumer(Map<String, Object> configs) {
        this(configs, null, null);
    }

    /**
     * A consumer is instantiated by providing a set of key-value pairs as configuration, and a key and a value {@link Deserializer}.
     * <p>
     * Valid configuration strings are documented at {@link ConsumerConfig}.
     * <p>
     * Note: after creating a {@code KafkaConsumer} you must always {@link #close()} it to avoid resource leaks.
     *
     * @param configs The consumer configs
     * @param keyDeserializer The deserializer for key that implements {@link Deserializer}. The configure() method
     *            won't be called in the consumer when the deserializer is passed in directly.
     * @param valueDeserializer The deserializer for value that implements {@link Deserializer}. The configure() method
     *            won't be called in the consumer when the deserializer is passed in directly.
     */
    public KafkaConsumer(Map<String, Object> configs,
                         Deserializer<K> keyDeserializer,
                         Deserializer<V> valueDeserializer) {
        this(new ConsumerConfig(ConsumerConfig.addDeserializerToConfig(configs, keyDeserializer, valueDeserializer)),
            keyDeserializer,
            valueDeserializer);
    }

    /**
     * A consumer is instantiated by providing a {@link java.util.Properties} object as configuration.
     * <p>
     * Valid configuration strings are documented at {@link ConsumerConfig}.
     * <p>
     * Note: after creating a {@code KafkaConsumer} you must always {@link #close()} it to avoid resource leaks.
     *
     * @param properties The consumer configuration properties
     */
    public KafkaConsumer(Properties properties) {
        this(properties, null, null);
    }

    /**
     * A consumer is instantiated by providing a {@link java.util.Properties} object as configuration, and a
     * key and a value {@link Deserializer}.
     * <p>
     * Valid configuration strings are documented at {@link ConsumerConfig}.
     * <p>
     * Note: after creating a {@code KafkaConsumer} you must always {@link #close()} it to avoid resource leaks.
     *
     * @param properties The consumer configuration properties
     * @param keyDeserializer The deserializer for key that implements {@link Deserializer}. The configure() method
     *            won't be called in the consumer when the deserializer is passed in directly.
     * @param valueDeserializer The deserializer for value that implements {@link Deserializer}. The configure() method
     *            won't be called in the consumer when the deserializer is passed in directly.
     */
    public KafkaConsumer(Properties properties,
                         Deserializer<K> keyDeserializer,
                         Deserializer<V> valueDeserializer) {
        this(new ConsumerConfig(ConsumerConfig.addDeserializerToConfig(properties, keyDeserializer, valueDeserializer)),
             keyDeserializer, valueDeserializer);
    }

    @SuppressWarnings("unchecked")
    private KafkaConsumer(ConsumerConfig config, Deserializer<K> keyDeserializer, Deserializer<V> valueDeserializer) {
        try {
            String clientId = config.getString(ConsumerConfig.CLIENT_ID_CONFIG);
            if (clientId.isEmpty())
                clientId = "consumer-" + CONSUMER_CLIENT_ID_SEQUENCE.getAndIncrement();
            this.clientId = clientId;
            this.groupId = config.getString(ConsumerConfig.GROUP_ID_CONFIG);

            LogContext logContext;
            // If group.instance.id is set, we will append it to the log context.
            String groupInstanceId = config.getString(ConsumerConfig.GROUP_INSTANCE_ID_CONFIG);
            if (groupInstanceId != null) {
                JoinGroupRequest.validateGroupInstanceId(groupInstanceId);
                this.groupInstanceId = Optional.of(groupInstanceId);
                logContext = new LogContext("[Consumer instanceId=" + groupInstanceId + ", clientId=" + clientId + ", groupId=" + groupId + "] ");
            } else {
                this.groupInstanceId = Optional.empty();
                logContext = new LogContext("[Consumer clientId=" + clientId + ", groupId=" + groupId + "] ");
            }

            this.log = logContext.logger(getClass());
            boolean enableAutoCommit = config.getBoolean(ConsumerConfig.ENABLE_AUTO_COMMIT_CONFIG);
            if (groupId == null) { // overwrite in case of default group id where the config is not explicitly provided
                if (!config.originals().containsKey(ConsumerConfig.ENABLE_AUTO_COMMIT_CONFIG))
                    enableAutoCommit = false;
                else if (enableAutoCommit)
                    throw new InvalidConfigurationException(ConsumerConfig.ENABLE_AUTO_COMMIT_CONFIG + " cannot be set to true when default group id (null) is used.");
            } else if (groupId.isEmpty())
                log.warn("Support for using the empty group id by consumers is deprecated and will be removed in the next major release.");

            log.debug("Initializing the Kafka consumer");
            this.requestTimeoutMs = config.getInt(ConsumerConfig.REQUEST_TIMEOUT_MS_CONFIG);
            this.defaultApiTimeoutMs = config.getInt(ConsumerConfig.DEFAULT_API_TIMEOUT_MS_CONFIG);
            this.time = Time.SYSTEM;
            this.metrics = buildMetrics(config, time, clientId);
            this.retryBackoffMs = config.getLong(ConsumerConfig.RETRY_BACKOFF_MS_CONFIG);

            // load interceptors and make sure they get clientId
            Map<String, Object> userProvidedConfigs = config.originals();
            userProvidedConfigs.put(ConsumerConfig.CLIENT_ID_CONFIG, clientId);
            List<ConsumerInterceptor<K, V>> interceptorList = (List) (new ConsumerConfig(userProvidedConfigs, false)).getConfiguredInstances(ConsumerConfig.INTERCEPTOR_CLASSES_CONFIG,
                    ConsumerInterceptor.class);
            this.interceptors = new ConsumerInterceptors<>(interceptorList);
            if (keyDeserializer == null) {
                this.keyDeserializer = config.getConfiguredInstance(ConsumerConfig.KEY_DESERIALIZER_CLASS_CONFIG, Deserializer.class);
                this.keyDeserializer.configure(config.originals(), true);
            } else {
                config.ignore(ConsumerConfig.KEY_DESERIALIZER_CLASS_CONFIG);
                this.keyDeserializer = keyDeserializer;
            }
            if (valueDeserializer == null) {
                this.valueDeserializer = config.getConfiguredInstance(ConsumerConfig.VALUE_DESERIALIZER_CLASS_CONFIG, Deserializer.class);
                this.valueDeserializer.configure(config.originals(), false);
            } else {
                config.ignore(ConsumerConfig.VALUE_DESERIALIZER_CLASS_CONFIG);
                this.valueDeserializer = valueDeserializer;
            }
            OffsetResetStrategy offsetResetStrategy = OffsetResetStrategy.valueOf(config.getString(ConsumerConfig.AUTO_OFFSET_RESET_CONFIG).toUpperCase(Locale.ROOT));
            this.subscriptions = new SubscriptionState(logContext, offsetResetStrategy);
            ClusterResourceListeners clusterResourceListeners = configureClusterResourceListeners(keyDeserializer,
                    valueDeserializer, metrics.reporters(), interceptorList);
            this.metadata = new ConsumerMetadata(retryBackoffMs,
                    config.getLong(ConsumerConfig.METADATA_MAX_AGE_CONFIG),
                    !config.getBoolean(ConsumerConfig.EXCLUDE_INTERNAL_TOPICS_CONFIG),
                    config.getBoolean(ConsumerConfig.ALLOW_AUTO_CREATE_TOPICS_CONFIG),
                    subscriptions, logContext, clusterResourceListeners);
            List<InetSocketAddress> addresses = ClientUtils.parseAndValidateAddresses(
                    config.getList(ConsumerConfig.BOOTSTRAP_SERVERS_CONFIG), config.getString(ConsumerConfig.CLIENT_DNS_LOOKUP_CONFIG));
            this.metadata.bootstrap(addresses, time.milliseconds());
            String metricGrpPrefix = "consumer";

            FetcherMetricsRegistry metricsRegistry = new FetcherMetricsRegistry(Collections.singleton(CLIENT_ID_METRIC_TAG), metricGrpPrefix);
            ChannelBuilder channelBuilder = ClientUtils.createChannelBuilder(config, time);
            IsolationLevel isolationLevel = IsolationLevel.valueOf(
                    config.getString(ConsumerConfig.ISOLATION_LEVEL_CONFIG).toUpperCase(Locale.ROOT));
            Sensor throttleTimeSensor = Fetcher.throttleTimeSensor(metrics, metricsRegistry);
            int heartbeatIntervalMs = config.getInt(ConsumerConfig.HEARTBEAT_INTERVAL_MS_CONFIG);

            NetworkClient netClient = new NetworkClient(
                    new Selector(config.getLong(ConsumerConfig.CONNECTIONS_MAX_IDLE_MS_CONFIG), metrics, time, metricGrpPrefix, channelBuilder, logContext),
                    this.metadata,
                    clientId,
                    100, // a fixed large enough value will suffice for max in-flight requests
                    config.getLong(ConsumerConfig.RECONNECT_BACKOFF_MS_CONFIG),
                    config.getLong(ConsumerConfig.RECONNECT_BACKOFF_MAX_MS_CONFIG),
                    config.getInt(ConsumerConfig.SEND_BUFFER_CONFIG),
                    config.getInt(ConsumerConfig.RECEIVE_BUFFER_CONFIG),
                    config.getInt(ConsumerConfig.REQUEST_TIMEOUT_MS_CONFIG),
                    ClientDnsLookup.forConfig(config.getString(ConsumerConfig.CLIENT_DNS_LOOKUP_CONFIG)),
                    time,
                    true,
                    new ApiVersions(),
                    throttleTimeSensor,
                    logContext);
            this.client = new ConsumerNetworkClient(
                    logContext,
                    netClient,
                    metadata,
                    time,
                    retryBackoffMs,
                    config.getInt(ConsumerConfig.REQUEST_TIMEOUT_MS_CONFIG),
                    heartbeatIntervalMs); //Will avoid blocking an extended period of time to prevent heartbeat thread starvation
            this.assignors = config.getConfiguredInstances(
                    ConsumerConfig.PARTITION_ASSIGNMENT_STRATEGY_CONFIG,
                    PartitionAssignor.class);

            int maxPollIntervalMs = config.getInt(ConsumerConfig.MAX_POLL_INTERVAL_MS_CONFIG);
            int sessionTimeoutMs = config.getInt(ConsumerConfig.SESSION_TIMEOUT_MS_CONFIG);
            // no coordinator will be constructed for the default (null) group id
            ConsumerCoordinator.RebalanceProtocol rebalanceProtocol = ConsumerCoordinator.RebalanceProtocol.valueOf(
                config.getString(ConsumerConfig.REBALANCE_PROTOCOL_CONFIG).toUpperCase(Locale.ROOT));
            this.coordinator = groupId == null ? null :
                new ConsumerCoordinator(logContext,
                        this.client,
                        groupId,
                        this.groupInstanceId,
                        maxPollIntervalMs,
                        sessionTimeoutMs,
                        new Heartbeat(time, sessionTimeoutMs, heartbeatIntervalMs, maxPollIntervalMs, retryBackoffMs),
                        assignors,
                        this.metadata,
                        this.subscriptions,
                        metrics,
                        metricGrpPrefix,
                        this.time,
                        retryBackoffMs,
                        enableAutoCommit,
                        config.getInt(ConsumerConfig.AUTO_COMMIT_INTERVAL_MS_CONFIG),
<<<<<<< HEAD
                        this.interceptors,
                        config.getBoolean(ConsumerConfig.LEAVE_GROUP_ON_CLOSE_CONFIG),
                        rebalanceProtocol);
=======
                        this.interceptors);
>>>>>>> 74a9895c
            this.fetcher = new Fetcher<>(
                    logContext,
                    this.client,
                    config.getInt(ConsumerConfig.FETCH_MIN_BYTES_CONFIG),
                    config.getInt(ConsumerConfig.FETCH_MAX_BYTES_CONFIG),
                    config.getInt(ConsumerConfig.FETCH_MAX_WAIT_MS_CONFIG),
                    config.getInt(ConsumerConfig.MAX_PARTITION_FETCH_BYTES_CONFIG),
                    config.getInt(ConsumerConfig.MAX_POLL_RECORDS_CONFIG),
                    config.getBoolean(ConsumerConfig.CHECK_CRCS_CONFIG),
                    config.getString(ConsumerConfig.CLIENT_RACK_CONFIG),
                    this.keyDeserializer,
                    this.valueDeserializer,
                    this.metadata,
                    this.subscriptions,
                    metrics,
                    metricsRegistry,
                    this.time,
                    this.retryBackoffMs,
                    this.requestTimeoutMs,
                    isolationLevel);

            config.logUnused();
            AppInfoParser.registerAppInfo(JMX_PREFIX, clientId, metrics, time.milliseconds());
            log.debug("Kafka consumer initialized");
        } catch (Throwable t) {
            // call close methods if internal objects are already constructed; this is to prevent resource leak. see KAFKA-2121
            close(0, true);
            // now propagate the exception
            throw new KafkaException("Failed to construct kafka consumer", t);
        }
    }

    // visible for testing
    KafkaConsumer(LogContext logContext,
                  String clientId,
                  ConsumerCoordinator coordinator,
                  Deserializer<K> keyDeserializer,
                  Deserializer<V> valueDeserializer,
                  Fetcher<K, V> fetcher,
                  ConsumerInterceptors<K, V> interceptors,
                  Time time,
                  ConsumerNetworkClient client,
                  Metrics metrics,
                  SubscriptionState subscriptions,
                  ConsumerMetadata metadata,
                  long retryBackoffMs,
                  long requestTimeoutMs,
                  int defaultApiTimeoutMs,
                  List<PartitionAssignor> assignors,
                  String groupId) {
        this.log = logContext.logger(getClass());
        this.clientId = clientId;
        this.coordinator = coordinator;
        this.keyDeserializer = keyDeserializer;
        this.valueDeserializer = valueDeserializer;
        this.fetcher = fetcher;
        this.interceptors = Objects.requireNonNull(interceptors);
        this.time = time;
        this.client = client;
        this.metrics = metrics;
        this.subscriptions = subscriptions;
        this.metadata = metadata;
        this.retryBackoffMs = retryBackoffMs;
        this.requestTimeoutMs = requestTimeoutMs;
        this.defaultApiTimeoutMs = defaultApiTimeoutMs;
        this.assignors = assignors;
        this.groupId = groupId;
    }

    private static Metrics buildMetrics(ConsumerConfig config, Time time, String clientId) {
        Map<String, String> metricsTags = Collections.singletonMap(CLIENT_ID_METRIC_TAG, clientId);
        MetricConfig metricConfig = new MetricConfig().samples(config.getInt(ConsumerConfig.METRICS_NUM_SAMPLES_CONFIG))
                .timeWindow(config.getLong(ConsumerConfig.METRICS_SAMPLE_WINDOW_MS_CONFIG), TimeUnit.MILLISECONDS)
                .recordLevel(Sensor.RecordingLevel.forName(config.getString(ConsumerConfig.METRICS_RECORDING_LEVEL_CONFIG)))
                .tags(metricsTags);
        List<MetricsReporter> reporters = config.getConfiguredInstances(ConsumerConfig.METRIC_REPORTER_CLASSES_CONFIG,
                MetricsReporter.class, Collections.singletonMap(ConsumerConfig.CLIENT_ID_CONFIG, clientId));
        reporters.add(new JmxReporter(JMX_PREFIX));
        return new Metrics(metricConfig, reporters, time);
    }

    /**
     * Get the set of partitions currently assigned to this consumer. If subscription happened by directly assigning
     * partitions using {@link #assign(Collection)} then this will simply return the same partitions that
     * were assigned. If topic subscription was used, then this will give the set of topic partitions currently assigned
     * to the consumer (which may be none if the assignment hasn't happened yet, or the partitions are in the
     * process of getting reassigned).
     * @return The set of partitions currently assigned to this consumer
     */
    public Set<TopicPartition> assignment() {
        acquireAndEnsureOpen();
        try {
            return Collections.unmodifiableSet(new HashSet<>(this.subscriptions.assignedPartitions()));
        } finally {
            release();
        }
    }

    /**
     * Get the current subscription. Will return the same topics used in the most recent call to
     * {@link #subscribe(Collection, ConsumerRebalanceListener)}, or an empty set if no such call has been made.
     * @return The set of topics currently subscribed to
     */
    public Set<String> subscription() {
        acquireAndEnsureOpen();
        try {
            return Collections.unmodifiableSet(new HashSet<>(this.subscriptions.subscription()));
        } finally {
            release();
        }
    }

    /**
     * Subscribe to the given list of topics to get dynamically
     * assigned partitions. <b>Topic subscriptions are not incremental. This list will replace the current
     * assignment (if there is one).</b> Note that it is not possible to combine topic subscription with group management
     * with manual partition assignment through {@link #assign(Collection)}.
     *
     * If the given list of topics is empty, it is treated the same as {@link #unsubscribe()}.
     *
     * <p>
     * As part of group management, the consumer will keep track of the list of consumers that belong to a particular
     * group and will trigger a rebalance operation if any one of the following events are triggered:
     * <ul>
     * <li>Number of partitions change for any of the subscribed topics
     * <li>A subscribed topic is created or deleted
     * <li>An existing member of the consumer group is shutdown or fails
     * <li>A new member is added to the consumer group
     * </ul>
     * <p>
     * When any of these events are triggered, the provided listener will be invoked first to indicate that
     * the consumer's assignment has been revoked, and then again when the new assignment has been received.
     * Note that rebalances will only occur during an active call to {@link #poll(Duration)}, so callbacks will
     * also only be invoked during that time.
     *
     * The provided listener will immediately override any listener set in a previous call to subscribe.
     * It is guaranteed, however, that the partitions revoked/assigned through this interface are from topics
     * subscribed in this call. See {@link ConsumerRebalanceListener} for more details.
     *
     * @param topics The list of topics to subscribe to
     * @param listener Non-null listener instance to get notifications on partition assignment/revocation for the
     *                 subscribed topics
     * @throws IllegalArgumentException If topics is null or contains null or empty elements, or if listener is null
     * @throws IllegalStateException If {@code subscribe()} is called previously with pattern, or assign is called
     *                               previously (without a subsequent call to {@link #unsubscribe()}), or if not
     *                               configured at-least one partition assignment strategy
     */
    @Override
    public void subscribe(Collection<String> topics, ConsumerRebalanceListener listener) {
        acquireAndEnsureOpen();
        try {
            maybeThrowInvalidGroupIdException();
            if (topics == null)
                throw new IllegalArgumentException("Topic collection to subscribe to cannot be null");
            if (topics.isEmpty()) {
                // treat subscribing to empty topic list as the same as unsubscribing
                this.unsubscribe();
            } else {
                for (String topic : topics) {
                    if (topic == null || topic.trim().isEmpty())
                        throw new IllegalArgumentException("Topic collection to subscribe to cannot contain null or empty topic");
                }

                throwIfNoAssignorsConfigured();
                fetcher.clearBufferedDataForUnassignedTopics(topics);
                log.info("Subscribed to topic(s): {}", Utils.join(topics, ", "));
                if (this.subscriptions.subscribe(new HashSet<>(topics), listener))
                    metadata.requestUpdateForNewTopics();
            }
        } finally {
            release();
        }
    }

    /**
     * Subscribe to the given list of topics to get dynamically assigned partitions.
     * <b>Topic subscriptions are not incremental. This list will replace the current
     * assignment (if there is one).</b> It is not possible to combine topic subscription with group management
     * with manual partition assignment through {@link #assign(Collection)}.
     *
     * If the given list of topics is empty, it is treated the same as {@link #unsubscribe()}.
     *
     * <p>
     * This is a short-hand for {@link #subscribe(Collection, ConsumerRebalanceListener)}, which
     * uses a no-op listener. If you need the ability to seek to particular offsets, you should prefer
     * {@link #subscribe(Collection, ConsumerRebalanceListener)}, since group rebalances will cause partition offsets
     * to be reset. You should also provide your own listener if you are doing your own offset
     * management since the listener gives you an opportunity to commit offsets before a rebalance finishes.
     *
     * @param topics The list of topics to subscribe to
     * @throws IllegalArgumentException If topics is null or contains null or empty elements
     * @throws IllegalStateException If {@code subscribe()} is called previously with pattern, or assign is called
     *                               previously (without a subsequent call to {@link #unsubscribe()}), or if not
     *                               configured at-least one partition assignment strategy
     */
    @Override
    public void subscribe(Collection<String> topics) {
        subscribe(topics, new NoOpConsumerRebalanceListener());
    }

    /**
     * Subscribe to all topics matching specified pattern to get dynamically assigned partitions.
     * The pattern matching will be done periodically against all topics existing at the time of check.
     * This can be controlled through the {@code metadata.max.age.ms} configuration: by lowering
     * the max metadata age, the consumer will refresh metadata more often and check for matching topics.
     * <p>
     * See {@link #subscribe(Collection, ConsumerRebalanceListener)} for details on the
     * use of the {@link ConsumerRebalanceListener}. Generally rebalances are triggered when there
     * is a change to the topics matching the provided pattern and when consumer group membership changes.
     * Group rebalances only take place during an active call to {@link #poll(Duration)}.
     *
     * @param pattern Pattern to subscribe to
     * @param listener Non-null listener instance to get notifications on partition assignment/revocation for the
     *                 subscribed topics
     * @throws IllegalArgumentException If pattern or listener is null
     * @throws IllegalStateException If {@code subscribe()} is called previously with topics, or assign is called
     *                               previously (without a subsequent call to {@link #unsubscribe()}), or if not
     *                               configured at-least one partition assignment strategy
     */
    @Override
    public void subscribe(Pattern pattern, ConsumerRebalanceListener listener) {
        maybeThrowInvalidGroupIdException();
        if (pattern == null)
            throw new IllegalArgumentException("Topic pattern to subscribe to cannot be null");

        acquireAndEnsureOpen();
        try {
            throwIfNoAssignorsConfigured();
            log.info("Subscribed to pattern: '{}'", pattern);
            this.subscriptions.subscribe(pattern, listener);
            this.coordinator.updatePatternSubscription(metadata.fetch());
            this.metadata.requestUpdateForNewTopics();
        } finally {
            release();
        }
    }

    /**
     * Subscribe to all topics matching specified pattern to get dynamically assigned partitions.
     * The pattern matching will be done periodically against topics existing at the time of check.
     * <p>
     * This is a short-hand for {@link #subscribe(Pattern, ConsumerRebalanceListener)}, which
     * uses a no-op listener. If you need the ability to seek to particular offsets, you should prefer
     * {@link #subscribe(Pattern, ConsumerRebalanceListener)}, since group rebalances will cause partition offsets
     * to be reset. You should also provide your own listener if you are doing your own offset
     * management since the listener gives you an opportunity to commit offsets before a rebalance finishes.
     *
     * @param pattern Pattern to subscribe to
     * @throws IllegalArgumentException If pattern is null
     * @throws IllegalStateException If {@code subscribe()} is called previously with topics, or assign is called
     *                               previously (without a subsequent call to {@link #unsubscribe()}), or if not
     *                               configured at-least one partition assignment strategy
     */
    @Override
    public void subscribe(Pattern pattern) {
        subscribe(pattern, new NoOpConsumerRebalanceListener());
    }

    /**
     * Unsubscribe from topics currently subscribed with {@link #subscribe(Collection)} or {@link #subscribe(Pattern)}.
     * This also clears any partitions directly assigned through {@link #assign(Collection)}.
     */
    public void unsubscribe() {
        acquireAndEnsureOpen();
        try {
            fetcher.clearBufferedDataForUnassignedPartitions(Collections.emptySet());
            this.subscriptions.unsubscribe();
            if (this.coordinator != null)
                this.coordinator.maybeLeaveGroup();
            log.info("Unsubscribed all topics or patterns and assigned partitions");
        } finally {
            release();
        }
    }

    /**
     * Manually assign a list of partitions to this consumer. This interface does not allow for incremental assignment
     * and will replace the previous assignment (if there is one).
     * <p>
     * If the given list of topic partitions is empty, it is treated the same as {@link #unsubscribe()}.
     * <p>
     * Manual topic assignment through this method does not use the consumer's group management
     * functionality. As such, there will be no rebalance operation triggered when group membership or cluster and topic
     * metadata change. Note that it is not possible to use both manual partition assignment with {@link #assign(Collection)}
     * and group assignment with {@link #subscribe(Collection, ConsumerRebalanceListener)}.
     * <p>
     * If auto-commit is enabled, an async commit (based on the old assignment) will be triggered before the new
     * assignment replaces the old one.
     *
     * @param partitions The list of partitions to assign this consumer
     * @throws IllegalArgumentException If partitions is null or contains null or empty topics
     * @throws IllegalStateException If {@code subscribe()} is called previously with topics or pattern
     *                               (without a subsequent call to {@link #unsubscribe()})
     */
    @Override
    public void assign(Collection<TopicPartition> partitions) {
        acquireAndEnsureOpen();
        try {
            if (partitions == null) {
                throw new IllegalArgumentException("Topic partition collection to assign to cannot be null");
            } else if (partitions.isEmpty()) {
                this.unsubscribe();
            } else {
                for (TopicPartition tp : partitions) {
                    String topic = (tp != null) ? tp.topic() : null;
                    if (topic == null || topic.trim().isEmpty())
                        throw new IllegalArgumentException("Topic partitions to assign to cannot have null or empty topic");
                }
                fetcher.clearBufferedDataForUnassignedPartitions(partitions);

                // make sure the offsets of topic partitions the consumer is unsubscribing from
                // are committed since there will be no following rebalance
                if (coordinator != null)
                    this.coordinator.maybeAutoCommitOffsetsAsync(time.milliseconds());

                log.info("Subscribed to partition(s): {}", Utils.join(partitions, ", "));
                if (this.subscriptions.assignFromUser(new HashSet<>(partitions)))
                    metadata.requestUpdateForNewTopics();
            }
        } finally {
            release();
        }
    }

    /**
     * Fetch data for the topics or partitions specified using one of the subscribe/assign APIs. It is an error to not have
     * subscribed to any topics or partitions before polling for data.
     * <p>
     * On each poll, consumer will try to use the last consumed offset as the starting offset and fetch sequentially. The last
     * consumed offset can be manually set through {@link #seek(TopicPartition, long)} or automatically set as the last committed
     * offset for the subscribed list of partitions
     *
     *
     * @param timeoutMs The time, in milliseconds, spent waiting in poll if data is not available in the buffer.
     *            If 0, returns immediately with any records that are available currently in the buffer, else returns empty.
     *            Must not be negative.
     * @return map of topic to records since the last fetch for the subscribed list of topics and partitions
     *
     * @throws org.apache.kafka.clients.consumer.InvalidOffsetException if the offset for a partition or set of
     *             partitions is undefined or out of range and no offset reset policy has been configured
     * @throws org.apache.kafka.common.errors.WakeupException if {@link #wakeup()} is called before or while this
     *             function is called
     * @throws org.apache.kafka.common.errors.InterruptException if the calling thread is interrupted before or while
     *             this function is called
     * @throws org.apache.kafka.common.errors.AuthenticationException if authentication fails. See the exception for more details
     * @throws org.apache.kafka.common.errors.AuthorizationException if caller lacks Read access to any of the subscribed
     *             topics or to the configured groupId. See the exception for more details
     * @throws org.apache.kafka.common.KafkaException for any other unrecoverable errors (e.g. invalid groupId or
     *             session timeout, errors deserializing key/value pairs, or any new error cases in future versions)
     * @throws java.lang.IllegalArgumentException if the timeout value is negative
     * @throws java.lang.IllegalStateException if the consumer is not subscribed to any topics or manually assigned any
     *             partitions to consume from
     * @throws org.apache.kafka.common.errors.FencedInstanceIdException if this consumer instance gets fenced by broker.
     *
     * @deprecated Since 2.0. Use {@link #poll(Duration)}, which does not block beyond the timeout awaiting partition
     *             assignment. See <a href="https://cwiki.apache.org/confluence/x/5kiHB">KIP-266</a> for more information.
     */
    @Deprecated
    @Override
    public ConsumerRecords<K, V> poll(final long timeoutMs) {
        return poll(time.timer(timeoutMs), false);
    }

    /**
     * Fetch data for the topics or partitions specified using one of the subscribe/assign APIs. It is an error to not have
     * subscribed to any topics or partitions before polling for data.
     * <p>
     * On each poll, consumer will try to use the last consumed offset as the starting offset and fetch sequentially. The last
     * consumed offset can be manually set through {@link #seek(TopicPartition, long)} or automatically set as the last committed
     * offset for the subscribed list of partitions
     *
     * <p>
     * This method returns immediately if there are records available. Otherwise, it will await the passed timeout.
     * If the timeout expires, an empty record set will be returned. Note that this method may block beyond the
     * timeout in order to execute custom {@link ConsumerRebalanceListener} callbacks.
     *
     *
     * @param timeout The maximum time to block (must not be greater than {@link Long#MAX_VALUE} milliseconds)
     *
     * @return map of topic to records since the last fetch for the subscribed list of topics and partitions
     *
     * @throws org.apache.kafka.clients.consumer.InvalidOffsetException if the offset for a partition or set of
     *             partitions is undefined or out of range and no offset reset policy has been configured
     * @throws org.apache.kafka.common.errors.WakeupException if {@link #wakeup()} is called before or while this
     *             function is called
     * @throws org.apache.kafka.common.errors.InterruptException if the calling thread is interrupted before or while
     *             this function is called
     * @throws org.apache.kafka.common.errors.AuthenticationException if authentication fails. See the exception for more details
     * @throws org.apache.kafka.common.errors.AuthorizationException if caller lacks Read access to any of the subscribed
     *             topics or to the configured groupId. See the exception for more details
     * @throws org.apache.kafka.common.KafkaException for any other unrecoverable errors (e.g. invalid groupId or
     *             session timeout, errors deserializing key/value pairs, or any new error cases in future versions)
     * @throws java.lang.IllegalArgumentException if the timeout value is negative
     * @throws java.lang.IllegalStateException if the consumer is not subscribed to any topics or manually assigned any
     *             partitions to consume from
     * @throws java.lang.ArithmeticException if the timeout is greater than {@link Long#MAX_VALUE} milliseconds.
     * @throws org.apache.kafka.common.errors.InvalidTopicException if the current subscription contains any invalid
     *             topic (per {@link org.apache.kafka.common.internals.Topic#validate(String)})
     * @throws org.apache.kafka.common.errors.FencedInstanceIdException if this consumer instance gets fenced by broker.
     */
    @Override
    public ConsumerRecords<K, V> poll(final Duration timeout) {
        return poll(time.timer(timeout), true);
    }

    private ConsumerRecords<K, V> poll(final Timer timer, final boolean includeMetadataInTimeout) {
        acquireAndEnsureOpen();
        try {
            if (this.subscriptions.hasNoSubscriptionOrUserAssignment()) {
                throw new IllegalStateException("Consumer is not subscribed to any topics or assigned any partitions");
            }

            // poll for new data until the timeout expires
            do {
                client.maybeTriggerWakeup();

                if (includeMetadataInTimeout) {
                    if (!updateAssignmentMetadataIfNeeded(timer)) {
                        return ConsumerRecords.empty();
                    }
                } else {
                    while (!updateAssignmentMetadataIfNeeded(time.timer(Long.MAX_VALUE))) {
                        log.warn("Still waiting for metadata");
                    }
                }

                final Map<TopicPartition, List<ConsumerRecord<K, V>>> records = pollForFetches(timer);
                if (!records.isEmpty()) {
                    // before returning the fetched records, we can send off the next round of fetches
                    // and avoid block waiting for their responses to enable pipelining while the user
                    // is handling the fetched records.
                    //
                    // NOTE: since the consumed position has already been updated, we must not allow
                    // wakeups or any other errors to be triggered prior to returning the fetched records.
                    if (fetcher.sendFetches() > 0 || client.hasPendingRequests()) {
                        client.pollNoWakeup();
                    }

                    return this.interceptors.onConsume(new ConsumerRecords<>(records));
                }
            } while (timer.notExpired());

            return ConsumerRecords.empty();
        } finally {
            release();
        }
    }

    /**
     * Visible for testing
     */
    boolean updateAssignmentMetadataIfNeeded(final Timer timer) {
        if (coordinator != null && !coordinator.poll(timer)) {
            return false;
        }

        return updateFetchPositions(timer);
    }

    private Map<TopicPartition, List<ConsumerRecord<K, V>>> pollForFetches(Timer timer) {
        long pollTimeout = coordinator == null ? timer.remainingMs() :
                Math.min(coordinator.timeToNextPoll(timer.currentTimeMs()), timer.remainingMs());

        // if data is available already, return it immediately
        final Map<TopicPartition, List<ConsumerRecord<K, V>>> records = fetcher.fetchedRecords();
        if (!records.isEmpty()) {
            return records;
        }

        // send any new fetches (won't resend pending fetches)
        fetcher.sendFetches();

        // We do not want to be stuck blocking in poll if we are missing some positions
        // since the offset lookup may be backing off after a failure

        // NOTE: the use of cachedSubscriptionHashAllFetchPositions means we MUST call
        // updateAssignmentMetadataIfNeeded before this method.
        if (!cachedSubscriptionHashAllFetchPositions && pollTimeout > retryBackoffMs) {
            pollTimeout = retryBackoffMs;
        }

        Timer pollTimer = time.timer(pollTimeout);
        client.poll(pollTimer, () -> {
            // since a fetch might be completed by the background thread, we need this poll condition
            // to ensure that we do not block unnecessarily in poll()
            return !fetcher.hasCompletedFetches();
        });
        timer.update(pollTimer.currentTimeMs());

        // after the long poll, we should check whether the group needs to rebalance
        // prior to returning data so that the group can stabilize faster
        if (coordinator != null && coordinator.rejoinNeededOrPending()) {
            return Collections.emptyMap();
        }

        return fetcher.fetchedRecords();
    }

    /**
     * Commit offsets returned on the last {@link #poll(Duration) poll()} for all the subscribed list of topics and
     * partitions.
     * <p>
     * This commits offsets only to Kafka. The offsets committed using this API will be used on the first fetch after
     * every rebalance and also on startup. As such, if you need to store offsets in anything other than Kafka, this API
     * should not be used.
     * <p>
     * This is a synchronous commit and will block until either the commit succeeds, an unrecoverable error is
     * encountered (in which case it is thrown to the caller), or the timeout specified by {@code default.api.timeout.ms} expires
     * (in which case a {@link org.apache.kafka.common.errors.TimeoutException} is thrown to the caller).
     * <p>
     * Note that asynchronous offset commits sent previously with the {@link #commitAsync(OffsetCommitCallback)}
     * (or similar) are guaranteed to have their callbacks invoked prior to completion of this method.
     *
     * @throws org.apache.kafka.clients.consumer.CommitFailedException if the commit failed and cannot be retried.
     *             This can only occur if you are using automatic group management with {@link #subscribe(Collection)},
     *             or if there is an active group with the same groupId which is using group management.
     * @throws org.apache.kafka.common.errors.WakeupException if {@link #wakeup()} is called before or while this
     *             function is called
     * @throws org.apache.kafka.common.errors.InterruptException if the calling thread is interrupted before or while
     *             this function is called
     * @throws org.apache.kafka.common.errors.AuthenticationException if authentication fails. See the exception for more details
     * @throws org.apache.kafka.common.errors.AuthorizationException if not authorized to the topic or to the
     *             configured groupId. See the exception for more details
     * @throws org.apache.kafka.common.KafkaException for any other unrecoverable errors (e.g. if offset metadata
     *             is too large or if the topic does not exist).
     * @throws org.apache.kafka.common.errors.TimeoutException if the timeout specified by {@code default.api.timeout.ms} expires
     *            before successful completion of the offset commit
     * @throws org.apache.kafka.common.errors.FencedInstanceIdException if this consumer instance gets fenced by broker.
     */
    @Override
    public void commitSync() {
        commitSync(Duration.ofMillis(defaultApiTimeoutMs));
    }

    /**
     * Commit offsets returned on the last {@link #poll(Duration) poll()} for all the subscribed list of topics and
     * partitions.
     * <p>
     * This commits offsets only to Kafka. The offsets committed using this API will be used on the first fetch after
     * every rebalance and also on startup. As such, if you need to store offsets in anything other than Kafka, this API
     * should not be used.
     * <p>
     * This is a synchronous commits and will block until either the commit succeeds, an unrecoverable error is
     * encountered (in which case it is thrown to the caller), or the passed timeout expires.
     * <p>
     * Note that asynchronous offset commits sent previously with the {@link #commitAsync(OffsetCommitCallback)}
     * (or similar) are guaranteed to have their callbacks invoked prior to completion of this method.
     *
     * @throws org.apache.kafka.clients.consumer.CommitFailedException if the commit failed and cannot be retried.
     *             This can only occur if you are using automatic group management with {@link #subscribe(Collection)},
     *             or if there is an active group with the same groupId which is using group management.
     * @throws org.apache.kafka.common.errors.WakeupException if {@link #wakeup()} is called before or while this
     *             function is called
     * @throws org.apache.kafka.common.errors.InterruptException if the calling thread is interrupted before or while
     *             this function is called
     * @throws org.apache.kafka.common.errors.AuthenticationException if authentication fails. See the exception for more details
     * @throws org.apache.kafka.common.errors.AuthorizationException if not authorized to the topic or to the
     *             configured groupId. See the exception for more details
     * @throws org.apache.kafka.common.KafkaException for any other unrecoverable errors (e.g. if offset metadata
     *             is too large or if the topic does not exist).
     * @throws org.apache.kafka.common.errors.TimeoutException if the timeout expires before successful completion
     *            of the offset commit
     * @throws org.apache.kafka.common.errors.FencedInstanceIdException if this consumer instance gets fenced by broker.
     */
    @Override
    public void commitSync(Duration timeout) {
        acquireAndEnsureOpen();
        try {
            maybeThrowInvalidGroupIdException();
            if (!coordinator.commitOffsetsSync(subscriptions.allConsumed(), time.timer(timeout))) {
                throw new TimeoutException("Timeout of " + timeout.toMillis() + "ms expired before successfully " +
                        "committing the current consumed offsets");
            }
        } finally {
            release();
        }
    }

    /**
     * Commit the specified offsets for the specified list of topics and partitions.
     * <p>
     * This commits offsets to Kafka. The offsets committed using this API will be used on the first fetch after every
     * rebalance and also on startup. As such, if you need to store offsets in anything other than Kafka, this API
     * should not be used. The committed offset should be the next message your application will consume,
     * i.e. lastProcessedMessageOffset + 1.
     * <p>
     * This is a synchronous commits and will block until either the commit succeeds or an unrecoverable error is
     * encountered (in which case it is thrown to the caller), or the timeout specified by {@code default.api.timeout.ms} expires
     * (in which case a {@link org.apache.kafka.common.errors.TimeoutException} is thrown to the caller).
     * <p>
     * Note that asynchronous offset commits sent previously with the {@link #commitAsync(OffsetCommitCallback)}
     * (or similar) are guaranteed to have their callbacks invoked prior to completion of this method.
     *
     * @param offsets A map of offsets by partition with associated metadata
     * @throws org.apache.kafka.clients.consumer.CommitFailedException if the commit failed and cannot be retried.
     *             This can only occur if you are using automatic group management with {@link #subscribe(Collection)},
     *             or if there is an active group with the same groupId which is using group management.
     * @throws org.apache.kafka.common.errors.WakeupException if {@link #wakeup()} is called before or while this
     *             function is called
     * @throws org.apache.kafka.common.errors.InterruptException if the calling thread is interrupted before or while
     *             this function is called
     * @throws org.apache.kafka.common.errors.AuthenticationException if authentication fails. See the exception for more details
     * @throws org.apache.kafka.common.errors.AuthorizationException if not authorized to the topic or to the
     *             configured groupId. See the exception for more details
     * @throws java.lang.IllegalArgumentException if the committed offset is negative
     * @throws org.apache.kafka.common.KafkaException for any other unrecoverable errors (e.g. if offset metadata
     *             is too large or if the topic does not exist).
     * @throws org.apache.kafka.common.errors.TimeoutException if the timeout expires before successful completion
     *            of the offset commit
     * @throws org.apache.kafka.common.errors.FencedInstanceIdException if this consumer instance gets fenced by broker.
     */
    @Override
    public void commitSync(final Map<TopicPartition, OffsetAndMetadata> offsets) {
        commitSync(offsets, Duration.ofMillis(defaultApiTimeoutMs));
    }

    /**
    * Commit the specified offsets for the specified list of topics and partitions.
    * <p>
    * This commits offsets to Kafka. The offsets committed using this API will be used on the first fetch after every
    * rebalance and also on startup. As such, if you need to store offsets in anything other than Kafka, this API
    * should not be used. The committed offset should be the next message your application will consume,
    * i.e. lastProcessedMessageOffset + 1.
    * <p>
    * This is a synchronous commits and will block until either the commit succeeds, an unrecoverable error is
    * encountered (in which case it is thrown to the caller), or the timeout expires.
    * <p>
    * Note that asynchronous offset commits sent previously with the {@link #commitAsync(OffsetCommitCallback)}
    * (or similar) are guaranteed to have their callbacks invoked prior to completion of this method.
    *
    * @param offsets A map of offsets by partition with associated metadata
    * @param timeout The maximum amount of time to await completion of the offset commit
    * @throws org.apache.kafka.clients.consumer.CommitFailedException if the commit failed and cannot be retried.
    *             This can only occur if you are using automatic group management with {@link #subscribe(Collection)},
    *             or if there is an active group with the same groupId which is using group management.
    * @throws org.apache.kafka.common.errors.WakeupException if {@link #wakeup()} is called before or while this
    *             function is called
    * @throws org.apache.kafka.common.errors.InterruptException if the calling thread is interrupted before or while
    *             this function is called
    * @throws org.apache.kafka.common.errors.AuthenticationException if authentication fails. See the exception for more details
    * @throws org.apache.kafka.common.errors.AuthorizationException if not authorized to the topic or to the
    *             configured groupId. See the exception for more details
    * @throws java.lang.IllegalArgumentException if the committed offset is negative
    * @throws org.apache.kafka.common.KafkaException for any other unrecoverable errors (e.g. if offset metadata
    *             is too large or if the topic does not exist).
    * @throws org.apache.kafka.common.errors.TimeoutException if the timeout expires before successful completion
    *            of the offset commit
    * @throws org.apache.kafka.common.errors.FencedInstanceIdException if this consumer instance gets fenced by broker.
    */
    @Override
    public void commitSync(final Map<TopicPartition, OffsetAndMetadata> offsets, final Duration timeout) {
        acquireAndEnsureOpen();
        try {
            maybeThrowInvalidGroupIdException();
            offsets.forEach(this::updateLastSeenEpochIfNewer);
            if (!coordinator.commitOffsetsSync(new HashMap<>(offsets), time.timer(timeout))) {
                throw new TimeoutException("Timeout of " + timeout.toMillis() + "ms expired before successfully " +
                        "committing offsets " + offsets);
            }
        } finally {
            release();
        }
    }

    /**
     * Commit offsets returned on the last {@link #poll(Duration)} for all the subscribed list of topics and partition.
     * Same as {@link #commitAsync(OffsetCommitCallback) commitAsync(null)}
     * @throws org.apache.kafka.common.errors.FencedInstanceIdException if this consumer instance gets fenced by broker.
     */
    @Override
    public void commitAsync() {
        commitAsync(null);
    }

    /**
     * Commit offsets returned on the last {@link #poll(Duration) poll()} for the subscribed list of topics and partitions.
     * <p>
     * This commits offsets only to Kafka. The offsets committed using this API will be used on the first fetch after
     * every rebalance and also on startup. As such, if you need to store offsets in anything other than Kafka, this API
     * should not be used.
     * <p>
     * This is an asynchronous call and will not block. Any errors encountered are either passed to the callback
     * (if provided) or discarded.
     * <p>
     * Offsets committed through multiple calls to this API are guaranteed to be sent in the same order as
     * the invocations. Corresponding commit callbacks are also invoked in the same order. Additionally note that
     * offsets committed through this API are guaranteed to complete before a subsequent call to {@link #commitSync()}
     * (and variants) returns.
     *
     * @param callback Callback to invoke when the commit completes
     * @throws org.apache.kafka.common.errors.FencedInstanceIdException if this consumer instance gets fenced by broker.
     */
    @Override
    public void commitAsync(OffsetCommitCallback callback) {
        commitAsync(subscriptions.allConsumed(), callback);
    }

    /**
     * Commit the specified offsets for the specified list of topics and partitions to Kafka.
     * <p>
     * This commits offsets to Kafka. The offsets committed using this API will be used on the first fetch after every
     * rebalance and also on startup. As such, if you need to store offsets in anything other than Kafka, this API
     * should not be used. The committed offset should be the next message your application will consume,
     * i.e. lastProcessedMessageOffset + 1.
     * <p>
     * This is an asynchronous call and will not block. Any errors encountered are either passed to the callback
     * (if provided) or discarded.
     * <p>
     * Offsets committed through multiple calls to this API are guaranteed to be sent in the same order as
     * the invocations. Corresponding commit callbacks are also invoked in the same order. Additionally note that
     * offsets committed through this API are guaranteed to complete before a subsequent call to {@link #commitSync()}
     * (and variants) returns.
     *
     * @param offsets A map of offsets by partition with associate metadata. This map will be copied internally, so it
     *                is safe to mutate the map after returning.
     * @param callback Callback to invoke when the commit completes
     * @throws org.apache.kafka.common.errors.FencedInstanceIdException if this consumer instance gets fenced by broker.
     */
    @Override
    public void commitAsync(final Map<TopicPartition, OffsetAndMetadata> offsets, OffsetCommitCallback callback) {
        acquireAndEnsureOpen();
        try {
            maybeThrowInvalidGroupIdException();
            log.debug("Committing offsets: {}", offsets);
            offsets.forEach(this::updateLastSeenEpochIfNewer);
            coordinator.commitOffsetsAsync(new HashMap<>(offsets), callback);
        } finally {
            release();
        }
    }

    /**
     * Overrides the fetch offsets that the consumer will use on the next {@link #poll(Duration) poll(timeout)}. If this API
     * is invoked for the same partition more than once, the latest offset will be used on the next poll(). Note that
     * you may lose data if this API is arbitrarily used in the middle of consumption, to reset the fetch offsets
     *
     * @throws IllegalArgumentException if the provided offset is negative
     * @throws IllegalStateException if the provided TopicPartition is not assigned to this consumer
     */
    @Override
    public void seek(TopicPartition partition, long offset) {
        if (offset < 0)
            throw new IllegalArgumentException("seek offset must not be a negative number");

        acquireAndEnsureOpen();
        try {
            log.info("Seeking to offset {} for partition {}", offset, partition);
            SubscriptionState.FetchPosition newPosition = new SubscriptionState.FetchPosition(
                    offset,
                    Optional.empty(), // This will ensure we skip validation
                    this.metadata.leaderAndEpoch(partition));
            this.subscriptions.seek(partition, newPosition);
        } finally {
            release();
        }
    }

    /**
     * Overrides the fetch offsets that the consumer will use on the next {@link #poll(Duration) poll(timeout)}. If this API
     * is invoked for the same partition more than once, the latest offset will be used on the next poll(). Note that
     * you may lose data if this API is arbitrarily used in the middle of consumption, to reset the fetch offsets. This
     * method allows for setting the leaderEpoch along with the desired offset.
     *
     * @throws IllegalArgumentException if the provided offset is negative
     * @throws IllegalStateException if the provided TopicPartition is not assigned to this consumer
     */
    @Override
    public void seek(TopicPartition partition, OffsetAndMetadata offsetAndMetadata) {
        long offset = offsetAndMetadata.offset();
        if (offset < 0) {
            throw new IllegalArgumentException("seek offset must not be a negative number");
        }

        acquireAndEnsureOpen();
        try {
            if (offsetAndMetadata.leaderEpoch().isPresent()) {
                log.info("Seeking to offset {} for partition {} with epoch {}",
                        offset, partition, offsetAndMetadata.leaderEpoch().get());
            } else {
                log.info("Seeking to offset {} for partition {}", offset, partition);
            }
            Metadata.LeaderAndEpoch currentLeaderAndEpoch = this.metadata.leaderAndEpoch(partition);
            SubscriptionState.FetchPosition newPosition = new SubscriptionState.FetchPosition(
                    offsetAndMetadata.offset(),
                    offsetAndMetadata.leaderEpoch(),
                    currentLeaderAndEpoch);
            this.updateLastSeenEpochIfNewer(partition, offsetAndMetadata);
            this.subscriptions.seekAndValidate(partition, newPosition);
        } finally {
            release();
        }
    }

    /**
     * Seek to the first offset for each of the given partitions. This function evaluates lazily, seeking to the
     * first offset in all partitions only when {@link #poll(Duration)} or {@link #position(TopicPartition)} are called.
     * If no partitions are provided, seek to the first offset for all of the currently assigned partitions.
     *
     * @throws IllegalArgumentException if {@code partitions} is {@code null}
     * @throws IllegalStateException if any of the provided partitions are not currently assigned to this consumer
     */
    @Override
    public void seekToBeginning(Collection<TopicPartition> partitions) {
        if (partitions == null)
            throw new IllegalArgumentException("Partitions collection cannot be null");

        acquireAndEnsureOpen();
        try {
            Collection<TopicPartition> parts = partitions.size() == 0 ? this.subscriptions.assignedPartitions() : partitions;
            for (TopicPartition tp : parts) {
                log.info("Seeking to beginning of partition {}", tp);
                subscriptions.requestOffsetReset(tp, OffsetResetStrategy.EARLIEST);
            }
        } finally {
            release();
        }
    }

    /**
     * Seek to the last offset for each of the given partitions. This function evaluates lazily, seeking to the
     * final offset in all partitions only when {@link #poll(Duration)} or {@link #position(TopicPartition)} are called.
     * If no partitions are provided, seek to the final offset for all of the currently assigned partitions.
     * <p>
     * If {@code isolation.level=read_committed}, the end offset will be the Last Stable Offset, i.e., the offset
     * of the first message with an open transaction.
     *
     * @throws IllegalArgumentException if {@code partitions} is {@code null}
     * @throws IllegalStateException if any of the provided partitions are not currently assigned to this consumer
     */
    @Override
    public void seekToEnd(Collection<TopicPartition> partitions) {
        if (partitions == null)
            throw new IllegalArgumentException("Partitions collection cannot be null");

        acquireAndEnsureOpen();
        try {
            Collection<TopicPartition> parts = partitions.size() == 0 ? this.subscriptions.assignedPartitions() : partitions;
            for (TopicPartition tp : parts) {
                log.info("Seeking to end of partition {}", tp);
                subscriptions.requestOffsetReset(tp, OffsetResetStrategy.LATEST);
            }
        } finally {
            release();
        }
    }

    /**
     * Get the offset of the <i>next record</i> that will be fetched (if a record with that offset exists).
     * This method may issue a remote call to the server if there is no current position for the given partition.
     * <p>
     * This call will block until either the position could be determined or an unrecoverable error is
     * encountered (in which case it is thrown to the caller), or the timeout specified by {@code default.api.timeout.ms} expires
     * (in which case a {@link org.apache.kafka.common.errors.TimeoutException} is thrown to the caller).
     *
     * @param partition The partition to get the position for
     * @return The current position of the consumer (that is, the offset of the next record to be fetched)
     * @throws IllegalStateException if the provided TopicPartition is not assigned to this consumer
     * @throws org.apache.kafka.clients.consumer.InvalidOffsetException if no offset is currently defined for
     *             the partition
     * @throws org.apache.kafka.common.errors.WakeupException if {@link #wakeup()} is called before or while this
     *             function is called
     * @throws org.apache.kafka.common.errors.InterruptException if the calling thread is interrupted before or while
     *             this function is called
     * @throws org.apache.kafka.common.errors.AuthenticationException if authentication fails. See the exception for more details
     * @throws org.apache.kafka.common.errors.AuthorizationException if not authorized to the topic or to the
     *             configured groupId. See the exception for more details
     * @throws org.apache.kafka.common.KafkaException for any other unrecoverable errors
     * @throws org.apache.kafka.common.errors.TimeoutException if the position cannot be determined before the
     *             timeout specified by {@code default.api.timeout.ms} expires
     */
    @Override
    public long position(TopicPartition partition) {
        return position(partition, Duration.ofMillis(defaultApiTimeoutMs));
    }

    /**
     * Get the offset of the <i>next record</i> that will be fetched (if a record with that offset exists).
     * This method may issue a remote call to the server if there is no current position
     * for the given partition.
     * <p>
     * This call will block until the position can be determined, an unrecoverable error is
     * encountered (in which case it is thrown to the caller), or the timeout expires.
     *
     * @param partition The partition to get the position for
     * @param timeout The maximum amount of time to await determination of the current position
     * @return The current position of the consumer (that is, the offset of the next record to be fetched)
     * @throws IllegalStateException if the provided TopicPartition is not assigned to this consumer
     * @throws org.apache.kafka.clients.consumer.InvalidOffsetException if no offset is currently defined for
     *             the partition
     * @throws org.apache.kafka.common.errors.WakeupException if {@link #wakeup()} is called before or while this
     *             function is called
     * @throws org.apache.kafka.common.errors.InterruptException if the calling thread is interrupted before or while
     *             this function is called
     * @throws org.apache.kafka.common.errors.TimeoutException if the position cannot be determined before the
     *             passed timeout expires
     * @throws org.apache.kafka.common.errors.AuthenticationException if authentication fails. See the exception for more details
     * @throws org.apache.kafka.common.errors.AuthorizationException if not authorized to the topic or to the
     *             configured groupId. See the exception for more details
     * @throws org.apache.kafka.common.KafkaException for any other unrecoverable errors
     */
    @Override
    public long position(TopicPartition partition, final Duration timeout) {
        acquireAndEnsureOpen();
        try {
            if (!this.subscriptions.isAssigned(partition))
                throw new IllegalStateException("You can only check the position for partitions assigned to this consumer.");

            Timer timer = time.timer(timeout);
            do {
                SubscriptionState.FetchPosition position = this.subscriptions.validPosition(partition);
                if (position != null)
                    return position.offset;

                updateFetchPositions(timer);
                client.poll(timer);
            } while (timer.notExpired());

            throw new TimeoutException("Timeout of " + timeout.toMillis() + "ms expired before the position " +
                    "for partition " + partition + " could be determined");
        } finally {
            release();
        }
    }

    /**
     * Get the last committed offset for the given partition (whether the commit happened by this process or
     * another). This offset will be used as the position for the consumer in the event of a failure.
     * <p>
     * This call will do a remote call to get the latest committed offset from the server, and will block until the
     * committed offset is gotten successfully, an unrecoverable error is encountered (in which case it is thrown to
     * the caller), or the timeout specified by {@code default.api.timeout.ms} expires (in which case a
     * {@link org.apache.kafka.common.errors.TimeoutException} is thrown to the caller).
     *
     * @param partition The partition to check
     * @return The last committed offset and metadata or null if there was no prior commit
     * @throws org.apache.kafka.common.errors.WakeupException if {@link #wakeup()} is called before or while this
     *             function is called
     * @throws org.apache.kafka.common.errors.InterruptException if the calling thread is interrupted before or while
     *             this function is called
     * @throws org.apache.kafka.common.errors.AuthenticationException if authentication fails. See the exception for more details
     * @throws org.apache.kafka.common.errors.AuthorizationException if not authorized to the topic or to the
     *             configured groupId. See the exception for more details
     * @throws org.apache.kafka.common.KafkaException for any other unrecoverable errors
     * @throws org.apache.kafka.common.errors.TimeoutException if the committed offset cannot be found before
     *             the timeout specified by {@code default.api.timeout.ms} expires.
     */
    @Override
    public OffsetAndMetadata committed(TopicPartition partition) {
        return committed(partition, Duration.ofMillis(defaultApiTimeoutMs));
    }

    /**
     * Get the last committed offset for the given partition (whether the commit happened by this process or
     * another). This offset will be used as the position for the consumer in the event of a failure.
     * <p>
     * This call will block to do a remote call to get the latest committed offsets from the server.
     *
     * @param partition The partition to check
     * @param timeout  The maximum amount of time to await the current committed offset
     * @return The last committed offset and metadata or null if there was no prior commit
     * @throws org.apache.kafka.common.errors.WakeupException if {@link #wakeup()} is called before or while this
     *             function is called
     * @throws org.apache.kafka.common.errors.InterruptException if the calling thread is interrupted before or while
     *             this function is called
     * @throws org.apache.kafka.common.errors.AuthenticationException if authentication fails. See the exception for more details
     * @throws org.apache.kafka.common.errors.AuthorizationException if not authorized to the topic or to the
     *             configured groupId. See the exception for more details
     * @throws org.apache.kafka.common.KafkaException for any other unrecoverable errors
     * @throws org.apache.kafka.common.errors.TimeoutException if the committed offset cannot be found before
     *             expiration of the timeout
     */
    @Override
    public OffsetAndMetadata committed(TopicPartition partition, final Duration timeout) {
        acquireAndEnsureOpen();
        try {
            maybeThrowInvalidGroupIdException();
            Map<TopicPartition, OffsetAndMetadata> offsets = coordinator.fetchCommittedOffsets(
                    Collections.singleton(partition), time.timer(timeout));
            if (offsets == null) {
                throw new TimeoutException("Timeout of " + timeout.toMillis() + "ms expired before the last " +
                        "committed offset for partition " + partition + " could be determined");
            } else {
                offsets.forEach(this::updateLastSeenEpochIfNewer);
                return offsets.get(partition);
            }
        } finally {
            release();
        }
    }

    /**
     * Get the metrics kept by the consumer
     */
    @Override
    public Map<MetricName, ? extends Metric> metrics() {
        return Collections.unmodifiableMap(this.metrics.metrics());
    }

    /**
     * Get metadata about the partitions for a given topic. This method will issue a remote call to the server if it
     * does not already have any metadata about the given topic.
     *
     * @param topic The topic to get partition metadata for
     *
     * @return The list of partitions
     * @throws org.apache.kafka.common.errors.WakeupException if {@link #wakeup()} is called before or while this
     *             function is called
     * @throws org.apache.kafka.common.errors.InterruptException if the calling thread is interrupted before or while
     *             this function is called
     * @throws org.apache.kafka.common.errors.AuthenticationException if authentication fails. See the exception for more details
     * @throws org.apache.kafka.common.errors.AuthorizationException if not authorized to the specified topic. See the exception for more details
     * @throws org.apache.kafka.common.KafkaException for any other unrecoverable errors
     * @throws org.apache.kafka.common.errors.TimeoutException if the offset metadata could not be fetched before
     *         the amount of time allocated by {@code default.api.timeout.ms} expires.
     */
    @Override
    public List<PartitionInfo> partitionsFor(String topic) {
        return partitionsFor(topic, Duration.ofMillis(defaultApiTimeoutMs));
    }

    /**
     * Get metadata about the partitions for a given topic. This method will issue a remote call to the server if it
     * does not already have any metadata about the given topic.
     *
     * @param topic The topic to get partition metadata for
     * @param timeout The maximum of time to await topic metadata
     *
     * @return The list of partitions
     * @throws org.apache.kafka.common.errors.WakeupException if {@link #wakeup()} is called before or while this
     *             function is called
     * @throws org.apache.kafka.common.errors.InterruptException if the calling thread is interrupted before or while
     *             this function is called
     * @throws org.apache.kafka.common.errors.AuthenticationException if authentication fails. See the exception for more details
     * @throws org.apache.kafka.common.errors.AuthorizationException if not authorized to the specified topic. See
     *             the exception for more details
     * @throws org.apache.kafka.common.errors.TimeoutException if topic metadata cannot be fetched before expiration
     *             of the passed timeout
     * @throws org.apache.kafka.common.KafkaException for any other unrecoverable errors
     */
    @Override
    public List<PartitionInfo> partitionsFor(String topic, Duration timeout) {
        acquireAndEnsureOpen();
        try {
            Cluster cluster = this.metadata.fetch();
            List<PartitionInfo> parts = cluster.partitionsForTopic(topic);
            if (!parts.isEmpty())
                return parts;

            Timer timer = time.timer(timeout);
            Map<String, List<PartitionInfo>> topicMetadata = fetcher.getTopicMetadata(
                    new MetadataRequest.Builder(Collections.singletonList(topic), metadata.allowAutoTopicCreation()), timer);
            return topicMetadata.get(topic);
        } finally {
            release();
        }
    }

    /**
     * Get metadata about partitions for all topics that the user is authorized to view. This method will issue a
     * remote call to the server.

     * @return The map of topics and its partitions
     *
     * @throws org.apache.kafka.common.errors.WakeupException if {@link #wakeup()} is called before or while this
     *             function is called
     * @throws org.apache.kafka.common.errors.InterruptException if the calling thread is interrupted before or while
     *             this function is called
     * @throws org.apache.kafka.common.KafkaException for any other unrecoverable errors
     * @throws org.apache.kafka.common.errors.TimeoutException if the offset metadata could not be fetched before
     *         the amount of time allocated by {@code default.api.timeout.ms} expires.
     */
    @Override
    public Map<String, List<PartitionInfo>> listTopics() {
        return listTopics(Duration.ofMillis(defaultApiTimeoutMs));
    }

    /**
     * Get metadata about partitions for all topics that the user is authorized to view. This method will issue a
     * remote call to the server.
     *
     * @param timeout The maximum time this operation will block to fetch topic metadata
     *
     * @return The map of topics and its partitions
     * @throws org.apache.kafka.common.errors.WakeupException if {@link #wakeup()} is called before or while this
     *             function is called
     * @throws org.apache.kafka.common.errors.InterruptException if the calling thread is interrupted before or while
     *             this function is called
     * @throws org.apache.kafka.common.errors.TimeoutException if the topic metadata could not be fetched before
     *             expiration of the passed timeout
     * @throws org.apache.kafka.common.KafkaException for any other unrecoverable errors
     */
    @Override
    public Map<String, List<PartitionInfo>> listTopics(Duration timeout) {
        acquireAndEnsureOpen();
        try {
            return fetcher.getAllTopicMetadata(time.timer(timeout));
        } finally {
            release();
        }
    }

    /**
     * Suspend fetching from the requested partitions. Future calls to {@link #poll(Duration)} will not return
     * any records from these partitions until they have been resumed using {@link #resume(Collection)}.
     * Note that this method does not affect partition subscription. In particular, it does not cause a group
     * rebalance when automatic assignment is used.
     * @param partitions The partitions which should be paused
     * @throws IllegalStateException if any of the provided partitions are not currently assigned to this consumer
     */
    @Override
    public void pause(Collection<TopicPartition> partitions) {
        acquireAndEnsureOpen();
        try {
            log.debug("Pausing partitions {}", partitions);
            for (TopicPartition partition: partitions) {
                subscriptions.pause(partition);
            }
        } finally {
            release();
        }
    }

    /**
     * Resume specified partitions which have been paused with {@link #pause(Collection)}. New calls to
     * {@link #poll(Duration)} will return records from these partitions if there are any to be fetched.
     * If the partitions were not previously paused, this method is a no-op.
     * @param partitions The partitions which should be resumed
     * @throws IllegalStateException if any of the provided partitions are not currently assigned to this consumer
     */
    @Override
    public void resume(Collection<TopicPartition> partitions) {
        acquireAndEnsureOpen();
        try {
            log.debug("Resuming partitions {}", partitions);
            for (TopicPartition partition: partitions) {
                subscriptions.resume(partition);
            }
        } finally {
            release();
        }
    }

    /**
     * Get the set of partitions that were previously paused by a call to {@link #pause(Collection)}.
     *
     * @return The set of paused partitions
     */
    @Override
    public Set<TopicPartition> paused() {
        acquireAndEnsureOpen();
        try {
            return Collections.unmodifiableSet(subscriptions.pausedPartitions());
        } finally {
            release();
        }
    }

    /**
     * Look up the offsets for the given partitions by timestamp. The returned offset for each partition is the
     * earliest offset whose timestamp is greater than or equal to the given timestamp in the corresponding partition.
     *
     * This is a blocking call. The consumer does not have to be assigned the partitions.
     * If the message format version in a partition is before 0.10.0, i.e. the messages do not have timestamps, null
     * will be returned for that partition.
     *
     * @param timestampsToSearch the mapping from partition to the timestamp to look up.
     *
     * @return a mapping from partition to the timestamp and offset of the first message with timestamp greater
     *         than or equal to the target timestamp. {@code null} will be returned for the partition if there is no
     *         such message.
     * @throws org.apache.kafka.common.errors.AuthenticationException if authentication fails. See the exception for more details
     * @throws org.apache.kafka.common.errors.AuthorizationException if not authorized to the topic(s). See the exception for more details
     * @throws IllegalArgumentException if the target timestamp is negative
     * @throws org.apache.kafka.common.errors.TimeoutException if the offset metadata could not be fetched before
     *         the amount of time allocated by {@code default.api.timeout.ms} expires.
     * @throws org.apache.kafka.common.errors.UnsupportedVersionException if the broker does not support looking up
     *         the offsets by timestamp
     */
    @Override
    public Map<TopicPartition, OffsetAndTimestamp> offsetsForTimes(Map<TopicPartition, Long> timestampsToSearch) {
        return offsetsForTimes(timestampsToSearch, Duration.ofMillis(defaultApiTimeoutMs));
    }

    /**
     * Look up the offsets for the given partitions by timestamp. The returned offset for each partition is the
     * earliest offset whose timestamp is greater than or equal to the given timestamp in the corresponding partition.
     *
     * This is a blocking call. The consumer does not have to be assigned the partitions.
     * If the message format version in a partition is before 0.10.0, i.e. the messages do not have timestamps, null
     * will be returned for that partition.
     *
     * @param timestampsToSearch the mapping from partition to the timestamp to look up.
     * @param timeout The maximum amount of time to await retrieval of the offsets
     *
     * @return a mapping from partition to the timestamp and offset of the first message with timestamp greater
     *         than or equal to the target timestamp. {@code null} will be returned for the partition if there is no
     *         such message.
     * @throws org.apache.kafka.common.errors.AuthenticationException if authentication fails. See the exception for more details
     * @throws org.apache.kafka.common.errors.AuthorizationException if not authorized to the topic(s). See the exception for more details
     * @throws IllegalArgumentException if the target timestamp is negative
     * @throws org.apache.kafka.common.errors.TimeoutException if the offset metadata could not be fetched before
     *         expiration of the passed timeout
     * @throws org.apache.kafka.common.errors.UnsupportedVersionException if the broker does not support looking up
     *         the offsets by timestamp
     */
    @Override
    public Map<TopicPartition, OffsetAndTimestamp> offsetsForTimes(Map<TopicPartition, Long> timestampsToSearch, Duration timeout) {
        acquireAndEnsureOpen();
        try {
            for (Map.Entry<TopicPartition, Long> entry : timestampsToSearch.entrySet()) {
                // we explicitly exclude the earliest and latest offset here so the timestamp in the returned
                // OffsetAndTimestamp is always positive.
                if (entry.getValue() < 0)
                    throw new IllegalArgumentException("The target time for partition " + entry.getKey() + " is " +
                            entry.getValue() + ". The target time cannot be negative.");
            }
            return fetcher.offsetsForTimes(timestampsToSearch, time.timer(timeout));
        } finally {
            release();
        }
    }

    /**
     * Get the first offset for the given partitions.
     * <p>
     * This method does not change the current consumer position of the partitions.
     *
     * @see #seekToBeginning(Collection)
     *
     * @param partitions the partitions to get the earliest offsets.
     * @return The earliest available offsets for the given partitions
     * @throws org.apache.kafka.common.errors.AuthenticationException if authentication fails. See the exception for more details
     * @throws org.apache.kafka.common.errors.AuthorizationException if not authorized to the topic(s). See the exception for more details
     * @throws org.apache.kafka.common.errors.TimeoutException if the offset metadata could not be fetched before
     *         expiration of the configured {@code default.api.timeout.ms}
     */
    @Override
    public Map<TopicPartition, Long> beginningOffsets(Collection<TopicPartition> partitions) {
        return beginningOffsets(partitions, Duration.ofMillis(defaultApiTimeoutMs));
    }

    /**
     * Get the first offset for the given partitions.
     * <p>
     * This method does not change the current consumer position of the partitions.
     *
     * @see #seekToBeginning(Collection)
     *
     * @param partitions the partitions to get the earliest offsets
     * @param timeout The maximum amount of time to await retrieval of the beginning offsets
     *
     * @return The earliest available offsets for the given partitions
     * @throws org.apache.kafka.common.errors.AuthenticationException if authentication fails. See the exception for more details
     * @throws org.apache.kafka.common.errors.AuthorizationException if not authorized to the topic(s). See the exception for more details
     * @throws org.apache.kafka.common.errors.TimeoutException if the offset metadata could not be fetched before
     *         expiration of the passed timeout
     */
    @Override
    public Map<TopicPartition, Long> beginningOffsets(Collection<TopicPartition> partitions, Duration timeout) {
        acquireAndEnsureOpen();
        try {
            return fetcher.beginningOffsets(partitions, time.timer(timeout));
        } finally {
            release();
        }
    }

    /**
     * Get the end offsets for the given partitions. In the default {@code read_uncommitted} isolation level, the end
     * offset is the high watermark (that is, the offset of the last successfully replicated message plus one). For
     * {@code read_committed} consumers, the end offset is the last stable offset (LSO), which is the minimum of
     * the high watermark and the smallest offset of any open transaction. Finally, if the partition has never been
     * written to, the end offset is 0.
     *
     * <p>
     * This method does not change the current consumer position of the partitions.
     *
     * @see #seekToEnd(Collection)
     *
     * @param partitions the partitions to get the end offsets.
     * @return The end offsets for the given partitions.
     * @throws org.apache.kafka.common.errors.AuthenticationException if authentication fails. See the exception for more details
     * @throws org.apache.kafka.common.errors.AuthorizationException if not authorized to the topic(s). See the exception for more details
     * @throws org.apache.kafka.common.errors.TimeoutException if the offset metadata could not be fetched before
     *         the amount of time allocated by {@code request.timeout.ms} expires
     */
    @Override
    public Map<TopicPartition, Long> endOffsets(Collection<TopicPartition> partitions) {
        return endOffsets(partitions, Duration.ofMillis(requestTimeoutMs));
    }

    /**
     * Get the end offsets for the given partitions. In the default {@code read_uncommitted} isolation level, the end
     * offset is the high watermark (that is, the offset of the last successfully replicated message plus one). For
     * {@code read_committed} consumers, the end offset is the last stable offset (LSO), which is the minimum of
     * the high watermark and the smallest offset of any open transaction. Finally, if the partition has never been
     * written to, the end offset is 0.
     *
     * <p>
     * This method does not change the current consumer position of the partitions.
     *
     * @see #seekToEnd(Collection)
     *
     * @param partitions the partitions to get the end offsets.
     * @param timeout The maximum amount of time to await retrieval of the end offsets
     *
     * @return The end offsets for the given partitions.
     * @throws org.apache.kafka.common.errors.AuthenticationException if authentication fails. See the exception for more details
     * @throws org.apache.kafka.common.errors.AuthorizationException if not authorized to the topic(s). See the exception for more details
     * @throws org.apache.kafka.common.errors.TimeoutException if the offsets could not be fetched before
     *         expiration of the passed timeout
     */
    @Override
    public Map<TopicPartition, Long> endOffsets(Collection<TopicPartition> partitions, Duration timeout) {
        acquireAndEnsureOpen();
        try {
            return fetcher.endOffsets(partitions, time.timer(timeout));
        } finally {
            release();
        }
    }

    /**
     * Close the consumer, waiting for up to the default timeout of 30 seconds for any needed cleanup.
     * If auto-commit is enabled, this will commit the current offsets if possible within the default
     * timeout. See {@link #close(Duration)} for details. Note that {@link #wakeup()}
     * cannot be used to interrupt close.
     *
     * @throws org.apache.kafka.common.errors.InterruptException if the calling thread is interrupted
     *             before or while this function is called
     * @throws org.apache.kafka.common.KafkaException for any other error during close
     */
    @Override
    public void close() {
        close(Duration.ofMillis(DEFAULT_CLOSE_TIMEOUT_MS));
    }

    /**
     * Tries to close the consumer cleanly within the specified timeout. This method waits up to
     * {@code timeout} for the consumer to complete pending commits and leave the group.
     * If auto-commit is enabled, this will commit the current offsets if possible within the
     * timeout. If the consumer is unable to complete offset commits and gracefully leave the group
     * before the timeout expires, the consumer is force closed. Note that {@link #wakeup()} cannot be
     * used to interrupt close.
     *
     * @param timeout The maximum time to wait for consumer to close gracefully. The value must be
     *                non-negative. Specifying a timeout of zero means do not wait for pending requests to complete.
     * @param timeUnit The time unit for the {@code timeout}
     * @throws IllegalArgumentException If the {@code timeout} is negative.
     * @throws InterruptException If the thread is interrupted before or while this function is called
     * @throws org.apache.kafka.common.KafkaException for any other error during close
     *
     * @deprecated Since 2.0. Use {@link #close(Duration)} or {@link #close()}.
     */
    @Deprecated
    @Override
    public void close(long timeout, TimeUnit timeUnit) {
        close(Duration.ofMillis(timeUnit.toMillis(timeout)));
    }

    /**
     * Tries to close the consumer cleanly within the specified timeout. This method waits up to
     * {@code timeout} for the consumer to complete pending commits and leave the group.
     * If auto-commit is enabled, this will commit the current offsets if possible within the
     * timeout. If the consumer is unable to complete offset commits and gracefully leave the group
     * before the timeout expires, the consumer is force closed. Note that {@link #wakeup()} cannot be
     * used to interrupt close.
     *
     * @param timeout The maximum time to wait for consumer to close gracefully. The value must be
     *                non-negative. Specifying a timeout of zero means do not wait for pending requests to complete.
     *
     * @throws IllegalArgumentException If the {@code timeout} is negative.
     * @throws InterruptException If the thread is interrupted before or while this function is called
     * @throws org.apache.kafka.common.KafkaException for any other error during close
     */
    @Override
    public void close(Duration timeout) {
        if (timeout.toMillis() < 0)
            throw new IllegalArgumentException("The timeout cannot be negative.");
        acquire();
        try {
            if (!closed) {
                closed = true;
                close(timeout.toMillis(), false);
            }
        } finally {
            release();
        }
    }

    /**
     * Wakeup the consumer. This method is thread-safe and is useful in particular to abort a long poll.
     * The thread which is blocking in an operation will throw {@link org.apache.kafka.common.errors.WakeupException}.
     * If no thread is blocking in a method which can throw {@link org.apache.kafka.common.errors.WakeupException}, the next call to such a method will raise it instead.
     */
    @Override
    public void wakeup() {
        this.client.wakeup();
    }

    private ClusterResourceListeners configureClusterResourceListeners(Deserializer<K> keyDeserializer, Deserializer<V> valueDeserializer, List<?>... candidateLists) {
        ClusterResourceListeners clusterResourceListeners = new ClusterResourceListeners();
        for (List<?> candidateList: candidateLists)
            clusterResourceListeners.maybeAddAll(candidateList);

        clusterResourceListeners.maybeAdd(keyDeserializer);
        clusterResourceListeners.maybeAdd(valueDeserializer);
        return clusterResourceListeners;
    }

    private void close(long timeoutMs, boolean swallowException) {
        log.trace("Closing the Kafka consumer");
        AtomicReference<Throwable> firstException = new AtomicReference<>();
        try {
            if (coordinator != null)
                coordinator.close(time.timer(Math.min(timeoutMs, requestTimeoutMs)));
        } catch (Throwable t) {
            firstException.compareAndSet(null, t);
            log.error("Failed to close coordinator", t);
        }
        Utils.closeQuietly(fetcher, "fetcher", firstException);
        Utils.closeQuietly(interceptors, "consumer interceptors", firstException);
        Utils.closeQuietly(metrics, "consumer metrics", firstException);
        Utils.closeQuietly(client, "consumer network client", firstException);
        Utils.closeQuietly(keyDeserializer, "consumer key deserializer", firstException);
        Utils.closeQuietly(valueDeserializer, "consumer value deserializer", firstException);
        AppInfoParser.unregisterAppInfo(JMX_PREFIX, clientId, metrics);
        log.debug("Kafka consumer has been closed");
        Throwable exception = firstException.get();
        if (exception != null && !swallowException) {
            if (exception instanceof InterruptException) {
                throw (InterruptException) exception;
            }
            throw new KafkaException("Failed to close kafka consumer", exception);
        }
    }

    /**
     * Set the fetch position to the committed position (if there is one)
     * or reset it using the offset reset policy the user has configured.
     *
     * @throws org.apache.kafka.common.errors.AuthenticationException if authentication fails. See the exception for more details
     * @throws NoOffsetForPartitionException If no offset is stored for a given partition and no offset reset policy is
     *             defined
     * @return true iff the operation completed without timing out
     */
    private boolean updateFetchPositions(final Timer timer) {
        // If any partitions have been truncated due to a leader change, we need to validate the offsets
        fetcher.validateOffsetsIfNeeded();

        cachedSubscriptionHashAllFetchPositions = subscriptions.hasAllFetchPositions();
        if (cachedSubscriptionHashAllFetchPositions) return true;

        // If there are any partitions which do not have a valid position and are not
        // awaiting reset, then we need to fetch committed offsets. We will only do a
        // coordinator lookup if there are partitions which have missing positions, so
        // a consumer with manually assigned partitions can avoid a coordinator dependence
        // by always ensuring that assigned partitions have an initial position.
        if (coordinator != null && !coordinator.refreshCommittedOffsetsIfNeeded(timer)) return false;

        // If there are partitions still needing a position and a reset policy is defined,
        // request reset using the default policy. If no reset strategy is defined and there
        // are partitions with a missing position, then we will raise an exception.
        subscriptions.resetMissingPositions();

        // Finally send an asynchronous request to lookup and update the positions of any
        // partitions which are awaiting reset.
        fetcher.resetOffsetsIfNeeded();

        return true;
    }

    /**
     * Acquire the light lock and ensure that the consumer hasn't been closed.
     * @throws IllegalStateException If the consumer has been closed
     */
    private void acquireAndEnsureOpen() {
        acquire();
        if (this.closed) {
            release();
            throw new IllegalStateException("This consumer has already been closed.");
        }
    }

    /**
     * Acquire the light lock protecting this consumer from multi-threaded access. Instead of blocking
     * when the lock is not available, however, we just throw an exception (since multi-threaded usage is not
     * supported).
     * @throws ConcurrentModificationException if another thread already has the lock
     */
    private void acquire() {
        long threadId = Thread.currentThread().getId();
        if (threadId != currentThread.get() && !currentThread.compareAndSet(NO_CURRENT_THREAD, threadId))
            throw new ConcurrentModificationException("KafkaConsumer is not safe for multi-threaded access");
        refcount.incrementAndGet();
    }

    /**
     * Release the light lock protecting the consumer from multi-threaded access.
     */
    private void release() {
        if (refcount.decrementAndGet() == 0)
            currentThread.set(NO_CURRENT_THREAD);
    }

    private void throwIfNoAssignorsConfigured() {
        if (assignors.isEmpty())
            throw new IllegalStateException("Must configure at least one partition assigner class name to " +
                ConsumerConfig.PARTITION_ASSIGNMENT_STRATEGY_CONFIG + " configuration property");
    }

    private void maybeThrowInvalidGroupIdException() {
        if (groupId == null)
            throw new InvalidGroupIdException("To use the group management or offset commit APIs, you must " +
                    "provide a valid " + ConsumerConfig.GROUP_ID_CONFIG + " in the consumer configuration.");
    }

    private void updateLastSeenEpochIfNewer(TopicPartition topicPartition, OffsetAndMetadata offsetAndMetadata) {
        offsetAndMetadata.leaderEpoch().ifPresent(epoch -> metadata.updateLastSeenEpochIfNewer(topicPartition, epoch));
    }

    // Visible for testing
    String getClientId() {
        return clientId;
    }
}<|MERGE_RESOLUTION|>--- conflicted
+++ resolved
@@ -775,8 +775,6 @@
             int maxPollIntervalMs = config.getInt(ConsumerConfig.MAX_POLL_INTERVAL_MS_CONFIG);
             int sessionTimeoutMs = config.getInt(ConsumerConfig.SESSION_TIMEOUT_MS_CONFIG);
             // no coordinator will be constructed for the default (null) group id
-            ConsumerCoordinator.RebalanceProtocol rebalanceProtocol = ConsumerCoordinator.RebalanceProtocol.valueOf(
-                config.getString(ConsumerConfig.REBALANCE_PROTOCOL_CONFIG).toUpperCase(Locale.ROOT));
             this.coordinator = groupId == null ? null :
                 new ConsumerCoordinator(logContext,
                         this.client,
@@ -794,13 +792,7 @@
                         retryBackoffMs,
                         enableAutoCommit,
                         config.getInt(ConsumerConfig.AUTO_COMMIT_INTERVAL_MS_CONFIG),
-<<<<<<< HEAD
-                        this.interceptors,
-                        config.getBoolean(ConsumerConfig.LEAVE_GROUP_ON_CLOSE_CONFIG),
-                        rebalanceProtocol);
-=======
                         this.interceptors);
->>>>>>> 74a9895c
             this.fetcher = new Fetcher<>(
                     logContext,
                     this.client,
