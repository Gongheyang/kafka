/*
 * Licensed to the Apache Software Foundation (ASF) under one or more
 * contributor license agreements. See the NOTICE file distributed with
 * this work for additional information regarding copyright ownership.
 * The ASF licenses this file to You under the Apache License, Version 2.0
 * (the "License"); you may not use this file except in compliance with
 * the License. You may obtain a copy of the License at
 *
 *    http://www.apache.org/licenses/LICENSE-2.0
 *
 * Unless required by applicable law or agreed to in writing, software
 * distributed under the License is distributed on an "AS IS" BASIS,
 * WITHOUT WARRANTIES OR CONDITIONS OF ANY KIND, either express or implied.
 * See the License for the specific language governing permissions and
 * limitations under the License.
 */
package org.apache.kafka.clients.consumer.internals;

import org.apache.kafka.clients.ApiVersions;
import org.apache.kafka.clients.ClientUtils;
import org.apache.kafka.clients.CommonClientConfigs;
import org.apache.kafka.clients.GroupRebalanceConfig;
import org.apache.kafka.clients.KafkaClient;
import org.apache.kafka.clients.Metadata;
import org.apache.kafka.clients.consumer.Consumer;
import org.apache.kafka.clients.consumer.ConsumerConfig;
import org.apache.kafka.clients.consumer.ConsumerGroupMetadata;
import org.apache.kafka.clients.consumer.ConsumerInterceptor;
import org.apache.kafka.clients.consumer.ConsumerPartitionAssignor;
import org.apache.kafka.clients.consumer.ConsumerRebalanceListener;
import org.apache.kafka.clients.consumer.ConsumerRecords;
import org.apache.kafka.clients.consumer.GroupProtocol;
import org.apache.kafka.clients.consumer.KafkaConsumer;
import org.apache.kafka.clients.consumer.NoOffsetForPartitionException;
import org.apache.kafka.clients.consumer.OffsetAndMetadata;
import org.apache.kafka.clients.consumer.OffsetAndTimestamp;
import org.apache.kafka.clients.consumer.OffsetCommitCallback;
import org.apache.kafka.clients.consumer.OffsetResetStrategy;
import org.apache.kafka.clients.consumer.internals.events.AllTopicsMetadataEvent;
import org.apache.kafka.clients.consumer.internals.events.ApplicationEvent;
import org.apache.kafka.clients.consumer.internals.events.ApplicationEventHandler;
import org.apache.kafka.clients.consumer.internals.events.ApplicationEventProcessor;
import org.apache.kafka.clients.consumer.internals.events.AssignmentChangeEvent;
import org.apache.kafka.clients.consumer.internals.events.AsyncCommitEvent;
import org.apache.kafka.clients.consumer.internals.events.BackgroundEvent;
import org.apache.kafka.clients.consumer.internals.events.BackgroundEventHandler;
import org.apache.kafka.clients.consumer.internals.events.CommitEvent;
import org.apache.kafka.clients.consumer.internals.events.CommitOnCloseEvent;
import org.apache.kafka.clients.consumer.internals.events.CompletableApplicationEvent;
import org.apache.kafka.clients.consumer.internals.events.ConsumerRebalanceListenerCallbackCompletedEvent;
import org.apache.kafka.clients.consumer.internals.events.ConsumerRebalanceListenerCallbackNeededEvent;
import org.apache.kafka.clients.consumer.internals.events.ErrorEvent;
import org.apache.kafka.clients.consumer.internals.events.EventProcessor;
import org.apache.kafka.clients.consumer.internals.events.FetchCommittedOffsetsEvent;
import org.apache.kafka.clients.consumer.internals.events.LeaveOnCloseEvent;
import org.apache.kafka.clients.consumer.internals.events.ListOffsetsEvent;
import org.apache.kafka.clients.consumer.internals.events.NewTopicsMetadataUpdateRequestEvent;
import org.apache.kafka.clients.consumer.internals.events.PollEvent;
import org.apache.kafka.clients.consumer.internals.events.ResetPositionsEvent;
import org.apache.kafka.clients.consumer.internals.events.SubscriptionChangeEvent;
import org.apache.kafka.clients.consumer.internals.events.SyncCommitEvent;
import org.apache.kafka.clients.consumer.internals.events.TopicMetadataEvent;
import org.apache.kafka.clients.consumer.internals.events.UnsubscribeEvent;
import org.apache.kafka.clients.consumer.internals.events.ValidatePositionsEvent;
import org.apache.kafka.clients.consumer.internals.metrics.KafkaConsumerMetrics;
import org.apache.kafka.clients.consumer.internals.metrics.RebalanceCallbackMetricsManager;
import org.apache.kafka.common.Cluster;
import org.apache.kafka.common.IsolationLevel;
import org.apache.kafka.common.KafkaException;
import org.apache.kafka.common.Metric;
import org.apache.kafka.common.MetricName;
import org.apache.kafka.common.PartitionInfo;
import org.apache.kafka.common.TopicPartition;
import org.apache.kafka.common.Uuid;
import org.apache.kafka.common.errors.FencedInstanceIdException;
import org.apache.kafka.common.errors.InterruptException;
import org.apache.kafka.common.errors.InvalidGroupIdException;
import org.apache.kafka.common.errors.TimeoutException;
import org.apache.kafka.common.internals.ClusterResourceListeners;
import org.apache.kafka.common.metrics.Metrics;
import org.apache.kafka.common.metrics.MetricsReporter;
import org.apache.kafka.common.requests.JoinGroupRequest;
import org.apache.kafka.common.requests.ListOffsetsRequest;
import org.apache.kafka.common.serialization.Deserializer;
import org.apache.kafka.common.telemetry.internals.ClientTelemetryReporter;
import org.apache.kafka.common.telemetry.internals.ClientTelemetryUtils;
import org.apache.kafka.common.utils.AppInfoParser;
import org.apache.kafka.common.utils.LogContext;
import org.apache.kafka.common.utils.Time;
import org.apache.kafka.common.utils.Timer;
import org.apache.kafka.common.utils.Utils;
import org.slf4j.Logger;
import org.slf4j.event.Level;

import java.net.InetSocketAddress;
import java.time.Duration;
import java.util.Arrays;
import java.util.Collection;
import java.util.Collections;
import java.util.ConcurrentModificationException;
import java.util.HashSet;
import java.util.List;
import java.util.Map;
import java.util.Objects;
import java.util.Optional;
import java.util.OptionalLong;
import java.util.Set;
import java.util.SortedSet;
import java.util.TreeSet;
import java.util.concurrent.BlockingQueue;
import java.util.concurrent.CompletableFuture;
import java.util.concurrent.Future;
import java.util.concurrent.LinkedBlockingQueue;
import java.util.concurrent.atomic.AtomicBoolean;
import java.util.concurrent.atomic.AtomicInteger;
import java.util.concurrent.atomic.AtomicLong;
import java.util.concurrent.atomic.AtomicReference;
import java.util.function.Function;
import java.util.function.Supplier;
import java.util.regex.Pattern;
import java.util.stream.Collectors;

import static java.util.Objects.requireNonNull;
import static org.apache.kafka.clients.consumer.internals.ConsumerUtils.CONSUMER_JMX_PREFIX;
import static org.apache.kafka.clients.consumer.internals.ConsumerUtils.CONSUMER_METRIC_GROUP_PREFIX;
import static org.apache.kafka.clients.consumer.internals.ConsumerUtils.DEFAULT_CLOSE_TIMEOUT_MS;
import static org.apache.kafka.clients.consumer.internals.ConsumerUtils.THROW_ON_FETCH_STABLE_OFFSET_UNSUPPORTED;
import static org.apache.kafka.clients.consumer.internals.ConsumerUtils.configuredConsumerInterceptors;
import static org.apache.kafka.clients.consumer.internals.ConsumerUtils.createFetchMetricsManager;
import static org.apache.kafka.clients.consumer.internals.ConsumerUtils.createLogContext;
import static org.apache.kafka.clients.consumer.internals.ConsumerUtils.createMetrics;
import static org.apache.kafka.clients.consumer.internals.ConsumerUtils.createSubscriptionState;
import static org.apache.kafka.clients.consumer.internals.ConsumerUtils.refreshCommittedOffsets;
import static org.apache.kafka.common.utils.Utils.closeQuietly;
import static org.apache.kafka.common.utils.Utils.isBlank;
import static org.apache.kafka.common.utils.Utils.join;
import static org.apache.kafka.common.utils.Utils.swallow;

/**
 * This {@link Consumer} implementation uses an {@link ApplicationEventHandler event handler} to process
 * {@link ApplicationEvent application events} so that the network I/O can be processed in a dedicated
 * {@link ConsumerNetworkThread network thread}. Visit
 * <a href="https://cwiki.apache.org/confluence/display/KAFKA/Consumer+threading+refactor+design">this document</a>
 * for implementation detail.
 *
 * <p/>
 *
 * <em>Note:</em> this {@link Consumer} implementation is part of the revised consumer group protocol from KIP-848.
 * This class should not be invoked directly; users should instead create a {@link KafkaConsumer} as before.
 * This consumer implements the new consumer group protocol and is intended to be the default in coming releases.
 */
public class AsyncKafkaConsumer<K, V> implements ConsumerDelegate<K, V> {

    private static final long NO_CURRENT_THREAD = -1L;

    /**
     * An {@link org.apache.kafka.clients.consumer.internals.events.EventProcessor} that is created and executes in the
     * application thread for the purpose of processing {@link BackgroundEvent background events} generated by the
     * {@link ConsumerNetworkThread network thread}.
     * Those events are generally of two types:
     *
     * <ul>
     *     <li>Errors that occur in the network thread that need to be propagated to the application thread</li>
     *     <li>{@link ConsumerRebalanceListener} callbacks that are to be executed on the application thread</li>
     * </ul>
     */
    private class BackgroundEventProcessor extends EventProcessor<BackgroundEvent> {

        private final ApplicationEventHandler applicationEventHandler;
        private final ConsumerRebalanceListenerInvoker rebalanceListenerInvoker;

        public BackgroundEventProcessor(final LogContext logContext,
                                        final BlockingQueue<BackgroundEvent> backgroundEventQueue,
                                        final ApplicationEventHandler applicationEventHandler,
                                        final ConsumerRebalanceListenerInvoker rebalanceListenerInvoker) {
            super(logContext, backgroundEventQueue);
            this.applicationEventHandler = applicationEventHandler;
            this.rebalanceListenerInvoker = rebalanceListenerInvoker;
        }

        /**
         * Process the events—if any—that were produced by the {@link ConsumerNetworkThread network thread}.
         * It is possible that {@link ErrorEvent an error}
         * could occur when processing the events. In such cases, the processor will take a reference to the first
         * error, continue to process the remaining events, and then throw the first error that occurred.
         */
        @Override
        public boolean process() {
            AtomicReference<KafkaException> firstError = new AtomicReference<>();

            ProcessHandler<BackgroundEvent> processHandler = (event, error) -> {
                if (error.isPresent()) {
                    KafkaException e = error.get();

                    if (!firstError.compareAndSet(null, e)) {
                        log.warn("An error occurred when processing the event: {}", e.getMessage(), e);
                    }
                }
            };

            boolean hadEvents = process(processHandler);

            if (firstError.get() != null)
                throw firstError.get();

            return hadEvents;
        }

        @Override
        public void process(final BackgroundEvent event) {
            switch (event.type()) {
                case ERROR:
                    process((ErrorEvent) event);
                    break;

                case CONSUMER_REBALANCE_LISTENER_CALLBACK_NEEDED:
                    process((ConsumerRebalanceListenerCallbackNeededEvent) event);
                    break;

                default:
                    throw new IllegalArgumentException("Background event type " + event.type() + " was not expected");

            }
        }

        private void process(final ErrorEvent event) {
            throw event.error();
        }

        private void process(final ConsumerRebalanceListenerCallbackNeededEvent event) {
            ApplicationEvent invokedEvent = invokeRebalanceCallbacks(
                rebalanceListenerInvoker,
                event.methodName(),
                event.partitions(),
                event.future()
            );
            applicationEventHandler.add(invokedEvent);
        }
    }

    private final ApplicationEventHandler applicationEventHandler;
    private final Time time;
    private final AtomicReference<Optional<ConsumerGroupMetadata>> groupMetadata = new AtomicReference<>(Optional.empty());
    private final KafkaConsumerMetrics kafkaConsumerMetrics;
    private Logger log;
    private final String clientId;
    private final BackgroundEventProcessor backgroundEventProcessor;
    private final Deserializers<K, V> deserializers;

    /**
     * A thread-safe {@link FetchBuffer fetch buffer} for the results that are populated in the
     * {@link ConsumerNetworkThread network thread} when the results are available. Because of the interaction
     * of the fetch buffer in the application thread and the network I/O thread, this is shared between the
     * two threads and is thus designed to be thread-safe.
     */
    private final FetchBuffer fetchBuffer;
    private final FetchCollector<K, V> fetchCollector;
    private final ConsumerInterceptors<K, V> interceptors;
    private final IsolationLevel isolationLevel;

    private final SubscriptionState subscriptions;
    private final ConsumerMetadata metadata;
    private final Metrics metrics;
    private final long retryBackoffMs;
    private final int defaultApiTimeoutMs;
    private final boolean autoCommitEnabled;
    private volatile boolean closed = false;
    private final List<ConsumerPartitionAssignor> assignors;
    private final Optional<ClientTelemetryReporter> clientTelemetryReporter;

    // to keep from repeatedly scanning subscriptions in poll(), cache the result during metadata updates
    private boolean cachedSubscriptionHasAllFetchPositions;
    private final WakeupTrigger wakeupTrigger = new WakeupTrigger();
    private final OffsetCommitCallbackInvoker offsetCommitCallbackInvoker;
    private final AtomicBoolean asyncCommitFenced;

    // currentThread holds the threadId of the current thread accessing the AsyncKafkaConsumer
    // and is used to prevent multithreaded access
    private final AtomicLong currentThread = new AtomicLong(NO_CURRENT_THREAD);
    private final AtomicInteger refCount = new AtomicInteger(0);

    AsyncKafkaConsumer(final ConsumerConfig config,
                       final Deserializer<K> keyDeserializer,
                       final Deserializer<V> valueDeserializer) {
        this(
            config,
            keyDeserializer,
            valueDeserializer,
            Time.SYSTEM,
            ApplicationEventHandler::new,
            FetchCollector::new,
            ConsumerMetadata::new,
            new LinkedBlockingQueue<>()
        );
    }

    // Visible for testing
    AsyncKafkaConsumer(final ConsumerConfig config,
                       final Deserializer<K> keyDeserializer,
                       final Deserializer<V> valueDeserializer,
                       final Time time,
                       final ApplicationEventHandlerFactory applicationEventHandlerFactory,
                       final FetchCollectorFactory<K, V> fetchCollectorFactory,
                       final ConsumerMetadataFactory metadataFactory,
                       final LinkedBlockingQueue<BackgroundEvent> backgroundEventQueue) {
        try {
            GroupRebalanceConfig groupRebalanceConfig = new GroupRebalanceConfig(
                config,
                GroupRebalanceConfig.ProtocolType.CONSUMER
            );
            this.clientId = config.getString(CommonClientConfigs.CLIENT_ID_CONFIG);
            this.autoCommitEnabled = config.getBoolean(ConsumerConfig.ENABLE_AUTO_COMMIT_CONFIG);
            LogContext logContext = createLogContext(config, groupRebalanceConfig);
            this.log = logContext.logger(getClass());

            log.debug("Initializing the Kafka consumer");
            this.defaultApiTimeoutMs = config.getInt(ConsumerConfig.DEFAULT_API_TIMEOUT_MS_CONFIG);
            this.time = time;
            List<MetricsReporter> reporters = CommonClientConfigs.metricsReporters(clientId, config);
            this.clientTelemetryReporter = CommonClientConfigs.telemetryReporter(clientId, config);
            this.clientTelemetryReporter.ifPresent(reporters::add);
            this.metrics = createMetrics(config, time, reporters);
            this.retryBackoffMs = config.getLong(ConsumerConfig.RETRY_BACKOFF_MS_CONFIG);

            List<ConsumerInterceptor<K, V>> interceptorList = configuredConsumerInterceptors(config);
            this.interceptors = new ConsumerInterceptors<>(interceptorList);
            this.deserializers = new Deserializers<>(config, keyDeserializer, valueDeserializer);
            this.subscriptions = createSubscriptionState(config, logContext);
            ClusterResourceListeners clusterResourceListeners = ClientUtils.configureClusterResourceListeners(metrics.reporters(),
                    interceptorList,
                    Arrays.asList(deserializers.keyDeserializer, deserializers.valueDeserializer));
            this.metadata = metadataFactory.build(config, subscriptions, logContext, clusterResourceListeners);
            final List<InetSocketAddress> addresses = ClientUtils.parseAndValidateAddresses(config);
            metadata.bootstrap(addresses);

            FetchMetricsManager fetchMetricsManager = createFetchMetricsManager(metrics);
            FetchConfig fetchConfig = new FetchConfig(config);
            this.isolationLevel = fetchConfig.isolationLevel;

            ApiVersions apiVersions = new ApiVersions();
            final BlockingQueue<ApplicationEvent> applicationEventQueue = new LinkedBlockingQueue<>();
            final BackgroundEventHandler backgroundEventHandler = new BackgroundEventHandler(
                    logContext,
                    backgroundEventQueue
            );

            // This FetchBuffer is shared between the application and network threads.
            this.fetchBuffer = new FetchBuffer(logContext);
            final Supplier<NetworkClientDelegate> networkClientDelegateSupplier = NetworkClientDelegate.supplier(time,
                    logContext,
                    metadata,
                    config,
                    apiVersions,
                    metrics,
                    fetchMetricsManager,
                    clientTelemetryReporter.map(ClientTelemetryReporter::telemetrySender).orElse(null));
            this.offsetCommitCallbackInvoker = new OffsetCommitCallbackInvoker(interceptors);
<<<<<<< HEAD
            this.asyncCommitFenced = new AtomicBoolean(false);
=======
            this.groupMetadata.set(initializeGroupMetadata(config, groupRebalanceConfig));
>>>>>>> c254b22a
            final Supplier<RequestManagers> requestManagersSupplier = RequestManagers.supplier(time,
                    logContext,
                    backgroundEventHandler,
                    metadata,
                    subscriptions,
                    fetchBuffer,
                    config,
                    groupRebalanceConfig,
                    apiVersions,
                    fetchMetricsManager,
                    networkClientDelegateSupplier,
                    clientTelemetryReporter,
                    metrics,
                    offsetCommitCallbackInvoker,
                    this::updateGroupMetadata
            );
            final Supplier<ApplicationEventProcessor> applicationEventProcessorSupplier = ApplicationEventProcessor.supplier(logContext,
                    metadata,
                    applicationEventQueue,
                    requestManagersSupplier);
            this.applicationEventHandler = applicationEventHandlerFactory.build(
                    logContext,
                    time,
                    applicationEventQueue,
                    applicationEventProcessorSupplier,
                    networkClientDelegateSupplier,
                    requestManagersSupplier);

            ConsumerRebalanceListenerInvoker rebalanceListenerInvoker = new ConsumerRebalanceListenerInvoker(
                    logContext,
                    subscriptions,
                    time,
                    new RebalanceCallbackMetricsManager(metrics)
            );
            this.backgroundEventProcessor = new BackgroundEventProcessor(
                    logContext,
                    backgroundEventQueue,
                    applicationEventHandler,
                    rebalanceListenerInvoker
            );
            this.assignors = ConsumerPartitionAssignor.getAssignorInstances(
                    config.getList(ConsumerConfig.PARTITION_ASSIGNMENT_STRATEGY_CONFIG),
                    config.originals(Collections.singletonMap(ConsumerConfig.CLIENT_ID_CONFIG, clientId))
            );

            // The FetchCollector is only used on the application thread.
            this.fetchCollector = fetchCollectorFactory.build(logContext,
                    metadata,
                    subscriptions,
                    fetchConfig,
                    deserializers,
                    fetchMetricsManager,
                    time);

            this.kafkaConsumerMetrics = new KafkaConsumerMetrics(metrics, CONSUMER_METRIC_GROUP_PREFIX);

            if (groupMetadata.get().isPresent() &&
                GroupProtocol.of(config.getString(ConsumerConfig.GROUP_PROTOCOL_CONFIG)) == GroupProtocol.CONSUMER) {
                config.ignore(ConsumerConfig.GROUP_REMOTE_ASSIGNOR_CONFIG); // Used by background thread
            }
            config.logUnused();
            AppInfoParser.registerAppInfo(CONSUMER_JMX_PREFIX, clientId, metrics, time.milliseconds());
            log.debug("Kafka consumer initialized");
        } catch (Throwable t) {
            // call close methods if internal objects are already constructed; this is to prevent resource leak. see KAFKA-2121
            // we do not need to call `close` at all when `log` is null, which means no internal objects were initialized.
            if (this.log != null) {
                close(Duration.ZERO, true);
            }
            // now propagate the exception
            throw new KafkaException("Failed to construct kafka consumer", t);
        }
    }

    // Visible for testing
    AsyncKafkaConsumer(LogContext logContext,
                       String clientId,
                       Deserializers<K, V> deserializers,
                       FetchBuffer fetchBuffer,
                       FetchCollector<K, V> fetchCollector,
                       ConsumerInterceptors<K, V> interceptors,
                       Time time,
                       ApplicationEventHandler applicationEventHandler,
                       BlockingQueue<BackgroundEvent> backgroundEventQueue,
                       ConsumerRebalanceListenerInvoker rebalanceListenerInvoker,
                       Metrics metrics,
                       SubscriptionState subscriptions,
                       ConsumerMetadata metadata,
                       long retryBackoffMs,
                       int defaultApiTimeoutMs,
                       List<ConsumerPartitionAssignor> assignors,
                       String groupId,
                       boolean autoCommitEnabled) {
        this.log = logContext.logger(getClass());
        this.subscriptions = subscriptions;
        this.clientId = clientId;
        this.fetchBuffer = fetchBuffer;
        this.fetchCollector = fetchCollector;
        this.isolationLevel = IsolationLevel.READ_UNCOMMITTED;
        this.interceptors = Objects.requireNonNull(interceptors);
        this.time = time;
        this.backgroundEventProcessor = new BackgroundEventProcessor(
                logContext,
                backgroundEventQueue,
                applicationEventHandler,
                rebalanceListenerInvoker
        );
        this.metrics = metrics;
        this.groupMetadata.set(initializeGroupMetadata(groupId, Optional.empty()));
        this.metadata = metadata;
        this.retryBackoffMs = retryBackoffMs;
        this.defaultApiTimeoutMs = defaultApiTimeoutMs;
        this.deserializers = deserializers;
        this.applicationEventHandler = applicationEventHandler;
        this.assignors = assignors;
        this.kafkaConsumerMetrics = new KafkaConsumerMetrics(metrics, "consumer");
        this.clientTelemetryReporter = Optional.empty();
        this.autoCommitEnabled = autoCommitEnabled;
        this.offsetCommitCallbackInvoker = new OffsetCommitCallbackInvoker(interceptors);
        this.asyncCommitFenced = new AtomicBoolean(false);
    }

    AsyncKafkaConsumer(LogContext logContext,
                       Time time,
                       ConsumerConfig config,
                       Deserializer<K> keyDeserializer,
                       Deserializer<V> valueDeserializer,
                       KafkaClient client,
                       SubscriptionState subscriptions,
                       ConsumerMetadata metadata,
                       List<ConsumerPartitionAssignor> assignors) {
        this.log = logContext.logger(getClass());
        this.subscriptions = subscriptions;
        this.clientId = config.getString(ConsumerConfig.CLIENT_ID_CONFIG);
        this.autoCommitEnabled = config.getBoolean(ConsumerConfig.ENABLE_AUTO_COMMIT_CONFIG);
        this.fetchBuffer = new FetchBuffer(logContext);
        this.isolationLevel = IsolationLevel.READ_UNCOMMITTED;
        this.interceptors = new ConsumerInterceptors<>(Collections.emptyList());
        this.time = time;
        this.metrics = new Metrics(time);
        this.metadata = metadata;
        this.retryBackoffMs = config.getLong(ConsumerConfig.RETRY_BACKOFF_MS_CONFIG);
        this.defaultApiTimeoutMs = config.getInt(ConsumerConfig.DEFAULT_API_TIMEOUT_MS_CONFIG);
        this.deserializers = new Deserializers<>(keyDeserializer, valueDeserializer);
        this.assignors = assignors;
        this.clientTelemetryReporter = Optional.empty();

        ConsumerMetrics metricsRegistry = new ConsumerMetrics(CONSUMER_METRIC_GROUP_PREFIX);
        FetchMetricsManager fetchMetricsManager = new FetchMetricsManager(metrics, metricsRegistry.fetcherMetrics);
        this.fetchCollector = new FetchCollector<>(logContext,
                metadata,
                subscriptions,
                new FetchConfig(config),
                deserializers,
                fetchMetricsManager,
                time);
        this.kafkaConsumerMetrics = new KafkaConsumerMetrics(metrics, "consumer");

        GroupRebalanceConfig groupRebalanceConfig = new GroupRebalanceConfig(
            config,
            GroupRebalanceConfig.ProtocolType.CONSUMER
        );

        this.groupMetadata.set(initializeGroupMetadata(config, groupRebalanceConfig));

        BlockingQueue<ApplicationEvent> applicationEventQueue = new LinkedBlockingQueue<>();
        BlockingQueue<BackgroundEvent> backgroundEventQueue = new LinkedBlockingQueue<>();
        BackgroundEventHandler backgroundEventHandler = new BackgroundEventHandler(
            logContext,
            backgroundEventQueue
        );
        ConsumerRebalanceListenerInvoker rebalanceListenerInvoker = new ConsumerRebalanceListenerInvoker(
            logContext,
            subscriptions,
            time,
            new RebalanceCallbackMetricsManager(metrics)
        );
        ApiVersions apiVersions = new ApiVersions();
        Supplier<NetworkClientDelegate> networkClientDelegateSupplier = () -> new NetworkClientDelegate(
            time,
            config,
            logContext,
            client
        );
        this.offsetCommitCallbackInvoker = new OffsetCommitCallbackInvoker(interceptors);
        this.asyncCommitFenced = new AtomicBoolean(false);
        Supplier<RequestManagers> requestManagersSupplier = RequestManagers.supplier(
            time,
            logContext,
            backgroundEventHandler,
            metadata,
            subscriptions,
            fetchBuffer,
            config,
            groupRebalanceConfig,
            apiVersions,
            fetchMetricsManager,
            networkClientDelegateSupplier,
            clientTelemetryReporter,
            metrics,
            offsetCommitCallbackInvoker,
            this::updateGroupMetadata
        );
        Supplier<ApplicationEventProcessor> applicationEventProcessorSupplier = ApplicationEventProcessor.supplier(
                logContext,
                metadata,
                applicationEventQueue,
                requestManagersSupplier
        );
        this.applicationEventHandler = new ApplicationEventHandler(logContext,
                time,
                applicationEventQueue,
                applicationEventProcessorSupplier,
                networkClientDelegateSupplier,
                requestManagersSupplier);
        this.backgroundEventProcessor = new BackgroundEventProcessor(
                logContext,
                backgroundEventQueue,
                applicationEventHandler,
                rebalanceListenerInvoker
        );
    }

    // auxiliary interface for testing
    interface ApplicationEventHandlerFactory {

        ApplicationEventHandler build(
            final LogContext logContext,
            final Time time,
            final BlockingQueue<ApplicationEvent> applicationEventQueue,
            final Supplier<ApplicationEventProcessor> applicationEventProcessorSupplier,
            final Supplier<NetworkClientDelegate> networkClientDelegateSupplier,
            final Supplier<RequestManagers> requestManagersSupplier
        );

    }

    // auxiliary interface for testing
    interface FetchCollectorFactory<K, V> {

        FetchCollector<K, V> build(
            final LogContext logContext,
            final ConsumerMetadata metadata,
            final SubscriptionState subscriptions,
            final FetchConfig fetchConfig,
            final Deserializers<K, V> deserializers,
            final FetchMetricsManager metricsManager,
            final Time time
        );

    }

    // auxiliary interface for testing
    interface ConsumerMetadataFactory {

        ConsumerMetadata build(
            final ConsumerConfig config,
            final SubscriptionState subscriptions,
            final LogContext logContext,
            final ClusterResourceListeners clusterResourceListeners
        );

    }

    private Optional<ConsumerGroupMetadata> initializeGroupMetadata(final ConsumerConfig config,
                                                                    final GroupRebalanceConfig groupRebalanceConfig) {
        final Optional<ConsumerGroupMetadata> groupMetadata = initializeGroupMetadata(
            groupRebalanceConfig.groupId,
            groupRebalanceConfig.groupInstanceId
        );
        if (!groupMetadata.isPresent()) {
            config.ignore(ConsumerConfig.AUTO_COMMIT_INTERVAL_MS_CONFIG);
            config.ignore(THROW_ON_FETCH_STABLE_OFFSET_UNSUPPORTED);
        }
        return groupMetadata;
    }

    private Optional<ConsumerGroupMetadata> initializeGroupMetadata(final String groupId,
                                                                    final Optional<String> groupInstanceId) {
        if (groupId != null) {
            if (groupId.isEmpty()) {
                throw new InvalidGroupIdException("The configured " + ConsumerConfig.GROUP_ID_CONFIG
                    + " should not be an empty string or whitespace.");
            } else {
                return Optional.of(initializeConsumerGroupMetadata(groupId, groupInstanceId));
            }
        }
        return Optional.empty();
    }

    private ConsumerGroupMetadata initializeConsumerGroupMetadata(final String groupId,
                                                                  final Optional<String> groupInstanceId) {
        return new ConsumerGroupMetadata(
            groupId,
            JoinGroupRequest.UNKNOWN_GENERATION_ID,
            JoinGroupRequest.UNKNOWN_MEMBER_ID,
            groupInstanceId
        );
    }

    private void updateGroupMetadata(final Optional<Integer> memberEpoch, final Optional<String> memberId) {
        groupMetadata.updateAndGet(
            oldGroupMetadataOptional -> oldGroupMetadataOptional.map(
                oldGroupMetadata -> new ConsumerGroupMetadata(
                    oldGroupMetadata.groupId(),
                    memberEpoch.orElse(oldGroupMetadata.generationId()),
                    memberId.orElse(oldGroupMetadata.memberId()),
                    oldGroupMetadata.groupInstanceId()
                )
            )
        );
    }

    /**
     * poll implementation using {@link ApplicationEventHandler}.
     *  1. Poll for background events. If there's a fetch response event, process the record and return it. If it is
     *  another type of event, process it.
     *  2. Send fetches if needed.
     *  If the timeout expires, return an empty ConsumerRecord.
     *
     * @param timeout timeout of the poll loop
     * @return ConsumerRecord.  It can be empty if time timeout expires.
     *
     * @throws org.apache.kafka.common.errors.WakeupException if {@link #wakeup()} is called before or while this
     *             function is called
     * @throws org.apache.kafka.common.errors.InterruptException if the calling thread is interrupted before or while
     *             this function is called
     * @throws org.apache.kafka.common.errors.RecordTooLargeException if the fetched record is larger than the maximum
     *             allowable size
     * @throws org.apache.kafka.common.KafkaException for any other unrecoverable errors
     * @throws java.lang.IllegalStateException if the consumer is not subscribed to any topics or manually assigned any
     *             partitions to consume from or an unexpected error occurred
     * @throws org.apache.kafka.clients.consumer.OffsetOutOfRangeException if the fetch position of the consumer is
     *             out of range and no offset reset policy is configured.
     * @throws org.apache.kafka.common.errors.TopicAuthorizationException if the consumer is not authorized to read
     *             from a partition
     * @throws org.apache.kafka.common.errors.SerializationException if the fetched records cannot be deserialized
     * @throws org.apache.kafka.common.errors.UnsupportedAssignorException if the `group.remote.assignor` configuration
     *             is set to an assignor that is not available on the broker.
     */
    @Override
    public ConsumerRecords<K, V> poll(final Duration timeout) {
        Timer timer = time.timer(timeout);

        acquireAndEnsureOpen();
        try {
            kafkaConsumerMetrics.recordPollStart(timer.currentTimeMs());

            if (subscriptions.hasNoSubscriptionOrUserAssignment()) {
                throw new IllegalStateException("Consumer is not subscribed to any topics or assigned any partitions");
            }

            do {

                // Make sure to let the background thread know that we are still polling.
                applicationEventHandler.add(new PollEvent(timer.currentTimeMs()));

                // We must not allow wake-ups between polling for fetches and returning the records.
                // If the polled fetches are not empty the consumed position has already been updated in the polling
                // of the fetches. A wakeup between returned fetches and returning records would lead to never
                // returning the records in the fetches. Thus, we trigger a possible wake-up before we poll fetches.
                wakeupTrigger.maybeTriggerWakeup();

                updateAssignmentMetadataIfNeeded(timer);
                final Fetch<K, V> fetch = pollForFetches(timer);
                if (!fetch.isEmpty()) {
                    if (fetch.records().isEmpty()) {
                        log.trace("Returning empty records from `poll()` "
                            + "since the consumer's position has advanced for at least one topic partition");
                    }

                    return interceptors.onConsume(new ConsumerRecords<>(fetch.records()));
                }
                // We will wait for retryBackoffMs
            } while (timer.notExpired());

            return ConsumerRecords.empty();
        } finally {
            kafkaConsumerMetrics.recordPollEnd(timer.currentTimeMs());
            release();
        }
    }

    /**
     * Commit offsets returned on the last {@link #poll(Duration) poll()} for all the subscribed list of topics and
     * partitions.
     */
    @Override
    public void commitSync() {
        commitSync(Duration.ofMillis(defaultApiTimeoutMs));
    }

    /**
     * This method sends a commit event to the EventHandler and return.
     */
    @Override
    public void commitAsync() {
        commitAsync(null);
    }

    @Override
    public void commitAsync(OffsetCommitCallback callback) {
        commitAsync(subscriptions.allConsumed(), callback);
    }

    @Override
    public void commitAsync(Map<TopicPartition, OffsetAndMetadata> offsets, OffsetCommitCallback callback) {
        acquireAndEnsureOpen();
        try {
            AsyncCommitEvent asyncCommitEvent = new AsyncCommitEvent(offsets);
            CompletableFuture<Void> future = commit(asyncCommitEvent);
            future.whenComplete((r, t) -> {

                if (t == null) {
                    offsetCommitCallbackInvoker.enqueueInterceptorInvocation(offsets);
                }

                if (t instanceof FencedInstanceIdException) {
                    asyncCommitFenced.set(true);
                }

                if (callback == null) {
                    if (t != null) {
                        log.error("Offset commit with offsets {} failed", offsets, t);
                    }
                    return;
                }

                offsetCommitCallbackInvoker.enqueueUserCallbackInvocation(callback, offsets, (Exception) t);
            });
        } finally {
            release();
        }
    }

    private CompletableFuture<Void> commit(final CommitEvent commitEvent) {
        maybeThrowFencedInstanceException();
        maybeInvokeCommitCallbacks();
        maybeThrowInvalidGroupIdException();

        Map<TopicPartition, OffsetAndMetadata> offsets = commitEvent.offsets();
        log.debug("Committing offsets: {}", offsets);
        offsets.forEach(this::updateLastSeenEpochIfNewer);

        if (offsets.isEmpty()) {
            return CompletableFuture.completedFuture(null);
        }

        applicationEventHandler.add(commitEvent);
        return commitEvent.future();
    }

    @Override
    public void seek(TopicPartition partition, long offset) {
        if (offset < 0)
            throw new IllegalArgumentException("seek offset must not be a negative number");

        acquireAndEnsureOpen();
        try {
            log.info("Seeking to offset {} for partition {}", offset, partition);
            SubscriptionState.FetchPosition newPosition = new SubscriptionState.FetchPosition(
                offset,
                Optional.empty(), // This will ensure we skip validation
                metadata.currentLeader(partition));
            subscriptions.seekUnvalidated(partition, newPosition);
        } finally {
            release();
        }
    }

    @Override
    public void seek(TopicPartition partition, OffsetAndMetadata offsetAndMetadata) {
        long offset = offsetAndMetadata.offset();
        if (offset < 0) {
            throw new IllegalArgumentException("seek offset must not be a negative number");
        }

        acquireAndEnsureOpen();
        try {
            if (offsetAndMetadata.leaderEpoch().isPresent()) {
                log.info("Seeking to offset {} for partition {} with epoch {}",
                    offset, partition, offsetAndMetadata.leaderEpoch().get());
            } else {
                log.info("Seeking to offset {} for partition {}", offset, partition);
            }
            Metadata.LeaderAndEpoch currentLeaderAndEpoch = metadata.currentLeader(partition);
            SubscriptionState.FetchPosition newPosition = new SubscriptionState.FetchPosition(
                offsetAndMetadata.offset(),
                offsetAndMetadata.leaderEpoch(),
                currentLeaderAndEpoch);
            updateLastSeenEpochIfNewer(partition, offsetAndMetadata);
            subscriptions.seekUnvalidated(partition, newPosition);
        } finally {
            release();
        }
    }

    @Override
    public void seekToBeginning(Collection<TopicPartition> partitions) {
        if (partitions == null)
            throw new IllegalArgumentException("Partitions collection cannot be null");

        acquireAndEnsureOpen();
        try {
            Collection<TopicPartition> parts = partitions.isEmpty() ? subscriptions.assignedPartitions() : partitions;
            subscriptions.requestOffsetReset(parts, OffsetResetStrategy.EARLIEST);
        } finally {
            release();
        }
    }

    @Override
    public void seekToEnd(Collection<TopicPartition> partitions) {
        if (partitions == null)
            throw new IllegalArgumentException("Partitions collection cannot be null");

        acquireAndEnsureOpen();
        try {
            Collection<TopicPartition> parts = partitions.isEmpty() ? subscriptions.assignedPartitions() : partitions;
            subscriptions.requestOffsetReset(parts, OffsetResetStrategy.LATEST);
        } finally {
            release();
        }
    }

    @Override
    public long position(TopicPartition partition) {
        return position(partition, Duration.ofMillis(defaultApiTimeoutMs));
    }

    @Override
    public long position(TopicPartition partition, Duration timeout) {
        acquireAndEnsureOpen();
        try {
            if (!subscriptions.isAssigned(partition))
                throw new IllegalStateException("You can only check the position for partitions assigned to this consumer.");

            Timer timer = time.timer(timeout);
            do {
                SubscriptionState.FetchPosition position = subscriptions.validPosition(partition);
                if (position != null)
                    return position.offset;

                updateFetchPositions(timer);
            } while (timer.notExpired());

            throw new TimeoutException("Timeout of " + timeout.toMillis() + "ms expired before the position " +
                "for partition " + partition + " could be determined");
        } finally {
            release();
        }
    }

    @Override
    @Deprecated
    public OffsetAndMetadata committed(TopicPartition partition) {
        return committed(partition, Duration.ofMillis(defaultApiTimeoutMs));
    }

    @Override
    @Deprecated
    public OffsetAndMetadata committed(TopicPartition partition, Duration timeout) {
        return committed(Collections.singleton(partition), timeout).get(partition);
    }

    @Override
    public Map<TopicPartition, OffsetAndMetadata> committed(final Set<TopicPartition> partitions) {
        return committed(partitions, Duration.ofMillis(defaultApiTimeoutMs));
    }

    @Override
    public Map<TopicPartition, OffsetAndMetadata> committed(final Set<TopicPartition> partitions,
                                                            final Duration timeout) {
        acquireAndEnsureOpen();
        long start = time.nanoseconds();
        try {
            maybeThrowInvalidGroupIdException();
            if (partitions.isEmpty()) {
                return Collections.emptyMap();
            }

            final FetchCommittedOffsetsEvent event = new FetchCommittedOffsetsEvent(
                partitions,
                timeout.toMillis());
            wakeupTrigger.setActiveTask(event.future());
            try {
                final Map<TopicPartition, OffsetAndMetadata> committedOffsets = applicationEventHandler.addAndGet(event,
                    time.timer(timeout));
                committedOffsets.forEach(this::updateLastSeenEpochIfNewer);
                return committedOffsets;
            } catch (TimeoutException e) {
                throw new TimeoutException("Timeout of " + timeout.toMillis() + "ms expired before the last " +
                    "committed offset for partitions " + partitions + " could be determined. Try tuning " +
                    ConsumerConfig.DEFAULT_API_TIMEOUT_MS_CONFIG + " larger to relax the threshold.");
            } finally {
                wakeupTrigger.clearTask();
            }
        } finally {
            kafkaConsumerMetrics.recordCommitted(time.nanoseconds() - start);
            release();
        }
    }

    private void maybeThrowInvalidGroupIdException() {
        if (!groupMetadata.get().isPresent()) {
            throw new InvalidGroupIdException("To use the group management or offset commit APIs, you must " +
                "provide a valid " + ConsumerConfig.GROUP_ID_CONFIG + " in the consumer configuration.");
        }
    }

    @Override
    public Map<MetricName, ? extends Metric> metrics() {
        return Collections.unmodifiableMap(metrics.metrics());
    }

    @Override
    public List<PartitionInfo> partitionsFor(String topic) {
        return partitionsFor(topic, Duration.ofMillis(defaultApiTimeoutMs));
    }

    @Override
    public List<PartitionInfo> partitionsFor(String topic, Duration timeout) {
        acquireAndEnsureOpen();
        try {
            Cluster cluster = this.metadata.fetch();
            List<PartitionInfo> parts = cluster.partitionsForTopic(topic);
            if (!parts.isEmpty())
                return parts;

            if (timeout.toMillis() == 0L) {
                throw new TimeoutException();
            }

            final TopicMetadataEvent topicMetadataEvent = new TopicMetadataEvent(topic, timeout.toMillis());
            wakeupTrigger.setActiveTask(topicMetadataEvent.future());
            try {
                Map<String, List<PartitionInfo>> topicMetadata =
                        applicationEventHandler.addAndGet(topicMetadataEvent, time.timer(timeout));

                return topicMetadata.getOrDefault(topic, Collections.emptyList());
            } finally {
                wakeupTrigger.clearTask();
            }
        } finally {
            release();
        }
    }

    @Override
    public Map<String, List<PartitionInfo>> listTopics() {
        return listTopics(Duration.ofMillis(defaultApiTimeoutMs));
    }

    @Override
    public Map<String, List<PartitionInfo>> listTopics(Duration timeout) {
        acquireAndEnsureOpen();
        try {
            if (timeout.toMillis() == 0L) {
                throw new TimeoutException();
            }

            final AllTopicsMetadataEvent topicMetadataEvent = new AllTopicsMetadataEvent(timeout.toMillis());
            wakeupTrigger.setActiveTask(topicMetadataEvent.future());
            try {
                return applicationEventHandler.addAndGet(topicMetadataEvent, time.timer(timeout));
            } finally {
                wakeupTrigger.clearTask();
            }
        } finally {
            release();
        }
    }

    @Override
    public Set<TopicPartition> paused() {
        acquireAndEnsureOpen();
        try {
            return Collections.unmodifiableSet(subscriptions.pausedPartitions());
        } finally {
            release();
        }
    }

    @Override
    public void pause(Collection<TopicPartition> partitions) {
        acquireAndEnsureOpen();
        try {
            log.debug("Pausing partitions {}", partitions);
            for (TopicPartition partition : partitions) {
                subscriptions.pause(partition);
            }
        } finally {
            release();
        }
    }

    @Override
    public void resume(Collection<TopicPartition> partitions) {
        acquireAndEnsureOpen();
        try {
            log.debug("Resuming partitions {}", partitions);
            for (TopicPartition partition : partitions) {
                subscriptions.resume(partition);
            }
        } finally {
            release();
        }
    }

    @Override
    public Map<TopicPartition, OffsetAndTimestamp> offsetsForTimes(Map<TopicPartition, Long> timestampsToSearch) {
        return offsetsForTimes(timestampsToSearch, Duration.ofMillis(defaultApiTimeoutMs));
    }

    @Override
    public Map<TopicPartition, OffsetAndTimestamp> offsetsForTimes(Map<TopicPartition, Long> timestampsToSearch, Duration timeout) {
        acquireAndEnsureOpen();
        try {
            // Keeping same argument validation error thrown by the current consumer implementation
            // to avoid API level changes.
            requireNonNull(timestampsToSearch, "Timestamps to search cannot be null");
            for (Map.Entry<TopicPartition, Long> entry : timestampsToSearch.entrySet()) {
                // Exclude the earliest and latest offset here so the timestamp in the returned
                // OffsetAndTimestamp is always positive.
                if (entry.getValue() < 0)
                    throw new IllegalArgumentException("The target time for partition " + entry.getKey() + " is " +
                        entry.getValue() + ". The target time cannot be negative.");
            }

            if (timestampsToSearch.isEmpty()) {
                return Collections.emptyMap();
            }
            final ListOffsetsEvent listOffsetsEvent = new ListOffsetsEvent(
                timestampsToSearch,
                true);

            // If timeout is set to zero return empty immediately; otherwise try to get the results
            // and throw timeout exception if it cannot complete in time.
            if (timeout.toMillis() == 0L)
                return listOffsetsEvent.emptyResult();

            return applicationEventHandler.addAndGet(listOffsetsEvent, time.timer(timeout));
        } finally {
            release();
        }
    }

    @Override
    public Map<TopicPartition, Long> beginningOffsets(Collection<TopicPartition> partitions) {
        return beginningOffsets(partitions, Duration.ofMillis(defaultApiTimeoutMs));
    }

    @Override
    public Map<TopicPartition, Long> beginningOffsets(Collection<TopicPartition> partitions, Duration timeout) {
        return beginningOrEndOffset(partitions, ListOffsetsRequest.EARLIEST_TIMESTAMP, timeout);
    }

    @Override
    public Map<TopicPartition, Long> endOffsets(Collection<TopicPartition> partitions) {
        return endOffsets(partitions, Duration.ofMillis(defaultApiTimeoutMs));
    }

    @Override
    public Map<TopicPartition, Long> endOffsets(Collection<TopicPartition> partitions, Duration timeout) {
        return beginningOrEndOffset(partitions, ListOffsetsRequest.LATEST_TIMESTAMP, timeout);
    }

    private Map<TopicPartition, Long> beginningOrEndOffset(Collection<TopicPartition> partitions,
                                                           long timestamp,
                                                           Duration timeout) {
        acquireAndEnsureOpen();
        try {
            // Keeping same argument validation error thrown by the current consumer implementation
            // to avoid API level changes.
            requireNonNull(partitions, "Partitions cannot be null");

            if (partitions.isEmpty()) {
                return Collections.emptyMap();
            }
            Map<TopicPartition, Long> timestampToSearch = partitions
                .stream()
                .collect(Collectors.toMap(Function.identity(), tp -> timestamp));
            ListOffsetsEvent listOffsetsEvent = new ListOffsetsEvent(
                timestampToSearch,
                false);
            Map<TopicPartition, OffsetAndTimestamp> offsetAndTimestampMap = applicationEventHandler.addAndGet(
                listOffsetsEvent,
                time.timer(timeout));
            return offsetAndTimestampMap
                .entrySet()
                .stream()
                .collect(Collectors.toMap(Map.Entry::getKey, e -> e.getValue().offset()));
        } finally {
            release();
        }
    }

    @Override
    public OptionalLong currentLag(TopicPartition topicPartition) {
        acquireAndEnsureOpen();
        try {
            final Long lag = subscriptions.partitionLag(topicPartition, isolationLevel);

            // if the log end offset is not known and hence cannot return lag and there is
            // no in-flight list offset requested yet,
            // issue a list offset request for that partition so that next time
            // we may get the answer; we do not need to wait for the return value
            // since we would not try to poll the network client synchronously
            if (lag == null) {
                if (subscriptions.partitionEndOffset(topicPartition, isolationLevel) == null &&
                    !subscriptions.partitionEndOffsetRequested(topicPartition)) {
                    log.info("Requesting the log end offset for {} in order to compute lag", topicPartition);
                    subscriptions.requestPartitionEndOffset(topicPartition);
                    endOffsets(Collections.singleton(topicPartition), Duration.ofMillis(0));
                }

                return OptionalLong.empty();
            }

            return OptionalLong.of(lag);
        } finally {
            release();
        }
    }

    @Override
    public ConsumerGroupMetadata groupMetadata() {
        acquireAndEnsureOpen();
        try {
            maybeThrowInvalidGroupIdException();
            return groupMetadata.get().get();
        } finally {
            release();
        }
    }

    @Override
    public void enforceRebalance() {
        log.warn("Operation not supported in new consumer group protocol");
    }

    @Override
    public void enforceRebalance(String reason) {
        log.warn("Operation not supported in new consumer group protocol");
    }

    @Override
    public void close() {
        close(Duration.ofMillis(DEFAULT_CLOSE_TIMEOUT_MS));
    }

    @Override
    public void close(Duration timeout) {
        if (timeout.toMillis() < 0)
            throw new IllegalArgumentException("The timeout cannot be negative.");
        acquire();
        try {
            if (!closed) {
                // need to close before setting the flag since the close function
                // itself may trigger rebalance callback that needs the consumer to be open still
                close(timeout, false);
            }
        } finally {
            closed = true;
            release();
        }
    }

    private void close(Duration timeout, boolean swallowException) {
        log.trace("Closing the Kafka consumer");
        AtomicReference<Throwable> firstException = new AtomicReference<>();

        // We are already closing with a timeout, don't allow wake-ups from here on.
        wakeupTrigger.disableWakeups();

        final Timer closeTimer = time.timer(timeout);
        clientTelemetryReporter.ifPresent(reporter -> reporter.initiateClose(timeout.toMillis()));
        closeTimer.update();
        // Prepare shutting down the network thread
        prepareShutdown(closeTimer, firstException);
        closeTimer.update();
        if (applicationEventHandler != null)
            closeQuietly(() -> applicationEventHandler.close(Duration.ofMillis(closeTimer.remainingMs())), "Failed shutting down network thread", firstException);
        swallow(log, Level.ERROR, "Failed invoking asynchronous commit callback.", this::maybeInvokeCommitCallbacks,
            firstException);
        closeTimer.update();
        closeQuietly(interceptors, "consumer interceptors", firstException);
        closeQuietly(kafkaConsumerMetrics, "kafka consumer metrics", firstException);
        closeQuietly(metrics, "consumer metrics", firstException);
        closeQuietly(deserializers, "consumer deserializers", firstException);
        clientTelemetryReporter.ifPresent(reporter -> closeQuietly(reporter, "async consumer telemetry reporter", firstException));

        AppInfoParser.unregisterAppInfo(CONSUMER_JMX_PREFIX, clientId, metrics);
        log.debug("Kafka consumer has been closed");
        Throwable exception = firstException.get();
        if (exception != null && !swallowException) {
            if (exception instanceof InterruptException) {
                throw (InterruptException) exception;
            }
            throw new KafkaException("Failed to close kafka consumer", exception);
        }
    }

    /**
     * Prior to closing the network thread, we need to make sure the following operations happen in the right sequence:
     * 1. autocommit offsets
     * 2. revoke all partitions
     * 3. if partition revocation completes successfully, send leave group
     */
    void prepareShutdown(final Timer timer, final AtomicReference<Throwable> firstException) {
        if (!groupMetadata.get().isPresent())
            return;
        maybeAutoCommitSync(autoCommitEnabled, timer);
        applicationEventHandler.add(new CommitOnCloseEvent());
        completeQuietly(
            () -> {
                maybeRevokePartitions();
                applicationEventHandler.addAndGet(new LeaveOnCloseEvent(), timer);
            },
            "Failed to send leaveGroup heartbeat with a timeout(ms)=" + timer.timeoutMs(), firstException);
    }

    // Visible for testing
    void maybeAutoCommitSync(final boolean shouldAutoCommit,
                             final Timer timer) {
        if (!shouldAutoCommit)
            return;
        Map<TopicPartition, OffsetAndMetadata> allConsumed = subscriptions.allConsumed();
        log.debug("Sending synchronous auto-commit of offsets {} on closing", allConsumed);
        try {
            commitSync(allConsumed, Duration.ofMillis(timer.remainingMs()));
        } catch (Exception e) {
            // consistent with async auto-commit failures, we do not propagate the exception
            log.warn("Synchronous auto-commit of offsets {} failed: {}", allConsumed, e.getMessage());
        }
        timer.update();
    }

    // Visible for testing
    void maybeRevokePartitions() {
        if (!subscriptions.hasAutoAssignedPartitions() || subscriptions.assignedPartitions().isEmpty())
            return;
        try {
            SortedSet<TopicPartition> droppedPartitions = new TreeSet<>(MembershipManagerImpl.TOPIC_PARTITION_COMPARATOR);
            droppedPartitions.addAll(subscriptions.assignedPartitions());
            if (subscriptions.rebalanceListener().isPresent())
                subscriptions.rebalanceListener().get().onPartitionsRevoked(droppedPartitions);
        } catch (Exception e) {
            throw new KafkaException(e);
        } finally {
            subscriptions.assignFromSubscribed(Collections.emptySet());
        }
    }

    // Visible for testing
    void completeQuietly(final Utils.ThrowingRunnable function,
                         final String msg,
                         final AtomicReference<Throwable> firstException) {
        try {
            function.run();
        } catch (TimeoutException e) {
            log.debug("Timeout expired before the {} operation could complete.", msg);
        } catch (Exception e) {
            firstException.compareAndSet(null, e);
        }
    }

    @Override
    public void wakeup() {
        wakeupTrigger.wakeup();
    }

    /**
     * This method sends a commit event to the EventHandler and waits for
     * the event to finish.
     *
     * @param timeout max wait time for the blocking operation.
     */
    @Override
    public void commitSync(final Duration timeout) {
        commitSync(subscriptions.allConsumed(), timeout);
    }

    @Override
    public void commitSync(Map<TopicPartition, OffsetAndMetadata> offsets) {
        commitSync(offsets, Duration.ofMillis(defaultApiTimeoutMs));
    }

    @Override
    public void commitSync(Map<TopicPartition, OffsetAndMetadata> offsets, Duration timeout) {
        acquireAndEnsureOpen();
        long commitStart = time.nanoseconds();
        try {
            Timer requestTimer = time.timer(timeout.toMillis());
            SyncCommitEvent syncCommitEvent = new SyncCommitEvent(offsets, timeout.toMillis());
            CompletableFuture<Void> commitFuture = commit(syncCommitEvent);
            wakeupTrigger.setActiveTask(commitFuture);
            ConsumerUtils.getResult(commitFuture, requestTimer);
            interceptors.onCommit(offsets);
        } finally {
            wakeupTrigger.clearTask();
            kafkaConsumerMetrics.recordCommitSync(time.nanoseconds() - commitStart);
            release();
        }
    }

    @Override
    public Uuid clientInstanceId(Duration timeout) {
        if (!clientTelemetryReporter.isPresent()) {
            throw new IllegalStateException("Telemetry is not enabled. Set config `" + ConsumerConfig.ENABLE_METRICS_PUSH_CONFIG + "` to `true`.");
        }

        return ClientTelemetryUtils.fetchClientInstanceId(clientTelemetryReporter.get(), timeout);
    }

    @Override
    public Set<TopicPartition> assignment() {
        acquireAndEnsureOpen();
        try {
            return Collections.unmodifiableSet(subscriptions.assignedPartitions());
        } finally {
            release();
        }
    }

    /**
     * Get the current subscription.  or an empty set if no such call has
     * been made.
     * @return The set of topics currently subscribed to
     */
    @Override
    public Set<String> subscription() {
        acquireAndEnsureOpen();
        try {
            return Collections.unmodifiableSet(subscriptions.subscription());
        } finally {
            release();
        }
    }

    @Override
    public void assign(Collection<TopicPartition> partitions) {
        acquireAndEnsureOpen();
        try {
            if (partitions == null) {
                throw new IllegalArgumentException("Topic partitions collection to assign to cannot be null");
            }

            if (partitions.isEmpty()) {
                unsubscribe();
                return;
            }

            for (TopicPartition tp : partitions) {
                String topic = (tp != null) ? tp.topic() : null;
                if (isBlank(topic))
                    throw new IllegalArgumentException("Topic partitions to assign to cannot have null or empty topic");
            }

            // Clear the buffered data which are not a part of newly assigned topics
            final Set<TopicPartition> currentTopicPartitions = new HashSet<>();

            for (TopicPartition tp : subscriptions.assignedPartitions()) {
                if (partitions.contains(tp))
                    currentTopicPartitions.add(tp);
            }

            fetchBuffer.retainAll(currentTopicPartitions);

            // assignment change event will trigger autocommit if it is configured and the group id is specified. This is
            // to make sure offsets of topic partitions the consumer is unsubscribing from are committed since there will
            // be no following rebalance.
            //
            // See the ApplicationEventProcessor.process() method that handles this event for more detail.
            applicationEventHandler.add(new AssignmentChangeEvent(subscriptions.allConsumed(), time.milliseconds()));

            log.info("Assigned to partition(s): {}", join(partitions, ", "));
            if (subscriptions.assignFromUser(new HashSet<>(partitions)))
                applicationEventHandler.add(new NewTopicsMetadataUpdateRequestEvent());
        } finally {
            release();
        }
    }

    /**
     * TODO: remove this when we implement the KIP-848 protocol.
     *
     * <p>
     * The contents of this method are shamelessly stolen from
     * {@link ConsumerCoordinator#updatePatternSubscription(Cluster)} and are used here because we won't have access
     * to a {@link ConsumerCoordinator} in this code. Perhaps it could be moved to a ConsumerUtils class?
     *
     * @param cluster Cluster from which we get the topics
     */
    private void updatePatternSubscription(Cluster cluster) {
        final Set<String> topicsToSubscribe = cluster.topics().stream()
                .filter(subscriptions::matchesSubscribedPattern)
                .collect(Collectors.toSet());
        if (subscriptions.subscribeFromPattern(topicsToSubscribe))
            metadata.requestUpdateForNewTopics();
    }

    @Override
    public void unsubscribe() {
        acquireAndEnsureOpen();
        try {
            fetchBuffer.retainAll(Collections.emptySet());
            if (groupMetadata.get().isPresent()) {
                UnsubscribeEvent unsubscribeEvent = new UnsubscribeEvent();
                applicationEventHandler.add(unsubscribeEvent);
                log.info("Unsubscribing all topics or patterns and assigned partitions");
                Timer timer = time.timer(Long.MAX_VALUE);

                try {
                    processBackgroundEvents(backgroundEventProcessor, unsubscribeEvent.future(), timer);
                    log.info("Unsubscribed all topics or patterns and assigned partitions");
                } catch (TimeoutException e) {
                    log.error("Failed while waiting for the unsubscribe event to complete");
                }
                resetGroupMetadata();
            }
            subscriptions.unsubscribe();
        } finally {
            release();
        }
    }

    private void resetGroupMetadata() {
        groupMetadata.updateAndGet(
            oldGroupMetadataOptional -> oldGroupMetadataOptional
                .map(oldGroupMetadata -> initializeConsumerGroupMetadata(
                    oldGroupMetadata.groupId(),
                    oldGroupMetadata.groupInstanceId()
                ))
        );
    }

    @Override
    @Deprecated
    public ConsumerRecords<K, V> poll(final long timeoutMs) {
        throw new UnsupportedOperationException("Consumer.poll(long) is not supported when \"group.protocol\" is \"consumer\". " +
             "This method is deprecated and will be removed in the next major release.");
    }

    // Visible for testing
    WakeupTrigger wakeupTrigger() {
        return wakeupTrigger;
    }

    private Fetch<K, V> pollForFetches(Timer timer) {
        long pollTimeout = isCommittedOffsetsManagementEnabled()
                ? Math.min(applicationEventHandler.maximumTimeToWait(), timer.remainingMs())
                : timer.remainingMs();

        // if data is available already, return it immediately
        final Fetch<K, V> fetch = collectFetch();
        if (!fetch.isEmpty()) {
            return fetch;
        }

        // We do not want to be stuck blocking in poll if we are missing some positions
        // since the offset lookup may be backing off after a failure

        // NOTE: the use of cachedSubscriptionHasAllFetchPositions means we MUST call
        // updateAssignmentMetadataIfNeeded before this method.
        if (!cachedSubscriptionHasAllFetchPositions && pollTimeout > retryBackoffMs) {
            pollTimeout = retryBackoffMs;
        }

        log.trace("Polling for fetches with timeout {}", pollTimeout);

        Timer pollTimer = time.timer(pollTimeout);
        wakeupTrigger.setFetchAction(fetchBuffer);

        // Wait a bit for some fetched data to arrive, as there may not be anything immediately available. Note the
        // use of a shorter, dedicated "pollTimer" here which updates "timer" so that calling method (poll) will
        // correctly handle the overall timeout.
        try {
            fetchBuffer.awaitNotEmpty(pollTimer);
        } catch (InterruptException e) {
            log.trace("Timeout during fetch", e);
        } finally {
            timer.update(pollTimer.currentTimeMs());
            wakeupTrigger.clearTask();
        }

        return collectFetch();
    }

    /**
     * Perform the "{@link FetchCollector#collectFetch(FetchBuffer) fetch collection}" step by reading raw data out
     * of the {@link #fetchBuffer}, converting it to a well-formed {@link CompletedFetch}, validating that it and
     * the internal {@link SubscriptionState state} are correct, and then converting it all into a {@link Fetch}
     * for returning.
     *
     * <p/>
     *
     * This method will {@link ConsumerNetworkThread#wakeup() wake up the network thread} before returning. This is
     * done as an optimization so that the <em>next round of data can be pre-fetched</em>.
     */
    private Fetch<K, V> collectFetch() {
        final Fetch<K, V> fetch = fetchCollector.collectFetch(fetchBuffer);

        // Notify the network thread to wake up and start the next round of fetching.
        applicationEventHandler.wakeupNetworkThread();

        return fetch;
    }
    /**
     * Set the fetch position to the committed position (if there is one)
     * or reset it using the offset reset policy the user has configured.
     *
     * @throws org.apache.kafka.common.errors.AuthenticationException if authentication fails. See the exception for more details
     * @throws NoOffsetForPartitionException If no offset is stored for a given partition and no offset reset policy is
     *             defined
     * @return true iff the operation completed without timing out
     */
    private boolean updateFetchPositions(final Timer timer) {
        try {
            // Validate positions using the partition leader end offsets, to detect if any partition
            // has been truncated due to a leader change. This will trigger an OffsetForLeaderEpoch
            // request, retrieve the partition end offsets, and validate the current position against it.
            applicationEventHandler.addAndGet(new ValidatePositionsEvent(), timer);

            cachedSubscriptionHasAllFetchPositions = subscriptions.hasAllFetchPositions();
            if (cachedSubscriptionHasAllFetchPositions) return true;

            // Reset positions using committed offsets retrieved from the group coordinator, for any
            // partitions which do not have a valid position and are not awaiting reset. This will
            // trigger an OffsetFetch request and update positions with the offsets retrieved. This
            // will only do a coordinator lookup if there are partitions which have missing
            // positions, so a consumer with manually assigned partitions can avoid a coordinator
            // dependence by always ensuring that assigned partitions have an initial position.
            if (isCommittedOffsetsManagementEnabled() && !initWithCommittedOffsetsIfNeeded(timer))
                return false;

            // If there are partitions still needing a position and a reset policy is defined,
            // request reset using the default policy. If no reset strategy is defined and there
            // are partitions with a missing position, then we will raise a NoOffsetForPartitionException exception.
            subscriptions.resetInitializingPositions();

            // Reset positions using partition offsets retrieved from the leader, for any partitions
            // which are awaiting reset. This will trigger a ListOffset request, retrieve the
            // partition offsets according to the strategy (ex. earliest, latest), and update the
            // positions.
            applicationEventHandler.addAndGet(new ResetPositionsEvent(), timer);
            return true;
        } catch (TimeoutException e) {
            return false;
        }
    }

    /**
     *
     * Indicates if the consumer is using the Kafka-based offset management strategy,
     * according to config {@link CommonClientConfigs#GROUP_ID_CONFIG}
     */
    private boolean isCommittedOffsetsManagementEnabled() {
        return groupMetadata.get().isPresent();
    }

    /**
     * Refresh the committed offsets for partitions that require initialization.
     *
     * @param timer Timer bounding how long this method can block
     * @return true iff the operation completed within the timeout
     */
    private boolean initWithCommittedOffsetsIfNeeded(Timer timer) {
        final Set<TopicPartition> initializingPartitions = subscriptions.initializingPartitions();

        if (initializingPartitions.isEmpty())
            return true;

        log.debug("Refreshing committed offsets for partitions {}", initializingPartitions);
        try {
            final FetchCommittedOffsetsEvent event =
                new FetchCommittedOffsetsEvent(
                    initializingPartitions,
                    timer.remainingMs());
            final Map<TopicPartition, OffsetAndMetadata> offsets = applicationEventHandler.addAndGet(event, timer);
            refreshCommittedOffsets(offsets, metadata, subscriptions);
            return true;
        } catch (TimeoutException e) {
            log.error("Couldn't refresh committed offsets before timeout expired");
            return false;
        }
    }

    private void throwIfNoAssignorsConfigured() {
        if (assignors.isEmpty())
            throw new IllegalStateException("Must configure at least one partition assigner class name to " +
                    ConsumerConfig.PARTITION_ASSIGNMENT_STRATEGY_CONFIG + " configuration property");
    }

    private void updateLastSeenEpochIfNewer(TopicPartition topicPartition, OffsetAndMetadata offsetAndMetadata) {
        if (offsetAndMetadata != null)
            offsetAndMetadata.leaderEpoch().ifPresent(epoch -> metadata.updateLastSeenEpochIfNewer(topicPartition, epoch));
    }

    @Override
    public boolean updateAssignmentMetadataIfNeeded(Timer timer) {
        maybeThrowFencedInstanceException();
        maybeInvokeCommitCallbacks();
        backgroundEventProcessor.process();

        // Keeping this updateAssignmentMetadataIfNeeded wrapping up the updateFetchPositions as
        // in the previous implementation, because it will eventually involve group coordination
        // logic
        return updateFetchPositions(timer);
    }

    @Override
    public void subscribe(Collection<String> topics) {
        subscribeInternal(topics, Optional.empty());
    }

    @Override
    public void subscribe(Collection<String> topics, ConsumerRebalanceListener listener) {
        if (listener == null)
            throw new IllegalArgumentException("RebalanceListener cannot be null");

        subscribeInternal(topics, Optional.of(listener));
    }

    @Override
    public void subscribe(Pattern pattern) {
        subscribeInternal(pattern, Optional.empty());
    }

    @Override
    public void subscribe(Pattern pattern, ConsumerRebalanceListener listener) {
        if (listener == null)
            throw new IllegalArgumentException("RebalanceListener cannot be null");

        subscribeInternal(pattern, Optional.of(listener));
    }

    /**
     * Acquire the light lock and ensure that the consumer hasn't been closed.
     *
     * @throws IllegalStateException If the consumer has been closed
     */
    private void acquireAndEnsureOpen() {
        acquire();
        if (this.closed) {
            release();
            throw new IllegalStateException("This consumer has already been closed.");
        }
    }

    /**
     * Acquire the light lock protecting this consumer from multithreaded access. Instead of blocking
     * when the lock is not available, however, we just throw an exception (since multithreaded usage is not
     * supported).
     *
     * @throws ConcurrentModificationException if another thread already has the lock
     */
    private void acquire() {
        final Thread thread = Thread.currentThread();
        final long threadId = thread.getId();
        if (threadId != currentThread.get() && !currentThread.compareAndSet(NO_CURRENT_THREAD, threadId))
            throw new ConcurrentModificationException("KafkaConsumer is not safe for multi-threaded access. " +
                "currentThread(name: " + thread.getName() + ", id: " + threadId + ")" +
                " otherThread(id: " + currentThread.get() + ")"
            );
        refCount.incrementAndGet();
    }

    /**
     * Release the light lock protecting the consumer from multithreaded access.
     */
    private void release() {
        if (refCount.decrementAndGet() == 0)
            currentThread.set(NO_CURRENT_THREAD);
    }

    private void subscribeInternal(Pattern pattern, Optional<ConsumerRebalanceListener> listener) {
        acquireAndEnsureOpen();
        try {
            maybeThrowInvalidGroupIdException();
            if (pattern == null || pattern.toString().isEmpty())
                throw new IllegalArgumentException("Topic pattern to subscribe to cannot be " + (pattern == null ?
                    "null" : "empty"));
            throwIfNoAssignorsConfigured();
            log.info("Subscribed to pattern: '{}'", pattern);
            subscriptions.subscribe(pattern, listener);
            updatePatternSubscription(metadata.fetch());
            metadata.requestUpdateForNewTopics();
        } finally {
            release();
        }
    }

    private void subscribeInternal(Collection<String> topics, Optional<ConsumerRebalanceListener> listener) {
        acquireAndEnsureOpen();
        try {
            maybeThrowInvalidGroupIdException();
            if (topics == null)
                throw new IllegalArgumentException("Topic collection to subscribe to cannot be null");
            if (topics.isEmpty()) {
                // treat subscribing to empty topic list as the same as unsubscribing
                unsubscribe();
            } else {
                for (String topic : topics) {
                    if (isBlank(topic))
                        throw new IllegalArgumentException("Topic collection to subscribe to cannot contain null or empty topic");
                }

                throwIfNoAssignorsConfigured();

                // Clear the buffered data which are not a part of newly assigned topics
                final Set<TopicPartition> currentTopicPartitions = new HashSet<>();

                for (TopicPartition tp : subscriptions.assignedPartitions()) {
                    if (topics.contains(tp.topic()))
                        currentTopicPartitions.add(tp);
                }

                fetchBuffer.retainAll(currentTopicPartitions);
                log.info("Subscribed to topic(s): {}", join(topics, ", "));
                if (subscriptions.subscribe(new HashSet<>(topics), listener))
                    metadata.requestUpdateForNewTopics();

                // Trigger subscribe event to effectively join the group if not already part of it,
                // or just send the new subscription to the broker.
                applicationEventHandler.add(new SubscriptionChangeEvent());
            }
        } finally {
            release();
        }
    }

    /**
     * This method can be used by cases where the caller has an event that needs to both block for completion but
     * also process background events. For some events, in order to fully process the associated logic, the
     * {@link ConsumerNetworkThread background thread} needs assistance from the application thread to complete.
     * If the application thread simply blocked on the event after submitting it, the processing would deadlock.
     * The logic herein is basically a loop that performs two tasks in each iteration:
     *
     * <ol>
     *     <li>Process background events, if any</li>
     *     <li><em>Briefly</em> wait for {@link CompletableApplicationEvent an event} to complete</li>
     * </ol>
     *
     * <p/>
     *
     * Each iteration gives the application thread an opportunity to process background events, which may be
     * necessary to complete the overall processing.
     *
     * <p/>
     *
     * As an example, take {@link #unsubscribe()}. To start unsubscribing, the application thread enqueues an
     * {@link UnsubscribeEvent} on the application event queue. That event will eventually trigger the
     * rebalancing logic in the background thread. Critically, as part of this rebalancing work, the
     * {@link ConsumerRebalanceListener#onPartitionsRevoked(Collection)} callback needs to be invoked. However,
     * this callback must be executed on the application thread. To achieve this, the background thread enqueues a
     * {@link ConsumerRebalanceListenerCallbackNeededEvent} on its background event queue. That event queue is
     * periodically queried by the application thread to see if there's work to be done. When the application thread
     * sees {@link ConsumerRebalanceListenerCallbackNeededEvent}, it is processed, and then a
     * {@link ConsumerRebalanceListenerCallbackCompletedEvent} is then enqueued by the application thread on the
     * background event queue. Moments later, the background thread will see that event, process it, and continue
     * execution of the rebalancing logic. The rebalancing logic cannot complete until the
     * {@link ConsumerRebalanceListener} callback is performed.
     *
     * @param eventProcessor Event processor that contains the queue of events to process
     * @param future         Event that contains a {@link CompletableFuture}; it is on this future that the
     *                       application thread will wait for completion
     * @param timer          Overall timer that bounds how long to wait for the event to complete
     * @return {@code true} if the event completed within the timeout, {@code false} otherwise
     */
    // Visible for testing
    <T> T processBackgroundEvents(EventProcessor<?> eventProcessor,
                                  Future<T> future,
                                  Timer timer) {
        log.trace("Will wait up to {} ms for future {} to complete", timer.remainingMs(), future);

        do {
            boolean hadEvents = eventProcessor.process();

            try {
                if (future.isDone()) {
                    // If the event is done (either successfully or otherwise), go ahead and attempt to return
                    // without waiting. We use the ConsumerUtils.getResult() method here to handle the conversion
                    // of the exception types.
                    T result = ConsumerUtils.getResult(future);
                    log.trace("Future {} completed successfully", future);
                    return result;
                } else if (!hadEvents) {
                    // If the above processing yielded no events, then let's sit tight for a bit to allow the
                    // background thread to either a) finish the task, or b) populate the background event
                    // queue with things to process in our next loop.
                    Timer pollInterval = time.timer(100L);
                    log.trace("Waiting {} ms for future {} to complete", pollInterval.remainingMs(), future);
                    T result = ConsumerUtils.getResult(future, pollInterval);
                    log.trace("Future {} completed successfully", future);
                    return result;
                }
            } catch (TimeoutException e) {
                // Ignore this as we will retry the event until the timeout expires.
            } finally {
                timer.update();
            }
        } while (timer.notExpired());

        log.trace("Future {} did not complete within timeout", future);
        throw new TimeoutException("Operation timed out before completion");
    }

    static ConsumerRebalanceListenerCallbackCompletedEvent invokeRebalanceCallbacks(ConsumerRebalanceListenerInvoker rebalanceListenerInvoker,
                                                                                    ConsumerRebalanceListenerMethodName methodName,
                                                                                    SortedSet<TopicPartition> partitions,
                                                                                    CompletableFuture<Void> future) {
        final Exception e;

        switch (methodName) {
            case ON_PARTITIONS_REVOKED:
                e = rebalanceListenerInvoker.invokePartitionsRevoked(partitions);
                break;

            case ON_PARTITIONS_ASSIGNED:
                e = rebalanceListenerInvoker.invokePartitionsAssigned(partitions);
                break;

            case ON_PARTITIONS_LOST:
                e = rebalanceListenerInvoker.invokePartitionsLost(partitions);
                break;

            default:
                throw new IllegalArgumentException("The method " + methodName.fullyQualifiedMethodName() + " to invoke was not expected");
        }

        final Optional<KafkaException> error;

        if (e != null)
            error = Optional.of(ConsumerUtils.maybeWrapAsKafkaException(e, "User rebalance callback throws an error"));
        else
            error = Optional.empty();

        return new ConsumerRebalanceListenerCallbackCompletedEvent(methodName, future, error);
    }

    @Override
    public String clientId() {
        return clientId;
    }

    @Override
    public Metrics metricsRegistry() {
        return metrics;
    }

    @Override
    public KafkaConsumerMetrics kafkaConsumerMetrics() {
        return kafkaConsumerMetrics;
    }

    private void maybeThrowFencedInstanceException() {
        if (asyncCommitFenced.get()) {
            String groupInstanceId = "unknown";
            if (!groupMetadata.get().isPresent()) {
                log.error("No group metadata found although a group ID was provided. This is a bug!");
            } else if (!groupMetadata.get().get().groupInstanceId().isPresent()) {
                log.error("No group instance ID found although the consumer is fenced. This is a bug!");
            } else {
                groupInstanceId = groupMetadata.get().get().groupInstanceId().get();
            }
            throw new FencedInstanceIdException("Get fenced exception for group.instance.id " + groupInstanceId);
        }
    }

    private void maybeInvokeCommitCallbacks() {
        offsetCommitCallbackInvoker.executeCallbacks();
    }

    // Visible for testing
    SubscriptionState subscriptions() {
        return subscriptions;
    }

}<|MERGE_RESOLUTION|>--- conflicted
+++ resolved
@@ -355,11 +355,8 @@
                     fetchMetricsManager,
                     clientTelemetryReporter.map(ClientTelemetryReporter::telemetrySender).orElse(null));
             this.offsetCommitCallbackInvoker = new OffsetCommitCallbackInvoker(interceptors);
-<<<<<<< HEAD
             this.asyncCommitFenced = new AtomicBoolean(false);
-=======
             this.groupMetadata.set(initializeGroupMetadata(config, groupRebalanceConfig));
->>>>>>> c254b22a
             final Supplier<RequestManagers> requestManagersSupplier = RequestManagers.supplier(time,
                     logContext,
                     backgroundEventHandler,
