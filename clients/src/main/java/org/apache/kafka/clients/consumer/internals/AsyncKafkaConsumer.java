/*
 * Licensed to the Apache Software Foundation (ASF) under one or more
 * contributor license agreements. See the NOTICE file distributed with
 * this work for additional information regarding copyright ownership.
 * The ASF licenses this file to You under the Apache License, Version 2.0
 * (the "License"); you may not use this file except in compliance with
 * the License. You may obtain a copy of the License at
 *
 *    http://www.apache.org/licenses/LICENSE-2.0
 *
 * Unless required by applicable law or agreed to in writing, software
 * distributed under the License is distributed on an "AS IS" BASIS,
 * WITHOUT WARRANTIES OR CONDITIONS OF ANY KIND, either express or implied.
 * See the License for the specific language governing permissions and
 * limitations under the License.
 */
package org.apache.kafka.clients.consumer.internals;

import org.apache.kafka.clients.ApiVersions;
import org.apache.kafka.clients.ClientUtils;
import org.apache.kafka.clients.CommonClientConfigs;
import org.apache.kafka.clients.GroupRebalanceConfig;
import org.apache.kafka.clients.KafkaClient;
import org.apache.kafka.clients.consumer.Consumer;
import org.apache.kafka.clients.consumer.ConsumerConfig;
import org.apache.kafka.clients.consumer.ConsumerGroupMetadata;
import org.apache.kafka.clients.consumer.ConsumerInterceptor;
import org.apache.kafka.clients.consumer.ConsumerRebalanceListener;
import org.apache.kafka.clients.consumer.ConsumerRecords;
import org.apache.kafka.clients.consumer.GroupProtocol;
import org.apache.kafka.clients.consumer.KafkaConsumer;
import org.apache.kafka.clients.consumer.NoOffsetForPartitionException;
import org.apache.kafka.clients.consumer.OffsetAndMetadata;
import org.apache.kafka.clients.consumer.OffsetAndTimestamp;
import org.apache.kafka.clients.consumer.OffsetCommitCallback;
import org.apache.kafka.clients.consumer.OffsetResetStrategy;
import org.apache.kafka.clients.consumer.internals.events.AllTopicsMetadataEvent;
import org.apache.kafka.clients.consumer.internals.events.ApplicationEvent;
import org.apache.kafka.clients.consumer.internals.events.ApplicationEventHandler;
import org.apache.kafka.clients.consumer.internals.events.ApplicationEventProcessor;
import org.apache.kafka.clients.consumer.internals.events.AssignmentChangeEvent;
import org.apache.kafka.clients.consumer.internals.events.AsyncCommitEvent;
import org.apache.kafka.clients.consumer.internals.events.BackgroundEvent;
import org.apache.kafka.clients.consumer.internals.events.BackgroundEventHandler;
import org.apache.kafka.clients.consumer.internals.events.CheckAndUpdatePositionsEvent;
import org.apache.kafka.clients.consumer.internals.events.CommitEvent;
import org.apache.kafka.clients.consumer.internals.events.CommitOnCloseEvent;
import org.apache.kafka.clients.consumer.internals.events.CompletableApplicationEvent;
import org.apache.kafka.clients.consumer.internals.events.CompletableEvent;
import org.apache.kafka.clients.consumer.internals.events.CompletableEventReaper;
import org.apache.kafka.clients.consumer.internals.events.ConsumerRebalanceListenerCallbackCompletedEvent;
import org.apache.kafka.clients.consumer.internals.events.ConsumerRebalanceListenerCallbackNeededEvent;
import org.apache.kafka.clients.consumer.internals.events.CreateFetchRequestsEvent;
import org.apache.kafka.clients.consumer.internals.events.ErrorEvent;
import org.apache.kafka.clients.consumer.internals.events.EventProcessor;
import org.apache.kafka.clients.consumer.internals.events.FetchCommittedOffsetsEvent;
import org.apache.kafka.clients.consumer.internals.events.LeaveGroupOnCloseEvent;
import org.apache.kafka.clients.consumer.internals.events.ListOffsetsEvent;
import org.apache.kafka.clients.consumer.internals.events.PollEvent;
import org.apache.kafka.clients.consumer.internals.events.ResetOffsetEvent;
import org.apache.kafka.clients.consumer.internals.events.SeekUnvalidatedEvent;
import org.apache.kafka.clients.consumer.internals.events.SyncCommitEvent;
import org.apache.kafka.clients.consumer.internals.events.TopicMetadataEvent;
import org.apache.kafka.clients.consumer.internals.events.TopicPatternSubscriptionChangeEvent;
import org.apache.kafka.clients.consumer.internals.events.TopicSubscriptionChangeEvent;
import org.apache.kafka.clients.consumer.internals.events.UnsubscribeEvent;
import org.apache.kafka.clients.consumer.internals.events.UpdatePatternSubscriptionEvent;
import org.apache.kafka.clients.consumer.internals.metrics.KafkaConsumerMetrics;
import org.apache.kafka.clients.consumer.internals.metrics.RebalanceCallbackMetricsManager;
import org.apache.kafka.common.Cluster;
import org.apache.kafka.common.IsolationLevel;
import org.apache.kafka.common.KafkaException;
import org.apache.kafka.common.Metric;
import org.apache.kafka.common.MetricName;
import org.apache.kafka.common.PartitionInfo;
import org.apache.kafka.common.TopicPartition;
import org.apache.kafka.common.Uuid;
import org.apache.kafka.common.errors.AuthenticationException;
import org.apache.kafka.common.errors.InterruptException;
import org.apache.kafka.common.errors.InvalidGroupIdException;
import org.apache.kafka.common.errors.InvalidTopicException;
import org.apache.kafka.common.errors.TimeoutException;
import org.apache.kafka.common.internals.ClusterResourceListeners;
import org.apache.kafka.common.metrics.KafkaMetric;
import org.apache.kafka.common.metrics.Metrics;
import org.apache.kafka.common.metrics.MetricsReporter;
import org.apache.kafka.common.requests.JoinGroupRequest;
import org.apache.kafka.common.requests.ListOffsetsRequest;
import org.apache.kafka.common.serialization.Deserializer;
import org.apache.kafka.common.telemetry.internals.ClientTelemetryReporter;
import org.apache.kafka.common.telemetry.internals.ClientTelemetryUtils;
import org.apache.kafka.common.utils.AppInfoParser;
import org.apache.kafka.common.utils.LogContext;
import org.apache.kafka.common.utils.Time;
import org.apache.kafka.common.utils.Timer;

import org.slf4j.Logger;
import org.slf4j.event.Level;

import java.time.Duration;
import java.util.Arrays;
import java.util.Collection;
import java.util.Collections;
import java.util.ConcurrentModificationException;
import java.util.HashMap;
import java.util.HashSet;
import java.util.LinkedList;
import java.util.List;
import java.util.Map;
import java.util.Objects;
import java.util.Optional;
import java.util.OptionalLong;
import java.util.Set;
import java.util.SortedSet;
import java.util.TreeSet;
import java.util.concurrent.BlockingQueue;
import java.util.concurrent.CompletableFuture;
import java.util.concurrent.Future;
import java.util.concurrent.LinkedBlockingQueue;
import java.util.concurrent.atomic.AtomicInteger;
import java.util.concurrent.atomic.AtomicLong;
import java.util.concurrent.atomic.AtomicReference;
import java.util.function.Function;
import java.util.function.Predicate;
import java.util.function.Supplier;
import java.util.regex.Pattern;
import java.util.stream.Collectors;

import static java.util.Objects.requireNonNull;
import static org.apache.kafka.clients.consumer.internals.AbstractMembershipManager.TOPIC_PARTITION_COMPARATOR;
import static org.apache.kafka.clients.consumer.internals.ConsumerUtils.CONSUMER_JMX_PREFIX;
import static org.apache.kafka.clients.consumer.internals.ConsumerUtils.CONSUMER_METRIC_GROUP_PREFIX;
import static org.apache.kafka.clients.consumer.internals.ConsumerUtils.DEFAULT_CLOSE_TIMEOUT_MS;
import static org.apache.kafka.clients.consumer.internals.ConsumerUtils.THROW_ON_FETCH_STABLE_OFFSET_UNSUPPORTED;
import static org.apache.kafka.clients.consumer.internals.ConsumerUtils.configuredConsumerInterceptors;
import static org.apache.kafka.clients.consumer.internals.ConsumerUtils.createFetchMetricsManager;
import static org.apache.kafka.clients.consumer.internals.ConsumerUtils.createLogContext;
import static org.apache.kafka.clients.consumer.internals.ConsumerUtils.createMetrics;
import static org.apache.kafka.clients.consumer.internals.ConsumerUtils.createSubscriptionState;
import static org.apache.kafka.clients.consumer.internals.events.CompletableEvent.calculateDeadlineMs;
import static org.apache.kafka.common.utils.Utils.closeQuietly;
import static org.apache.kafka.common.utils.Utils.isBlank;
import static org.apache.kafka.common.utils.Utils.swallow;

/**
 * This {@link Consumer} implementation uses an {@link ApplicationEventHandler event handler} to process
 * {@link ApplicationEvent application events} so that the network I/O can be processed in a dedicated
 * {@link ConsumerNetworkThread network thread}. Visit
 * <a href="https://cwiki.apache.org/confluence/display/KAFKA/Consumer+threading+refactor+design">this document</a>
 * for implementation detail.
 *
 * <p/>
 *
 * <em>Note:</em> this {@link Consumer} implementation is part of the revised consumer group protocol from KIP-848.
 * This class should not be invoked directly; users should instead create a {@link KafkaConsumer} as before.
 * This consumer implements the new consumer group protocol and is intended to be the default in coming releases.
 */
public class AsyncKafkaConsumer<K, V> implements ConsumerDelegate<K, V> {

    private static final long NO_CURRENT_THREAD = -1L;

    /**
     * An {@link org.apache.kafka.clients.consumer.internals.events.EventProcessor} that is created and executes in the
     * application thread for the purpose of processing {@link BackgroundEvent background events} generated by the
     * {@link ConsumerNetworkThread network thread}.
     * Those events are generally of two types:
     *
     * <ul>
     *     <li>Errors that occur in the network thread that need to be propagated to the application thread</li>
     *     <li>{@link ConsumerRebalanceListener} callbacks that are to be executed on the application thread</li>
     * </ul>
     */
    private class BackgroundEventProcessor implements EventProcessor<BackgroundEvent> {

        @Override
        public void process(final BackgroundEvent event) {
            switch (event.type()) {
                case ERROR:
                    process((ErrorEvent) event);
                    break;

                case CONSUMER_REBALANCE_LISTENER_CALLBACK_NEEDED:
                    process((ConsumerRebalanceListenerCallbackNeededEvent) event);
                    break;

                default:
                    throw new IllegalArgumentException("Background event type " + event.type() + " was not expected");

            }
        }

        private void process(final ErrorEvent event) {
            throw event.error();
        }

        private void process(final ConsumerRebalanceListenerCallbackNeededEvent event) {
            ConsumerRebalanceListenerCallbackCompletedEvent invokedEvent = invokeRebalanceCallbacks(
                rebalanceListenerInvoker,
                event.methodName(),
                event.partitions(),
                event.future()
            );
            applicationEventHandler.add(invokedEvent);
            if (invokedEvent.error().isPresent()) {
                throw invokedEvent.error().get();
            }
        }
    }

    private final ApplicationEventHandler applicationEventHandler;
    private final Time time;
    private final AtomicReference<Optional<ConsumerGroupMetadata>> groupMetadata = new AtomicReference<>(Optional.empty());
    private final KafkaConsumerMetrics kafkaConsumerMetrics;
    private Logger log;
    private final String clientId;
    private final BlockingQueue<BackgroundEvent> backgroundEventQueue;
    private final BackgroundEventProcessor backgroundEventProcessor;
    private final CompletableEventReaper backgroundEventReaper;
    private final Deserializers<K, V> deserializers;

    /**
     * A thread-safe {@link FetchBuffer fetch buffer} for the results that are populated in the
     * {@link ConsumerNetworkThread network thread} when the results are available. Because of the interaction
     * of the fetch buffer in the application thread and the network I/O thread, this is shared between the
     * two threads and is thus designed to be thread-safe.
     */
    private final FetchBuffer fetchBuffer;
    private final FetchCollector<K, V> fetchCollector;
    private final ConsumerInterceptors<K, V> interceptors;
    private final IsolationLevel isolationLevel;

    private final SubscriptionState subscriptions;

    /**
     * This is a snapshot of the partitions assigned to this consumer. HOWEVER, this is only populated and used in
     * the case where this consumer is in a consumer group. Self-assigned partitions do not appear here.
     */
    private final AtomicReference<Set<TopicPartition>> groupAssignmentSnapshot = new AtomicReference<>(Collections.emptySet());
    private final ConsumerMetadata metadata;
    private final Metrics metrics;
    private final long retryBackoffMs;
    private final int defaultApiTimeoutMs;
    private final boolean autoCommitEnabled;
    private volatile boolean closed = false;
    // Init value is needed to avoid NPE in case of exception raised in the constructor
    private Optional<ClientTelemetryReporter> clientTelemetryReporter = Optional.empty();

    // to keep from repeatedly scanning subscriptions in poll(), cache the result during metadata updates
    private boolean cachedSubscriptionHasAllFetchPositions;
    private final WakeupTrigger wakeupTrigger = new WakeupTrigger();
    private final OffsetCommitCallbackInvoker offsetCommitCallbackInvoker;
    private final ConsumerRebalanceListenerInvoker rebalanceListenerInvoker;
    // Last triggered async commit future. Used to wait until all previous async commits are completed.
    // We only need to keep track of the last one, since they are guaranteed to complete in order.
    private CompletableFuture<Map<TopicPartition, OffsetAndMetadata>> lastPendingAsyncCommit = null;

    // currentThread holds the threadId of the current thread accessing the AsyncKafkaConsumer
    // and is used to prevent multithreaded access
    private final AtomicLong currentThread = new AtomicLong(NO_CURRENT_THREAD);
    private final AtomicInteger refCount = new AtomicInteger(0);

    private final MemberStateListener memberStateListener = new MemberStateListener() {
        @Override
        public void onMemberEpochUpdated(Optional<Integer> memberEpoch, String memberId) {
            updateGroupMetadata(memberEpoch, memberId);
        }

        @Override
        public void onGroupAssignmentUpdated(Set<TopicPartition> partitions) {
            setGroupAssignmentSnapshot(partitions);
        }
    };

    AsyncKafkaConsumer(final ConsumerConfig config,
                       final Deserializer<K> keyDeserializer,
                       final Deserializer<V> valueDeserializer) {
        this(
            config,
            keyDeserializer,
            valueDeserializer,
            Time.SYSTEM,
            ApplicationEventHandler::new,
            CompletableEventReaper::new,
            FetchCollector::new,
            ConsumerMetadata::new,
            new LinkedBlockingQueue<>()
        );
    }

    // Visible for testing
    AsyncKafkaConsumer(final ConsumerConfig config,
                       final Deserializer<K> keyDeserializer,
                       final Deserializer<V> valueDeserializer,
                       final Time time,
                       final ApplicationEventHandlerFactory applicationEventHandlerFactory,
                       final CompletableEventReaperFactory backgroundEventReaperFactory,
                       final FetchCollectorFactory<K, V> fetchCollectorFactory,
                       final ConsumerMetadataFactory metadataFactory,
                       final LinkedBlockingQueue<BackgroundEvent> backgroundEventQueue) {
        try {
            GroupRebalanceConfig groupRebalanceConfig = new GroupRebalanceConfig(
                config,
                GroupRebalanceConfig.ProtocolType.CONSUMER
            );
            this.clientId = config.getString(CommonClientConfigs.CLIENT_ID_CONFIG);
            this.autoCommitEnabled = config.getBoolean(ConsumerConfig.ENABLE_AUTO_COMMIT_CONFIG);
            LogContext logContext = createLogContext(config, groupRebalanceConfig);
            this.backgroundEventQueue = backgroundEventQueue;
            this.log = logContext.logger(getClass());

            log.debug("Initializing the Kafka consumer");
            this.defaultApiTimeoutMs = config.getInt(ConsumerConfig.DEFAULT_API_TIMEOUT_MS_CONFIG);
            this.time = time;
            List<MetricsReporter> reporters = CommonClientConfigs.metricsReporters(clientId, config);
            this.clientTelemetryReporter = CommonClientConfigs.telemetryReporter(clientId, config);
            this.clientTelemetryReporter.ifPresent(reporters::add);
            this.metrics = createMetrics(config, time, reporters);
            this.retryBackoffMs = config.getLong(ConsumerConfig.RETRY_BACKOFF_MS_CONFIG);

            List<ConsumerInterceptor<K, V>> interceptorList = configuredConsumerInterceptors(config);
            this.interceptors = new ConsumerInterceptors<>(interceptorList);
            this.deserializers = new Deserializers<>(config, keyDeserializer, valueDeserializer);
            this.subscriptions = createSubscriptionState(config, logContext);
            ClusterResourceListeners clusterResourceListeners = ClientUtils.configureClusterResourceListeners(metrics.reporters(),
                    interceptorList,
                    Arrays.asList(deserializers.keyDeserializer, deserializers.valueDeserializer));
            this.metadata = metadataFactory.build(config, subscriptions, logContext, clusterResourceListeners);
<<<<<<< HEAD
            this.metadataVersionSnapshot = metadata.updateVersion();
=======
            final List<InetSocketAddress> addresses = ClientUtils.parseAndValidateAddresses(config);
            metadata.bootstrap(addresses);
>>>>>>> 13778fac

            FetchMetricsManager fetchMetricsManager = createFetchMetricsManager(metrics);
            FetchConfig fetchConfig = new FetchConfig(config);
            this.isolationLevel = fetchConfig.isolationLevel;

            ApiVersions apiVersions = new ApiVersions();
            final BlockingQueue<ApplicationEvent> applicationEventQueue = new LinkedBlockingQueue<>();
            final BackgroundEventHandler backgroundEventHandler = new BackgroundEventHandler(backgroundEventQueue);

            // This FetchBuffer is shared between the application and network threads.
            this.fetchBuffer = new FetchBuffer(logContext);
            final Supplier<NetworkClientDelegate> networkClientDelegateSupplier = NetworkClientDelegate.supplier(time,
                    logContext,
                    metadata,
                    config,
                    apiVersions,
                    metrics,
                    fetchMetricsManager.throttleTimeSensor(),
                    clientTelemetryReporter.map(ClientTelemetryReporter::telemetrySender).orElse(null),
                    backgroundEventHandler);
            this.offsetCommitCallbackInvoker = new OffsetCommitCallbackInvoker(interceptors);
            this.groupMetadata.set(initializeGroupMetadata(config, groupRebalanceConfig));
            final Supplier<RequestManagers> requestManagersSupplier = RequestManagers.supplier(time,
                    logContext,
                    backgroundEventHandler,
                    metadata,
                    subscriptions,
                    fetchBuffer,
                    config,
                    groupRebalanceConfig,
                    apiVersions,
                    fetchMetricsManager,
                    networkClientDelegateSupplier,
                    clientTelemetryReporter,
                    metrics,
                    offsetCommitCallbackInvoker,
                    memberStateListener
            );
            final Supplier<ApplicationEventProcessor> applicationEventProcessorSupplier = ApplicationEventProcessor.supplier(logContext,
                    metadata,
                    subscriptions,
                    requestManagersSupplier);
            this.applicationEventHandler = applicationEventHandlerFactory.build(
                    logContext,
                    time,
                    applicationEventQueue,
                    new CompletableEventReaper(logContext),
                    applicationEventProcessorSupplier,
                    networkClientDelegateSupplier,
                    requestManagersSupplier);

            this.rebalanceListenerInvoker = new ConsumerRebalanceListenerInvoker(
                    logContext,
                    subscriptions,
                    time,
                    new RebalanceCallbackMetricsManager(metrics)
            );
            this.backgroundEventProcessor = new BackgroundEventProcessor();
            this.backgroundEventReaper = backgroundEventReaperFactory.build(logContext);

            // The FetchCollector is only used on the application thread.
            this.fetchCollector = fetchCollectorFactory.build(logContext,
                    metadata,
                    subscriptions,
                    fetchConfig,
                    deserializers,
                    fetchMetricsManager,
                    time);

            this.kafkaConsumerMetrics = new KafkaConsumerMetrics(metrics, CONSUMER_METRIC_GROUP_PREFIX);

            if (groupMetadata.get().isPresent() &&
                GroupProtocol.of(config.getString(ConsumerConfig.GROUP_PROTOCOL_CONFIG)) == GroupProtocol.CONSUMER) {
                config.ignore(ConsumerConfig.GROUP_REMOTE_ASSIGNOR_CONFIG); // Used by background thread
            }
            config.logUnused();
            AppInfoParser.registerAppInfo(CONSUMER_JMX_PREFIX, clientId, metrics, time.milliseconds());
            log.debug("Kafka consumer initialized");
        } catch (Throwable t) {
            // call close methods if internal objects are already constructed; this is to prevent resource leak. see KAFKA-2121
            // we do not need to call `close` at all when `log` is null, which means no internal objects were initialized.
            if (this.log != null) {
                close(Duration.ZERO, true);
            }
            // now propagate the exception
            throw new KafkaException("Failed to construct kafka consumer", t);
        }
    }

    // Visible for testing
    AsyncKafkaConsumer(LogContext logContext,
                       String clientId,
                       Deserializers<K, V> deserializers,
                       FetchBuffer fetchBuffer,
                       FetchCollector<K, V> fetchCollector,
                       ConsumerInterceptors<K, V> interceptors,
                       Time time,
                       ApplicationEventHandler applicationEventHandler,
                       BlockingQueue<BackgroundEvent> backgroundEventQueue,
                       CompletableEventReaper backgroundEventReaper,
                       ConsumerRebalanceListenerInvoker rebalanceListenerInvoker,
                       Metrics metrics,
                       SubscriptionState subscriptions,
                       ConsumerMetadata metadata,
                       long retryBackoffMs,
                       int defaultApiTimeoutMs,
                       String groupId,
                       boolean autoCommitEnabled) {
        this.log = logContext.logger(getClass());
        this.subscriptions = subscriptions;
        this.clientId = clientId;
        this.fetchBuffer = fetchBuffer;
        this.fetchCollector = fetchCollector;
        this.isolationLevel = IsolationLevel.READ_UNCOMMITTED;
        this.interceptors = Objects.requireNonNull(interceptors);
        this.time = time;
        this.backgroundEventQueue = backgroundEventQueue;
        this.rebalanceListenerInvoker = rebalanceListenerInvoker;
        this.backgroundEventProcessor = new BackgroundEventProcessor();
        this.backgroundEventReaper = backgroundEventReaper;
        this.metrics = metrics;
        this.groupMetadata.set(initializeGroupMetadata(groupId, Optional.empty()));
        this.metadata = metadata;
        this.retryBackoffMs = retryBackoffMs;
        this.defaultApiTimeoutMs = defaultApiTimeoutMs;
        this.deserializers = deserializers;
        this.applicationEventHandler = applicationEventHandler;
        this.kafkaConsumerMetrics = new KafkaConsumerMetrics(metrics, "consumer");
        this.clientTelemetryReporter = Optional.empty();
        this.autoCommitEnabled = autoCommitEnabled;
        this.offsetCommitCallbackInvoker = new OffsetCommitCallbackInvoker(interceptors);
    }

    AsyncKafkaConsumer(LogContext logContext,
                       Time time,
                       ConsumerConfig config,
                       Deserializer<K> keyDeserializer,
                       Deserializer<V> valueDeserializer,
                       KafkaClient client,
                       SubscriptionState subscriptions,
                       ConsumerMetadata metadata) {
        this.log = logContext.logger(getClass());
        this.subscriptions = subscriptions;
        this.clientId = config.getString(ConsumerConfig.CLIENT_ID_CONFIG);
        this.autoCommitEnabled = config.getBoolean(ConsumerConfig.ENABLE_AUTO_COMMIT_CONFIG);
        this.fetchBuffer = new FetchBuffer(logContext);
        this.isolationLevel = IsolationLevel.READ_UNCOMMITTED;
        this.interceptors = new ConsumerInterceptors<>(Collections.emptyList());
        this.time = time;
        this.metrics = new Metrics(time);
        this.metadata = metadata;
        this.retryBackoffMs = config.getLong(ConsumerConfig.RETRY_BACKOFF_MS_CONFIG);
        this.defaultApiTimeoutMs = config.getInt(ConsumerConfig.DEFAULT_API_TIMEOUT_MS_CONFIG);
        this.deserializers = new Deserializers<>(keyDeserializer, valueDeserializer);
        this.clientTelemetryReporter = Optional.empty();

        ConsumerMetrics metricsRegistry = new ConsumerMetrics(CONSUMER_METRIC_GROUP_PREFIX);
        FetchMetricsManager fetchMetricsManager = new FetchMetricsManager(metrics, metricsRegistry.fetcherMetrics);
        this.fetchCollector = new FetchCollector<>(logContext,
                metadata,
                subscriptions,
                new FetchConfig(config),
                deserializers,
                fetchMetricsManager,
                time);
        this.kafkaConsumerMetrics = new KafkaConsumerMetrics(metrics, "consumer");

        GroupRebalanceConfig groupRebalanceConfig = new GroupRebalanceConfig(
            config,
            GroupRebalanceConfig.ProtocolType.CONSUMER
        );

        this.groupMetadata.set(initializeGroupMetadata(config, groupRebalanceConfig));

        BlockingQueue<ApplicationEvent> applicationEventQueue = new LinkedBlockingQueue<>();
        this.backgroundEventQueue = new LinkedBlockingQueue<>();
        BackgroundEventHandler backgroundEventHandler = new BackgroundEventHandler(backgroundEventQueue);
        this.rebalanceListenerInvoker = new ConsumerRebalanceListenerInvoker(
            logContext,
            subscriptions,
            time,
            new RebalanceCallbackMetricsManager(metrics)
        );
        ApiVersions apiVersions = new ApiVersions();
        Supplier<NetworkClientDelegate> networkClientDelegateSupplier = () -> new NetworkClientDelegate(
            time,
            config,
            logContext,
            client,
            metadata,
            backgroundEventHandler
        );
        this.offsetCommitCallbackInvoker = new OffsetCommitCallbackInvoker(interceptors);
        Supplier<RequestManagers> requestManagersSupplier = RequestManagers.supplier(
            time,
            logContext,
            backgroundEventHandler,
            metadata,
            subscriptions,
            fetchBuffer,
            config,
            groupRebalanceConfig,
            apiVersions,
            fetchMetricsManager,
            networkClientDelegateSupplier,
            clientTelemetryReporter,
            metrics,
            offsetCommitCallbackInvoker,
            memberStateListener
        );
        Supplier<ApplicationEventProcessor> applicationEventProcessorSupplier = ApplicationEventProcessor.supplier(
                logContext,
                metadata,
                subscriptions,
                requestManagersSupplier
        );
        this.applicationEventHandler = new ApplicationEventHandler(logContext,
                time,
                applicationEventQueue,
                new CompletableEventReaper(logContext),
                applicationEventProcessorSupplier,
                networkClientDelegateSupplier,
                requestManagersSupplier);
        this.backgroundEventProcessor = new BackgroundEventProcessor();
        this.backgroundEventReaper = new CompletableEventReaper(logContext);
    }

    // auxiliary interface for testing
    interface ApplicationEventHandlerFactory {

        ApplicationEventHandler build(
            final LogContext logContext,
            final Time time,
            final BlockingQueue<ApplicationEvent> applicationEventQueue,
            final CompletableEventReaper applicationEventReaper,
            final Supplier<ApplicationEventProcessor> applicationEventProcessorSupplier,
            final Supplier<NetworkClientDelegate> networkClientDelegateSupplier,
            final Supplier<RequestManagers> requestManagersSupplier
        );

    }

    // auxiliary interface for testing
    interface CompletableEventReaperFactory {

        CompletableEventReaper build(final LogContext logContext);

    }

    // auxiliary interface for testing
    interface FetchCollectorFactory<K, V> {

        FetchCollector<K, V> build(
            final LogContext logContext,
            final ConsumerMetadata metadata,
            final SubscriptionState subscriptions,
            final FetchConfig fetchConfig,
            final Deserializers<K, V> deserializers,
            final FetchMetricsManager metricsManager,
            final Time time
        );

    }

    // auxiliary interface for testing
    interface ConsumerMetadataFactory {

        ConsumerMetadata build(
            final ConsumerConfig config,
            final SubscriptionState subscriptions,
            final LogContext logContext,
            final ClusterResourceListeners clusterResourceListeners
        );

    }

    private Optional<ConsumerGroupMetadata> initializeGroupMetadata(final ConsumerConfig config,
                                                                    final GroupRebalanceConfig groupRebalanceConfig) {
        final Optional<ConsumerGroupMetadata> groupMetadata = initializeGroupMetadata(
            groupRebalanceConfig.groupId,
            groupRebalanceConfig.groupInstanceId
        );
        if (!groupMetadata.isPresent()) {
            config.ignore(ConsumerConfig.AUTO_COMMIT_INTERVAL_MS_CONFIG);
            config.ignore(THROW_ON_FETCH_STABLE_OFFSET_UNSUPPORTED);
        }
        return groupMetadata;
    }

    private Optional<ConsumerGroupMetadata> initializeGroupMetadata(final String groupId,
                                                                    final Optional<String> groupInstanceId) {
        if (groupId != null) {
            if (groupId.isEmpty()) {
                throw new InvalidGroupIdException("The configured " + ConsumerConfig.GROUP_ID_CONFIG
                    + " should not be an empty string or whitespace.");
            } else {
                return Optional.of(initializeConsumerGroupMetadata(groupId, groupInstanceId));
            }
        }
        return Optional.empty();
    }

    private ConsumerGroupMetadata initializeConsumerGroupMetadata(final String groupId,
                                                                  final Optional<String> groupInstanceId) {
        return new ConsumerGroupMetadata(
            groupId,
            JoinGroupRequest.UNKNOWN_GENERATION_ID,
            JoinGroupRequest.UNKNOWN_MEMBER_ID,
            groupInstanceId
        );
    }

    private void updateGroupMetadata(final Optional<Integer> memberEpoch, final String memberId) {
        memberEpoch.ifPresent(epoch -> groupMetadata.updateAndGet(
                oldGroupMetadataOptional -> oldGroupMetadataOptional.map(
                    oldGroupMetadata -> new ConsumerGroupMetadata(
                        oldGroupMetadata.groupId(),
                        memberEpoch.orElse(oldGroupMetadata.generationId()),
                        memberId,
                        oldGroupMetadata.groupInstanceId()
                    )
                )
            )
        );
    }

    void setGroupAssignmentSnapshot(final Set<TopicPartition> partitions) {
        groupAssignmentSnapshot.set(Collections.unmodifiableSet(partitions));
    }

    @Override
    public void registerMetricForSubscription(KafkaMetric metric) {
        if (clientTelemetryReporter.isPresent()) {
            ClientTelemetryReporter reporter = clientTelemetryReporter.get();
            reporter.metricChange(metric);
        }
    }

    @Override
    public void unregisterMetricFromSubscription(KafkaMetric metric) {
        if (clientTelemetryReporter.isPresent()) {
            ClientTelemetryReporter reporter = clientTelemetryReporter.get();
            reporter.metricRemoval(metric);
        }
    }

    /**
     * poll implementation using {@link ApplicationEventHandler}.
     *  1. Poll for background events. If there's a fetch response event, process the record and return it. If it is
     *  another type of event, process it.
     *  2. Send fetches if needed.
     *  If the timeout expires, return an empty ConsumerRecord.
     *
     * @param timeout timeout of the poll loop
     * @return ConsumerRecord.  It can be empty if time timeout expires.
     *
     * @throws org.apache.kafka.common.errors.WakeupException if {@link #wakeup()} is called before or while this
     *             function is called
     * @throws org.apache.kafka.common.errors.InterruptException if the calling thread is interrupted before or while
     *             this function is called
     * @throws org.apache.kafka.common.errors.RecordTooLargeException if the fetched record is larger than the maximum
     *             allowable size
     * @throws org.apache.kafka.common.KafkaException for any other unrecoverable errors
     * @throws java.lang.IllegalStateException if the consumer is not subscribed to any topics or manually assigned any
     *             partitions to consume from or an unexpected error occurred
     * @throws org.apache.kafka.clients.consumer.OffsetOutOfRangeException if the fetch position of the consumer is
     *             out of range and no offset reset policy is configured.
     * @throws org.apache.kafka.common.errors.TopicAuthorizationException if the consumer is not authorized to read
     *             from a partition
     * @throws org.apache.kafka.common.errors.SerializationException if the fetched records cannot be deserialized
     * @throws org.apache.kafka.common.errors.UnsupportedAssignorException if the `group.remote.assignor` configuration
     *             is set to an assignor that is not available on the broker.
     */
    @Override
    public ConsumerRecords<K, V> poll(final Duration timeout) {
        Timer timer = time.timer(timeout);

        acquireAndEnsureOpen();
        try {
            kafkaConsumerMetrics.recordPollStart(timer.currentTimeMs());

            if (subscriptions.hasNoSubscriptionOrUserAssignment()) {
                throw new IllegalStateException("Consumer is not subscribed to any topics or assigned any partitions");
            }

            do {

                // Make sure to let the background thread know that we are still polling.
                applicationEventHandler.add(new PollEvent(timer.currentTimeMs()));

                // We must not allow wake-ups between polling for fetches and returning the records.
                // If the polled fetches are not empty the consumed position has already been updated in the polling
                // of the fetches. A wakeup between returned fetches and returning records would lead to never
                // returning the records in the fetches. Thus, we trigger a possible wake-up before we poll fetches.
                wakeupTrigger.maybeTriggerWakeup();

                updateAssignmentMetadataIfNeeded(timer);
                final Fetch<K, V> fetch = pollForFetches(timer);
                if (!fetch.isEmpty()) {
                    // before returning the fetched records, we can send off the next round of fetches
                    // and avoid block waiting for their responses to enable pipelining while the user
                    // is handling the fetched records.
                    //
                    // NOTE: since the consumed position has already been updated, we must not allow
                    // wakeups or any other errors to be triggered prior to returning the fetched records.
                    sendPrefetches(timer);

                    if (fetch.records().isEmpty()) {
                        log.trace("Returning empty records from `poll()` "
                            + "since the consumer's position has advanced for at least one topic partition");
                    }

                    return interceptors.onConsume(new ConsumerRecords<>(fetch.records(), fetch.nextOffsets()));
                }
                // We will wait for retryBackoffMs
            } while (timer.notExpired());

            return ConsumerRecords.empty();
        } finally {
            kafkaConsumerMetrics.recordPollEnd(timer.currentTimeMs());
            release();
        }
    }

    /**
     * Commit offsets returned on the last {@link #poll(Duration) poll()} for all the subscribed list of topics and
     * partitions.
     */
    @Override
    public void commitSync() {
        commitSync(Duration.ofMillis(defaultApiTimeoutMs));
    }

    /**
     * This method sends a commit event to the EventHandler and return.
     */
    @Override
    public void commitAsync() {
        commitAsync(null);
    }

    @Override
    public void commitAsync(OffsetCommitCallback callback) {
        commitAsync(Optional.empty(), callback);
    }

    @Override
    public void commitAsync(Map<TopicPartition, OffsetAndMetadata> offsets, OffsetCommitCallback callback) {
        commitAsync(Optional.of(offsets), callback);
    }

    private void commitAsync(Optional<Map<TopicPartition, OffsetAndMetadata>> offsets, OffsetCommitCallback callback) {
        acquireAndEnsureOpen();
        try {
            AsyncCommitEvent asyncCommitEvent = new AsyncCommitEvent(offsets);
            lastPendingAsyncCommit = commit(asyncCommitEvent).whenComplete((committedOffsets, throwable) -> {

                if (throwable == null) {
                    offsetCommitCallbackInvoker.enqueueInterceptorInvocation(committedOffsets);
                }

                if (callback == null) {
                    if (throwable != null) {
                        log.error("Offset commit with offsets {} failed", committedOffsets, throwable);
                    }
                    return;
                }

                offsetCommitCallbackInvoker.enqueueUserCallbackInvocation(callback, committedOffsets, (Exception) throwable);
            });
        } finally {
            release();
        }
    }

    private CompletableFuture<Map<TopicPartition, OffsetAndMetadata>> commit(final CommitEvent commitEvent) {
        maybeThrowInvalidGroupIdException();
        offsetCommitCallbackInvoker.executeCallbacks();

        if (commitEvent.offsets().isPresent() && commitEvent.offsets().get().isEmpty()) {
            return CompletableFuture.completedFuture(null);
        }

        applicationEventHandler.add(commitEvent);
        return commitEvent.future();
    }

    @Override
    public void seek(TopicPartition partition, long offset) {
        if (offset < 0)
            throw new IllegalArgumentException("seek offset must not be a negative number");

        acquireAndEnsureOpen();
        try {
            log.info("Seeking to offset {} for partition {}", offset, partition);
            Timer timer = time.timer(defaultApiTimeoutMs);
            SeekUnvalidatedEvent seekUnvalidatedEventEvent = new SeekUnvalidatedEvent(
                    calculateDeadlineMs(timer), partition, offset, Optional.empty());
            applicationEventHandler.addAndGet(seekUnvalidatedEventEvent);
        } finally {
            release();
        }
    }

    @Override
    public void seek(TopicPartition partition, OffsetAndMetadata offsetAndMetadata) {
        long offset = offsetAndMetadata.offset();
        if (offset < 0) {
            throw new IllegalArgumentException("seek offset must not be a negative number");
        }

        acquireAndEnsureOpen();
        try {
            if (offsetAndMetadata.leaderEpoch().isPresent()) {
                log.info("Seeking to offset {} for partition {} with epoch {}",
                    offset, partition, offsetAndMetadata.leaderEpoch().get());
            } else {
                log.info("Seeking to offset {} for partition {}", offset, partition);
            }

            Timer timer = time.timer(defaultApiTimeoutMs);
            SeekUnvalidatedEvent seekUnvalidatedEventEvent = new SeekUnvalidatedEvent(
                    calculateDeadlineMs(timer), partition, offsetAndMetadata.offset(), offsetAndMetadata.leaderEpoch());
            applicationEventHandler.addAndGet(seekUnvalidatedEventEvent);
        } finally {
            release();
        }
    }

    @Override
    public void seekToBeginning(Collection<TopicPartition> partitions) {
        seek(partitions, OffsetResetStrategy.EARLIEST);
    }

    @Override
    public void seekToEnd(Collection<TopicPartition> partitions) {
        seek(partitions, OffsetResetStrategy.LATEST);
    }

    private void seek(Collection<TopicPartition> partitions, OffsetResetStrategy offsetResetStrategy) {
        if (partitions == null)
            throw new IllegalArgumentException("Partitions collection cannot be null");

        acquireAndEnsureOpen();
        try {
            Timer timer = time.timer(defaultApiTimeoutMs);
            ResetOffsetEvent event = new ResetOffsetEvent(partitions, offsetResetStrategy, calculateDeadlineMs(timer));
            applicationEventHandler.addAndGet(event);
        } finally {
            release();
        }
    }

    @Override
    public long position(TopicPartition partition) {
        return position(partition, Duration.ofMillis(defaultApiTimeoutMs));
    }

    @Override
    public long position(TopicPartition partition, Duration timeout) {
        acquireAndEnsureOpen();
        try {
            if (!subscriptions.isAssigned(partition))
                throw new IllegalStateException("You can only check the position for partitions assigned to this consumer.");

            Timer timer = time.timer(timeout);
            do {
                SubscriptionState.FetchPosition position = subscriptions.validPosition(partition);
                if (position != null)
                    return position.offset;

                updateFetchPositions(timer);
                timer.update();
                wakeupTrigger.maybeTriggerWakeup();
            } while (timer.notExpired());

            throw new TimeoutException("Timeout of " + timeout.toMillis() + "ms expired before the position " +
                "for partition " + partition + " could be determined");
        } finally {
            release();
        }
    }

    @Override
    public Map<TopicPartition, OffsetAndMetadata> committed(final Set<TopicPartition> partitions) {
        return committed(partitions, Duration.ofMillis(defaultApiTimeoutMs));
    }

    @Override
    public Map<TopicPartition, OffsetAndMetadata> committed(final Set<TopicPartition> partitions,
                                                            final Duration timeout) {
        acquireAndEnsureOpen();
        long start = time.nanoseconds();
        try {
            maybeThrowInvalidGroupIdException();
            if (partitions.isEmpty()) {
                return Collections.emptyMap();
            }

            final FetchCommittedOffsetsEvent event = new FetchCommittedOffsetsEvent(
                partitions,
                calculateDeadlineMs(time, timeout));
            wakeupTrigger.setActiveTask(event.future());
            try {
                return applicationEventHandler.addAndGet(event);
            } catch (TimeoutException e) {
                throw new TimeoutException("Timeout of " + timeout.toMillis() + "ms expired before the last " +
                    "committed offset for partitions " + partitions + " could be determined. Try tuning " +
                    ConsumerConfig.DEFAULT_API_TIMEOUT_MS_CONFIG + " larger to relax the threshold.");
            } finally {
                wakeupTrigger.clearTask();
            }
        } finally {
            kafkaConsumerMetrics.recordCommitted(time.nanoseconds() - start);
            release();
        }
    }

    private void maybeThrowInvalidGroupIdException() {
        if (!groupMetadata.get().isPresent()) {
            throw new InvalidGroupIdException("To use the group management or offset commit APIs, you must " +
                "provide a valid " + ConsumerConfig.GROUP_ID_CONFIG + " in the consumer configuration.");
        }
    }

    @Override
    public Map<MetricName, ? extends Metric> metrics() {
        return Collections.unmodifiableMap(metrics.metrics());
    }

    @Override
    public List<PartitionInfo> partitionsFor(String topic) {
        return partitionsFor(topic, Duration.ofMillis(defaultApiTimeoutMs));
    }

    @Override
    public List<PartitionInfo> partitionsFor(String topic, Duration timeout) {
        acquireAndEnsureOpen();
        try {
            Cluster cluster = this.metadata.fetch();
            List<PartitionInfo> parts = cluster.partitionsForTopic(topic);
            if (!parts.isEmpty())
                return parts;

            if (timeout.toMillis() == 0L) {
                throw new TimeoutException();
            }

            final TopicMetadataEvent topicMetadataEvent = new TopicMetadataEvent(topic, calculateDeadlineMs(time, timeout));
            wakeupTrigger.setActiveTask(topicMetadataEvent.future());
            try {
                Map<String, List<PartitionInfo>> topicMetadata =
                        applicationEventHandler.addAndGet(topicMetadataEvent);

                return topicMetadata.getOrDefault(topic, Collections.emptyList());
            } finally {
                wakeupTrigger.clearTask();
            }
        } finally {
            release();
        }
    }

    @Override
    public Map<String, List<PartitionInfo>> listTopics() {
        return listTopics(Duration.ofMillis(defaultApiTimeoutMs));
    }

    @Override
    public Map<String, List<PartitionInfo>> listTopics(Duration timeout) {
        acquireAndEnsureOpen();
        try {
            if (timeout.toMillis() == 0L) {
                throw new TimeoutException();
            }

            final AllTopicsMetadataEvent topicMetadataEvent = new AllTopicsMetadataEvent(calculateDeadlineMs(time, timeout));
            wakeupTrigger.setActiveTask(topicMetadataEvent.future());
            try {
                return applicationEventHandler.addAndGet(topicMetadataEvent);
            } finally {
                wakeupTrigger.clearTask();
            }
        } finally {
            release();
        }
    }

    @Override
    public Set<TopicPartition> paused() {
        acquireAndEnsureOpen();
        try {
            return Collections.unmodifiableSet(subscriptions.pausedPartitions());
        } finally {
            release();
        }
    }

    @Override
    public void pause(Collection<TopicPartition> partitions) {
        acquireAndEnsureOpen();
        try {
            log.debug("Pausing partitions {}", partitions);
            for (TopicPartition partition : partitions) {
                subscriptions.pause(partition);
            }
        } finally {
            release();
        }
    }

    @Override
    public void resume(Collection<TopicPartition> partitions) {
        acquireAndEnsureOpen();
        try {
            log.debug("Resuming partitions {}", partitions);
            for (TopicPartition partition : partitions) {
                subscriptions.resume(partition);
            }
        } finally {
            release();
        }
    }

    @Override
    public Map<TopicPartition, OffsetAndTimestamp> offsetsForTimes(Map<TopicPartition, Long> timestampsToSearch) {
        return offsetsForTimes(timestampsToSearch, Duration.ofMillis(defaultApiTimeoutMs));
    }

    @Override
    public Map<TopicPartition, OffsetAndTimestamp> offsetsForTimes(Map<TopicPartition, Long> timestampsToSearch, Duration timeout) {
        acquireAndEnsureOpen();
        try {
            // Keeping same argument validation error thrown by the current consumer implementation
            // to avoid API level changes.
            requireNonNull(timestampsToSearch, "Timestamps to search cannot be null");
            for (Map.Entry<TopicPartition, Long> entry : timestampsToSearch.entrySet()) {
                // Exclude the earliest and latest offset here so the timestamp in the returned
                // OffsetAndTimestamp is always positive.
                if (entry.getValue() < 0)
                    throw new IllegalArgumentException("The target time for partition " + entry.getKey() + " is " +
                        entry.getValue() + ". The target time cannot be negative.");
            }

            if (timestampsToSearch.isEmpty()) {
                return Collections.emptyMap();
            }
            ListOffsetsEvent listOffsetsEvent = new ListOffsetsEvent(
                    timestampsToSearch,
                    calculateDeadlineMs(time, timeout),
                    true);

            // If timeout is set to zero return empty immediately; otherwise try to get the results
            // and throw timeout exception if it cannot complete in time.
            if (timeout.toMillis() == 0L) {
                applicationEventHandler.add(listOffsetsEvent);
                return listOffsetsEvent.emptyResults();
            }

            try {
                Map<TopicPartition, OffsetAndTimestampInternal> offsets = applicationEventHandler.addAndGet(listOffsetsEvent);
                Map<TopicPartition, OffsetAndTimestamp> results = new HashMap<>(offsets.size());
                offsets.forEach((k, v) -> results.put(k, v != null ? v.buildOffsetAndTimestamp() : null));
                return results;
            } catch (TimeoutException e) {
                throw new TimeoutException("Failed to get offsets by times in " + timeout.toMillis() + "ms");
            }
        } finally {
            release();
        }
    }

    @Override
    public Map<TopicPartition, Long> beginningOffsets(Collection<TopicPartition> partitions) {
        return beginningOffsets(partitions, Duration.ofMillis(defaultApiTimeoutMs));
    }

    @Override
    public Map<TopicPartition, Long> beginningOffsets(Collection<TopicPartition> partitions, Duration timeout) {
        return beginningOrEndOffset(partitions, ListOffsetsRequest.EARLIEST_TIMESTAMP, timeout);
    }

    @Override
    public Map<TopicPartition, Long> endOffsets(Collection<TopicPartition> partitions) {
        return endOffsets(partitions, Duration.ofMillis(defaultApiTimeoutMs));
    }

    @Override
    public Map<TopicPartition, Long> endOffsets(Collection<TopicPartition> partitions, Duration timeout) {
        return beginningOrEndOffset(partitions, ListOffsetsRequest.LATEST_TIMESTAMP, timeout);
    }

    private Map<TopicPartition, Long> beginningOrEndOffset(Collection<TopicPartition> partitions,
                                                           long timestamp,
                                                           Duration timeout) {
        acquireAndEnsureOpen();
        try {
            // Keeping same argument validation error thrown by the current consumer implementation
            // to avoid API level changes.
            requireNonNull(partitions, "Partitions cannot be null");

            if (partitions.isEmpty()) {
                return Collections.emptyMap();
            }

            Map<TopicPartition, Long> timestampToSearch = partitions
                    .stream()
                    .collect(Collectors.toMap(Function.identity(), tp -> timestamp));
            ListOffsetsEvent listOffsetsEvent = new ListOffsetsEvent(
                    timestampToSearch,
                    calculateDeadlineMs(time, timeout),
                    false);

            // If timeout is set to zero return empty immediately; otherwise try to get the results
            // and throw timeout exception if it cannot complete in time.
            if (timeout.isZero()) {
                applicationEventHandler.add(listOffsetsEvent);
                return listOffsetsEvent.emptyResults();
            }

            Map<TopicPartition, OffsetAndTimestampInternal> offsetAndTimestampMap;
            try {
                offsetAndTimestampMap = applicationEventHandler.addAndGet(listOffsetsEvent);
                return offsetAndTimestampMap.entrySet()
                    .stream()
                    .collect(Collectors.toMap(
                        Map.Entry::getKey,
                        entry -> entry.getValue().offset()));
            } catch (TimeoutException e) {
                throw new TimeoutException("Failed to get offsets by times in " + timeout.toMillis() + "ms");
            }
        } finally {
            release();
        }
    }

    @Override
    public OptionalLong currentLag(TopicPartition topicPartition) {
        acquireAndEnsureOpen();
        try {
            final Long lag = subscriptions.partitionLag(topicPartition, isolationLevel);

            // if the log end offset is not known and hence cannot return lag and there is
            // no in-flight list offset requested yet,
            // issue a list offset request for that partition so that next time
            // we may get the answer; we do not need to wait for the return value
            // since we would not try to poll the network client synchronously
            if (lag == null) {
                if (subscriptions.partitionEndOffset(topicPartition, isolationLevel) == null &&
                    !subscriptions.partitionEndOffsetRequested(topicPartition)) {
                    log.info("Requesting the log end offset for {} in order to compute lag", topicPartition);
                    subscriptions.requestPartitionEndOffset(topicPartition);
                    endOffsets(Collections.singleton(topicPartition), Duration.ofMillis(0));
                }

                return OptionalLong.empty();
            }

            return OptionalLong.of(lag);
        } finally {
            release();
        }
    }

    @Override
    public ConsumerGroupMetadata groupMetadata() {
        acquireAndEnsureOpen();
        try {
            maybeThrowInvalidGroupIdException();
            return groupMetadata.get().get();
        } finally {
            release();
        }
    }

    @Override
    public void enforceRebalance() {
        log.warn("Operation not supported in new consumer group protocol");
    }

    @Override
    public void enforceRebalance(String reason) {
        log.warn("Operation not supported in new consumer group protocol");
    }

    @Override
    public void close() {
        close(Duration.ofMillis(DEFAULT_CLOSE_TIMEOUT_MS));
    }

    @Override
    public void close(Duration timeout) {
        if (timeout.toMillis() < 0)
            throw new IllegalArgumentException("The timeout cannot be negative.");
        acquire();
        try {
            if (!closed) {
                // need to close before setting the flag since the close function
                // itself may trigger rebalance callback that needs the consumer to be open still
                close(timeout, false);
            }
        } finally {
            closed = true;
            release();
        }
    }

    /**
     * Please keep these tenets in mind for the implementation of the {@link AsyncKafkaConsumer}’s
     * {@link #close(Duration)} method. In the future, these tenets may be made officially part of the top-level
     * {@link KafkaConsumer#close(Duration)} API, but for now they remain here.
     *
     * <ol>
     *     <li>
     *         The execution of the {@link ConsumerRebalanceListener} callback (if applicable) must be performed on
     *         the application thread to ensure it does not interfere with the network I/O on the background thread.
     *     </li>
     *     <li>
     *         The {@link ConsumerRebalanceListener} callback execution must complete before an attempt to leave
     *         the consumer group is performed. In this context, “complete” does not necessarily imply
     *         <em>success</em>; execution is “complete” even if the execution <em>fails</em> with an error.
     *     </li>
     *     <li>
     *         Any error thrown during the {@link ConsumerRebalanceListener} callback execution will be caught to
     *         ensure it does not prevent execution of the remaining {@link #close()} logic.
     *     </li>
     *     <li>
     *         The application thread will be blocked during the entire duration of the execution of the
     *         {@link ConsumerRebalanceListener}. The consumer does not employ a mechanism to short-circuit the
     *         callback execution, so execution is not bound by the timeout in {@link #close(Duration)}.
     *     </li>
     *     <li>
     *         A given {@link ConsumerRebalanceListener} implementation may be affected by the application thread's
     *         interrupt state. If the callback implementation performs any blocking operations, it may result in
     *         an error. An implementation may choose to preemptively check the thread's interrupt flag via
     *         {@link Thread#isInterrupted()} or {@link Thread#isInterrupted()} and alter its behavior.
     *     </li>
     *     <li>
     *         If the application thread was interrupted <em>prior</em> to the execution of the
     *         {@link ConsumerRebalanceListener} callback, the thread's interrupt state will be preserved for the
     *         {@link ConsumerRebalanceListener} execution.
     *     </li>
     *     <li>
     *         If the application thread was interrupted <em>prior</em> to the execution of the
     *         {@link ConsumerRebalanceListener} callback <em>but</em> the callback cleared out the interrupt state,
     *         the {@link #close()} method will not make any effort to restore the application thread's interrupt
     *         state for the remainder of the execution of {@link #close()}.
     *     </li>
     *     <li>
     *         Leaving the consumer group is achieved by issuing a ‘leave group‘ network request. The consumer will
     *         attempt to leave the group on a “best-case” basis. There is no stated guarantee that the consumer will
     *         have successfully left the group before the {@link #close()} method completes processing.
     *     </li>
     *     <li>
     *         The consumer will attempt to leave the group regardless of the timeout elapsing or the application
     *         thread receiving an {@link InterruptException} or {@link InterruptedException}.
     *     </li>
     *     <li>
     *         The application thread will wait for confirmation that the consumer left the group until one of the
     *         following occurs:
     *
     *         <ol>
     *             <li>Confirmation that the ’leave group‘ response was received from the group coordinator</li>
     *             <li>The timeout provided by the user elapses</li>
     *             <li>An {@link InterruptException} or {@link InterruptedException} is thrown</li>
     *         </ol>
     *     </li>
     * </ol>
     */
    private void close(Duration timeout, boolean swallowException) {
        log.trace("Closing the Kafka consumer");
        AtomicReference<Throwable> firstException = new AtomicReference<>();

        // We are already closing with a timeout, don't allow wake-ups from here on.
        wakeupTrigger.disableWakeups();

        final Timer closeTimer = time.timer(timeout);
        clientTelemetryReporter.ifPresent(ClientTelemetryReporter::initiateClose);
        closeTimer.update();
        // Prepare shutting down the network thread
        // Prior to closing the network thread, we need to make sure the following operations happen in the right
        // sequence...
        swallow(log, Level.ERROR, "Failed to auto-commit offsets",
            () -> autoCommitOnClose(closeTimer), firstException);
        swallow(log, Level.ERROR, "Failed to release group assignment",
            () -> runRebalanceCallbacksOnClose(closeTimer), firstException);
        swallow(log, Level.ERROR, "Failed to leave group while closing consumer",
            () -> leaveGroupOnClose(closeTimer), firstException);
        swallow(log, Level.ERROR, "Failed invoking asynchronous commit callbacks while closing consumer",
            () -> awaitPendingAsyncCommitsAndExecuteCommitCallbacks(closeTimer, false), firstException);
        if (applicationEventHandler != null)
            closeQuietly(() -> applicationEventHandler.close(Duration.ofMillis(closeTimer.remainingMs())), "Failed shutting down network thread", firstException);
        closeTimer.update();

        // close() can be called from inside one of the constructors. In that case, it's possible that neither
        // the reaper nor the background event queue were constructed, so check them first to avoid NPE.
        if (backgroundEventReaper != null && backgroundEventQueue != null)
            backgroundEventReaper.reap(backgroundEventQueue);

        closeQuietly(interceptors, "consumer interceptors", firstException);
        closeQuietly(kafkaConsumerMetrics, "kafka consumer metrics", firstException);
        closeQuietly(metrics, "consumer metrics", firstException);
        closeQuietly(deserializers, "consumer deserializers", firstException);
        clientTelemetryReporter.ifPresent(reporter -> closeQuietly(reporter, "async consumer telemetry reporter", firstException));

        AppInfoParser.unregisterAppInfo(CONSUMER_JMX_PREFIX, clientId, metrics);
        log.debug("Kafka consumer has been closed");
        Throwable exception = firstException.get();
        if (exception != null && !swallowException) {
            if (exception instanceof InterruptException) {
                throw (InterruptException) exception;
            }
            throw new KafkaException("Failed to close kafka consumer", exception);
        }
    }

    private void autoCommitOnClose(final Timer timer) {
        if (!groupMetadata.get().isPresent())
            return;

        if (autoCommitEnabled)
            commitSyncAllConsumed(timer);

        applicationEventHandler.add(new CommitOnCloseEvent());
    }

    private void runRebalanceCallbacksOnClose(final Timer timer) {
        if (groupMetadata.get().isEmpty())
            return;

        int memberEpoch = groupMetadata.get().get().generationId();

        Set<TopicPartition> assignedPartitions = groupAssignmentSnapshot.get();

        if (assignedPartitions.isEmpty())
            // Nothing to revoke.
            return;

        SortedSet<TopicPartition> droppedPartitions = new TreeSet<>(TOPIC_PARTITION_COMPARATOR);
        droppedPartitions.addAll(assignedPartitions);

        try {
            final Exception error;

            if (memberEpoch > 0)
                error = rebalanceListenerInvoker.invokePartitionsRevoked(droppedPartitions);
            else
                error = rebalanceListenerInvoker.invokePartitionsLost(droppedPartitions);

            if (error != null)
                throw ConsumerUtils.maybeWrapAsKafkaException(error);
        } finally {
            timer.update();
        }
    }

    private void leaveGroupOnClose(final Timer timer) {
        if (!groupMetadata.get().isPresent())
            return;

        log.debug("Leaving the consumer group during consumer close");
        try {
            applicationEventHandler.addAndGet(new LeaveGroupOnCloseEvent(calculateDeadlineMs(timer)));
            log.info("Completed leaving the group");
        } catch (TimeoutException e) {
            log.warn("Consumer attempted to leave the group but couldn't " +
                "complete it within {} ms. It will proceed to close.", timer.timeoutMs());
        } finally {
            timer.update();
        }
    }

    // Visible for testing
    void commitSyncAllConsumed(final Timer timer) {
        log.debug("Sending synchronous auto-commit on closing");
        try {
            commitSync(Duration.ofMillis(timer.remainingMs()));
        } catch (Exception e) {
            // consistent with async auto-commit failures, we do not propagate the exception
            log.warn("Synchronous auto-commit failed", e);
        }
        timer.update();
    }

    @Override
    public void wakeup() {
        wakeupTrigger.wakeup();
    }

    /**
     * This method sends a commit event to the EventHandler and waits for
     * the event to finish.
     *
     * @param timeout max wait time for the blocking operation.
     */
    @Override
    public void commitSync(final Duration timeout) {
        commitSync(Optional.empty(), timeout);
    }

    @Override
    public void commitSync(Map<TopicPartition, OffsetAndMetadata> offsets) {
        commitSync(Optional.of(offsets), Duration.ofMillis(defaultApiTimeoutMs));
    }

    @Override
    public void commitSync(Map<TopicPartition, OffsetAndMetadata> offsets, Duration timeout) {
        commitSync(Optional.of(offsets), timeout);
    }

    private void commitSync(Optional<Map<TopicPartition, OffsetAndMetadata>> offsets, Duration timeout) {
        acquireAndEnsureOpen();
        long commitStart = time.nanoseconds();
        try {
            SyncCommitEvent syncCommitEvent = new SyncCommitEvent(offsets, calculateDeadlineMs(time, timeout));
            CompletableFuture<Map<TopicPartition, OffsetAndMetadata>> commitFuture = commit(syncCommitEvent);

            Timer requestTimer = time.timer(timeout.toMillis());
            awaitPendingAsyncCommitsAndExecuteCommitCallbacks(requestTimer, true);

            wakeupTrigger.setActiveTask(commitFuture);
            Map<TopicPartition, OffsetAndMetadata> committedOffsets = ConsumerUtils.getResult(commitFuture, requestTimer);
            interceptors.onCommit(committedOffsets);
        } finally {
            wakeupTrigger.clearTask();
            kafkaConsumerMetrics.recordCommitSync(time.nanoseconds() - commitStart);
            release();
        }
    }

    private void awaitPendingAsyncCommitsAndExecuteCommitCallbacks(Timer timer, boolean enableWakeup) {
        if (lastPendingAsyncCommit == null) {
            return;
        }

        try {
            final CompletableFuture<Void> futureToAwait = new CompletableFuture<>();
            // We don't want the wake-up trigger to complete our pending async commit future,
            // so create new future here. Any errors in the pending async commit will be handled
            // by the async commit future / the commit callback - here, we just want to wait for it to complete.
            lastPendingAsyncCommit.whenComplete((v, t) -> futureToAwait.complete(null));
            if (enableWakeup) {
                wakeupTrigger.setActiveTask(futureToAwait);
            }
            ConsumerUtils.getResult(futureToAwait, timer);
            lastPendingAsyncCommit = null;
        } finally {
            if (enableWakeup) {
                wakeupTrigger.clearTask();
            }
            timer.update();
        }
        offsetCommitCallbackInvoker.executeCallbacks();
    }

    @Override
    public Uuid clientInstanceId(Duration timeout) {
        if (!clientTelemetryReporter.isPresent()) {
            throw new IllegalStateException("Telemetry is not enabled. Set config `" + ConsumerConfig.ENABLE_METRICS_PUSH_CONFIG + "` to `true`.");
        }

        return ClientTelemetryUtils.fetchClientInstanceId(clientTelemetryReporter.get(), timeout);
    }

    @Override
    public Set<TopicPartition> assignment() {
        acquireAndEnsureOpen();
        try {
            return Collections.unmodifiableSet(subscriptions.assignedPartitions());
        } finally {
            release();
        }
    }

    /**
     * Get the current subscription.  or an empty set if no such call has
     * been made.
     * @return The set of topics currently subscribed to
     */
    @Override
    public Set<String> subscription() {
        acquireAndEnsureOpen();
        try {
            return Collections.unmodifiableSet(subscriptions.subscription());
        } finally {
            release();
        }
    }

    @Override
    public void assign(Collection<TopicPartition> partitions) {
        acquireAndEnsureOpen();
        try {
            if (partitions == null) {
                throw new IllegalArgumentException("Topic partitions collection to assign to cannot be null");
            }

            if (partitions.isEmpty()) {
                unsubscribe();
                return;
            }

            for (TopicPartition tp : partitions) {
                String topic = (tp != null) ? tp.topic() : null;
                if (isBlank(topic))
                    throw new IllegalArgumentException("Topic partitions to assign to cannot have null or empty topic");
            }

            // Clear the buffered data which are not a part of newly assigned topics
            final Set<TopicPartition> currentTopicPartitions = new HashSet<>();

            for (TopicPartition tp : subscriptions.assignedPartitions()) {
                if (partitions.contains(tp))
                    currentTopicPartitions.add(tp);
            }

            fetchBuffer.retainAll(currentTopicPartitions);

            // assignment change event will trigger autocommit if it is configured and the group id is specified. This is
            // to make sure offsets of topic partitions the consumer is unsubscribing from are committed since there will
            // be no following rebalance.
            //
            // See the ApplicationEventProcessor.process() method that handles this event for more detail.
            Timer timer = time.timer(defaultApiTimeoutMs);
            AssignmentChangeEvent assignmentChangeEvent = new AssignmentChangeEvent(timer.currentTimeMs(), calculateDeadlineMs(timer), partitions);
            applicationEventHandler.addAndGet(assignmentChangeEvent);
        } finally {
            release();
        }
    }

    @Override
    public void unsubscribe() {
        acquireAndEnsureOpen();
        try {
            fetchBuffer.retainAll(Collections.emptySet());
            Timer timer = time.timer(defaultApiTimeoutMs);
            UnsubscribeEvent unsubscribeEvent = new UnsubscribeEvent(calculateDeadlineMs(timer));
            applicationEventHandler.add(unsubscribeEvent);
            log.info("Unsubscribing all topics or patterns and assigned partitions {}",
                    subscriptions.assignedPartitions());

            try {
                // If users subscribe to an invalid topic name, they will get InvalidTopicException in error events,
                // because network thread keeps trying to send MetadataRequest in the background.
                // Ignore it to avoid unsubscribe failed.
                processBackgroundEvents(unsubscribeEvent.future(), timer, e -> e instanceof InvalidTopicException);
                log.info("Unsubscribed all topics or patterns and assigned partitions");
            } catch (TimeoutException e) {
                log.error("Failed while waiting for the unsubscribe event to complete");
            }
            resetGroupMetadata();
        } catch (Exception e) {
            log.error("Unsubscribe failed", e);
            throw e;
        } finally {
            release();
        }
    }

    private void resetGroupMetadata() {
        groupMetadata.updateAndGet(
            oldGroupMetadataOptional -> oldGroupMetadataOptional
                .map(oldGroupMetadata -> initializeConsumerGroupMetadata(
                    oldGroupMetadata.groupId(),
                    oldGroupMetadata.groupInstanceId()
                ))
        );
    }

    // Visible for testing
    WakeupTrigger wakeupTrigger() {
        return wakeupTrigger;
    }

    private Fetch<K, V> pollForFetches(Timer timer) {
        long pollTimeout = isCommittedOffsetsManagementEnabled()
                ? Math.min(applicationEventHandler.maximumTimeToWait(), timer.remainingMs())
                : timer.remainingMs();

        // if data is available already, return it immediately
        final Fetch<K, V> fetch = collectFetch();
        if (!fetch.isEmpty()) {
            return fetch;
        }

        // send any new fetches (won't resend pending fetches)
        sendFetches(timer);

        // We do not want to be stuck blocking in poll if we are missing some positions
        // since the offset lookup may be backing off after a failure

        // NOTE: the use of cachedSubscriptionHasAllFetchPositions means we MUST call
        // updateAssignmentMetadataIfNeeded before this method.
        if (!cachedSubscriptionHasAllFetchPositions && pollTimeout > retryBackoffMs) {
            pollTimeout = retryBackoffMs;
        }

        log.trace("Polling for fetches with timeout {}", pollTimeout);

        Timer pollTimer = time.timer(pollTimeout);
        wakeupTrigger.setFetchAction(fetchBuffer);

        // Wait a bit for some fetched data to arrive, as there may not be anything immediately available. Note the
        // use of a shorter, dedicated "pollTimer" here which updates "timer" so that calling method (poll) will
        // correctly handle the overall timeout.
        try {
            fetchBuffer.awaitNotEmpty(pollTimer);
        } catch (InterruptException e) {
            log.trace("Interrupt during fetch", e);
            throw e;
        } finally {
            timer.update(pollTimer.currentTimeMs());
            wakeupTrigger.clearTask();
        }

        return collectFetch();
    }

    /**
     * Perform the "{@link FetchCollector#collectFetch(FetchBuffer) fetch collection}" step by reading raw data out
     * of the {@link #fetchBuffer}, converting it to a well-formed {@link CompletedFetch}, validating that it and
     * the internal {@link SubscriptionState state} are correct, and then converting it all into a {@link Fetch}
     * for returning.
     *
     * <p/>
     *
     * This method will {@link ConsumerNetworkThread#wakeup() wake up the network thread} before returning. This is
     * done as an optimization so that the <em>next round of data can be pre-fetched</em>.
     */
    private Fetch<K, V> collectFetch() {
        final Fetch<K, V> fetch = fetchCollector.collectFetch(fetchBuffer);

        // Notify the network thread to wake up and start the next round of fetching.
        applicationEventHandler.wakeupNetworkThread();

        return fetch;
    }

    /**
     * Set the fetch position to the committed position (if there is one)
     * or reset it using the offset reset policy the user has configured.
     *
     * @return true iff the operation completed without timing out
     * @throws AuthenticationException       If authentication fails. See the exception for more details
     * @throws NoOffsetForPartitionException If no offset is stored for a given partition and no offset reset policy is
     *                                       defined
     */
    private boolean updateFetchPositions(final Timer timer) {
        cachedSubscriptionHasAllFetchPositions = false;
        try {
            CheckAndUpdatePositionsEvent checkAndUpdatePositionsEvent = new CheckAndUpdatePositionsEvent(calculateDeadlineMs(timer));
            wakeupTrigger.setActiveTask(checkAndUpdatePositionsEvent.future());
            cachedSubscriptionHasAllFetchPositions = applicationEventHandler.addAndGet(checkAndUpdatePositionsEvent);
        } catch (TimeoutException e) {
            return false;
        } finally {
            wakeupTrigger.clearTask();
        }
        return true;
    }

    /**
     *
     * Indicates if the consumer is using the Kafka-based offset management strategy,
     * according to config {@link CommonClientConfigs#GROUP_ID_CONFIG}
     */
    private boolean isCommittedOffsetsManagementEnabled() {
        return groupMetadata.get().isPresent();
    }

    /**
     * This method signals the background thread to {@link CreateFetchRequestsEvent create fetch requests}.
     *
     * <p/>
     *
     * This method takes the following steps to maintain compatibility with the {@link ClassicKafkaConsumer} method
     * of the same name:
     *
     * <ul>
     *     <li>
     *         The method will wait for confirmation of the request creation before continuing.
     *     </li>
     *     <li>
     *         The method will throw exceptions encountered during request creation to the user <b>immediately</b>.
     *     </li>
     *     <li>
     *         The method will suppress {@link TimeoutException}s that occur while waiting for the confirmation.
     *         Timeouts during request creation are a byproduct of this consumer's thread communication mechanisms.
     *         That exception type isn't thrown in the request creation step of the {@link ClassicKafkaConsumer}.
     *         Additionally, timeouts will not impact the logic of {@link #pollForFetches(Timer) blocking requests}
     *         as it can handle requests that are created after the timeout.
     *     </li>
     * </ul>
     *
     * @param timer Timer used to bound how long the consumer waits for the requests to be created, which in practice
     *              is used to avoid using {@link Long#MAX_VALUE} to wait "forever"
     */
    private void sendFetches(Timer timer) {
        try {
            applicationEventHandler.addAndGet(new CreateFetchRequestsEvent(calculateDeadlineMs(timer)));
        } catch (TimeoutException e) {
            // Can be ignored, per above comments.
        }
    }

    /**
     * This method signals the background thread to {@link CreateFetchRequestsEvent create fetch requests} for the
     * pre-fetch case, i.e. right before {@link #poll(Duration)} exits. In the pre-fetch case, the application thread
     * will not wait for confirmation of the request creation before continuing.
     *
     * <p/>
     *
     * At the point this method is called, {@link KafkaConsumer#poll(Duration)} has data ready to return to the user,
     * which means the consumed position was already updated. In order to prevent potential gaps in records, this
     * method is designed to suppress all exceptions.
     *
     * @param timer Provides an upper bound for the event and its {@link CompletableFuture future}
     */
    private void sendPrefetches(Timer timer) {
        try {
            applicationEventHandler.add(new CreateFetchRequestsEvent(calculateDeadlineMs(timer)));
        } catch (Throwable t) {
            // Any unexpected errors will be logged for troubleshooting, but not thrown.
            log.warn("An unexpected error occurred while pre-fetching data in Consumer.poll(), but was suppressed", t);
        }
    }

    @Override
    public boolean updateAssignmentMetadataIfNeeded(Timer timer) {
        offsetCommitCallbackInvoker.executeCallbacks();
        try {
            applicationEventHandler.addAndGet(new UpdatePatternSubscriptionEvent(calculateDeadlineMs(timer)));
        } catch (TimeoutException e) {
            return false;
        } finally {
            timer.update();
        }
        processBackgroundEvents();

        return updateFetchPositions(timer);
    }

    @Override
    public void subscribe(Collection<String> topics) {
        subscribeInternal(topics, Optional.empty());
    }

    @Override
    public void subscribe(Collection<String> topics, ConsumerRebalanceListener listener) {
        if (listener == null)
            throw new IllegalArgumentException("RebalanceListener cannot be null");

        subscribeInternal(topics, Optional.of(listener));
    }

    @Override
    public void subscribe(Pattern pattern) {
        subscribeInternal(pattern, Optional.empty());
    }

    @Override
    public void subscribe(Pattern pattern, ConsumerRebalanceListener listener) {
        if (listener == null)
            throw new IllegalArgumentException("RebalanceListener cannot be null");

        subscribeInternal(pattern, Optional.of(listener));
    }

    /**
     * Acquire the light lock and ensure that the consumer hasn't been closed.
     *
     * @throws IllegalStateException If the consumer has been closed
     */
    private void acquireAndEnsureOpen() {
        acquire();
        if (this.closed) {
            release();
            throw new IllegalStateException("This consumer has already been closed.");
        }
    }

    /**
     * Acquire the light lock protecting this consumer from multithreaded access. Instead of blocking
     * when the lock is not available, however, we just throw an exception (since multithreaded usage is not
     * supported).
     *
     * @throws ConcurrentModificationException if another thread already has the lock
     */
    private void acquire() {
        final Thread thread = Thread.currentThread();
        final long threadId = thread.getId();
        if (threadId != currentThread.get() && !currentThread.compareAndSet(NO_CURRENT_THREAD, threadId))
            throw new ConcurrentModificationException("KafkaConsumer is not safe for multi-threaded access. " +
                "currentThread(name: " + thread.getName() + ", id: " + threadId + ")" +
                " otherThread(id: " + currentThread.get() + ")"
            );
        refCount.incrementAndGet();
    }

    /**
     * Release the light lock protecting the consumer from multithreaded access.
     */
    private void release() {
        if (refCount.decrementAndGet() == 0)
            currentThread.set(NO_CURRENT_THREAD);
    }

    private void subscribeInternal(Pattern pattern, Optional<ConsumerRebalanceListener> listener) {
        acquireAndEnsureOpen();
        try {
            maybeThrowInvalidGroupIdException();
            if (pattern == null || pattern.toString().isEmpty())
                throw new IllegalArgumentException("Topic pattern to subscribe to cannot be " + (pattern == null ?
                    "null" : "empty"));
            log.info("Subscribed to pattern: '{}'", pattern);
            applicationEventHandler.addAndGet(new TopicPatternSubscriptionChangeEvent(
                pattern, listener, calculateDeadlineMs(time.timer(defaultApiTimeoutMs))));
        } finally {
            release();
        }
    }

    private void subscribeInternal(Collection<String> topics, Optional<ConsumerRebalanceListener> listener) {
        acquireAndEnsureOpen();
        try {
            maybeThrowInvalidGroupIdException();
            if (topics == null)
                throw new IllegalArgumentException("Topic collection to subscribe to cannot be null");
            if (topics.isEmpty()) {
                // treat subscribing to empty topic list as the same as unsubscribing
                unsubscribe();
            } else {
                for (String topic : topics) {
                    if (isBlank(topic))
                        throw new IllegalArgumentException("Topic collection to subscribe to cannot contain null or empty topic");
                }

                // Clear the buffered data which are not a part of newly assigned topics
                final Set<TopicPartition> currentTopicPartitions = new HashSet<>();

                for (TopicPartition tp : subscriptions.assignedPartitions()) {
                    if (topics.contains(tp.topic()))
                        currentTopicPartitions.add(tp);
                }

                fetchBuffer.retainAll(currentTopicPartitions);
                log.info("Subscribed to topic(s): {}", String.join(", ", topics));
                applicationEventHandler.addAndGet(new TopicSubscriptionChangeEvent(
                    new HashSet<>(topics), listener, calculateDeadlineMs(time.timer(defaultApiTimeoutMs))));
            }
        } finally {
            release();
        }
    }

    /**
     * Process the events—if any—that were produced by the {@link ConsumerNetworkThread network thread}.
     * It is possible that {@link ErrorEvent an error}
     * could occur when processing the events. In such cases, the processor will take a reference to the first
     * error, continue to process the remaining events, and then throw the first error that occurred.
     */
    private boolean processBackgroundEvents() {
        AtomicReference<KafkaException> firstError = new AtomicReference<>();

        LinkedList<BackgroundEvent> events = new LinkedList<>();
        backgroundEventQueue.drainTo(events);

        for (BackgroundEvent event : events) {
            try {
                if (event instanceof CompletableEvent)
                    backgroundEventReaper.add((CompletableEvent<?>) event);

                backgroundEventProcessor.process(event);
            } catch (Throwable t) {
                KafkaException e = ConsumerUtils.maybeWrapAsKafkaException(t);

                if (!firstError.compareAndSet(null, e))
                    log.warn("An error occurred when processing the background event: {}", e.getMessage(), e);
            }
        }

        backgroundEventReaper.reap(time.milliseconds());

        if (firstError.get() != null)
            throw firstError.get();

        return !events.isEmpty();
    }

    /**
     * This method can be used by cases where the caller has an event that needs to both block for completion but
     * also process background events. For some events, in order to fully process the associated logic, the
     * {@link ConsumerNetworkThread background thread} needs assistance from the application thread to complete.
     * If the application thread simply blocked on the event after submitting it, the processing would deadlock.
     * The logic herein is basically a loop that performs two tasks in each iteration:
     *
     * <ol>
     *     <li>Process background events, if any</li>
     *     <li><em>Briefly</em> wait for {@link CompletableApplicationEvent an event} to complete</li>
     * </ol>
     *
     * <p/>
     *
     * Each iteration gives the application thread an opportunity to process background events, which may be
     * necessary to complete the overall processing.
     *
     * <p/>
     *
     * As an example, take {@link #unsubscribe()}. To start unsubscribing, the application thread enqueues an
     * {@link UnsubscribeEvent} on the application event queue. That event will eventually trigger the
     * rebalancing logic in the background thread. Critically, as part of this rebalancing work, the
     * {@link ConsumerRebalanceListener#onPartitionsRevoked(Collection)} callback needs to be invoked for any
     * partitions the consumer owns. However,
     * this callback must be executed on the application thread. To achieve this, the background thread enqueues a
     * {@link ConsumerRebalanceListenerCallbackNeededEvent} on its background event queue. That event queue is
     * periodically queried by the application thread to see if there's work to be done. When the application thread
     * sees {@link ConsumerRebalanceListenerCallbackNeededEvent}, it is processed, and then a
     * {@link ConsumerRebalanceListenerCallbackCompletedEvent} is then enqueued by the application thread on the
     * application event queue. Moments later, the background thread will see that event, process it, and continue
     * execution of the rebalancing logic. The rebalancing logic cannot complete until the
     * {@link ConsumerRebalanceListener} callback is performed.
     *
     * @param future                    Event that contains a {@link CompletableFuture}; it is on this future that the
     *                                  application thread will wait for completion
     * @param timer                     Overall timer that bounds how long to wait for the event to complete
     * @param ignoreErrorEventException Predicate to ignore background errors.
     *                                  Any exceptions found while processing background events that match the predicate won't be propagated.
     * @return {@code true} if the event completed within the timeout, {@code false} otherwise
     */
    // Visible for testing
    <T> T processBackgroundEvents(Future<T> future, Timer timer, Predicate<Exception> ignoreErrorEventException) {
        do {
            boolean hadEvents = false;
            try {
                hadEvents = processBackgroundEvents();
            } catch (Exception e) {
                if (!ignoreErrorEventException.test(e))
                    throw e;
            }

            try {
                if (future.isDone()) {
                    // If the event is done (either successfully or otherwise), go ahead and attempt to return
                    // without waiting. We use the ConsumerUtils.getResult() method here to handle the conversion
                    // of the exception types.
                    return ConsumerUtils.getResult(future);
                } else if (!hadEvents) {
                    // If the above processing yielded no events, then let's sit tight for a bit to allow the
                    // background thread to either finish the task, or populate the background event
                    // queue with things to process in our next loop.
                    Timer pollInterval = time.timer(100L);
                    return ConsumerUtils.getResult(future, pollInterval);
                }
            } catch (TimeoutException e) {
                // Ignore this as we will retry the event until the timeout expires.
            } finally {
                timer.update();
            }
        } while (timer.notExpired());

        throw new TimeoutException("Operation timed out before completion");
    }

    static ConsumerRebalanceListenerCallbackCompletedEvent invokeRebalanceCallbacks(ConsumerRebalanceListenerInvoker rebalanceListenerInvoker,
                                                                                    ConsumerRebalanceListenerMethodName methodName,
                                                                                    SortedSet<TopicPartition> partitions,
                                                                                    CompletableFuture<Void> future) {
        final Exception e;

        switch (methodName) {
            case ON_PARTITIONS_REVOKED:
                e = rebalanceListenerInvoker.invokePartitionsRevoked(partitions);
                break;

            case ON_PARTITIONS_ASSIGNED:
                e = rebalanceListenerInvoker.invokePartitionsAssigned(partitions);
                break;

            case ON_PARTITIONS_LOST:
                e = rebalanceListenerInvoker.invokePartitionsLost(partitions);
                break;

            default:
                throw new IllegalArgumentException("The method " + methodName.fullyQualifiedMethodName() + " to invoke was not expected");
        }

        final Optional<KafkaException> error;

        if (e != null)
            error = Optional.of(ConsumerUtils.maybeWrapAsKafkaException(e, "User rebalance callback throws an error"));
        else
            error = Optional.empty();

        return new ConsumerRebalanceListenerCallbackCompletedEvent(methodName, future, error);
    }

    @Override
    public String clientId() {
        return clientId;
    }

    @Override
    public Metrics metricsRegistry() {
        return metrics;
    }

    @Override
    public KafkaConsumerMetrics kafkaConsumerMetrics() {
        return kafkaConsumerMetrics;
    }

    // Visible for testing
    SubscriptionState subscriptions() {
        return subscriptions;
    }
}<|MERGE_RESOLUTION|>--- conflicted
+++ resolved
@@ -325,12 +325,9 @@
                     interceptorList,
                     Arrays.asList(deserializers.keyDeserializer, deserializers.valueDeserializer));
             this.metadata = metadataFactory.build(config, subscriptions, logContext, clusterResourceListeners);
-<<<<<<< HEAD
-            this.metadataVersionSnapshot = metadata.updateVersion();
-=======
             final List<InetSocketAddress> addresses = ClientUtils.parseAndValidateAddresses(config);
             metadata.bootstrap(addresses);
->>>>>>> 13778fac
+            this.metadataVersionSnapshot = metadata.updateVersion();
 
             FetchMetricsManager fetchMetricsManager = createFetchMetricsManager(metrics);
             FetchConfig fetchConfig = new FetchConfig(config);
