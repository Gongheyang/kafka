/*
 * Licensed to the Apache Software Foundation (ASF) under one or more
 * contributor license agreements. See the NOTICE file distributed with
 * this work for additional information regarding copyright ownership.
 * The ASF licenses this file to You under the Apache License, Version 2.0
 * (the "License"); you may not use this file except in compliance with
 * the License. You may obtain a copy of the License at
 *
 *    http://www.apache.org/licenses/LICENSE-2.0
 *
 * Unless required by applicable law or agreed to in writing, software
 * distributed under the License is distributed on an "AS IS" BASIS,
 * WITHOUT WARRANTIES OR CONDITIONS OF ANY KIND, either express or implied.
 * See the License for the specific language governing permissions and
 * limitations under the License.
 */
package org.apache.kafka.clients.consumer.internals;

import org.apache.kafka.clients.ApiVersions;
import org.apache.kafka.clients.ClientUtils;
import org.apache.kafka.clients.CommonClientConfigs;
import org.apache.kafka.clients.GroupRebalanceConfig;
import org.apache.kafka.clients.KafkaClient;
import org.apache.kafka.clients.Metadata;
import org.apache.kafka.clients.consumer.Consumer;
import org.apache.kafka.clients.consumer.ConsumerConfig;
import org.apache.kafka.clients.consumer.ConsumerGroupMetadata;
import org.apache.kafka.clients.consumer.ConsumerInterceptor;
import org.apache.kafka.clients.consumer.ConsumerPartitionAssignor;
import org.apache.kafka.clients.consumer.ConsumerRebalanceListener;
import org.apache.kafka.clients.consumer.ConsumerRecords;
import org.apache.kafka.clients.consumer.GroupProtocol;
import org.apache.kafka.clients.consumer.KafkaConsumer;
import org.apache.kafka.clients.consumer.NoOffsetForPartitionException;
import org.apache.kafka.clients.consumer.OffsetAndMetadata;
import org.apache.kafka.clients.consumer.OffsetAndTimestamp;
import org.apache.kafka.clients.consumer.OffsetCommitCallback;
import org.apache.kafka.clients.consumer.OffsetResetStrategy;
import org.apache.kafka.clients.consumer.internals.events.ApplicationEvent;
import org.apache.kafka.clients.consumer.internals.events.ApplicationEventHandler;
import org.apache.kafka.clients.consumer.internals.events.ApplicationEventProcessor;
import org.apache.kafka.clients.consumer.internals.events.AssignmentChangeApplicationEvent;
import org.apache.kafka.clients.consumer.internals.events.BackgroundEvent;
import org.apache.kafka.clients.consumer.internals.events.BackgroundEventHandler;
import org.apache.kafka.clients.consumer.internals.events.CommitApplicationEvent;
import org.apache.kafka.clients.consumer.internals.events.CommitOnCloseApplicationEvent;
import org.apache.kafka.clients.consumer.internals.events.CompletableApplicationEvent;
import org.apache.kafka.clients.consumer.internals.events.ConsumerRebalanceListenerCallbackCompletedEvent;
import org.apache.kafka.clients.consumer.internals.events.ConsumerRebalanceListenerCallbackNeededEvent;
import org.apache.kafka.clients.consumer.internals.events.ErrorBackgroundEvent;
import org.apache.kafka.clients.consumer.internals.events.EventProcessor;
import org.apache.kafka.clients.consumer.internals.events.FetchCommittedOffsetsApplicationEvent;
import org.apache.kafka.clients.consumer.internals.events.GroupMetadataUpdateEvent;
import org.apache.kafka.clients.consumer.internals.events.LeaveOnCloseApplicationEvent;
import org.apache.kafka.clients.consumer.internals.events.ListOffsetsApplicationEvent;
import org.apache.kafka.clients.consumer.internals.events.NewTopicsMetadataUpdateRequestEvent;
import org.apache.kafka.clients.consumer.internals.events.PollApplicationEvent;
import org.apache.kafka.clients.consumer.internals.events.ResetPositionsApplicationEvent;
import org.apache.kafka.clients.consumer.internals.events.SubscriptionChangeApplicationEvent;
import org.apache.kafka.clients.consumer.internals.events.TopicMetadataApplicationEvent;
import org.apache.kafka.clients.consumer.internals.events.UnsubscribeApplicationEvent;
import org.apache.kafka.clients.consumer.internals.events.ValidatePositionsApplicationEvent;
import org.apache.kafka.clients.consumer.internals.metrics.RebalanceCallbackMetrics;
import org.apache.kafka.common.Cluster;
import org.apache.kafka.common.IsolationLevel;
import org.apache.kafka.common.KafkaException;
import org.apache.kafka.common.Metric;
import org.apache.kafka.common.MetricName;
import org.apache.kafka.common.PartitionInfo;
import org.apache.kafka.common.TopicPartition;
import org.apache.kafka.common.Uuid;
import org.apache.kafka.common.errors.FencedInstanceIdException;
import org.apache.kafka.common.errors.InterruptException;
import org.apache.kafka.common.errors.InvalidGroupIdException;
import org.apache.kafka.common.errors.TimeoutException;
import org.apache.kafka.common.internals.ClusterResourceListeners;
import org.apache.kafka.common.metrics.Metrics;
import org.apache.kafka.common.metrics.MetricsReporter;
import org.apache.kafka.common.requests.JoinGroupRequest;
import org.apache.kafka.common.requests.ListOffsetsRequest;
import org.apache.kafka.common.serialization.Deserializer;
import org.apache.kafka.common.telemetry.internals.ClientTelemetryReporter;
import org.apache.kafka.common.telemetry.internals.ClientTelemetryUtils;
import org.apache.kafka.common.utils.AppInfoParser;
import org.apache.kafka.common.utils.LogContext;
import org.apache.kafka.common.utils.Time;
import org.apache.kafka.common.utils.Timer;
import org.apache.kafka.common.utils.Utils;
import org.slf4j.Logger;
import org.slf4j.event.Level;

import java.net.InetSocketAddress;
import java.time.Duration;
import java.util.Arrays;
import java.util.Collection;
import java.util.Collections;
import java.util.ConcurrentModificationException;
import java.util.HashSet;
import java.util.List;
import java.util.Map;
import java.util.Objects;
import java.util.Optional;
import java.util.OptionalLong;
import java.util.Set;
import java.util.SortedSet;
import java.util.TreeSet;
import java.util.concurrent.BlockingQueue;
import java.util.concurrent.CompletableFuture;
import java.util.concurrent.Future;
import java.util.concurrent.LinkedBlockingQueue;
import java.util.concurrent.atomic.AtomicInteger;
import java.util.concurrent.atomic.AtomicLong;
import java.util.concurrent.atomic.AtomicReference;
import java.util.function.Function;
import java.util.function.Supplier;
import java.util.regex.Pattern;
import java.util.stream.Collectors;

import static java.util.Objects.requireNonNull;
import static org.apache.kafka.clients.consumer.internals.ConsumerUtils.CONSUMER_JMX_PREFIX;
import static org.apache.kafka.clients.consumer.internals.ConsumerUtils.CONSUMER_METRIC_GROUP_PREFIX;
import static org.apache.kafka.clients.consumer.internals.ConsumerUtils.DEFAULT_CLOSE_TIMEOUT_MS;
import static org.apache.kafka.clients.consumer.internals.ConsumerUtils.THROW_ON_FETCH_STABLE_OFFSET_UNSUPPORTED;
import static org.apache.kafka.clients.consumer.internals.ConsumerUtils.configuredConsumerInterceptors;
import static org.apache.kafka.clients.consumer.internals.ConsumerUtils.createFetchMetricsManager;
import static org.apache.kafka.clients.consumer.internals.ConsumerUtils.createLogContext;
import static org.apache.kafka.clients.consumer.internals.ConsumerUtils.createMetrics;
import static org.apache.kafka.clients.consumer.internals.ConsumerUtils.createSubscriptionState;
import static org.apache.kafka.clients.consumer.internals.ConsumerUtils.refreshCommittedOffsets;
import static org.apache.kafka.common.utils.Utils.closeQuietly;
import static org.apache.kafka.common.utils.Utils.isBlank;
import static org.apache.kafka.common.utils.Utils.join;
import static org.apache.kafka.common.utils.Utils.swallow;

/**
 * This {@link Consumer} implementation uses an {@link ApplicationEventHandler event handler} to process
 * {@link ApplicationEvent application events} so that the network I/O can be processed in a dedicated
 * {@link ConsumerNetworkThread network thread}. Visit
 * <a href="https://cwiki.apache.org/confluence/display/KAFKA/Consumer+threading+refactor+design">this document</a>
 * for implementation detail.
 *
 * <p/>
 *
 * <em>Note:</em> this {@link Consumer} implementation is part of the revised consumer group protocol from KIP-848.
 * This class should not be invoked directly; users should instead create a {@link KafkaConsumer} as before.
 * This consumer implements the new consumer group protocol and is intended to be the default in coming releases.
 */
public class AsyncKafkaConsumer<K, V> implements ConsumerDelegate<K, V> {

    private static final long NO_CURRENT_THREAD = -1L;

    /**
     * An {@link org.apache.kafka.clients.consumer.internals.events.EventProcessor} that is created and executes in the
     * application thread for the purpose of processing {@link BackgroundEvent background events} generated by the
     * {@link ConsumerNetworkThread network thread}.
     * Those events are generally of two types:
     *
     * <ul>
     *     <li>Errors that occur in the network thread that need to be propagated to the application thread</li>
     *     <li>{@link ConsumerRebalanceListener} callbacks that are to be executed on the application thread</li>
     * </ul>
     */
    private class BackgroundEventProcessor extends EventProcessor<BackgroundEvent> {

        private final ApplicationEventHandler applicationEventHandler;
        private final ConsumerRebalanceListenerInvoker rebalanceListenerInvoker;

        public BackgroundEventProcessor(final LogContext logContext,
                                        final BlockingQueue<BackgroundEvent> backgroundEventQueue,
                                        final ApplicationEventHandler applicationEventHandler,
                                        final ConsumerRebalanceListenerInvoker rebalanceListenerInvoker) {
            super(logContext, backgroundEventQueue);
            this.applicationEventHandler = applicationEventHandler;
            this.rebalanceListenerInvoker = rebalanceListenerInvoker;
        }

        /**
         * Process the events—if any—that were produced by the {@link ConsumerNetworkThread network thread}.
         * It is possible that {@link org.apache.kafka.clients.consumer.internals.events.ErrorBackgroundEvent an error}
         * could occur when processing the events. In such cases, the processor will take a reference to the first
         * error, continue to process the remaining events, and then throw the first error that occurred.
         */
        @Override
        public boolean process() {
            AtomicReference<KafkaException> firstError = new AtomicReference<>();

            ProcessHandler<BackgroundEvent> processHandler = (event, error) -> {
                if (error.isPresent()) {
                    KafkaException e = error.get();

                    if (!firstError.compareAndSet(null, e)) {
                        log.warn("An error occurred when processing the event: {}", e.getMessage(), e);
                    }
                }
            };

            boolean hadEvents = process(processHandler);

            if (firstError.get() != null)
                throw firstError.get();

            return hadEvents;
        }

        @Override
        public void process(final BackgroundEvent event) {
            switch (event.type()) {
                case ERROR:
                    process((ErrorBackgroundEvent) event);
                    break;

                case GROUP_METADATA_UPDATE:
                    process((GroupMetadataUpdateEvent) event);
                    break;

                case CONSUMER_REBALANCE_LISTENER_CALLBACK_NEEDED:
                    process((ConsumerRebalanceListenerCallbackNeededEvent) event);
                    break;

                default:
                    throw new IllegalArgumentException("Background event type " + event.type() + " was not expected");

            }
        }

        private void process(final ErrorBackgroundEvent event) {
            throw event.error();
        }

        private void process(final GroupMetadataUpdateEvent event) {
            if (AsyncKafkaConsumer.this.groupMetadata.isPresent()) {
                final ConsumerGroupMetadata currentGroupMetadata = AsyncKafkaConsumer.this.groupMetadata.get();
                AsyncKafkaConsumer.this.groupMetadata = Optional.of(new ConsumerGroupMetadata(
                    currentGroupMetadata.groupId(),
                    event.memberEpoch(),
                    event.memberId(),
                    currentGroupMetadata.groupInstanceId()
                ));
            }
        }

        private void process(final ConsumerRebalanceListenerCallbackNeededEvent event) {
            ApplicationEvent invokedEvent = invokeRebalanceCallbacks(
                rebalanceListenerInvoker,
                event.methodName(),
                event.partitions(),
                event.future()
            );
            applicationEventHandler.add(invokedEvent);
        }
    }

    private final ApplicationEventHandler applicationEventHandler;
    private final Time time;
    private Optional<ConsumerGroupMetadata> groupMetadata = Optional.empty();
    private final KafkaConsumerMetrics kafkaConsumerMetrics;
    private Logger log;
    private final String clientId;
    private final BackgroundEventProcessor backgroundEventProcessor;
    private final Deserializers<K, V> deserializers;

    /**
     * A thread-safe {@link FetchBuffer fetch buffer} for the results that are populated in the
     * {@link ConsumerNetworkThread network thread} when the results are available. Because of the interaction
     * of the fetch buffer in the application thread and the network I/O thread, this is shared between the
     * two threads and is thus designed to be thread-safe.
     */
    private final FetchBuffer fetchBuffer;
    private final FetchCollector<K, V> fetchCollector;
    private final ConsumerInterceptors<K, V> interceptors;
    private final IsolationLevel isolationLevel;

    private final SubscriptionState subscriptions;
    private final ConsumerMetadata metadata;
    private final Metrics metrics;
    private final long retryBackoffMs;
    private final int defaultApiTimeoutMs;
    private final boolean autoCommitEnabled;
    private volatile boolean closed = false;
    private final List<ConsumerPartitionAssignor> assignors;
    private final Optional<ClientTelemetryReporter> clientTelemetryReporter;

    // to keep from repeatedly scanning subscriptions in poll(), cache the result during metadata updates
    private boolean cachedSubscriptionHasAllFetchPositions;
    private final WakeupTrigger wakeupTrigger = new WakeupTrigger();
    private final OffsetCommitCallbackInvoker offsetCommitCallbackInvoker;

    // currentThread holds the threadId of the current thread accessing the AsyncKafkaConsumer
    // and is used to prevent multithreaded access
    private final AtomicLong currentThread = new AtomicLong(NO_CURRENT_THREAD);
    private final AtomicInteger refCount = new AtomicInteger(0);

    AsyncKafkaConsumer(final ConsumerConfig config,
                       final Deserializer<K> keyDeserializer,
                       final Deserializer<V> valueDeserializer) {
        this(
            config,
            keyDeserializer,
            valueDeserializer,
            Time.SYSTEM,
            ApplicationEventHandler::new,
            FetchCollector::new,
            ConsumerMetadata::new,
            new LinkedBlockingQueue<>()
        );
    }

    // Visible for testing
    AsyncKafkaConsumer(final ConsumerConfig config,
                       final Deserializer<K> keyDeserializer,
                       final Deserializer<V> valueDeserializer,
                       final Time time,
                       final ApplicationEventHandlerFactory applicationEventHandlerFactory,
                       final FetchCollectorFactory<K, V> fetchCollectorFactory,
                       final ConsumerMetadataFactory metadataFactory,
                       final LinkedBlockingQueue<BackgroundEvent> backgroundEventQueue) {
        try {
            GroupRebalanceConfig groupRebalanceConfig = new GroupRebalanceConfig(
                config,
                GroupRebalanceConfig.ProtocolType.CONSUMER
            );
            this.clientId = config.getString(CommonClientConfigs.CLIENT_ID_CONFIG);
            this.autoCommitEnabled = config.getBoolean(ConsumerConfig.ENABLE_AUTO_COMMIT_CONFIG);
            LogContext logContext = createLogContext(config, groupRebalanceConfig);
            this.log = logContext.logger(getClass());

            log.debug("Initializing the Kafka consumer");
            this.defaultApiTimeoutMs = config.getInt(ConsumerConfig.DEFAULT_API_TIMEOUT_MS_CONFIG);
            this.time = time;
            List<MetricsReporter> reporters = CommonClientConfigs.metricsReporters(clientId, config);
            this.clientTelemetryReporter = CommonClientConfigs.telemetryReporter(clientId, config);
            this.clientTelemetryReporter.ifPresent(reporters::add);
            this.metrics = createMetrics(config, time, reporters);
            this.retryBackoffMs = config.getLong(ConsumerConfig.RETRY_BACKOFF_MS_CONFIG);

            List<ConsumerInterceptor<K, V>> interceptorList = configuredConsumerInterceptors(config);
            this.interceptors = new ConsumerInterceptors<>(interceptorList);
            this.deserializers = new Deserializers<>(config, keyDeserializer, valueDeserializer);
            this.subscriptions = createSubscriptionState(config, logContext);
            ClusterResourceListeners clusterResourceListeners = ClientUtils.configureClusterResourceListeners(metrics.reporters(),
                    interceptorList,
                    Arrays.asList(deserializers.keyDeserializer, deserializers.valueDeserializer));
            this.metadata = metadataFactory.build(config, subscriptions, logContext, clusterResourceListeners);
            final List<InetSocketAddress> addresses = ClientUtils.parseAndValidateAddresses(config);
            metadata.bootstrap(addresses);

            FetchMetricsManager fetchMetricsManager = createFetchMetricsManager(metrics);
            FetchConfig fetchConfig = new FetchConfig(config);
            this.isolationLevel = fetchConfig.isolationLevel;

            ApiVersions apiVersions = new ApiVersions();
            final BlockingQueue<ApplicationEvent> applicationEventQueue = new LinkedBlockingQueue<>();
            final BackgroundEventHandler backgroundEventHandler = new BackgroundEventHandler(
                    logContext,
                    backgroundEventQueue
            );

            // This FetchBuffer is shared between the application and network threads.
            this.fetchBuffer = new FetchBuffer(logContext);
            final Supplier<NetworkClientDelegate> networkClientDelegateSupplier = NetworkClientDelegate.supplier(time,
                    logContext,
                    metadata,
                    config,
                    apiVersions,
                    metrics,
                    fetchMetricsManager,
                    clientTelemetryReporter.map(ClientTelemetryReporter::telemetrySender).orElse(null));
            this.offsetCommitCallbackInvoker = new OffsetCommitCallbackInvoker(interceptors);
            final Supplier<RequestManagers> requestManagersSupplier = RequestManagers.supplier(time,
                    logContext,
                    backgroundEventHandler,
                    metadata,
                    subscriptions,
                    fetchBuffer,
                    config,
                    groupRebalanceConfig,
                    apiVersions,
                    fetchMetricsManager,
                    networkClientDelegateSupplier,
                    clientTelemetryReporter,
<<<<<<< HEAD
                    offsetCommitCallbackInvoker);
=======
                    metrics);
>>>>>>> 7090a523
            final Supplier<ApplicationEventProcessor> applicationEventProcessorSupplier = ApplicationEventProcessor.supplier(logContext,
                    metadata,
                    applicationEventQueue,
                    requestManagersSupplier);
            this.applicationEventHandler = applicationEventHandlerFactory.build(
                    logContext,
                    time,
                    applicationEventQueue,
                    applicationEventProcessorSupplier,
                    networkClientDelegateSupplier,
                    requestManagersSupplier);

            ConsumerRebalanceListenerInvoker rebalanceListenerInvoker = new ConsumerRebalanceListenerInvoker(
                    logContext,
                    subscriptions,
                    time,
                    new RebalanceCallbackMetrics(metrics)
            );
            this.backgroundEventProcessor = new BackgroundEventProcessor(
                    logContext,
                    backgroundEventQueue,
                    applicationEventHandler,
                    rebalanceListenerInvoker
            );
            this.assignors = ConsumerPartitionAssignor.getAssignorInstances(
                    config.getList(ConsumerConfig.PARTITION_ASSIGNMENT_STRATEGY_CONFIG),
                    config.originals(Collections.singletonMap(ConsumerConfig.CLIENT_ID_CONFIG, clientId))
            );

            this.groupMetadata = initializeGroupMetadata(config, groupRebalanceConfig);

            // The FetchCollector is only used on the application thread.
            this.fetchCollector = fetchCollectorFactory.build(logContext,
                    metadata,
                    subscriptions,
                    fetchConfig,
                    deserializers,
                    fetchMetricsManager,
                    time);

            this.kafkaConsumerMetrics = new KafkaConsumerMetrics(metrics, CONSUMER_METRIC_GROUP_PREFIX);

            if (groupMetadata.isPresent() &&
                GroupProtocol.of(config.getString(ConsumerConfig.GROUP_PROTOCOL_CONFIG)) == GroupProtocol.CONSUMER) {
                config.ignore(ConsumerConfig.GROUP_REMOTE_ASSIGNOR_CONFIG); // Used by background thread
            }
            config.logUnused();
            AppInfoParser.registerAppInfo(CONSUMER_JMX_PREFIX, clientId, metrics, time.milliseconds());
            log.debug("Kafka consumer initialized");
        } catch (Throwable t) {
            // call close methods if internal objects are already constructed; this is to prevent resource leak. see KAFKA-2121
            // we do not need to call `close` at all when `log` is null, which means no internal objects were initialized.
            if (this.log != null) {
                close(Duration.ZERO, true);
            }
            // now propagate the exception
            throw new KafkaException("Failed to construct kafka consumer", t);
        }
    }

    // Visible for testing
    AsyncKafkaConsumer(LogContext logContext,
                       String clientId,
                       Deserializers<K, V> deserializers,
                       FetchBuffer fetchBuffer,
                       FetchCollector<K, V> fetchCollector,
                       ConsumerInterceptors<K, V> interceptors,
                       Time time,
                       ApplicationEventHandler applicationEventHandler,
                       BlockingQueue<BackgroundEvent> backgroundEventQueue,
                       ConsumerRebalanceListenerInvoker rebalanceListenerInvoker,
                       Metrics metrics,
                       SubscriptionState subscriptions,
                       ConsumerMetadata metadata,
                       long retryBackoffMs,
                       int defaultApiTimeoutMs,
                       List<ConsumerPartitionAssignor> assignors,
                       String groupId,
                       boolean autoCommitEnabled) {
        this.log = logContext.logger(getClass());
        this.subscriptions = subscriptions;
        this.clientId = clientId;
        this.fetchBuffer = fetchBuffer;
        this.fetchCollector = fetchCollector;
        this.isolationLevel = IsolationLevel.READ_UNCOMMITTED;
        this.interceptors = Objects.requireNonNull(interceptors);
        this.time = time;
        this.backgroundEventProcessor = new BackgroundEventProcessor(
                logContext,
                backgroundEventQueue,
                applicationEventHandler,
                rebalanceListenerInvoker
        );
        this.metrics = metrics;
        this.groupMetadata = initializeGroupMetadata(groupId, Optional.empty());
        this.metadata = metadata;
        this.retryBackoffMs = retryBackoffMs;
        this.defaultApiTimeoutMs = defaultApiTimeoutMs;
        this.deserializers = deserializers;
        this.applicationEventHandler = applicationEventHandler;
        this.assignors = assignors;
        this.kafkaConsumerMetrics = new KafkaConsumerMetrics(metrics, "consumer");
        this.clientTelemetryReporter = Optional.empty();
        this.autoCommitEnabled = autoCommitEnabled;
        this.offsetCommitCallbackInvoker = new OffsetCommitCallbackInvoker(interceptors);
    }

    AsyncKafkaConsumer(LogContext logContext,
                       Time time,
                       ConsumerConfig config,
                       Deserializer<K> keyDeserializer,
                       Deserializer<V> valueDeserializer,
                       KafkaClient client,
                       SubscriptionState subscriptions,
                       ConsumerMetadata metadata,
                       List<ConsumerPartitionAssignor> assignors) {
        this.log = logContext.logger(getClass());
        this.subscriptions = subscriptions;
        this.clientId = config.getString(ConsumerConfig.CLIENT_ID_CONFIG);
        this.autoCommitEnabled = config.getBoolean(ConsumerConfig.ENABLE_AUTO_COMMIT_CONFIG);
        this.fetchBuffer = new FetchBuffer(logContext);
        this.isolationLevel = IsolationLevel.READ_UNCOMMITTED;
        this.interceptors = new ConsumerInterceptors<>(Collections.emptyList());
        this.time = time;
        this.metrics = new Metrics(time);
        this.metadata = metadata;
        this.retryBackoffMs = config.getLong(ConsumerConfig.RETRY_BACKOFF_MS_CONFIG);
        this.defaultApiTimeoutMs = config.getInt(ConsumerConfig.DEFAULT_API_TIMEOUT_MS_CONFIG);
        this.deserializers = new Deserializers<>(keyDeserializer, valueDeserializer);
        this.assignors = assignors;
        this.clientTelemetryReporter = Optional.empty();

        ConsumerMetrics metricsRegistry = new ConsumerMetrics(CONSUMER_METRIC_GROUP_PREFIX);
        FetchMetricsManager fetchMetricsManager = new FetchMetricsManager(metrics, metricsRegistry.fetcherMetrics);
        this.fetchCollector = new FetchCollector<>(logContext,
                metadata,
                subscriptions,
                new FetchConfig(config),
                deserializers,
                fetchMetricsManager,
                time);
        this.kafkaConsumerMetrics = new KafkaConsumerMetrics(metrics, "consumer");

        GroupRebalanceConfig groupRebalanceConfig = new GroupRebalanceConfig(
            config,
            GroupRebalanceConfig.ProtocolType.CONSUMER
        );

        this.groupMetadata = initializeGroupMetadata(config, groupRebalanceConfig);

        BlockingQueue<ApplicationEvent> applicationEventQueue = new LinkedBlockingQueue<>();
        BlockingQueue<BackgroundEvent> backgroundEventQueue = new LinkedBlockingQueue<>();
        BackgroundEventHandler backgroundEventHandler = new BackgroundEventHandler(
            logContext,
            backgroundEventQueue
        );
        ConsumerRebalanceListenerInvoker rebalanceListenerInvoker = new ConsumerRebalanceListenerInvoker(
            logContext,
            subscriptions,
            time,
            new RebalanceCallbackMetrics(metrics)
        );
        ApiVersions apiVersions = new ApiVersions();
        Supplier<NetworkClientDelegate> networkClientDelegateSupplier = () -> new NetworkClientDelegate(
            time,
            config,
            logContext,
            client
        );
        this.offsetCommitCallbackInvoker = new OffsetCommitCallbackInvoker(interceptors);
        Supplier<RequestManagers> requestManagersSupplier = RequestManagers.supplier(
            time,
            logContext,
            backgroundEventHandler,
            metadata,
            subscriptions,
            fetchBuffer,
            config,
            groupRebalanceConfig,
            apiVersions,
            fetchMetricsManager,
            networkClientDelegateSupplier,
            clientTelemetryReporter,
<<<<<<< HEAD
            offsetCommitCallbackInvoker
        );
=======
            metrics);
>>>>>>> 7090a523
        Supplier<ApplicationEventProcessor> applicationEventProcessorSupplier = ApplicationEventProcessor.supplier(
                logContext,
                metadata,
                applicationEventQueue,
                requestManagersSupplier
        );
        this.applicationEventHandler = new ApplicationEventHandler(logContext,
                time,
                applicationEventQueue,
                applicationEventProcessorSupplier,
                networkClientDelegateSupplier,
                requestManagersSupplier);
        this.backgroundEventProcessor = new BackgroundEventProcessor(
                logContext,
                backgroundEventQueue,
                applicationEventHandler,
                rebalanceListenerInvoker
        );
    }

    // auxiliary interface for testing
    interface ApplicationEventHandlerFactory {

        ApplicationEventHandler build(
            final LogContext logContext,
            final Time time,
            final BlockingQueue<ApplicationEvent> applicationEventQueue,
            final Supplier<ApplicationEventProcessor> applicationEventProcessorSupplier,
            final Supplier<NetworkClientDelegate> networkClientDelegateSupplier,
            final Supplier<RequestManagers> requestManagersSupplier
        );

    }

    // auxiliary interface for testing
    interface FetchCollectorFactory<K, V> {

        FetchCollector<K, V> build(
            final LogContext logContext,
            final ConsumerMetadata metadata,
            final SubscriptionState subscriptions,
            final FetchConfig fetchConfig,
            final Deserializers<K, V> deserializers,
            final FetchMetricsManager metricsManager,
            final Time time
        );

    }

    // auxiliary interface for testing
    interface ConsumerMetadataFactory {

        ConsumerMetadata build(
            final ConsumerConfig config,
            final SubscriptionState subscriptions,
            final LogContext logContext,
            final ClusterResourceListeners clusterResourceListeners
        );

    }

    private Optional<ConsumerGroupMetadata> initializeGroupMetadata(final ConsumerConfig config,
                                                                    final GroupRebalanceConfig groupRebalanceConfig) {
        final Optional<ConsumerGroupMetadata> groupMetadata = initializeGroupMetadata(
            groupRebalanceConfig.groupId,
            groupRebalanceConfig.groupInstanceId
        );
        if (!groupMetadata.isPresent()) {
            config.ignore(ConsumerConfig.AUTO_COMMIT_INTERVAL_MS_CONFIG);
            config.ignore(THROW_ON_FETCH_STABLE_OFFSET_UNSUPPORTED);
        }
        return groupMetadata;
    }

    private Optional<ConsumerGroupMetadata> initializeGroupMetadata(final String groupId,
                                                                    final Optional<String> groupInstanceId) {
        if (groupId != null) {
            if (groupId.isEmpty()) {
                throw new InvalidGroupIdException("The configured " + ConsumerConfig.GROUP_ID_CONFIG
                    + " should not be an empty string or whitespace.");
            } else {
                return Optional.of(new ConsumerGroupMetadata(
                    groupId,
                    JoinGroupRequest.UNKNOWN_GENERATION_ID,
                    JoinGroupRequest.UNKNOWN_MEMBER_ID,
                    groupInstanceId
                ));
            }
        }
        return Optional.empty();
    }

    /**
     * poll implementation using {@link ApplicationEventHandler}.
     *  1. Poll for background events. If there's a fetch response event, process the record and return it. If it is
     *  another type of event, process it.
     *  2. Send fetches if needed.
     *  If the timeout expires, return an empty ConsumerRecord.
     *
     * @param timeout timeout of the poll loop
     * @return ConsumerRecord.  It can be empty if time timeout expires.
     *
     * @throws org.apache.kafka.common.errors.WakeupException if {@link #wakeup()} is called before or while this
     *             function is called
     * @throws org.apache.kafka.common.errors.InterruptException if the calling thread is interrupted before or while
     *             this function is called
     * @throws org.apache.kafka.common.errors.RecordTooLargeException if the fetched record is larger than the maximum
     *             allowable size
     * @throws org.apache.kafka.common.KafkaException for any other unrecoverable errors
     * @throws java.lang.IllegalStateException if the consumer is not subscribed to any topics or manually assigned any
     *             partitions to consume from or an unexpected error occurred
     * @throws org.apache.kafka.clients.consumer.OffsetOutOfRangeException if the fetch position of the consumer is
     *             out of range and no offset reset policy is configured.
     * @throws org.apache.kafka.common.errors.TopicAuthorizationException if the consumer is not authorized to read
     *             from a partition
     * @throws org.apache.kafka.common.errors.SerializationException if the fetched records cannot be deserialized
     * @throws org.apache.kafka.common.errors.UnsupportedAssignorException if the `group.remote.assignor` configuration
     *             is set to an assignor that is not available on the broker.
     */
    @Override
    public ConsumerRecords<K, V> poll(final Duration timeout) {
        Timer timer = time.timer(timeout);

        acquireAndEnsureOpen();
        try {
            wakeupTrigger.setFetchAction(fetchBuffer);
            kafkaConsumerMetrics.recordPollStart(timer.currentTimeMs());

            if (subscriptions.hasNoSubscriptionOrUserAssignment()) {
                throw new IllegalStateException("Consumer is not subscribed to any topics or assigned any partitions");
            }

            applicationEventHandler.add(new PollApplicationEvent(timer.currentTimeMs()));

            do {
                // We must not allow wake-ups between polling for fetches and returning the records.
                // If the polled fetches are not empty the consumed position has already been updated in the polling
                // of the fetches. A wakeup between returned fetches and returning records would lead to never
                // returning the records in the fetches. Thus, we trigger a possible wake-up before we poll fetches.
                wakeupTrigger.maybeTriggerWakeup();

                updateAssignmentMetadataIfNeeded(timer);
                final Fetch<K, V> fetch = pollForFetches(timer);
                if (!fetch.isEmpty()) {
                    if (fetch.records().isEmpty()) {
                        log.trace("Returning empty records from `poll()` "
                                + "since the consumer's position has advanced for at least one topic partition");
                    }

                    return interceptors.onConsume(new ConsumerRecords<>(fetch.records()));
                }
                // We will wait for retryBackoffMs
            } while (timer.notExpired());

            return ConsumerRecords.empty();
        } finally {
            kafkaConsumerMetrics.recordPollEnd(timer.currentTimeMs());
            wakeupTrigger.clearTask();
            release();
        }
    }

    /**
     * Commit offsets returned on the last {@link #poll(Duration) poll()} for all the subscribed list of topics and
     * partitions.
     */
    @Override
    public void commitSync() {
        commitSync(Duration.ofMillis(defaultApiTimeoutMs));
    }

    /**
     * This method sends a commit event to the EventHandler and return.
     */
    @Override
    public void commitAsync() {
        commitAsync(null);
    }

    @Override
    public void commitAsync(OffsetCommitCallback callback) {
        commitAsync(subscriptions.allConsumed(), callback);
    }

    @Override
    public void commitAsync(Map<TopicPartition, OffsetAndMetadata> offsets, OffsetCommitCallback callback) {
        acquireAndEnsureOpen();
        try {
            // Commit without timer to indicate that the commit should be triggered without
            // waiting for a response.
            CompletableFuture<Void> future = commit(offsets, false, Optional.empty());
            future.whenComplete((r, t) -> {

                if (t == null) {
                    offsetCommitCallbackInvoker.enqueueInterceptorInvocation(offsets);
                }

                if (callback == null) {
                    if (t != null) {
                        log.error("Offset commit with offsets {} failed", offsets, t);
                    }
                    return;
                }

                offsetCommitCallbackInvoker.enqueueUserCallbackInvocation(callback, offsets, (Exception) t);
            });
        } finally {
            release();
        }
    }

    // Visible for testing
    CompletableFuture<Void> commit(final Map<TopicPartition, OffsetAndMetadata> offsets,
                                   final boolean isWakeupable,
                                   final Optional<Long> retryTimeoutMs) {
        maybeInvokeCommitCallbacks();
        maybeThrowFencedInstanceException();
        maybeThrowInvalidGroupIdException();

        log.debug("Committing offsets: {}", offsets);
        offsets.forEach(this::updateLastSeenEpochIfNewer);

        if (offsets.isEmpty()) {
            return CompletableFuture.completedFuture(null);
        }

        final CommitApplicationEvent commitEvent = new CommitApplicationEvent(offsets, retryTimeoutMs);
        if (isWakeupable) {
            // the task can only be woken up if the top level API call is commitSync
            wakeupTrigger.setActiveTask(commitEvent.future());
        }
        applicationEventHandler.add(commitEvent);
        return commitEvent.future();
    }

    @Override
    public void seek(TopicPartition partition, long offset) {
        if (offset < 0)
            throw new IllegalArgumentException("seek offset must not be a negative number");

        acquireAndEnsureOpen();
        try {
            log.info("Seeking to offset {} for partition {}", offset, partition);
            SubscriptionState.FetchPosition newPosition = new SubscriptionState.FetchPosition(
                offset,
                Optional.empty(), // This will ensure we skip validation
                metadata.currentLeader(partition));
            subscriptions.seekUnvalidated(partition, newPosition);
        } finally {
            release();
        }
    }

    @Override
    public void seek(TopicPartition partition, OffsetAndMetadata offsetAndMetadata) {
        long offset = offsetAndMetadata.offset();
        if (offset < 0) {
            throw new IllegalArgumentException("seek offset must not be a negative number");
        }

        acquireAndEnsureOpen();
        try {
            if (offsetAndMetadata.leaderEpoch().isPresent()) {
                log.info("Seeking to offset {} for partition {} with epoch {}",
                    offset, partition, offsetAndMetadata.leaderEpoch().get());
            } else {
                log.info("Seeking to offset {} for partition {}", offset, partition);
            }
            Metadata.LeaderAndEpoch currentLeaderAndEpoch = metadata.currentLeader(partition);
            SubscriptionState.FetchPosition newPosition = new SubscriptionState.FetchPosition(
                offsetAndMetadata.offset(),
                offsetAndMetadata.leaderEpoch(),
                currentLeaderAndEpoch);
            updateLastSeenEpochIfNewer(partition, offsetAndMetadata);
            subscriptions.seekUnvalidated(partition, newPosition);
        } finally {
            release();
        }
    }

    @Override
    public void seekToBeginning(Collection<TopicPartition> partitions) {
        if (partitions == null)
            throw new IllegalArgumentException("Partitions collection cannot be null");

        acquireAndEnsureOpen();
        try {
            Collection<TopicPartition> parts = partitions.isEmpty() ? subscriptions.assignedPartitions() : partitions;
            subscriptions.requestOffsetReset(parts, OffsetResetStrategy.EARLIEST);
        } finally {
            release();
        }
    }

    @Override
    public void seekToEnd(Collection<TopicPartition> partitions) {
        if (partitions == null)
            throw new IllegalArgumentException("Partitions collection cannot be null");

        acquireAndEnsureOpen();
        try {
            Collection<TopicPartition> parts = partitions.isEmpty() ? subscriptions.assignedPartitions() : partitions;
            subscriptions.requestOffsetReset(parts, OffsetResetStrategy.LATEST);
        } finally {
            release();
        }
    }

    @Override
    public long position(TopicPartition partition) {
        return position(partition, Duration.ofMillis(defaultApiTimeoutMs));
    }

    @Override
    public long position(TopicPartition partition, Duration timeout) {
        acquireAndEnsureOpen();
        try {
            if (!subscriptions.isAssigned(partition))
                throw new IllegalStateException("You can only check the position for partitions assigned to this consumer.");

            Timer timer = time.timer(timeout);
            do {
                SubscriptionState.FetchPosition position = subscriptions.validPosition(partition);
                if (position != null)
                    return position.offset;

                updateFetchPositions(timer);
            } while (timer.notExpired());

            throw new TimeoutException("Timeout of " + timeout.toMillis() + "ms expired before the position " +
                "for partition " + partition + " could be determined");
        } finally {
            release();
        }
    }

    @Override
    @Deprecated
    public OffsetAndMetadata committed(TopicPartition partition) {
        return committed(partition, Duration.ofMillis(defaultApiTimeoutMs));
    }

    @Override
    @Deprecated
    public OffsetAndMetadata committed(TopicPartition partition, Duration timeout) {
        return committed(Collections.singleton(partition), timeout).get(partition);
    }

    @Override
    public Map<TopicPartition, OffsetAndMetadata> committed(final Set<TopicPartition> partitions) {
        return committed(partitions, Duration.ofMillis(defaultApiTimeoutMs));
    }

    @Override
    public Map<TopicPartition, OffsetAndMetadata> committed(final Set<TopicPartition> partitions,
                                                            final Duration timeout) {
        acquireAndEnsureOpen();
        long start = time.nanoseconds();
        try {
            maybeThrowInvalidGroupIdException();
            if (partitions.isEmpty()) {
                return Collections.emptyMap();
            }

            final FetchCommittedOffsetsApplicationEvent event = new FetchCommittedOffsetsApplicationEvent(
                partitions,
                timeout.toMillis());
            wakeupTrigger.setActiveTask(event.future());
            try {
                final Map<TopicPartition, OffsetAndMetadata> committedOffsets = applicationEventHandler.addAndGet(event,
                    time.timer(timeout));
                committedOffsets.forEach(this::updateLastSeenEpochIfNewer);
                return committedOffsets;
            } catch (TimeoutException e) {
                throw new TimeoutException("Timeout of " + timeout.toMillis() + "ms expired before the last " +
                    "committed offset for partitions " + partitions + " could be determined. Try tuning " +
                    ConsumerConfig.DEFAULT_API_TIMEOUT_MS_CONFIG + " larger to relax the threshold.");
            } finally {
                wakeupTrigger.clearTask();
            }
        } finally {
            kafkaConsumerMetrics.recordCommitted(time.nanoseconds() - start);
            release();
        }
    }

    private void maybeThrowInvalidGroupIdException() {
        if (!groupMetadata.isPresent()) {
            throw new InvalidGroupIdException("To use the group management or offset commit APIs, you must " +
                "provide a valid " + ConsumerConfig.GROUP_ID_CONFIG + " in the consumer configuration.");
        }
    }

    @Override
    public Map<MetricName, ? extends Metric> metrics() {
        return Collections.unmodifiableMap(metrics.metrics());
    }

    @Override
    public List<PartitionInfo> partitionsFor(String topic) {
        return partitionsFor(topic, Duration.ofMillis(defaultApiTimeoutMs));
    }

    @Override
    public List<PartitionInfo> partitionsFor(String topic, Duration timeout) {
        acquireAndEnsureOpen();
        try {
            Cluster cluster = this.metadata.fetch();
            List<PartitionInfo> parts = cluster.partitionsForTopic(topic);
            if (!parts.isEmpty())
                return parts;

            if (timeout.toMillis() == 0L) {
                throw new TimeoutException();
            }

            final TopicMetadataApplicationEvent topicMetadataApplicationEvent =
                    new TopicMetadataApplicationEvent(topic, timeout.toMillis());
            wakeupTrigger.setActiveTask(topicMetadataApplicationEvent.future());
            try {
                Map<String, List<PartitionInfo>> topicMetadata =
                        applicationEventHandler.addAndGet(topicMetadataApplicationEvent, time.timer(timeout));

                return topicMetadata.getOrDefault(topic, Collections.emptyList());
            } finally {
                wakeupTrigger.clearTask();
            }
        } finally {
            release();
        }
    }

    @Override
    public Map<String, List<PartitionInfo>> listTopics() {
        return listTopics(Duration.ofMillis(defaultApiTimeoutMs));
    }

    @Override
    public Map<String, List<PartitionInfo>> listTopics(Duration timeout) {
        acquireAndEnsureOpen();
        try {
            if (timeout.toMillis() == 0L) {
                throw new TimeoutException();
            }

            final TopicMetadataApplicationEvent topicMetadataApplicationEvent =
                    new TopicMetadataApplicationEvent(timeout.toMillis());
            wakeupTrigger.setActiveTask(topicMetadataApplicationEvent.future());
            try {
                return applicationEventHandler.addAndGet(topicMetadataApplicationEvent, time.timer(timeout));
            } finally {
                wakeupTrigger.clearTask();
            }
        } finally {
            release();
        }
    }

    @Override
    public Set<TopicPartition> paused() {
        acquireAndEnsureOpen();
        try {
            return Collections.unmodifiableSet(subscriptions.pausedPartitions());
        } finally {
            release();
        }
    }

    @Override
    public void pause(Collection<TopicPartition> partitions) {
        acquireAndEnsureOpen();
        try {
            log.debug("Pausing partitions {}", partitions);
            for (TopicPartition partition : partitions) {
                subscriptions.pause(partition);
            }
        } finally {
            release();
        }
    }

    @Override
    public void resume(Collection<TopicPartition> partitions) {
        acquireAndEnsureOpen();
        try {
            log.debug("Resuming partitions {}", partitions);
            for (TopicPartition partition : partitions) {
                subscriptions.resume(partition);
            }
        } finally {
            release();
        }
    }

    @Override
    public Map<TopicPartition, OffsetAndTimestamp> offsetsForTimes(Map<TopicPartition, Long> timestampsToSearch) {
        return offsetsForTimes(timestampsToSearch, Duration.ofMillis(defaultApiTimeoutMs));
    }

    @Override
    public Map<TopicPartition, OffsetAndTimestamp> offsetsForTimes(Map<TopicPartition, Long> timestampsToSearch, Duration timeout) {
        acquireAndEnsureOpen();
        try {
            // Keeping same argument validation error thrown by the current consumer implementation
            // to avoid API level changes.
            requireNonNull(timestampsToSearch, "Timestamps to search cannot be null");
            for (Map.Entry<TopicPartition, Long> entry : timestampsToSearch.entrySet()) {
                // Exclude the earliest and latest offset here so the timestamp in the returned
                // OffsetAndTimestamp is always positive.
                if (entry.getValue() < 0)
                    throw new IllegalArgumentException("The target time for partition " + entry.getKey() + " is " +
                        entry.getValue() + ". The target time cannot be negative.");
            }

            if (timestampsToSearch.isEmpty()) {
                return Collections.emptyMap();
            }
            final ListOffsetsApplicationEvent listOffsetsEvent = new ListOffsetsApplicationEvent(
                timestampsToSearch,
                true);

            // If timeout is set to zero return empty immediately; otherwise try to get the results
            // and throw timeout exception if it cannot complete in time.
            if (timeout.toMillis() == 0L)
                return listOffsetsEvent.emptyResult();

            return applicationEventHandler.addAndGet(listOffsetsEvent, time.timer(timeout));
        } finally {
            release();
        }
    }

    @Override
    public Map<TopicPartition, Long> beginningOffsets(Collection<TopicPartition> partitions) {
        return beginningOffsets(partitions, Duration.ofMillis(defaultApiTimeoutMs));
    }

    @Override
    public Map<TopicPartition, Long> beginningOffsets(Collection<TopicPartition> partitions, Duration timeout) {
        return beginningOrEndOffset(partitions, ListOffsetsRequest.EARLIEST_TIMESTAMP, timeout);
    }

    @Override
    public Map<TopicPartition, Long> endOffsets(Collection<TopicPartition> partitions) {
        return endOffsets(partitions, Duration.ofMillis(defaultApiTimeoutMs));
    }

    @Override
    public Map<TopicPartition, Long> endOffsets(Collection<TopicPartition> partitions, Duration timeout) {
        return beginningOrEndOffset(partitions, ListOffsetsRequest.LATEST_TIMESTAMP, timeout);
    }

    private Map<TopicPartition, Long> beginningOrEndOffset(Collection<TopicPartition> partitions,
                                                           long timestamp,
                                                           Duration timeout) {
        acquireAndEnsureOpen();
        try {
            // Keeping same argument validation error thrown by the current consumer implementation
            // to avoid API level changes.
            requireNonNull(partitions, "Partitions cannot be null");

            if (partitions.isEmpty()) {
                return Collections.emptyMap();
            }
            Map<TopicPartition, Long> timestampToSearch = partitions
                .stream()
                .collect(Collectors.toMap(Function.identity(), tp -> timestamp));
            ListOffsetsApplicationEvent listOffsetsEvent = new ListOffsetsApplicationEvent(
                timestampToSearch,
                false);
            Map<TopicPartition, OffsetAndTimestamp> offsetAndTimestampMap = applicationEventHandler.addAndGet(
                listOffsetsEvent,
                time.timer(timeout));
            return offsetAndTimestampMap
                .entrySet()
                .stream()
                .collect(Collectors.toMap(Map.Entry::getKey, e -> e.getValue().offset()));
        } finally {
            release();
        }
    }

    @Override
    public OptionalLong currentLag(TopicPartition topicPartition) {
        acquireAndEnsureOpen();
        try {
            final Long lag = subscriptions.partitionLag(topicPartition, isolationLevel);

            // if the log end offset is not known and hence cannot return lag and there is
            // no in-flight list offset requested yet,
            // issue a list offset request for that partition so that next time
            // we may get the answer; we do not need to wait for the return value
            // since we would not try to poll the network client synchronously
            if (lag == null) {
                if (subscriptions.partitionEndOffset(topicPartition, isolationLevel) == null &&
                    !subscriptions.partitionEndOffsetRequested(topicPartition)) {
                    log.info("Requesting the log end offset for {} in order to compute lag", topicPartition);
                    subscriptions.requestPartitionEndOffset(topicPartition);
                    endOffsets(Collections.singleton(topicPartition), Duration.ofMillis(0));
                }

                return OptionalLong.empty();
            }

            return OptionalLong.of(lag);
        } finally {
            release();
        }
    }

    @Override
    public ConsumerGroupMetadata groupMetadata() {
        acquireAndEnsureOpen();
        try {
            maybeThrowInvalidGroupIdException();
            return groupMetadata.get();
        } finally {
            release();
        }
    }

    @Override
    public void enforceRebalance() {
        log.warn("Operation not supported in new consumer group protocol");
    }

    @Override
    public void enforceRebalance(String reason) {
        log.warn("Operation not supported in new consumer group protocol");
    }

    @Override
    public void close() {
        close(Duration.ofMillis(DEFAULT_CLOSE_TIMEOUT_MS));
    }

    @Override
    public void close(Duration timeout) {
        if (timeout.toMillis() < 0)
            throw new IllegalArgumentException("The timeout cannot be negative.");
        acquire();
        try {
            if (!closed) {
                // need to close before setting the flag since the close function
                // itself may trigger rebalance callback that needs the consumer to be open still
                close(timeout, false);
            }
        } finally {
            closed = true;
            release();
        }
    }

    private void close(Duration timeout, boolean swallowException) {
        log.trace("Closing the Kafka consumer");
        AtomicReference<Throwable> firstException = new AtomicReference<>();

        final Timer closeTimer = time.timer(timeout);
        clientTelemetryReporter.ifPresent(reporter -> reporter.initiateClose(timeout.toMillis()));
        closeTimer.update();
        // Prepare shutting down the network thread
        prepareShutdown(closeTimer, firstException);
        closeTimer.update();
        if (applicationEventHandler != null)
            closeQuietly(() -> applicationEventHandler.close(Duration.ofMillis(closeTimer.remainingMs())), "Failed shutting down network thread", firstException);
        swallow(log, Level.ERROR, "Failed invoking asynchronous commit callback.", this::maybeInvokeCommitCallbacks,
            firstException);
        closeTimer.update();
        closeQuietly(interceptors, "consumer interceptors", firstException);
        closeQuietly(kafkaConsumerMetrics, "kafka consumer metrics", firstException);
        closeQuietly(metrics, "consumer metrics", firstException);
        closeQuietly(deserializers, "consumer deserializers", firstException);
        clientTelemetryReporter.ifPresent(reporter -> closeQuietly(reporter, "async consumer telemetry reporter", firstException));

        AppInfoParser.unregisterAppInfo(CONSUMER_JMX_PREFIX, clientId, metrics);
        log.debug("Kafka consumer has been closed");
        Throwable exception = firstException.get();
        if (exception != null && !swallowException) {
            if (exception instanceof InterruptException) {
                throw (InterruptException) exception;
            }
            throw new KafkaException("Failed to close kafka consumer", exception);
        }
    }

    /**
     * Prior to closing the network thread, we need to make sure the following operations happen in the right sequence:
     * 1. autocommit offsets
     * 2. revoke all partitions
     * 3. if partition revocation completes successfully, send leave group
     */
    void prepareShutdown(final Timer timer, final AtomicReference<Throwable> firstException) {
        if (!groupMetadata.isPresent())
            return;
        maybeAutoCommitSync(autoCommitEnabled, timer, firstException);
        applicationEventHandler.add(new CommitOnCloseApplicationEvent());
        completeQuietly(
            () -> {
                maybeRevokePartitions();
                applicationEventHandler.addAndGet(new LeaveOnCloseApplicationEvent(), timer);
            },
            "Failed to send leaveGroup heartbeat with a timeout(ms)=" + timer.timeoutMs(), firstException);
    }

    // Visible for testing
    void maybeAutoCommitSync(final boolean shouldAutoCommit,
                             final Timer timer,
                             final AtomicReference<Throwable> firstException) {
        if (!shouldAutoCommit)
            return;
        Map<TopicPartition, OffsetAndMetadata> allConsumed = subscriptions.allConsumed();
        log.debug("Sending synchronous auto-commit of offsets {} on closing", allConsumed);
        try {
            commitSync(allConsumed, Duration.ofMillis(timer.remainingMs()));
        } catch (Exception e) {
            // consistent with async auto-commit failures, we do not propagate the exception
            log.warn("Synchronous auto-commit of offsets {} failed: {}", allConsumed, e.getMessage());
        }
        timer.update();
    }

    // Visible for testing
    void maybeRevokePartitions() {
        if (!subscriptions.hasAutoAssignedPartitions() || subscriptions.assignedPartitions().isEmpty())
            return;
        try {
            SortedSet<TopicPartition> droppedPartitions = new TreeSet<>(MembershipManagerImpl.TOPIC_PARTITION_COMPARATOR);
            droppedPartitions.addAll(subscriptions.assignedPartitions());
            if (subscriptions.rebalanceListener().isPresent())
                subscriptions.rebalanceListener().get().onPartitionsRevoked(droppedPartitions);
        } catch (Exception e) {
            throw new KafkaException(e);
        } finally {
            subscriptions.assignFromSubscribed(Collections.emptySet());
        }
    }

    // Visible for testing
    void completeQuietly(final Utils.ThrowingRunnable function,
                         final String msg,
                         final AtomicReference<Throwable> firstException) {
        try {
            function.run();
        } catch (TimeoutException e) {
            log.debug("Timeout expired before the {} operation could complete.", msg);
        } catch (Exception e) {
            firstException.compareAndSet(null, e);
        }
    }

    @Override
    public void wakeup() {
        wakeupTrigger.wakeup();
    }

    /**
     * This method sends a commit event to the EventHandler and waits for
     * the event to finish.
     *
     * @param timeout max wait time for the blocking operation.
     */
    @Override
    public void commitSync(final Duration timeout) {
        commitSync(subscriptions.allConsumed(), timeout);
    }

    @Override
    public void commitSync(Map<TopicPartition, OffsetAndMetadata> offsets) {
        commitSync(offsets, Duration.ofMillis(defaultApiTimeoutMs));
    }

    @Override
    public void commitSync(Map<TopicPartition, OffsetAndMetadata> offsets, Duration timeout) {
        acquireAndEnsureOpen();
        long commitStart = time.nanoseconds();
        try {
            Timer requestTimer = time.timer(timeout.toMillis());
            // Commit with a timer to control how long the request should be retried until it
            // gets a successful response or non-retriable error.
            CompletableFuture<Void> commitFuture = commit(offsets, true, Optional.of(timeout.toMillis()));
            ConsumerUtils.getResult(commitFuture, requestTimer);
            interceptors.onCommit(offsets);
        } finally {
            wakeupTrigger.clearTask();
            kafkaConsumerMetrics.recordCommitSync(time.nanoseconds() - commitStart);
            release();
        }
    }

    @Override
    public Uuid clientInstanceId(Duration timeout) {
        if (!clientTelemetryReporter.isPresent()) {
            throw new IllegalStateException("Telemetry is not enabled. Set config `" + ConsumerConfig.ENABLE_METRICS_PUSH_CONFIG + "` to `true`.");
        }

        return ClientTelemetryUtils.fetchClientInstanceId(clientTelemetryReporter.get(), timeout);
    }

    @Override
    public Set<TopicPartition> assignment() {
        acquireAndEnsureOpen();
        try {
            return Collections.unmodifiableSet(subscriptions.assignedPartitions());
        } finally {
            release();
        }
    }

    /**
     * Get the current subscription.  or an empty set if no such call has
     * been made.
     * @return The set of topics currently subscribed to
     */
    @Override
    public Set<String> subscription() {
        acquireAndEnsureOpen();
        try {
            return Collections.unmodifiableSet(subscriptions.subscription());
        } finally {
            release();
        }
    }

    @Override
    public void assign(Collection<TopicPartition> partitions) {
        acquireAndEnsureOpen();
        try {
            if (partitions == null) {
                throw new IllegalArgumentException("Topic partitions collection to assign to cannot be null");
            }

            if (partitions.isEmpty()) {
                unsubscribe();
                return;
            }

            for (TopicPartition tp : partitions) {
                String topic = (tp != null) ? tp.topic() : null;
                if (isBlank(topic))
                    throw new IllegalArgumentException("Topic partitions to assign to cannot have null or empty topic");
            }

            // Clear the buffered data which are not a part of newly assigned topics
            final Set<TopicPartition> currentTopicPartitions = new HashSet<>();

            for (TopicPartition tp : subscriptions.assignedPartitions()) {
                if (partitions.contains(tp))
                    currentTopicPartitions.add(tp);
            }

            fetchBuffer.retainAll(currentTopicPartitions);

            // assignment change event will trigger autocommit if it is configured and the group id is specified. This is
            // to make sure offsets of topic partitions the consumer is unsubscribing from are committed since there will
            // be no following rebalance.
            //
            // See the ApplicationEventProcessor.process() method that handles this event for more detail.
            applicationEventHandler.add(new AssignmentChangeApplicationEvent(subscriptions.allConsumed(), time.milliseconds()));

            log.info("Assigned to partition(s): {}", join(partitions, ", "));
            if (subscriptions.assignFromUser(new HashSet<>(partitions)))
                applicationEventHandler.add(new NewTopicsMetadataUpdateRequestEvent());
        } finally {
            release();
        }
    }

    /**
     * TODO: remove this when we implement the KIP-848 protocol.
     *
     * <p>
     * The contents of this method are shamelessly stolen from
     * {@link ConsumerCoordinator#updatePatternSubscription(Cluster)} and are used here because we won't have access
     * to a {@link ConsumerCoordinator} in this code. Perhaps it could be moved to a ConsumerUtils class?
     *
     * @param cluster Cluster from which we get the topics
     */
    private void updatePatternSubscription(Cluster cluster) {
        final Set<String> topicsToSubscribe = cluster.topics().stream()
                .filter(subscriptions::matchesSubscribedPattern)
                .collect(Collectors.toSet());
        if (subscriptions.subscribeFromPattern(topicsToSubscribe))
            metadata.requestUpdateForNewTopics();
    }

    @Override
    public void unsubscribe() {
        acquireAndEnsureOpen();
        try {
            fetchBuffer.retainAll(Collections.emptySet());
            if (groupMetadata.isPresent()) {
                UnsubscribeApplicationEvent unsubscribeApplicationEvent = new UnsubscribeApplicationEvent();
                applicationEventHandler.add(unsubscribeApplicationEvent);
                log.info("Unsubscribing all topics or patterns and assigned partitions");
                Timer timer = time.timer(Long.MAX_VALUE);

                try {
                    processBackgroundEvents(backgroundEventProcessor, unsubscribeApplicationEvent.future(), timer);
                    log.info("Unsubscribed all topics or patterns and assigned partitions");
                } catch (TimeoutException e) {
                    log.error("Failed while waiting for the unsubscribe event to complete");
                }
            }
            subscriptions.unsubscribe();
        } finally {
            release();
        }
    }

    @Override
    @Deprecated
    public ConsumerRecords<K, V> poll(final long timeoutMs) {
        throw new UnsupportedOperationException("Consumer.poll(long) is not supported when \"group.protocol\" is \"consumer\". " +
             "This method is deprecated and will be removed in the next major release.");
    }

    // Visible for testing
    WakeupTrigger wakeupTrigger() {
        return wakeupTrigger;
    }

    private Fetch<K, V> pollForFetches(Timer timer) {
        long pollTimeout = isCommittedOffsetsManagementEnabled()
                ? Math.min(applicationEventHandler.maximumTimeToWait(), timer.remainingMs())
                : timer.remainingMs();

        // if data is available already, return it immediately
        final Fetch<K, V> fetch = collectFetch();
        if (!fetch.isEmpty()) {
            return fetch;
        }

        // We do not want to be stuck blocking in poll if we are missing some positions
        // since the offset lookup may be backing off after a failure

        // NOTE: the use of cachedSubscriptionHasAllFetchPositions means we MUST call
        // updateAssignmentMetadataIfNeeded before this method.
        if (!cachedSubscriptionHasAllFetchPositions && pollTimeout > retryBackoffMs) {
            pollTimeout = retryBackoffMs;
        }

        log.trace("Polling for fetches with timeout {}", pollTimeout);

        Timer pollTimer = time.timer(pollTimeout);

        // Wait a bit for some fetched data to arrive, as there may not be anything immediately available. Note the
        // use of a shorter, dedicated "pollTimer" here which updates "timer" so that calling method (poll) will
        // correctly handle the overall timeout.
        try {
            fetchBuffer.awaitNotEmpty(pollTimer);
        } catch (InterruptException e) {
            log.trace("Timeout during fetch", e);
        } finally {
            timer.update(pollTimer.currentTimeMs());
        }

        return collectFetch();
    }

    /**
     * Perform the "{@link FetchCollector#collectFetch(FetchBuffer) fetch collection}" step by reading raw data out
     * of the {@link #fetchBuffer}, converting it to a well-formed {@link CompletedFetch}, validating that it and
     * the internal {@link SubscriptionState state} are correct, and then converting it all into a {@link Fetch}
     * for returning.
     *
     * <p/>
     *
     * This method will {@link ConsumerNetworkThread#wakeup() wake up the network thread} before returning. This is
     * done as an optimization so that the <em>next round of data can be pre-fetched</em>.
     */
    private Fetch<K, V> collectFetch() {
        final Fetch<K, V> fetch = fetchCollector.collectFetch(fetchBuffer);

        // Notify the network thread to wake up and start the next round of fetching.
        applicationEventHandler.wakeupNetworkThread();

        return fetch;
    }
    /**
     * Set the fetch position to the committed position (if there is one)
     * or reset it using the offset reset policy the user has configured.
     *
     * @throws org.apache.kafka.common.errors.AuthenticationException if authentication fails. See the exception for more details
     * @throws NoOffsetForPartitionException If no offset is stored for a given partition and no offset reset policy is
     *             defined
     * @return true iff the operation completed without timing out
     */
    private boolean updateFetchPositions(final Timer timer) {
        try {
            // Validate positions using the partition leader end offsets, to detect if any partition
            // has been truncated due to a leader change. This will trigger an OffsetForLeaderEpoch
            // request, retrieve the partition end offsets, and validate the current position against it.
            applicationEventHandler.addAndGet(new ValidatePositionsApplicationEvent(), timer);

            cachedSubscriptionHasAllFetchPositions = subscriptions.hasAllFetchPositions();
            if (cachedSubscriptionHasAllFetchPositions) return true;

            // Reset positions using committed offsets retrieved from the group coordinator, for any
            // partitions which do not have a valid position and are not awaiting reset. This will
            // trigger an OffsetFetch request and update positions with the offsets retrieved. This
            // will only do a coordinator lookup if there are partitions which have missing
            // positions, so a consumer with manually assigned partitions can avoid a coordinator
            // dependence by always ensuring that assigned partitions have an initial position.
            if (isCommittedOffsetsManagementEnabled() && !initWithCommittedOffsetsIfNeeded(timer))
                return false;

            // If there are partitions still needing a position and a reset policy is defined,
            // request reset using the default policy. If no reset strategy is defined and there
            // are partitions with a missing position, then we will raise a NoOffsetForPartitionException exception.
            subscriptions.resetInitializingPositions();

            // Reset positions using partition offsets retrieved from the leader, for any partitions
            // which are awaiting reset. This will trigger a ListOffset request, retrieve the
            // partition offsets according to the strategy (ex. earliest, latest), and update the
            // positions.
            applicationEventHandler.addAndGet(new ResetPositionsApplicationEvent(), timer);
            return true;
        } catch (TimeoutException e) {
            return false;
        }
    }

    /**
     *
     * Indicates if the consumer is using the Kafka-based offset management strategy,
     * according to config {@link CommonClientConfigs#GROUP_ID_CONFIG}
     */
    private boolean isCommittedOffsetsManagementEnabled() {
        return groupMetadata.isPresent();
    }

    /**
     * Refresh the committed offsets for partitions that require initialization.
     *
     * @param timer Timer bounding how long this method can block
     * @return true iff the operation completed within the timeout
     */
    private boolean initWithCommittedOffsetsIfNeeded(Timer timer) {
        final Set<TopicPartition> initializingPartitions = subscriptions.initializingPartitions();

        if (initializingPartitions.isEmpty())
            return true;

        log.debug("Refreshing committed offsets for partitions {}", initializingPartitions);
        try {
            final FetchCommittedOffsetsApplicationEvent event =
                new FetchCommittedOffsetsApplicationEvent(
                    initializingPartitions,
                    timer.remainingMs());
            final Map<TopicPartition, OffsetAndMetadata> offsets = applicationEventHandler.addAndGet(event, timer);
            refreshCommittedOffsets(offsets, metadata, subscriptions);
            return true;
        } catch (TimeoutException e) {
            log.error("Couldn't refresh committed offsets before timeout expired");
            return false;
        }
    }

    private void throwIfNoAssignorsConfigured() {
        if (assignors.isEmpty())
            throw new IllegalStateException("Must configure at least one partition assigner class name to " +
                    ConsumerConfig.PARTITION_ASSIGNMENT_STRATEGY_CONFIG + " configuration property");
    }

    private void updateLastSeenEpochIfNewer(TopicPartition topicPartition, OffsetAndMetadata offsetAndMetadata) {
        if (offsetAndMetadata != null)
            offsetAndMetadata.leaderEpoch().ifPresent(epoch -> metadata.updateLastSeenEpochIfNewer(topicPartition, epoch));
    }

    @Override
    public boolean updateAssignmentMetadataIfNeeded(Timer timer) {
        maybeInvokeCommitCallbacks();
        maybeThrowFencedInstanceException();
        backgroundEventProcessor.process();

        // Keeping this updateAssignmentMetadataIfNeeded wrapping up the updateFetchPositions as
        // in the previous implementation, because it will eventually involve group coordination
        // logic
        return updateFetchPositions(timer);
    }

    @Override
    public void subscribe(Collection<String> topics) {
        subscribeInternal(topics, Optional.empty());
    }

    @Override
    public void subscribe(Collection<String> topics, ConsumerRebalanceListener listener) {
        if (listener == null)
            throw new IllegalArgumentException("RebalanceListener cannot be null");

        subscribeInternal(topics, Optional.of(listener));
    }

    @Override
    public void subscribe(Pattern pattern) {
        subscribeInternal(pattern, Optional.empty());
    }

    @Override
    public void subscribe(Pattern pattern, ConsumerRebalanceListener listener) {
        if (listener == null)
            throw new IllegalArgumentException("RebalanceListener cannot be null");

        subscribeInternal(pattern, Optional.of(listener));
    }

    /**
     * Acquire the light lock and ensure that the consumer hasn't been closed.
     *
     * @throws IllegalStateException If the consumer has been closed
     */
    private void acquireAndEnsureOpen() {
        acquire();
        if (this.closed) {
            release();
            throw new IllegalStateException("This consumer has already been closed.");
        }
    }

    /**
     * Acquire the light lock protecting this consumer from multithreaded access. Instead of blocking
     * when the lock is not available, however, we just throw an exception (since multithreaded usage is not
     * supported).
     *
     * @throws ConcurrentModificationException if another thread already has the lock
     */
    private void acquire() {
        final Thread thread = Thread.currentThread();
        final long threadId = thread.getId();
        if (threadId != currentThread.get() && !currentThread.compareAndSet(NO_CURRENT_THREAD, threadId))
            throw new ConcurrentModificationException("KafkaConsumer is not safe for multi-threaded access. " +
                "currentThread(name: " + thread.getName() + ", id: " + threadId + ")" +
                " otherThread(id: " + currentThread.get() + ")"
            );
        refCount.incrementAndGet();
    }

    /**
     * Release the light lock protecting the consumer from multithreaded access.
     */
    private void release() {
        if (refCount.decrementAndGet() == 0)
            currentThread.set(NO_CURRENT_THREAD);
    }

    private void subscribeInternal(Pattern pattern, Optional<ConsumerRebalanceListener> listener) {
        acquireAndEnsureOpen();
        try {
            maybeThrowInvalidGroupIdException();
            if (pattern == null || pattern.toString().isEmpty())
                throw new IllegalArgumentException("Topic pattern to subscribe to cannot be " + (pattern == null ?
                    "null" : "empty"));
            throwIfNoAssignorsConfigured();
            log.info("Subscribed to pattern: '{}'", pattern);
            subscriptions.subscribe(pattern, listener);
            updatePatternSubscription(metadata.fetch());
            metadata.requestUpdateForNewTopics();
        } finally {
            release();
        }
    }

    private void subscribeInternal(Collection<String> topics, Optional<ConsumerRebalanceListener> listener) {
        acquireAndEnsureOpen();
        try {
            maybeThrowInvalidGroupIdException();
            if (topics == null)
                throw new IllegalArgumentException("Topic collection to subscribe to cannot be null");
            if (topics.isEmpty()) {
                // treat subscribing to empty topic list as the same as unsubscribing
                unsubscribe();
            } else {
                for (String topic : topics) {
                    if (isBlank(topic))
                        throw new IllegalArgumentException("Topic collection to subscribe to cannot contain null or empty topic");
                }

                throwIfNoAssignorsConfigured();

                // Clear the buffered data which are not a part of newly assigned topics
                final Set<TopicPartition> currentTopicPartitions = new HashSet<>();

                for (TopicPartition tp : subscriptions.assignedPartitions()) {
                    if (topics.contains(tp.topic()))
                        currentTopicPartitions.add(tp);
                }

                fetchBuffer.retainAll(currentTopicPartitions);
                log.info("Subscribed to topic(s): {}", join(topics, ", "));
                if (subscriptions.subscribe(new HashSet<>(topics), listener))
                    metadata.requestUpdateForNewTopics();

                // Trigger subscribe event to effectively join the group if not already part of it,
                // or just send the new subscription to the broker.
                applicationEventHandler.add(new SubscriptionChangeApplicationEvent());
            }
        } finally {
            release();
        }
    }

    /**
     * This method can be used by cases where the caller has an event that needs to both block for completion but
     * also process background events. For some events, in order to fully process the associated logic, the
     * {@link ConsumerNetworkThread background thread} needs assistance from the application thread to complete.
     * If the application thread simply blocked on the event after submitting it, the processing would deadlock.
     * The logic herein is basically a loop that performs two tasks in each iteration:
     *
     * <ol>
     *     <li>Process background events, if any</li>
     *     <li><em>Briefly</em> wait for {@link CompletableApplicationEvent an event} to complete</li>
     * </ol>
     *
     * <p/>
     *
     * Each iteration gives the application thread an opportunity to process background events, which may be
     * necessary to complete the overall processing.
     *
     * <p/>
     *
     * As an example, take {@link #unsubscribe()}. To start unsubscribing, the application thread enqueues an
     * {@link UnsubscribeApplicationEvent} on the application event queue. That event will eventually trigger the
     * rebalancing logic in the background thread. Critically, as part of this rebalancing work, the
     * {@link ConsumerRebalanceListener#onPartitionsRevoked(Collection)} callback needs to be invoked. However,
     * this callback must be executed on the application thread. To achieve this, the background thread enqueues a
     * {@link ConsumerRebalanceListenerCallbackNeededEvent} on its background event queue. That event queue is
     * periodically queried by the application thread to see if there's work to be done. When the application thread
     * sees {@link ConsumerRebalanceListenerCallbackNeededEvent}, it is processed, and then a
     * {@link ConsumerRebalanceListenerCallbackCompletedEvent} is then enqueued by the application thread on the
     * background event queue. Moments later, the background thread will see that event, process it, and continue
     * execution of the rebalancing logic. The rebalancing logic cannot complete until the
     * {@link ConsumerRebalanceListener} callback is performed.
     *
     * @param eventProcessor Event processor that contains the queue of events to process
     * @param future         Event that contains a {@link CompletableFuture}; it is on this future that the
     *                       application thread will wait for completion
     * @param timer          Overall timer that bounds how long to wait for the event to complete
     * @return {@code true} if the event completed within the timeout, {@code false} otherwise
     */
    // Visible for testing
    <T> T processBackgroundEvents(EventProcessor<?> eventProcessor,
                                  Future<T> future,
                                  Timer timer) {
        log.trace("Will wait up to {} ms for future {} to complete", timer.remainingMs(), future);

        do {
            boolean hadEvents = eventProcessor.process();

            try {
                if (future.isDone()) {
                    // If the event is done (either successfully or otherwise), go ahead and attempt to return
                    // without waiting. We use the ConsumerUtils.getResult() method here to handle the conversion
                    // of the exception types.
                    T result = ConsumerUtils.getResult(future);
                    log.trace("Future {} completed successfully", future);
                    return result;
                } else if (!hadEvents) {
                    // If the above processing yielded no events, then let's sit tight for a bit to allow the
                    // background thread to either a) finish the task, or b) populate the background event
                    // queue with things to process in our next loop.
                    Timer pollInterval = time.timer(100L);
                    log.trace("Waiting {} ms for future {} to complete", pollInterval.remainingMs(), future);
                    T result = ConsumerUtils.getResult(future, pollInterval);
                    log.trace("Future {} completed successfully", future);
                    return result;
                }
            } catch (TimeoutException e) {
                // Ignore this as we will retry the event until the timeout expires.
            } finally {
                timer.update();
            }
        } while (timer.notExpired());

        log.trace("Future {} did not complete within timeout", future);
        throw new TimeoutException("Operation timed out before completion");
    }

    static ConsumerRebalanceListenerCallbackCompletedEvent invokeRebalanceCallbacks(ConsumerRebalanceListenerInvoker rebalanceListenerInvoker,
                                                                                    ConsumerRebalanceListenerMethodName methodName,
                                                                                    SortedSet<TopicPartition> partitions,
                                                                                    CompletableFuture<Void> future) {
        final Exception e;

        switch (methodName) {
            case ON_PARTITIONS_REVOKED:
                e = rebalanceListenerInvoker.invokePartitionsRevoked(partitions);
                break;

            case ON_PARTITIONS_ASSIGNED:
                e = rebalanceListenerInvoker.invokePartitionsAssigned(partitions);
                break;

            case ON_PARTITIONS_LOST:
                e = rebalanceListenerInvoker.invokePartitionsLost(partitions);
                break;

            default:
                throw new IllegalArgumentException("The method " + methodName.fullyQualifiedMethodName() + " to invoke was not expected");
        }

        final Optional<KafkaException> error;

        if (e != null)
            error = Optional.of(ConsumerUtils.maybeWrapAsKafkaException(e, "User rebalance callback throws an error"));
        else
            error = Optional.empty();

        return new ConsumerRebalanceListenerCallbackCompletedEvent(methodName, future, error);
    }

    @Override
    public String clientId() {
        return clientId;
    }

    @Override
    public Metrics metricsRegistry() {
        return metrics;
    }

    @Override
    public KafkaConsumerMetrics kafkaConsumerMetrics() {
        return kafkaConsumerMetrics;
    }

    private void maybeThrowFencedInstanceException() {
        if (offsetCommitCallbackInvoker.hasFencedException()) {
            String groupInstanceId = "unknown";
            if (!groupMetadata.isPresent()) {
                log.error("No group metadata found although a group ID was provided. This is a bug!");
            } else if (!groupMetadata.get().groupInstanceId().isPresent()) {
                log.error("No group instance ID found although the consumer is fenced. This is a bug!");
            } else {
                groupInstanceId = groupMetadata.get().groupInstanceId().get();
            }
            throw new FencedInstanceIdException("Get fenced exception for group.instance.id " + groupInstanceId);
        }
    }

    private void maybeInvokeCommitCallbacks() {
        offsetCommitCallbackInvoker.executeCallbacks();
    }

    // Visible for testing
    SubscriptionState subscriptions() {
        return subscriptions;
    }

}<|MERGE_RESOLUTION|>--- conflicted
+++ resolved
@@ -378,11 +378,8 @@
                     fetchMetricsManager,
                     networkClientDelegateSupplier,
                     clientTelemetryReporter,
-<<<<<<< HEAD
+                    metrics,
                     offsetCommitCallbackInvoker);
-=======
-                    metrics);
->>>>>>> 7090a523
             final Supplier<ApplicationEventProcessor> applicationEventProcessorSupplier = ApplicationEventProcessor.supplier(logContext,
                     metadata,
                     applicationEventQueue,
@@ -566,12 +563,9 @@
             fetchMetricsManager,
             networkClientDelegateSupplier,
             clientTelemetryReporter,
-<<<<<<< HEAD
-            offsetCommitCallbackInvoker
+            offsetCommitCallbackInvoker,
+            metrics
         );
-=======
-            metrics);
->>>>>>> 7090a523
         Supplier<ApplicationEventProcessor> applicationEventProcessorSupplier = ApplicationEventProcessor.supplier(
                 logContext,
                 metadata,
