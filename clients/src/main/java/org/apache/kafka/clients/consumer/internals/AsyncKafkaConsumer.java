/*
 * Licensed to the Apache Software Foundation (ASF) under one or more
 * contributor license agreements. See the NOTICE file distributed with
 * this work for additional information regarding copyright ownership.
 * The ASF licenses this file to You under the Apache License, Version 2.0
 * (the "License"); you may not use this file except in compliance with
 * the License. You may obtain a copy of the License at
 *
 *    http://www.apache.org/licenses/LICENSE-2.0
 *
 * Unless required by applicable law or agreed to in writing, software
 * distributed under the License is distributed on an "AS IS" BASIS,
 * WITHOUT WARRANTIES OR CONDITIONS OF ANY KIND, either express or implied.
 * See the License for the specific language governing permissions and
 * limitations under the License.
 */
package org.apache.kafka.clients.consumer.internals;

import org.apache.kafka.clients.ApiVersions;
import org.apache.kafka.clients.ClientUtils;
import org.apache.kafka.clients.CommonClientConfigs;
import org.apache.kafka.clients.GroupRebalanceConfig;
import org.apache.kafka.clients.KafkaClient;
import org.apache.kafka.clients.Metadata;
import org.apache.kafka.clients.consumer.Consumer;
import org.apache.kafka.clients.consumer.ConsumerConfig;
import org.apache.kafka.clients.consumer.ConsumerGroupMetadata;
import org.apache.kafka.clients.consumer.ConsumerInterceptor;
import org.apache.kafka.clients.consumer.ConsumerPartitionAssignor;
import org.apache.kafka.clients.consumer.ConsumerRebalanceListener;
import org.apache.kafka.clients.consumer.ConsumerRecords;
import org.apache.kafka.clients.consumer.GroupProtocol;
import org.apache.kafka.clients.consumer.KafkaConsumer;
import org.apache.kafka.clients.consumer.NoOffsetForPartitionException;
import org.apache.kafka.clients.consumer.OffsetAndMetadata;
import org.apache.kafka.clients.consumer.OffsetAndTimestamp;
import org.apache.kafka.clients.consumer.OffsetCommitCallback;
import org.apache.kafka.clients.consumer.OffsetResetStrategy;
import org.apache.kafka.clients.consumer.RetriableCommitFailedException;
import org.apache.kafka.clients.consumer.internals.events.ApplicationEvent;
import org.apache.kafka.clients.consumer.internals.events.ApplicationEventHandler;
import org.apache.kafka.clients.consumer.internals.events.ApplicationEventProcessor;
import org.apache.kafka.clients.consumer.internals.events.AssignmentChangeApplicationEvent;
import org.apache.kafka.clients.consumer.internals.events.BackgroundEvent;
import org.apache.kafka.clients.consumer.internals.events.BackgroundEventHandler;
import org.apache.kafka.clients.consumer.internals.events.CommitApplicationEvent;
import org.apache.kafka.clients.consumer.internals.events.CompletableApplicationEvent;
import org.apache.kafka.clients.consumer.internals.events.ConsumerRebalanceListenerCallbackCompletedEvent;
import org.apache.kafka.clients.consumer.internals.events.ConsumerRebalanceListenerCallbackNeededEvent;
import org.apache.kafka.clients.consumer.internals.events.ErrorBackgroundEvent;
import org.apache.kafka.clients.consumer.internals.events.EventProcessor;
import org.apache.kafka.clients.consumer.internals.events.FetchCommittedOffsetsApplicationEvent;
import org.apache.kafka.clients.consumer.internals.events.GroupMetadataUpdateEvent;
import org.apache.kafka.clients.consumer.internals.events.ListOffsetsApplicationEvent;
import org.apache.kafka.clients.consumer.internals.events.NewTopicsMetadataUpdateRequestEvent;
import org.apache.kafka.clients.consumer.internals.events.ResetPositionsApplicationEvent;
import org.apache.kafka.clients.consumer.internals.events.SubscriptionChangeApplicationEvent;
import org.apache.kafka.clients.consumer.internals.events.TopicMetadataApplicationEvent;
import org.apache.kafka.clients.consumer.internals.events.UnsubscribeApplicationEvent;
import org.apache.kafka.clients.consumer.internals.events.ValidatePositionsApplicationEvent;
import org.apache.kafka.common.Cluster;
import org.apache.kafka.common.IsolationLevel;
import org.apache.kafka.common.KafkaException;
import org.apache.kafka.common.Metric;
import org.apache.kafka.common.MetricName;
import org.apache.kafka.common.PartitionInfo;
import org.apache.kafka.common.TopicPartition;
import org.apache.kafka.common.Uuid;
import org.apache.kafka.common.errors.FencedInstanceIdException;
import org.apache.kafka.common.errors.InterruptException;
import org.apache.kafka.common.errors.InvalidGroupIdException;
import org.apache.kafka.common.errors.RetriableException;
import org.apache.kafka.common.errors.TimeoutException;
import org.apache.kafka.common.internals.ClusterResourceListeners;
import org.apache.kafka.common.metrics.Metrics;
import org.apache.kafka.common.metrics.MetricsReporter;
import org.apache.kafka.common.requests.JoinGroupRequest;
import org.apache.kafka.common.requests.ListOffsetsRequest;
import org.apache.kafka.common.serialization.Deserializer;
import org.apache.kafka.common.telemetry.internals.ClientTelemetryReporter;
import org.apache.kafka.common.telemetry.internals.ClientTelemetryUtils;
import org.apache.kafka.common.utils.AppInfoParser;
import org.apache.kafka.common.utils.LogContext;
import org.apache.kafka.common.utils.Time;
import org.apache.kafka.common.utils.Timer;
import org.slf4j.Logger;

import java.net.InetSocketAddress;
import java.time.Duration;
import java.util.Arrays;
import java.util.Collection;
import java.util.Collections;
import java.util.ConcurrentModificationException;
import java.util.HashSet;
import java.util.List;
import java.util.Map;
import java.util.Optional;
import java.util.OptionalLong;
import java.util.Set;
import java.util.SortedSet;
import java.util.concurrent.BlockingQueue;
import java.util.concurrent.CompletableFuture;
import java.util.concurrent.Future;
import java.util.concurrent.LinkedBlockingQueue;
import java.util.concurrent.atomic.AtomicInteger;
import java.util.concurrent.atomic.AtomicLong;
import java.util.concurrent.atomic.AtomicReference;
import java.util.function.Function;
import java.util.function.Supplier;
import java.util.regex.Pattern;
import java.util.stream.Collectors;

import static java.util.Objects.requireNonNull;
import static org.apache.kafka.clients.consumer.internals.ConsumerUtils.CONSUMER_JMX_PREFIX;
import static org.apache.kafka.clients.consumer.internals.ConsumerUtils.CONSUMER_METRIC_GROUP_PREFIX;
import static org.apache.kafka.clients.consumer.internals.ConsumerUtils.DEFAULT_CLOSE_TIMEOUT_MS;
import static org.apache.kafka.clients.consumer.internals.ConsumerUtils.THROW_ON_FETCH_STABLE_OFFSET_UNSUPPORTED;
import static org.apache.kafka.clients.consumer.internals.ConsumerUtils.configuredConsumerInterceptors;
import static org.apache.kafka.clients.consumer.internals.ConsumerUtils.createFetchMetricsManager;
import static org.apache.kafka.clients.consumer.internals.ConsumerUtils.createLogContext;
import static org.apache.kafka.clients.consumer.internals.ConsumerUtils.createMetrics;
import static org.apache.kafka.clients.consumer.internals.ConsumerUtils.createSubscriptionState;
import static org.apache.kafka.clients.consumer.internals.ConsumerUtils.refreshCommittedOffsets;
import static org.apache.kafka.common.utils.Utils.closeQuietly;
import static org.apache.kafka.common.utils.Utils.isBlank;
import static org.apache.kafka.common.utils.Utils.join;

/**
 * This {@link Consumer} implementation uses an {@link ApplicationEventHandler event handler} to process
 * {@link ApplicationEvent application events} so that the network I/O can be processed in a dedicated
 * {@link ConsumerNetworkThread network thread}. Visit
 * <a href="https://cwiki.apache.org/confluence/display/KAFKA/Consumer+threading+refactor+design">this document</a>
 * for implementation detail.
 *
 * <p/>
 *
 * <em>Note:</em> this {@link Consumer} implementation is part of the revised consumer group protocol from KIP-848.
 * This class should not be invoked directly; users should instead create a {@link KafkaConsumer} as before.
 * This consumer implements the new consumer group protocol and is intended to be the default in coming releases.
 */
public class AsyncKafkaConsumer<K, V> implements ConsumerDelegate<K, V> {

    private static final long NO_CURRENT_THREAD = -1L;

    /**
     * An {@link org.apache.kafka.clients.consumer.internals.events.EventProcessor} that is created and executes in the
     * application thread for the purpose of processing {@link BackgroundEvent background events} generated by the
     * {@link ConsumerNetworkThread network thread}.
     * Those events are generally of two types:
     *
     * <ul>
     *     <li>Errors that occur in the network thread that need to be propagated to the application thread</li>
     *     <li>{@link ConsumerRebalanceListener} callbacks that are to be executed on the application thread</li>
     * </ul>
     */
    private class BackgroundEventProcessor extends EventProcessor<BackgroundEvent> {

        private final ApplicationEventHandler applicationEventHandler;
        private final ConsumerRebalanceListenerInvoker rebalanceListenerInvoker;

        public BackgroundEventProcessor(final LogContext logContext,
                                        final BlockingQueue<BackgroundEvent> backgroundEventQueue,
                                        final ApplicationEventHandler applicationEventHandler,
                                        final ConsumerRebalanceListenerInvoker rebalanceListenerInvoker) {
            super(logContext, backgroundEventQueue);
            this.applicationEventHandler = applicationEventHandler;
            this.rebalanceListenerInvoker = rebalanceListenerInvoker;
        }

        /**
         * Process the events—if any—that were produced by the {@link ConsumerNetworkThread network thread}.
         * It is possible that {@link org.apache.kafka.clients.consumer.internals.events.ErrorBackgroundEvent an error}
         * could occur when processing the events. In such cases, the processor will take a reference to the first
         * error, continue to process the remaining events, and then throw the first error that occurred.
         */
        @Override
        public boolean process() {
            AtomicReference<KafkaException> firstError = new AtomicReference<>();

            ProcessHandler<BackgroundEvent> processHandler = (event, error) -> {
                if (error.isPresent()) {
                    KafkaException e = error.get();

                    if (!firstError.compareAndSet(null, e)) {
                        log.warn("An error occurred when processing the event: {}", e.getMessage(), e);
                    }
                }
            };

            boolean hadEvents = process(processHandler);

            if (firstError.get() != null)
                throw firstError.get();

            return hadEvents;
        }

        @Override
        public void process(final BackgroundEvent event) {
            switch (event.type()) {
                case ERROR:
                    process((ErrorBackgroundEvent) event);
                    break;

                case GROUP_METADATA_UPDATE:
                    process((GroupMetadataUpdateEvent) event);
                    break;

                case CONSUMER_REBALANCE_LISTENER_CALLBACK_NEEDED:
                    process((ConsumerRebalanceListenerCallbackNeededEvent) event);
                    break;

                default:
                    throw new IllegalArgumentException("Background event type " + event.type() + " was not expected");

            }
        }

        private void process(final ErrorBackgroundEvent event) {
            throw event.error();
        }

        private void process(final GroupMetadataUpdateEvent event) {
            if (AsyncKafkaConsumer.this.groupMetadata.isPresent()) {
                final ConsumerGroupMetadata currentGroupMetadata = AsyncKafkaConsumer.this.groupMetadata.get();
                AsyncKafkaConsumer.this.groupMetadata = Optional.of(new ConsumerGroupMetadata(
                    currentGroupMetadata.groupId(),
                    event.memberEpoch(),
                    event.memberId(),
                    currentGroupMetadata.groupInstanceId()
                ));
            }
        }

        private void process(final ConsumerRebalanceListenerCallbackNeededEvent event) {
            ApplicationEvent invokedEvent = invokeRebalanceCallbacks(
                rebalanceListenerInvoker,
                event.methodName(),
                event.partitions(),
                event.future()
            );
            applicationEventHandler.add(invokedEvent);
        }
    }

    private final ApplicationEventHandler applicationEventHandler;
    private final Time time;
    private Optional<ConsumerGroupMetadata> groupMetadata;
    private final KafkaConsumerMetrics kafkaConsumerMetrics;
    private Logger log;
    private final String clientId;
    private final BackgroundEventProcessor backgroundEventProcessor;
    private final Deserializers<K, V> deserializers;

    /**
     * A thread-safe {@link FetchBuffer fetch buffer} for the results that are populated in the
     * {@link ConsumerNetworkThread network thread} when the results are available. Because of the interaction
     * of the fetch buffer in the application thread and the network I/O thread, this is shared between the
     * two threads and is thus designed to be thread-safe.
     */
    private final FetchBuffer fetchBuffer;
    private final FetchCollector<K, V> fetchCollector;
    private final ConsumerInterceptors<K, V> interceptors;
    private final IsolationLevel isolationLevel;

    private final SubscriptionState subscriptions;
    private final ConsumerMetadata metadata;
    private final Metrics metrics;
    private final long retryBackoffMs;
    private final int defaultApiTimeoutMs;
    private volatile boolean closed = false;
    private final List<ConsumerPartitionAssignor> assignors;
    private final Optional<ClientTelemetryReporter> clientTelemetryReporter;

    // to keep from repeatedly scanning subscriptions in poll(), cache the result during metadata updates
    private boolean cachedSubscriptionHasAllFetchPositions;
    private final WakeupTrigger wakeupTrigger = new WakeupTrigger();
    private boolean isFenced = false;
    private final OffsetCommitCallbackInvoker invoker = new OffsetCommitCallbackInvoker();

    // currentThread holds the threadId of the current thread accessing the AsyncKafkaConsumer
    // and is used to prevent multithreaded access
    private final AtomicLong currentThread = new AtomicLong(NO_CURRENT_THREAD);
    private final AtomicInteger refCount = new AtomicInteger(0);

    AsyncKafkaConsumer(final ConsumerConfig config,
                       final Deserializer<K> keyDeserializer,
                       final Deserializer<V> valueDeserializer) {
        this(
            config,
            keyDeserializer,
            valueDeserializer,
            Time.SYSTEM,
            ApplicationEventHandler::new,
            FetchCollector::new,
            ConsumerMetadata::new,
            new LinkedBlockingQueue<>()
        );
    }

    // Visible for testing
    AsyncKafkaConsumer(final ConsumerConfig config,
                       final Deserializer<K> keyDeserializer,
                       final Deserializer<V> valueDeserializer,
                       final Time time,
                       final ApplicationEventHandlerFactory applicationEventHandlerFactory,
                       final FetchCollectorFactory<K, V> fetchCollectorFactory,
                       final ConsumerMetadataFactory metadataFactory,
                       final LinkedBlockingQueue<BackgroundEvent> backgroundEventQueue) {
        try {
            GroupRebalanceConfig groupRebalanceConfig = new GroupRebalanceConfig(
                config,
                GroupRebalanceConfig.ProtocolType.CONSUMER
            );
            this.clientId = config.getString(CommonClientConfigs.CLIENT_ID_CONFIG);
            LogContext logContext = createLogContext(config, groupRebalanceConfig);
            this.log = logContext.logger(getClass());

            log.debug("Initializing the Kafka consumer");
            this.defaultApiTimeoutMs = config.getInt(ConsumerConfig.DEFAULT_API_TIMEOUT_MS_CONFIG);
            this.time = time;
            List<MetricsReporter> reporters = CommonClientConfigs.metricsReporters(clientId, config);
            this.clientTelemetryReporter = CommonClientConfigs.telemetryReporter(clientId, config);
            this.clientTelemetryReporter.ifPresent(reporters::add);
            this.metrics = createMetrics(config, time, reporters);
            this.retryBackoffMs = config.getLong(ConsumerConfig.RETRY_BACKOFF_MS_CONFIG);

            List<ConsumerInterceptor<K, V>> interceptorList = configuredConsumerInterceptors(config);
            this.interceptors = new ConsumerInterceptors<>(interceptorList);
            this.deserializers = new Deserializers<>(config, keyDeserializer, valueDeserializer);
            this.subscriptions = createSubscriptionState(config, logContext);
            ClusterResourceListeners clusterResourceListeners = ClientUtils.configureClusterResourceListeners(metrics.reporters(),
                    interceptorList,
                    Arrays.asList(deserializers.keyDeserializer, deserializers.valueDeserializer));
            this.metadata = metadataFactory.build(config, subscriptions, logContext, clusterResourceListeners);
            final List<InetSocketAddress> addresses = ClientUtils.parseAndValidateAddresses(config);
            metadata.bootstrap(addresses);

            FetchMetricsManager fetchMetricsManager = createFetchMetricsManager(metrics);
            FetchConfig fetchConfig = new FetchConfig(config);
            this.isolationLevel = fetchConfig.isolationLevel;

            ApiVersions apiVersions = new ApiVersions();
            final BlockingQueue<ApplicationEvent> applicationEventQueue = new LinkedBlockingQueue<>();
            final BackgroundEventHandler backgroundEventHandler = new BackgroundEventHandler(
                    logContext,
                    backgroundEventQueue
            );

            // This FetchBuffer is shared between the application and network threads.
            this.fetchBuffer = new FetchBuffer(logContext);
            final Supplier<NetworkClientDelegate> networkClientDelegateSupplier = NetworkClientDelegate.supplier(time,
                    logContext,
                    metadata,
                    config,
                    apiVersions,
                    metrics,
                    fetchMetricsManager,
                    clientTelemetryReporter.map(ClientTelemetryReporter::telemetrySender).orElse(null));
            final Supplier<RequestManagers> requestManagersSupplier = RequestManagers.supplier(time,
                    logContext,
                    backgroundEventHandler,
                    metadata,
                    subscriptions,
                    fetchBuffer,
                    config,
                    groupRebalanceConfig,
                    apiVersions,
                    fetchMetricsManager,
                    networkClientDelegateSupplier,
                    clientTelemetryReporter);
            final Supplier<ApplicationEventProcessor> applicationEventProcessorSupplier = ApplicationEventProcessor.supplier(logContext,
                    metadata,
                    applicationEventQueue,
                    requestManagersSupplier);
            this.applicationEventHandler = applicationEventHandlerFactory.build(
                    logContext,
                    time,
                    applicationEventQueue,
                    applicationEventProcessorSupplier,
                    networkClientDelegateSupplier,
                    requestManagersSupplier);
            ConsumerCoordinatorMetrics coordinatorMetrics = new ConsumerCoordinatorMetrics(
                    subscriptions,
                    metrics,
                    CONSUMER_METRIC_GROUP_PREFIX
            );
            ConsumerRebalanceListenerInvoker rebalanceListenerInvoker = new ConsumerRebalanceListenerInvoker(
                    logContext,
                    subscriptions,
                    time,
                    coordinatorMetrics
            );
            this.backgroundEventProcessor = new BackgroundEventProcessor(
                    logContext,
                    backgroundEventQueue,
                    applicationEventHandler,
                    rebalanceListenerInvoker
            );
            this.assignors = ConsumerPartitionAssignor.getAssignorInstances(
                    config.getList(ConsumerConfig.PARTITION_ASSIGNMENT_STRATEGY_CONFIG),
                    config.originals(Collections.singletonMap(ConsumerConfig.CLIENT_ID_CONFIG, clientId))
            );

            this.groupMetadata = initializeGroupMetadata(config, groupRebalanceConfig);

            // The FetchCollector is only used on the application thread.
            this.fetchCollector = fetchCollectorFactory.build(logContext,
                    metadata,
                    subscriptions,
                    fetchConfig,
                    deserializers,
                    fetchMetricsManager,
                    time);

            this.kafkaConsumerMetrics = new KafkaConsumerMetrics(metrics, CONSUMER_METRIC_GROUP_PREFIX);

            if (groupMetadata.isPresent() &&
                GroupProtocol.of(config.getString(ConsumerConfig.GROUP_PROTOCOL_CONFIG)) == GroupProtocol.CONSUMER) {
                config.ignore(ConsumerConfig.GROUP_REMOTE_ASSIGNOR_CONFIG); // Used by background thread
            }
            config.logUnused();
            AppInfoParser.registerAppInfo(CONSUMER_JMX_PREFIX, clientId, metrics, time.milliseconds());
            log.debug("Kafka consumer initialized");
        } catch (Throwable t) {
            // call close methods if internal objects are already constructed; this is to prevent resource leak. see KAFKA-2121
            // we do not need to call `close` at all when `log` is null, which means no internal objects were initialized.
            if (this.log != null) {
                close(Duration.ZERO, true);
            }
            // now propagate the exception
            throw new KafkaException("Failed to construct kafka consumer", t);
        }
    }

    // Visible for testing
    AsyncKafkaConsumer(LogContext logContext,
<<<<<<< HEAD
=======
                       String clientId,
                       Deserializers<K, V> deserializers,
                       FetchBuffer fetchBuffer,
                       FetchCollector<K, V> fetchCollector,
                       ConsumerInterceptors<K, V> interceptors,
                       Time time,
                       ApplicationEventHandler applicationEventHandler,
                       BlockingQueue<BackgroundEvent> backgroundEventQueue,
                       ConsumerRebalanceListenerInvoker rebalanceListenerInvoker,
                       Metrics metrics,
                       SubscriptionState subscriptions,
                       ConsumerMetadata metadata,
                       long retryBackoffMs,
                       int defaultApiTimeoutMs,
                       List<ConsumerPartitionAssignor> assignors,
                       String groupId) {
        this.log = logContext.logger(getClass());
        this.subscriptions = subscriptions;
        this.clientId = clientId;
        this.fetchBuffer = fetchBuffer;
        this.fetchCollector = fetchCollector;
        this.isolationLevel = IsolationLevel.READ_UNCOMMITTED;
        this.interceptors = Objects.requireNonNull(interceptors);
        this.time = time;
        this.backgroundEventProcessor = new BackgroundEventProcessor(
                logContext,
                backgroundEventQueue,
                applicationEventHandler,
                rebalanceListenerInvoker
        );
        this.metrics = metrics;
        this.groupMetadata = initializeGroupMetadata(groupId, Optional.empty());
        this.metadata = metadata;
        this.retryBackoffMs = retryBackoffMs;
        this.defaultApiTimeoutMs = defaultApiTimeoutMs;
        this.deserializers = deserializers;
        this.applicationEventHandler = applicationEventHandler;
        this.assignors = assignors;
        this.kafkaConsumerMetrics = new KafkaConsumerMetrics(metrics, "consumer");
        this.clientTelemetryReporter = Optional.empty();
    }

    AsyncKafkaConsumer(LogContext logContext,
>>>>>>> 7f763d32
                       Time time,
                       ConsumerConfig config,
                       Deserializer<K> keyDeserializer,
                       Deserializer<V> valueDeserializer,
                       KafkaClient client,
                       SubscriptionState subscriptions,
                       ConsumerMetadata metadata,
                       List<ConsumerPartitionAssignor> assignors) {
        this.log = logContext.logger(getClass());
        this.subscriptions = subscriptions;
        this.clientId = config.getString(ConsumerConfig.CLIENT_ID_CONFIG);
        this.fetchBuffer = new FetchBuffer(logContext);
        this.isolationLevel = IsolationLevel.READ_UNCOMMITTED;
        this.interceptors = new ConsumerInterceptors<>(Collections.emptyList());
        this.time = time;
        this.metrics = new Metrics(time);
        this.metadata = metadata;
        this.retryBackoffMs = config.getLong(ConsumerConfig.RETRY_BACKOFF_MS_CONFIG);
        this.defaultApiTimeoutMs = config.getInt(ConsumerConfig.DEFAULT_API_TIMEOUT_MS_CONFIG);
        this.deserializers = new Deserializers<>(keyDeserializer, valueDeserializer);
        this.assignors = assignors;
        this.clientTelemetryReporter = Optional.empty();

        ConsumerMetrics metricsRegistry = new ConsumerMetrics(CONSUMER_METRIC_GROUP_PREFIX);
        FetchMetricsManager fetchMetricsManager = new FetchMetricsManager(metrics, metricsRegistry.fetcherMetrics);
        this.fetchCollector = new FetchCollector<>(logContext,
                metadata,
                subscriptions,
                new FetchConfig(config),
                deserializers,
                fetchMetricsManager,
                time);
        this.kafkaConsumerMetrics = new KafkaConsumerMetrics(metrics, "consumer");

        GroupRebalanceConfig groupRebalanceConfig = new GroupRebalanceConfig(
            config,
            GroupRebalanceConfig.ProtocolType.CONSUMER
        );

        ConsumerCoordinatorMetrics coordinatorMetrics = new ConsumerCoordinatorMetrics(
                subscriptions,
                metrics,
                CONSUMER_METRIC_GROUP_PREFIX
        );
        this.groupMetadata = initializeGroupMetadata(config, groupRebalanceConfig);

        BlockingQueue<ApplicationEvent> applicationEventQueue = new LinkedBlockingQueue<>();
        BlockingQueue<BackgroundEvent> backgroundEventQueue = new LinkedBlockingQueue<>();
        BackgroundEventHandler backgroundEventHandler = new BackgroundEventHandler(
            logContext,
            backgroundEventQueue
        );
        ConsumerRebalanceListenerInvoker rebalanceListenerInvoker = new ConsumerRebalanceListenerInvoker(
            logContext,
            subscriptions,
            time,
            coordinatorMetrics
        );
        ApiVersions apiVersions = new ApiVersions();
        Supplier<NetworkClientDelegate> networkClientDelegateSupplier = () -> new NetworkClientDelegate(
            time,
            config,
            logContext,
            client
        );
        Supplier<RequestManagers> requestManagersSupplier = RequestManagers.supplier(
            time,
            logContext,
            backgroundEventHandler,
            metadata,
            subscriptions,
            fetchBuffer,
            config,
            groupRebalanceConfig,
            apiVersions,
            fetchMetricsManager,
            networkClientDelegateSupplier,
            clientTelemetryReporter
        );
        Supplier<ApplicationEventProcessor> applicationEventProcessorSupplier = ApplicationEventProcessor.supplier(
                logContext,
                metadata,
                applicationEventQueue,
                requestManagersSupplier
        );
        this.applicationEventHandler = new ApplicationEventHandler(logContext,
                time,
                applicationEventQueue,
                applicationEventProcessorSupplier,
                networkClientDelegateSupplier,
                requestManagersSupplier);
        this.backgroundEventProcessor = new BackgroundEventProcessor(
                logContext,
                backgroundEventQueue,
                applicationEventHandler,
                rebalanceListenerInvoker
        );
    }

    // auxiliary interface for testing
    interface ApplicationEventHandlerFactory {

        ApplicationEventHandler build(
            final LogContext logContext,
            final Time time,
            final BlockingQueue<ApplicationEvent> applicationEventQueue,
            final Supplier<ApplicationEventProcessor> applicationEventProcessorSupplier,
            final Supplier<NetworkClientDelegate> networkClientDelegateSupplier,
            final Supplier<RequestManagers> requestManagersSupplier
        );

    }

    // auxiliary interface for testing
    interface FetchCollectorFactory<K, V> {

        FetchCollector<K, V> build(
            final LogContext logContext,
            final ConsumerMetadata metadata,
            final SubscriptionState subscriptions,
            final FetchConfig fetchConfig,
            final Deserializers<K, V> deserializers,
            final FetchMetricsManager metricsManager,
            final Time time
        );

    }

    // auxiliary interface for testing
    interface ConsumerMetadataFactory {

        ConsumerMetadata build(
            final ConsumerConfig config,
            final SubscriptionState subscriptions,
            final LogContext logContext,
            final ClusterResourceListeners clusterResourceListeners
        );

    }

    private Optional<ConsumerGroupMetadata> initializeGroupMetadata(final ConsumerConfig config,
                                                                    final GroupRebalanceConfig groupRebalanceConfig) {
        final Optional<ConsumerGroupMetadata> groupMetadata = initializeGroupMetadata(
            groupRebalanceConfig.groupId,
            groupRebalanceConfig.groupInstanceId
        );
        if (!groupMetadata.isPresent()) {
            config.ignore(ConsumerConfig.AUTO_COMMIT_INTERVAL_MS_CONFIG);
            config.ignore(THROW_ON_FETCH_STABLE_OFFSET_UNSUPPORTED);
        }
        return groupMetadata;
    }

    private Optional<ConsumerGroupMetadata> initializeGroupMetadata(final String groupId,
                                                                    final Optional<String> groupInstanceId) {
        if (groupId != null) {
            if (groupId.isEmpty()) {
                throw new InvalidGroupIdException("The configured " + ConsumerConfig.GROUP_ID_CONFIG
                    + " should not be an empty string or whitespace.");
            } else {
                return Optional.of(new ConsumerGroupMetadata(
                    groupId,
                    JoinGroupRequest.UNKNOWN_GENERATION_ID,
                    JoinGroupRequest.UNKNOWN_MEMBER_ID,
                    groupInstanceId
                ));
            }
        }
        return Optional.empty();
    }

    /**
     * poll implementation using {@link ApplicationEventHandler}.
     *  1. Poll for background events. If there's a fetch response event, process the record and return it. If it is
     *  another type of event, process it.
     *  2. Send fetches if needed.
     *  If the timeout expires, return an empty ConsumerRecord.
     *
     * @param timeout timeout of the poll loop
     * @return ConsumerRecord.  It can be empty if time timeout expires.
     *
     * @throws org.apache.kafka.common.errors.WakeupException if {@link #wakeup()} is called before or while this
     *             function is called
     * @throws org.apache.kafka.common.errors.InterruptException if the calling thread is interrupted before or while
     *             this function is called
     * @throws org.apache.kafka.common.errors.RecordTooLargeException if the fetched record is larger than the maximum
     *             allowable size
     * @throws org.apache.kafka.common.KafkaException for any other unrecoverable errors
     * @throws java.lang.IllegalStateException if the consumer is not subscribed to any topics or manually assigned any
     *             partitions to consume from or an unexpected error occurred
     * @throws org.apache.kafka.clients.consumer.OffsetOutOfRangeException if the fetch position of the consumer is
     *             out of range and no offset reset policy is configured.
     * @throws org.apache.kafka.common.errors.TopicAuthorizationException if the consumer is not authorized to read
     *             from a partition
     * @throws org.apache.kafka.common.errors.SerializationException if the fetched records cannot be deserialized
     * @throws org.apache.kafka.common.errors.UnsupportedAssignorException if the `group.remote.assignor` configuration
     *             is set to an assignor that is not available on the broker.
     */
    @Override
    public ConsumerRecords<K, V> poll(final Duration timeout) {
        Timer timer = time.timer(timeout);

        acquireAndEnsureOpen();
        try {
            wakeupTrigger.setFetchAction(fetchBuffer);
            kafkaConsumerMetrics.recordPollStart(timer.currentTimeMs());

            if (subscriptions.hasNoSubscriptionOrUserAssignment()) {
                throw new IllegalStateException("Consumer is not subscribed to any topics or assigned any partitions");
            }

            do {
                // We must not allow wake-ups between polling for fetches and returning the records.
                // If the polled fetches are not empty the consumed position has already been updated in the polling
                // of the fetches. A wakeup between returned fetches and returning records would lead to never
                // returning the records in the fetches. Thus, we trigger a possible wake-up before we poll fetches.
                wakeupTrigger.maybeTriggerWakeup();

                updateAssignmentMetadataIfNeeded(timer);
                final Fetch<K, V> fetch = pollForFetches(timer);
                if (!fetch.isEmpty()) {
                    if (fetch.records().isEmpty()) {
                        log.trace("Returning empty records from `poll()` "
                                + "since the consumer's position has advanced for at least one topic partition");
                    }

                    return interceptors.onConsume(new ConsumerRecords<>(fetch.records()));
                }
                // We will wait for retryBackoffMs
            } while (timer.notExpired());

            return ConsumerRecords.empty();
        } finally {
            kafkaConsumerMetrics.recordPollEnd(timer.currentTimeMs());
            wakeupTrigger.clearTask();
            release();
        }
    }

    /**
     * Commit offsets returned on the last {@link #poll(Duration) poll()} for all the subscribed list of topics and
     * partitions.
     */
    @Override
    public void commitSync() {
        commitSync(Duration.ofMillis(defaultApiTimeoutMs));
    }

    /**
     * This method sends a commit event to the EventHandler and return.
     */
    @Override
    public void commitAsync() {
        commitAsync(null);
    }

    @Override
    public void commitAsync(OffsetCommitCallback callback) {
        commitAsync(subscriptions.allConsumed(), callback);
    }

    @Override
    public void commitAsync(Map<TopicPartition, OffsetAndMetadata> offsets, OffsetCommitCallback callback) {
        acquireAndEnsureOpen();
        try {
            CompletableFuture<Void> future = commit(offsets, false);
            future.whenComplete((r, t) -> {
                if (callback == null) {
                    if (t != null) {
                        log.error("Offset commit with offsets {} failed", offsets, t);
                    }
                    return;
                }

                invoker.submit(new OffsetCommitCallbackTask(callback, offsets, (Exception) t));
            });
        } finally {
            release();
        }
    }

    // Visible for testing
    CompletableFuture<Void> commit(final Map<TopicPartition, OffsetAndMetadata> offsets, final boolean isWakeupable) {
        maybeInvokeCommitCallbacks();
        maybeThrowFencedInstanceException();
        maybeThrowInvalidGroupIdException();

        log.debug("Committing offsets: {}", offsets);
        offsets.forEach(this::updateLastSeenEpochIfNewer);

        if (offsets.isEmpty()) {
            return CompletableFuture.completedFuture(null);
        }

        final CommitApplicationEvent commitEvent = new CommitApplicationEvent(offsets);
        if (isWakeupable) {
            // the task can only be woken up if the top level API call is commitSync
            wakeupTrigger.setActiveTask(commitEvent.future());
        }
        applicationEventHandler.add(commitEvent);
        return commitEvent.future();
    }

    @Override
    public void seek(TopicPartition partition, long offset) {
        if (offset < 0)
            throw new IllegalArgumentException("seek offset must not be a negative number");

        acquireAndEnsureOpen();
        try {
            log.info("Seeking to offset {} for partition {}", offset, partition);
            SubscriptionState.FetchPosition newPosition = new SubscriptionState.FetchPosition(
                offset,
                Optional.empty(), // This will ensure we skip validation
                metadata.currentLeader(partition));
            subscriptions.seekUnvalidated(partition, newPosition);
        } finally {
            release();
        }
    }

    @Override
    public void seek(TopicPartition partition, OffsetAndMetadata offsetAndMetadata) {
        long offset = offsetAndMetadata.offset();
        if (offset < 0) {
            throw new IllegalArgumentException("seek offset must not be a negative number");
        }

        acquireAndEnsureOpen();
        try {
            if (offsetAndMetadata.leaderEpoch().isPresent()) {
                log.info("Seeking to offset {} for partition {} with epoch {}",
                    offset, partition, offsetAndMetadata.leaderEpoch().get());
            } else {
                log.info("Seeking to offset {} for partition {}", offset, partition);
            }
            Metadata.LeaderAndEpoch currentLeaderAndEpoch = metadata.currentLeader(partition);
            SubscriptionState.FetchPosition newPosition = new SubscriptionState.FetchPosition(
                offsetAndMetadata.offset(),
                offsetAndMetadata.leaderEpoch(),
                currentLeaderAndEpoch);
            updateLastSeenEpochIfNewer(partition, offsetAndMetadata);
            subscriptions.seekUnvalidated(partition, newPosition);
        } finally {
            release();
        }
    }

    @Override
    public void seekToBeginning(Collection<TopicPartition> partitions) {
        if (partitions == null)
            throw new IllegalArgumentException("Partitions collection cannot be null");

        acquireAndEnsureOpen();
        try {
            Collection<TopicPartition> parts = partitions.isEmpty() ? subscriptions.assignedPartitions() : partitions;
            subscriptions.requestOffsetReset(parts, OffsetResetStrategy.EARLIEST);
        } finally {
            release();
        }
    }

    @Override
    public void seekToEnd(Collection<TopicPartition> partitions) {
        if (partitions == null)
            throw new IllegalArgumentException("Partitions collection cannot be null");

        acquireAndEnsureOpen();
        try {
            Collection<TopicPartition> parts = partitions.isEmpty() ? subscriptions.assignedPartitions() : partitions;
            subscriptions.requestOffsetReset(parts, OffsetResetStrategy.LATEST);
        } finally {
            release();
        }
    }

    @Override
    public long position(TopicPartition partition) {
        return position(partition, Duration.ofMillis(defaultApiTimeoutMs));
    }

    @Override
    public long position(TopicPartition partition, Duration timeout) {
        acquireAndEnsureOpen();
        try {
            if (!subscriptions.isAssigned(partition))
                throw new IllegalStateException("You can only check the position for partitions assigned to this consumer.");

            Timer timer = time.timer(timeout);
            do {
                SubscriptionState.FetchPosition position = subscriptions.validPosition(partition);
                if (position != null)
                    return position.offset;

                updateFetchPositions(timer);
            } while (timer.notExpired());

            throw new TimeoutException("Timeout of " + timeout.toMillis() + "ms expired before the position " +
                "for partition " + partition + " could be determined");
        } finally {
            release();
        }
    }

    @Override
    @Deprecated
    public OffsetAndMetadata committed(TopicPartition partition) {
        return committed(partition, Duration.ofMillis(defaultApiTimeoutMs));
    }

    @Override
    @Deprecated
    public OffsetAndMetadata committed(TopicPartition partition, Duration timeout) {
        return committed(Collections.singleton(partition), timeout).get(partition);
    }

    @Override
    public Map<TopicPartition, OffsetAndMetadata> committed(final Set<TopicPartition> partitions) {
        return committed(partitions, Duration.ofMillis(defaultApiTimeoutMs));
    }

    @Override
    public Map<TopicPartition, OffsetAndMetadata> committed(final Set<TopicPartition> partitions,
                                                            final Duration timeout) {
        acquireAndEnsureOpen();
        try {
            maybeThrowInvalidGroupIdException();
            if (partitions.isEmpty()) {
                return Collections.emptyMap();
            }

            final FetchCommittedOffsetsApplicationEvent event = new FetchCommittedOffsetsApplicationEvent(partitions);
            wakeupTrigger.setActiveTask(event.future());
            try {
                final Map<TopicPartition, OffsetAndMetadata> committedOffsets = applicationEventHandler.addAndGet(event,
                    time.timer(timeout));
                committedOffsets.forEach(this::updateLastSeenEpochIfNewer);
                return committedOffsets;
            } catch (TimeoutException e) {
                throw new TimeoutException("Timeout of " + timeout.toMillis() + "ms expired before the last " +
                    "committed offset for partitions " + partitions + " could be determined. Try tuning " +
                    ConsumerConfig.DEFAULT_API_TIMEOUT_MS_CONFIG + " larger to relax the threshold.");
            } finally {
                wakeupTrigger.clearTask();
            }
        } finally {
            release();
        }
    }

    private void maybeThrowInvalidGroupIdException() {
        if (!groupMetadata.isPresent()) {
            throw new InvalidGroupIdException("To use the group management or offset commit APIs, you must " +
                "provide a valid " + ConsumerConfig.GROUP_ID_CONFIG + " in the consumer configuration.");
        }
    }

    @Override
    public Map<MetricName, ? extends Metric> metrics() {
        return Collections.unmodifiableMap(metrics.metrics());
    }

    @Override
    public List<PartitionInfo> partitionsFor(String topic) {
        return partitionsFor(topic, Duration.ofMillis(defaultApiTimeoutMs));
    }

    @Override
    public List<PartitionInfo> partitionsFor(String topic, Duration timeout) {
        acquireAndEnsureOpen();
        try {
            Cluster cluster = this.metadata.fetch();
            List<PartitionInfo> parts = cluster.partitionsForTopic(topic);
            if (!parts.isEmpty())
                return parts;

            if (timeout.toMillis() == 0L) {
                throw new TimeoutException();
            }

            final TopicMetadataApplicationEvent topicMetadataApplicationEvent =
                    new TopicMetadataApplicationEvent(topic, timeout.toMillis());
            wakeupTrigger.setActiveTask(topicMetadataApplicationEvent.future());
            try {
                Map<String, List<PartitionInfo>> topicMetadata =
                        applicationEventHandler.addAndGet(topicMetadataApplicationEvent, time.timer(timeout));

                return topicMetadata.getOrDefault(topic, Collections.emptyList());
            } finally {
                wakeupTrigger.clearTask();
            }
        } finally {
            release();
        }
    }

    @Override
    public Map<String, List<PartitionInfo>> listTopics() {
        return listTopics(Duration.ofMillis(defaultApiTimeoutMs));
    }

    @Override
    public Map<String, List<PartitionInfo>> listTopics(Duration timeout) {
        acquireAndEnsureOpen();
        try {
            if (timeout.toMillis() == 0L) {
                throw new TimeoutException();
            }

            final TopicMetadataApplicationEvent topicMetadataApplicationEvent =
                    new TopicMetadataApplicationEvent(timeout.toMillis());
            wakeupTrigger.setActiveTask(topicMetadataApplicationEvent.future());
            try {
                return applicationEventHandler.addAndGet(topicMetadataApplicationEvent, time.timer(timeout));
            } finally {
                wakeupTrigger.clearTask();
            }
        } finally {
            release();
        }
    }

    @Override
    public Set<TopicPartition> paused() {
        acquireAndEnsureOpen();
        try {
            return Collections.unmodifiableSet(subscriptions.pausedPartitions());
        } finally {
            release();
        }
    }

    @Override
    public void pause(Collection<TopicPartition> partitions) {
        acquireAndEnsureOpen();
        try {
            log.debug("Pausing partitions {}", partitions);
            for (TopicPartition partition : partitions) {
                subscriptions.pause(partition);
            }
        } finally {
            release();
        }
    }

    @Override
    public void resume(Collection<TopicPartition> partitions) {
        acquireAndEnsureOpen();
        try {
            log.debug("Resuming partitions {}", partitions);
            for (TopicPartition partition : partitions) {
                subscriptions.resume(partition);
            }
        } finally {
            release();
        }
    }

    @Override
    public Map<TopicPartition, OffsetAndTimestamp> offsetsForTimes(Map<TopicPartition, Long> timestampsToSearch) {
        return offsetsForTimes(timestampsToSearch, Duration.ofMillis(defaultApiTimeoutMs));
    }

    @Override
    public Map<TopicPartition, OffsetAndTimestamp> offsetsForTimes(Map<TopicPartition, Long> timestampsToSearch, Duration timeout) {
        acquireAndEnsureOpen();
        try {
            // Keeping same argument validation error thrown by the current consumer implementation
            // to avoid API level changes.
            requireNonNull(timestampsToSearch, "Timestamps to search cannot be null");
            for (Map.Entry<TopicPartition, Long> entry : timestampsToSearch.entrySet()) {
                // Exclude the earliest and latest offset here so the timestamp in the returned
                // OffsetAndTimestamp is always positive.
                if (entry.getValue() < 0)
                    throw new IllegalArgumentException("The target time for partition " + entry.getKey() + " is " +
                        entry.getValue() + ". The target time cannot be negative.");
            }

            if (timestampsToSearch.isEmpty()) {
                return Collections.emptyMap();
            }
            final ListOffsetsApplicationEvent listOffsetsEvent = new ListOffsetsApplicationEvent(
                timestampsToSearch,
                true);

            // If timeout is set to zero return empty immediately; otherwise try to get the results
            // and throw timeout exception if it cannot complete in time.
            if (timeout.toMillis() == 0L)
                return listOffsetsEvent.emptyResult();

            return applicationEventHandler.addAndGet(listOffsetsEvent, time.timer(timeout));
        } finally {
            release();
        }
    }

    @Override
    public Map<TopicPartition, Long> beginningOffsets(Collection<TopicPartition> partitions) {
        return beginningOffsets(partitions, Duration.ofMillis(defaultApiTimeoutMs));
    }

    @Override
    public Map<TopicPartition, Long> beginningOffsets(Collection<TopicPartition> partitions, Duration timeout) {
        return beginningOrEndOffset(partitions, ListOffsetsRequest.EARLIEST_TIMESTAMP, timeout);
    }

    @Override
    public Map<TopicPartition, Long> endOffsets(Collection<TopicPartition> partitions) {
        return endOffsets(partitions, Duration.ofMillis(defaultApiTimeoutMs));
    }

    @Override
    public Map<TopicPartition, Long> endOffsets(Collection<TopicPartition> partitions, Duration timeout) {
        return beginningOrEndOffset(partitions, ListOffsetsRequest.LATEST_TIMESTAMP, timeout);
    }

    private Map<TopicPartition, Long> beginningOrEndOffset(Collection<TopicPartition> partitions,
                                                           long timestamp,
                                                           Duration timeout) {
        acquireAndEnsureOpen();
        try {
            // Keeping same argument validation error thrown by the current consumer implementation
            // to avoid API level changes.
            requireNonNull(partitions, "Partitions cannot be null");

            if (partitions.isEmpty()) {
                return Collections.emptyMap();
            }
            Map<TopicPartition, Long> timestampToSearch = partitions
                .stream()
                .collect(Collectors.toMap(Function.identity(), tp -> timestamp));
            ListOffsetsApplicationEvent listOffsetsEvent = new ListOffsetsApplicationEvent(
                timestampToSearch,
                false);
            Map<TopicPartition, OffsetAndTimestamp> offsetAndTimestampMap = applicationEventHandler.addAndGet(
                listOffsetsEvent,
                time.timer(timeout));
            return offsetAndTimestampMap
                .entrySet()
                .stream()
                .collect(Collectors.toMap(Map.Entry::getKey, e -> e.getValue().offset()));
        } finally {
            release();
        }
    }

    @Override
    public OptionalLong currentLag(TopicPartition topicPartition) {
        acquireAndEnsureOpen();
        try {
            final Long lag = subscriptions.partitionLag(topicPartition, isolationLevel);

            // if the log end offset is not known and hence cannot return lag and there is
            // no in-flight list offset requested yet,
            // issue a list offset request for that partition so that next time
            // we may get the answer; we do not need to wait for the return value
            // since we would not try to poll the network client synchronously
            if (lag == null) {
                if (subscriptions.partitionEndOffset(topicPartition, isolationLevel) == null &&
                    !subscriptions.partitionEndOffsetRequested(topicPartition)) {
                    log.info("Requesting the log end offset for {} in order to compute lag", topicPartition);
                    subscriptions.requestPartitionEndOffset(topicPartition);
                    endOffsets(Collections.singleton(topicPartition), Duration.ofMillis(0));
                }

                return OptionalLong.empty();
            }

            return OptionalLong.of(lag);
        } finally {
            release();
        }
    }

    @Override
    public ConsumerGroupMetadata groupMetadata() {
        acquireAndEnsureOpen();
        try {
            maybeThrowInvalidGroupIdException();
            return groupMetadata.get();
        } finally {
            release();
        }
    }

    @Override
    public void enforceRebalance() {
        log.warn("Operation not supported in new consumer group protocol");
    }

    @Override
    public void enforceRebalance(String reason) {
        log.warn("Operation not supported in new consumer group protocol");
    }

    @Override
    public void close() {
        close(Duration.ofMillis(DEFAULT_CLOSE_TIMEOUT_MS));
    }

    @Override
    public void close(Duration timeout) {
        if (timeout.toMillis() < 0)
            throw new IllegalArgumentException("The timeout cannot be negative.");
        acquire();
        try {
            if (!closed) {
                // need to close before setting the flag since the close function
                // itself may trigger rebalance callback that needs the consumer to be open still
                close(timeout, false);
            }
        } finally {
            closed = true;
            release();
        }
    }

    private void close(Duration timeout, boolean swallowException) {
        log.trace("Closing the Kafka consumer");
        AtomicReference<Throwable> firstException = new AtomicReference<>();

        final Timer closeTimer = time.timer(timeout);
        clientTelemetryReporter.ifPresent(reporter -> reporter.initiateClose(timeout.toMillis()));
        closeTimer.update();

        if (applicationEventHandler != null)
            closeQuietly(() -> applicationEventHandler.close(Duration.ofMillis(closeTimer.remainingMs())), "Failed to close application event handler with a timeout(ms)=" + closeTimer.remainingMs(), firstException);

        // Invoke all callbacks after the background thread exists in case if there are unsent async
        // commits
        maybeInvokeCommitCallbacks();

        closeQuietly(fetchBuffer, "Failed to close the fetch buffer", firstException);
        closeQuietly(interceptors, "consumer interceptors", firstException);
        closeQuietly(kafkaConsumerMetrics, "kafka consumer metrics", firstException);
        closeQuietly(metrics, "consumer metrics", firstException);
        closeQuietly(deserializers, "consumer deserializers", firstException);
        clientTelemetryReporter.ifPresent(reporter -> closeQuietly(reporter, "async consumer telemetry reporter", firstException));

        AppInfoParser.unregisterAppInfo(CONSUMER_JMX_PREFIX, clientId, metrics);
        log.debug("Kafka consumer has been closed");
        Throwable exception = firstException.get();
        if (exception != null && !swallowException) {
            if (exception instanceof InterruptException) {
                throw (InterruptException) exception;
            }
            throw new KafkaException("Failed to close kafka consumer", exception);
        }
    }

    @Override
    public void wakeup() {
        wakeupTrigger.wakeup();
    }

    /**
     * This method sends a commit event to the EventHandler and waits for
     * the event to finish.
     *
     * @param timeout max wait time for the blocking operation.
     */
    @Override
    public void commitSync(final Duration timeout) {
        commitSync(subscriptions.allConsumed(), timeout);
    }

    @Override
    public void commitSync(Map<TopicPartition, OffsetAndMetadata> offsets) {
        commitSync(offsets, Duration.ofMillis(defaultApiTimeoutMs));
    }

    @Override
    public void commitSync(Map<TopicPartition, OffsetAndMetadata> offsets, Duration timeout) {
        acquireAndEnsureOpen();
        long commitStart = time.nanoseconds();
        try {
            CompletableFuture<Void> commitFuture = commit(offsets, true);
            ConsumerUtils.getResult(commitFuture, time.timer(timeout));
        } finally {
            wakeupTrigger.clearTask();
            kafkaConsumerMetrics.recordCommitSync(time.nanoseconds() - commitStart);
            release();
        }
    }

    @Override
    public Uuid clientInstanceId(Duration timeout) {
        if (!clientTelemetryReporter.isPresent()) {
            throw new IllegalStateException("Telemetry is not enabled. Set config `" + ConsumerConfig.ENABLE_METRICS_PUSH_CONFIG + "` to `true`.");
        }

        return ClientTelemetryUtils.fetchClientInstanceId(clientTelemetryReporter.get(), timeout);
    }

    @Override
    public Set<TopicPartition> assignment() {
        acquireAndEnsureOpen();
        try {
            return Collections.unmodifiableSet(subscriptions.assignedPartitions());
        } finally {
            release();
        }
    }

    /**
     * Get the current subscription.  or an empty set if no such call has
     * been made.
     * @return The set of topics currently subscribed to
     */
    @Override
    public Set<String> subscription() {
        acquireAndEnsureOpen();
        try {
            return Collections.unmodifiableSet(subscriptions.subscription());
        } finally {
            release();
        }
    }

    @Override
    public void assign(Collection<TopicPartition> partitions) {
        acquireAndEnsureOpen();
        try {
            if (partitions == null) {
                throw new IllegalArgumentException("Topic partitions collection to assign to cannot be null");
            }

            if (partitions.isEmpty()) {
                unsubscribe();
                return;
            }

            for (TopicPartition tp : partitions) {
                String topic = (tp != null) ? tp.topic() : null;
                if (isBlank(topic))
                    throw new IllegalArgumentException("Topic partitions to assign to cannot have null or empty topic");
            }

            // Clear the buffered data which are not a part of newly assigned topics
            final Set<TopicPartition> currentTopicPartitions = new HashSet<>();

            for (TopicPartition tp : subscriptions.assignedPartitions()) {
                if (partitions.contains(tp))
                    currentTopicPartitions.add(tp);
            }

            fetchBuffer.retainAll(currentTopicPartitions);

            // assignment change event will trigger autocommit if it is configured and the group id is specified. This is
            // to make sure offsets of topic partitions the consumer is unsubscribing from are committed since there will
            // be no following rebalance.
            //
            // See the ApplicationEventProcessor.process() method that handles this event for more detail.
            applicationEventHandler.add(new AssignmentChangeApplicationEvent(subscriptions.allConsumed(), time.milliseconds()));

            log.info("Assigned to partition(s): {}", join(partitions, ", "));
            if (subscriptions.assignFromUser(new HashSet<>(partitions)))
                applicationEventHandler.add(new NewTopicsMetadataUpdateRequestEvent());
        } finally {
            release();
        }
    }

    /**
     * TODO: remove this when we implement the KIP-848 protocol.
     *
     * <p>
     * The contents of this method are shamelessly stolen from
     * {@link ConsumerCoordinator#updatePatternSubscription(Cluster)} and are used here because we won't have access
     * to a {@link ConsumerCoordinator} in this code. Perhaps it could be moved to a ConsumerUtils class?
     *
     * @param cluster Cluster from which we get the topics
     */
    private void updatePatternSubscription(Cluster cluster) {
        final Set<String> topicsToSubscribe = cluster.topics().stream()
                .filter(subscriptions::matchesSubscribedPattern)
                .collect(Collectors.toSet());
        if (subscriptions.subscribeFromPattern(topicsToSubscribe))
            metadata.requestUpdateForNewTopics();
    }

    @Override
    public void unsubscribe() {
        acquireAndEnsureOpen();
        try {
            fetchBuffer.retainAll(Collections.emptySet());
            if (groupMetadata.isPresent()) {
                UnsubscribeApplicationEvent unsubscribeApplicationEvent = new UnsubscribeApplicationEvent();
                applicationEventHandler.add(unsubscribeApplicationEvent);
                log.info("Unsubscribing all topics or patterns and assigned partitions");
                Timer timer = time.timer(Long.MAX_VALUE);

                try {
                    processBackgroundEvents(backgroundEventProcessor, unsubscribeApplicationEvent.future(), timer);
                    log.info("Unsubscribed all topics or patterns and assigned partitions");
                } catch (TimeoutException e) {
                    log.error("Failed while waiting for the unsubscribe event to complete");
                }
            }
            subscriptions.unsubscribe();
        } finally {
            release();
        }
    }

    @Override
    @Deprecated
    public ConsumerRecords<K, V> poll(final long timeoutMs) {
        throw new UnsupportedOperationException("Consumer.poll(long) is not supported when \"group.protocol\" is \"consumer\". " +
             "This method is deprecated and will be removed in the next major release.");
    }

    // Visible for testing
    WakeupTrigger wakeupTrigger() {
        return wakeupTrigger;
    }

    private Fetch<K, V> pollForFetches(Timer timer) {
        long pollTimeout = isCommittedOffsetsManagementEnabled()
                ? Math.min(applicationEventHandler.maximumTimeToWait(), timer.remainingMs())
                : timer.remainingMs();

        // if data is available already, return it immediately
        final Fetch<K, V> fetch = collectFetch();
        if (!fetch.isEmpty()) {
            return fetch;
        }

        // We do not want to be stuck blocking in poll if we are missing some positions
        // since the offset lookup may be backing off after a failure

        // NOTE: the use of cachedSubscriptionHasAllFetchPositions means we MUST call
        // updateAssignmentMetadataIfNeeded before this method.
        if (!cachedSubscriptionHasAllFetchPositions && pollTimeout > retryBackoffMs) {
            pollTimeout = retryBackoffMs;
        }

        log.trace("Polling for fetches with timeout {}", pollTimeout);

        Timer pollTimer = time.timer(pollTimeout);

        // Wait a bit for some fetched data to arrive, as there may not be anything immediately available. Note the
        // use of a shorter, dedicated "pollTimer" here which updates "timer" so that calling method (poll) will
        // correctly handle the overall timeout.
        try {
            fetchBuffer.awaitNotEmpty(pollTimer);
        } catch (InterruptException e) {
            log.trace("Timeout during fetch", e);
        } finally {
            timer.update(pollTimer.currentTimeMs());
        }

        return collectFetch();
    }

    /**
     * Perform the "{@link FetchCollector#collectFetch(FetchBuffer) fetch collection}" step by reading raw data out
     * of the {@link #fetchBuffer}, converting it to a well-formed {@link CompletedFetch}, validating that it and
     * the internal {@link SubscriptionState state} are correct, and then converting it all into a {@link Fetch}
     * for returning.
     *
     * <p/>
     *
     * This method will {@link ConsumerNetworkThread#wakeup() wake up the network thread} before returning. This is
     * done as an optimization so that the <em>next round of data can be pre-fetched</em>.
     */
    private Fetch<K, V> collectFetch() {
        final Fetch<K, V> fetch = fetchCollector.collectFetch(fetchBuffer);

        // Notify the network thread to wake up and start the next round of fetching.
        applicationEventHandler.wakeupNetworkThread();

        return fetch;
    }
    /**
     * Set the fetch position to the committed position (if there is one)
     * or reset it using the offset reset policy the user has configured.
     *
     * @throws org.apache.kafka.common.errors.AuthenticationException if authentication fails. See the exception for more details
     * @throws NoOffsetForPartitionException If no offset is stored for a given partition and no offset reset policy is
     *             defined
     * @return true iff the operation completed without timing out
     */
    private boolean updateFetchPositions(final Timer timer) {
        try {
            // Validate positions using the partition leader end offsets, to detect if any partition
            // has been truncated due to a leader change. This will trigger an OffsetForLeaderEpoch
            // request, retrieve the partition end offsets, and validate the current position against it.
            applicationEventHandler.addAndGet(new ValidatePositionsApplicationEvent(), timer);

            cachedSubscriptionHasAllFetchPositions = subscriptions.hasAllFetchPositions();
            if (cachedSubscriptionHasAllFetchPositions) return true;

            // Reset positions using committed offsets retrieved from the group coordinator, for any
            // partitions which do not have a valid position and are not awaiting reset. This will
            // trigger an OffsetFetch request and update positions with the offsets retrieved. This
            // will only do a coordinator lookup if there are partitions which have missing
            // positions, so a consumer with manually assigned partitions can avoid a coordinator
            // dependence by always ensuring that assigned partitions have an initial position.
            if (isCommittedOffsetsManagementEnabled() && !initWithCommittedOffsetsIfNeeded(timer))
                return false;

            // If there are partitions still needing a position and a reset policy is defined,
            // request reset using the default policy. If no reset strategy is defined and there
            // are partitions with a missing position, then we will raise a NoOffsetForPartitionException exception.
            subscriptions.resetInitializingPositions();

            // Reset positions using partition offsets retrieved from the leader, for any partitions
            // which are awaiting reset. This will trigger a ListOffset request, retrieve the
            // partition offsets according to the strategy (ex. earliest, latest), and update the
            // positions.
            applicationEventHandler.addAndGet(new ResetPositionsApplicationEvent(), timer);
            return true;
        } catch (TimeoutException e) {
            return false;
        }
    }

    /**
     *
     * Indicates if the consumer is using the Kafka-based offset management strategy,
     * according to config {@link CommonClientConfigs#GROUP_ID_CONFIG}
     */
    private boolean isCommittedOffsetsManagementEnabled() {
        return groupMetadata.isPresent();
    }

    /**
     * Refresh the committed offsets for partitions that require initialization.
     *
     * @param timer Timer bounding how long this method can block
     * @return true iff the operation completed within the timeout
     */
    private boolean initWithCommittedOffsetsIfNeeded(Timer timer) {
        final Set<TopicPartition> initializingPartitions = subscriptions.initializingPartitions();

        if (initializingPartitions.isEmpty())
            return true;

        log.debug("Refreshing committed offsets for partitions {}", initializingPartitions);
        try {
            final FetchCommittedOffsetsApplicationEvent event = new FetchCommittedOffsetsApplicationEvent(initializingPartitions);
            final Map<TopicPartition, OffsetAndMetadata> offsets = applicationEventHandler.addAndGet(event, timer);
            refreshCommittedOffsets(offsets, metadata, subscriptions);
            return true;
        } catch (TimeoutException e) {
            log.error("Couldn't refresh committed offsets before timeout expired");
            return false;
        }
    }

    private void throwIfNoAssignorsConfigured() {
        if (assignors.isEmpty())
            throw new IllegalStateException("Must configure at least one partition assigner class name to " +
                    ConsumerConfig.PARTITION_ASSIGNMENT_STRATEGY_CONFIG + " configuration property");
    }

    private void updateLastSeenEpochIfNewer(TopicPartition topicPartition, OffsetAndMetadata offsetAndMetadata) {
        if (offsetAndMetadata != null)
            offsetAndMetadata.leaderEpoch().ifPresent(epoch -> metadata.updateLastSeenEpochIfNewer(topicPartition, epoch));
    }

    @Override
    public boolean updateAssignmentMetadataIfNeeded(Timer timer) {
        maybeInvokeCommitCallbacks();
        maybeThrowFencedInstanceException();
        backgroundEventProcessor.process();

        // Keeping this updateAssignmentMetadataIfNeeded wrapping up the updateFetchPositions as
        // in the previous implementation, because it will eventually involve group coordination
        // logic
        return updateFetchPositions(timer);
    }

    @Override
    public void subscribe(Collection<String> topics) {
        subscribeInternal(topics, Optional.empty());
    }

    @Override
    public void subscribe(Collection<String> topics, ConsumerRebalanceListener listener) {
        if (listener == null)
            throw new IllegalArgumentException("RebalanceListener cannot be null");

        subscribeInternal(topics, Optional.of(listener));
    }

    @Override
    public void subscribe(Pattern pattern) {
        subscribeInternal(pattern, Optional.empty());
    }

    @Override
    public void subscribe(Pattern pattern, ConsumerRebalanceListener listener) {
        if (listener == null)
            throw new IllegalArgumentException("RebalanceListener cannot be null");

        subscribeInternal(pattern, Optional.of(listener));
    }

    /**
     * Acquire the light lock and ensure that the consumer hasn't been closed.
     *
     * @throws IllegalStateException If the consumer has been closed
     */
    private void acquireAndEnsureOpen() {
        acquire();
        if (this.closed) {
            release();
            throw new IllegalStateException("This consumer has already been closed.");
        }
    }

    /**
     * Acquire the light lock protecting this consumer from multithreaded access. Instead of blocking
     * when the lock is not available, however, we just throw an exception (since multithreaded usage is not
     * supported).
     *
     * @throws ConcurrentModificationException if another thread already has the lock
     */
    private void acquire() {
        final Thread thread = Thread.currentThread();
        final long threadId = thread.getId();
        if (threadId != currentThread.get() && !currentThread.compareAndSet(NO_CURRENT_THREAD, threadId))
            throw new ConcurrentModificationException("KafkaConsumer is not safe for multi-threaded access. " +
                "currentThread(name: " + thread.getName() + ", id: " + threadId + ")" +
                " otherThread(id: " + currentThread.get() + ")"
            );
        refCount.incrementAndGet();
    }

    /**
     * Release the light lock protecting the consumer from multithreaded access.
     */
    private void release() {
        if (refCount.decrementAndGet() == 0)
            currentThread.set(NO_CURRENT_THREAD);
    }

    private void subscribeInternal(Pattern pattern, Optional<ConsumerRebalanceListener> listener) {
        acquireAndEnsureOpen();
        try {
            maybeThrowInvalidGroupIdException();
            if (pattern == null || pattern.toString().isEmpty())
                throw new IllegalArgumentException("Topic pattern to subscribe to cannot be " + (pattern == null ?
                    "null" : "empty"));
            throwIfNoAssignorsConfigured();
            log.info("Subscribed to pattern: '{}'", pattern);
            subscriptions.subscribe(pattern, listener);
            updatePatternSubscription(metadata.fetch());
            metadata.requestUpdateForNewTopics();
        } finally {
            release();
        }
    }

    private void subscribeInternal(Collection<String> topics, Optional<ConsumerRebalanceListener> listener) {
        acquireAndEnsureOpen();
        try {
            maybeThrowInvalidGroupIdException();
            if (topics == null)
                throw new IllegalArgumentException("Topic collection to subscribe to cannot be null");
            if (topics.isEmpty()) {
                // treat subscribing to empty topic list as the same as unsubscribing
                unsubscribe();
            } else {
                for (String topic : topics) {
                    if (isBlank(topic))
                        throw new IllegalArgumentException("Topic collection to subscribe to cannot contain null or empty topic");
                }

                throwIfNoAssignorsConfigured();

                // Clear the buffered data which are not a part of newly assigned topics
                final Set<TopicPartition> currentTopicPartitions = new HashSet<>();

                for (TopicPartition tp : subscriptions.assignedPartitions()) {
                    if (topics.contains(tp.topic()))
                        currentTopicPartitions.add(tp);
                }

                fetchBuffer.retainAll(currentTopicPartitions);
                log.info("Subscribed to topic(s): {}", join(topics, ", "));
                if (subscriptions.subscribe(new HashSet<>(topics), listener))
                    metadata.requestUpdateForNewTopics();

                // Trigger subscribe event to effectively join the group if not already part of it,
                // or just send the new subscription to the broker.
                applicationEventHandler.add(new SubscriptionChangeApplicationEvent());
            }
        } finally {
            release();
        }
    }

    /**
     * This method can be used by cases where the caller has an event that needs to both block for completion but
     * also process background events. For some events, in order to fully process the associated logic, the
     * {@link ConsumerNetworkThread background thread} needs assistance from the application thread to complete.
     * If the application thread simply blocked on the event after submitting it, the processing would deadlock.
     * The logic herein is basically a loop that performs two tasks in each iteration:
     *
     * <ol>
     *     <li>Process background events, if any</li>
     *     <li><em>Briefly</em> wait for {@link CompletableApplicationEvent an event} to complete</li>
     * </ol>
     *
     * <p/>
     *
     * Each iteration gives the application thread an opportunity to process background events, which may be
     * necessary to complete the overall processing.
     *
     * <p/>
     *
     * As an example, take {@link #unsubscribe()}. To start unsubscribing, the application thread enqueues an
     * {@link UnsubscribeApplicationEvent} on the application event queue. That event will eventually trigger the
     * rebalancing logic in the background thread. Critically, as part of this rebalancing work, the
     * {@link ConsumerRebalanceListener#onPartitionsRevoked(Collection)} callback needs to be invoked. However,
     * this callback must be executed on the application thread. To achieve this, the background thread enqueues a
     * {@link ConsumerRebalanceListenerCallbackNeededEvent} on its background event queue. That event queue is
     * periodically queried by the application thread to see if there's work to be done. When the application thread
     * sees {@link ConsumerRebalanceListenerCallbackNeededEvent}, it is processed, and then a
     * {@link ConsumerRebalanceListenerCallbackCompletedEvent} is then enqueued by the application thread on the
     * background event queue. Moments later, the background thread will see that event, process it, and continue
     * execution of the rebalancing logic. The rebalancing logic cannot complete until the
     * {@link ConsumerRebalanceListener} callback is performed.
     *
     * @param eventProcessor Event processor that contains the queue of events to process
     * @param future         Event that contains a {@link CompletableFuture}; it is on this future that the
     *                       application thread will wait for completion
     * @param timer          Overall timer that bounds how long to wait for the event to complete
     * @return {@code true} if the event completed within the timeout, {@code false} otherwise
     */
    // Visible for testing
    <T> T processBackgroundEvents(EventProcessor<?> eventProcessor,
                                  Future<T> future,
                                  Timer timer) {
        log.trace("Will wait up to {} ms for future {} to complete", timer.remainingMs(), future);

        do {
            boolean hadEvents = eventProcessor.process();

            try {
                if (future.isDone()) {
                    // If the event is done (either successfully or otherwise), go ahead and attempt to return
                    // without waiting. We use the ConsumerUtils.getResult() method here to handle the conversion
                    // of the exception types.
                    T result = ConsumerUtils.getResult(future);
                    log.trace("Future {} completed successfully", future);
                    return result;
                } else if (!hadEvents) {
                    // If the above processing yielded no events, then let's sit tight for a bit to allow the
                    // background thread to either a) finish the task, or b) populate the background event
                    // queue with things to process in our next loop.
                    Timer pollInterval = time.timer(100L);
                    log.trace("Waiting {} ms for future {} to complete", pollInterval.remainingMs(), future);
                    T result = ConsumerUtils.getResult(future, pollInterval);
                    log.trace("Future {} completed successfully", future);
                    return result;
                }
            } catch (TimeoutException e) {
                // Ignore this as we will retry the event until the timeout expires.
            } finally {
                timer.update();
            }
        } while (timer.notExpired());

        log.trace("Future {} did not complete within timeout", future);
        throw new TimeoutException("Operation timed out before completion");
    }

    static ConsumerRebalanceListenerCallbackCompletedEvent invokeRebalanceCallbacks(ConsumerRebalanceListenerInvoker rebalanceListenerInvoker,
                                                                                    ConsumerRebalanceListenerMethodName methodName,
                                                                                    SortedSet<TopicPartition> partitions,
                                                                                    CompletableFuture<Void> future) {
        final Exception e;

        switch (methodName) {
            case ON_PARTITIONS_REVOKED:
                e = rebalanceListenerInvoker.invokePartitionsRevoked(partitions);
                break;

            case ON_PARTITIONS_ASSIGNED:
                e = rebalanceListenerInvoker.invokePartitionsAssigned(partitions);
                break;

            case ON_PARTITIONS_LOST:
                e = rebalanceListenerInvoker.invokePartitionsLost(partitions);
                break;

            default:
                throw new IllegalArgumentException("The method " + methodName.fullyQualifiedMethodName() + " to invoke was not expected");
        }

        final Optional<KafkaException> error;

        if (e != null)
            error = Optional.of(ConsumerUtils.maybeWrapAsKafkaException(e, "User rebalance callback throws an error"));
        else
            error = Optional.empty();

        return new ConsumerRebalanceListenerCallbackCompletedEvent(methodName, future, error);
    }

    @Override
    public String clientId() {
        return clientId;
    }

    @Override
    public Metrics metricsRegistry() {
        return metrics;
    }

    @Override
    public KafkaConsumerMetrics kafkaConsumerMetrics() {
        return kafkaConsumerMetrics;
    }

    private void maybeThrowFencedInstanceException() {
        if (isFenced) {
            String groupInstanceId = "unknown";
            if (!groupMetadata.isPresent()) {
                log.error("No group metadata found although a group ID was provided. This is a bug!");
            } else if (!groupMetadata.get().groupInstanceId().isPresent()) {
                log.error("No group instance ID found although the consumer is fenced. This is a bug!");
            } else {
                groupInstanceId = groupMetadata.get().groupInstanceId().get();
            }
            throw new FencedInstanceIdException("Get fenced exception for group.instance.id " + groupInstanceId);
        }
    }

    private void maybeInvokeCommitCallbacks() {
        if (callbacks() > 0) {
            invoker.executeCallbacks();
        }
    }

    // Visible for testing
    int callbacks() {
        return invoker.callbackQueue.size();
    }

    // Visible for testing
    SubscriptionState subscriptions() {
        return subscriptions;
    }

    /**
     * Utility class that helps the application thread to invoke user registered {@link OffsetCommitCallback}. This is
     * achieved by having the background thread register a {@link OffsetCommitCallbackTask} to the invoker upon the
     * future completion, and execute the callbacks when user polls/commits/closes the consumer.
     */
    private class OffsetCommitCallbackInvoker {
        // Thread-safe queue to store callbacks
        private final BlockingQueue<OffsetCommitCallbackTask> callbackQueue = new LinkedBlockingQueue<>();

        public void submit(final OffsetCommitCallbackTask callback) {
            try {
                callbackQueue.offer(callback);
            } catch (Exception e) {
                log.error("Unexpected error encountered when adding offset commit callback to the invocation queue", e);
            }
        }

        public void executeCallbacks() {
            while (!callbackQueue.isEmpty()) {
                OffsetCommitCallbackTask callback = callbackQueue.poll();
                if (callback != null) {
                    callback.invoke();
                }
            }
        }
    }

    private class OffsetCommitCallbackTask {
        private final Map<TopicPartition, OffsetAndMetadata> offsets;
        private final Exception exception;
        private final OffsetCommitCallback callback;

        public OffsetCommitCallbackTask(final OffsetCommitCallback callback,
                                        final Map<TopicPartition, OffsetAndMetadata> offsets,
                                        final Exception e) {
            this.offsets = offsets;
            this.exception = e;
            this.callback = callback;
        }

        public void invoke() {
            if (exception instanceof RetriableException) {
                callback.onComplete(offsets, new RetriableCommitFailedException(exception));
                return;
            }

            if (exception instanceof FencedInstanceIdException)
                isFenced = true;
            callback.onComplete(offsets, exception);
        }
    }
}<|MERGE_RESOLUTION|>--- conflicted
+++ resolved
@@ -435,52 +435,6 @@
 
     // Visible for testing
     AsyncKafkaConsumer(LogContext logContext,
-<<<<<<< HEAD
-=======
-                       String clientId,
-                       Deserializers<K, V> deserializers,
-                       FetchBuffer fetchBuffer,
-                       FetchCollector<K, V> fetchCollector,
-                       ConsumerInterceptors<K, V> interceptors,
-                       Time time,
-                       ApplicationEventHandler applicationEventHandler,
-                       BlockingQueue<BackgroundEvent> backgroundEventQueue,
-                       ConsumerRebalanceListenerInvoker rebalanceListenerInvoker,
-                       Metrics metrics,
-                       SubscriptionState subscriptions,
-                       ConsumerMetadata metadata,
-                       long retryBackoffMs,
-                       int defaultApiTimeoutMs,
-                       List<ConsumerPartitionAssignor> assignors,
-                       String groupId) {
-        this.log = logContext.logger(getClass());
-        this.subscriptions = subscriptions;
-        this.clientId = clientId;
-        this.fetchBuffer = fetchBuffer;
-        this.fetchCollector = fetchCollector;
-        this.isolationLevel = IsolationLevel.READ_UNCOMMITTED;
-        this.interceptors = Objects.requireNonNull(interceptors);
-        this.time = time;
-        this.backgroundEventProcessor = new BackgroundEventProcessor(
-                logContext,
-                backgroundEventQueue,
-                applicationEventHandler,
-                rebalanceListenerInvoker
-        );
-        this.metrics = metrics;
-        this.groupMetadata = initializeGroupMetadata(groupId, Optional.empty());
-        this.metadata = metadata;
-        this.retryBackoffMs = retryBackoffMs;
-        this.defaultApiTimeoutMs = defaultApiTimeoutMs;
-        this.deserializers = deserializers;
-        this.applicationEventHandler = applicationEventHandler;
-        this.assignors = assignors;
-        this.kafkaConsumerMetrics = new KafkaConsumerMetrics(metrics, "consumer");
-        this.clientTelemetryReporter = Optional.empty();
-    }
-
-    AsyncKafkaConsumer(LogContext logContext,
->>>>>>> 7f763d32
                        Time time,
                        ConsumerConfig config,
                        Deserializer<K> keyDeserializer,
