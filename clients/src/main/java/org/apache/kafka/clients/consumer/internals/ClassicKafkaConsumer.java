/*
 * Licensed to the Apache Software Foundation (ASF) under one or more
 * contributor license agreements. See the NOTICE file distributed with
 * this work for additional information regarding copyright ownership.
 * The ASF licenses this file to You under the Apache License, Version 2.0
 * (the "License"); you may not use this file except in compliance with
 * the License. You may obtain a copy of the License at
 *
 *    http://www.apache.org/licenses/LICENSE-2.0
 *
 * Unless required by applicable law or agreed to in writing, software
 * distributed under the License is distributed on an "AS IS" BASIS,
 * WITHOUT WARRANTIES OR CONDITIONS OF ANY KIND, either express or implied.
 * See the License for the specific language governing permissions and
 * limitations under the License.
 */
package org.apache.kafka.clients.consumer.internals;

import org.apache.kafka.clients.ApiVersions;
import org.apache.kafka.clients.ClientUtils;
import org.apache.kafka.clients.CommonClientConfigs;
import org.apache.kafka.clients.GroupRebalanceConfig;
import org.apache.kafka.clients.KafkaClient;
import org.apache.kafka.clients.Metadata;
import org.apache.kafka.clients.consumer.ConsumerConfig;
import org.apache.kafka.clients.consumer.ConsumerGroupMetadata;
import org.apache.kafka.clients.consumer.ConsumerInterceptor;
import org.apache.kafka.clients.consumer.ConsumerPartitionAssignor;
import org.apache.kafka.clients.consumer.ConsumerRebalanceListener;
import org.apache.kafka.clients.consumer.ConsumerRecords;
import org.apache.kafka.clients.consumer.GroupProtocol;
import org.apache.kafka.clients.consumer.KafkaConsumer;
import org.apache.kafka.clients.consumer.NoOffsetForPartitionException;
import org.apache.kafka.clients.consumer.OffsetAndMetadata;
import org.apache.kafka.clients.consumer.OffsetAndTimestamp;
import org.apache.kafka.clients.consumer.OffsetCommitCallback;
import org.apache.kafka.clients.consumer.OffsetResetStrategy;
import org.apache.kafka.clients.consumer.internals.metrics.KafkaConsumerMetrics;
import org.apache.kafka.common.Cluster;
import org.apache.kafka.common.IsolationLevel;
import org.apache.kafka.common.KafkaException;
import org.apache.kafka.common.Metric;
import org.apache.kafka.common.MetricName;
import org.apache.kafka.common.PartitionInfo;
import org.apache.kafka.common.TopicPartition;
import org.apache.kafka.common.Uuid;
import org.apache.kafka.common.errors.InterruptException;
import org.apache.kafka.common.errors.InvalidGroupIdException;
import org.apache.kafka.common.errors.TimeoutException;
import org.apache.kafka.common.internals.ClusterResourceListeners;
import org.apache.kafka.common.metrics.KafkaMetric;
import org.apache.kafka.common.metrics.Metrics;
import org.apache.kafka.common.metrics.MetricsReporter;
import org.apache.kafka.common.serialization.Deserializer;
import org.apache.kafka.common.telemetry.internals.ClientTelemetryReporter;
import org.apache.kafka.common.telemetry.internals.ClientTelemetryUtils;
import org.apache.kafka.common.utils.AppInfoParser;
import org.apache.kafka.common.utils.LogContext;
import org.apache.kafka.common.utils.Time;
import org.apache.kafka.common.utils.Timer;

import org.slf4j.Logger;
import org.slf4j.event.Level;

import java.net.InetSocketAddress;
import java.time.Duration;
import java.util.Arrays;
import java.util.Collection;
import java.util.Collections;
import java.util.ConcurrentModificationException;
import java.util.HashMap;
import java.util.HashSet;
import java.util.List;
import java.util.Map;
import java.util.Optional;
import java.util.OptionalLong;
import java.util.Set;
import java.util.concurrent.atomic.AtomicInteger;
import java.util.concurrent.atomic.AtomicLong;
import java.util.concurrent.atomic.AtomicReference;
import java.util.regex.Pattern;
import java.util.stream.Collectors;

import static org.apache.kafka.clients.consumer.ConsumerConfig.AUTO_COMMIT_INTERVAL_MS_CONFIG;
import static org.apache.kafka.clients.consumer.ConsumerConfig.CLIENT_RACK_CONFIG;
import static org.apache.kafka.clients.consumer.ConsumerConfig.ENABLE_AUTO_COMMIT_CONFIG;
import static org.apache.kafka.clients.consumer.internals.ConsumerUtils.CONSUMER_JMX_PREFIX;
import static org.apache.kafka.clients.consumer.internals.ConsumerUtils.CONSUMER_METRIC_GROUP_PREFIX;
import static org.apache.kafka.clients.consumer.internals.ConsumerUtils.DEFAULT_CLOSE_TIMEOUT_MS;
import static org.apache.kafka.clients.consumer.internals.ConsumerUtils.THROW_ON_FETCH_STABLE_OFFSET_UNSUPPORTED;
import static org.apache.kafka.clients.consumer.internals.ConsumerUtils.configuredConsumerInterceptors;
import static org.apache.kafka.clients.consumer.internals.ConsumerUtils.createConsumerNetworkClient;
import static org.apache.kafka.clients.consumer.internals.ConsumerUtils.createFetchMetricsManager;
import static org.apache.kafka.clients.consumer.internals.ConsumerUtils.createLogContext;
import static org.apache.kafka.clients.consumer.internals.ConsumerUtils.createMetrics;
import static org.apache.kafka.clients.consumer.internals.ConsumerUtils.createSubscriptionState;
import static org.apache.kafka.common.utils.Utils.closeQuietly;
import static org.apache.kafka.common.utils.Utils.isBlank;
import static org.apache.kafka.common.utils.Utils.swallow;

/**
 * A client that consumes records from a Kafka cluster using the {@link GroupProtocol#CLASSIC classic group protocol}.
 * In this implementation, all network I/O happens in the thread of the application making the call.
 *
 * <p/>
 *
 * This {@link ConsumerDelegate} implementation exists for backward compatibility to allow users to continue to use
 * the classic group protocol (pre-KIP 848).
 *
 * <p/>
 *
 * <em>Note:</em> This class should not be invoked directly; users should instead create and use the
 * {@link KafkaConsumer} API as before.
 */
public class ClassicKafkaConsumer<K, V> implements ConsumerDelegate<K, V> {

    private static final long NO_CURRENT_THREAD = -1L;
    public static final String DEFAULT_REASON = "rebalance enforced by user";

    private final Metrics metrics;
    private final KafkaConsumerMetrics kafkaConsumerMetrics;
    private Logger log;
    private final String clientId;
    private final Optional<String> groupId;
    private final ConsumerCoordinator coordinator;
    private final Deserializers<K, V> deserializers;
    private final Fetcher<K, V> fetcher;
    private final OffsetFetcher offsetFetcher;
    private final TopicMetadataFetcher topicMetadataFetcher;
    private final ConsumerInterceptors<K, V> interceptors;
    private final IsolationLevel isolationLevel;

    private final Time time;
    private final ConsumerNetworkClient client;
    private final SubscriptionState subscriptions;
    private final ConsumerMetadata metadata;
    private final long retryBackoffMs;
    private final long retryBackoffMaxMs;
    private final int requestTimeoutMs;
    private final int defaultApiTimeoutMs;
    private volatile boolean closed = false;
    private final List<ConsumerPartitionAssignor> assignors;
    // Init value is needed to avoid NPE in case of exception raised in the constructor
    private Optional<ClientTelemetryReporter> clientTelemetryReporter = Optional.empty();

    // currentThread holds the threadId of the current thread accessing this Consumer
    // and is used to prevent multi-threaded access
    private final AtomicLong currentThread = new AtomicLong(NO_CURRENT_THREAD);
    // refcount is used to allow reentrant access by the thread who has acquired currentThread
    private final AtomicInteger refcount = new AtomicInteger(0);

    // to keep from repeatedly scanning subscriptions in poll(), cache the result during metadata updates
    private boolean cachedSubscriptionHasAllFetchPositions;

    ClassicKafkaConsumer(ConsumerConfig config, Deserializer<K> keyDeserializer, Deserializer<V> valueDeserializer) {
        try {
            GroupRebalanceConfig groupRebalanceConfig = new GroupRebalanceConfig(config,
                    GroupRebalanceConfig.ProtocolType.CONSUMER);
            if (groupRebalanceConfig.groupId != null && groupRebalanceConfig.groupId.isEmpty()) {
                throw new InvalidGroupIdException("The configured " + ConsumerConfig.GROUP_ID_CONFIG
                        + " should not be an empty string or whitespace.");
            }

            this.groupId = Optional.ofNullable(groupRebalanceConfig.groupId);
            this.clientId = config.getString(CommonClientConfigs.CLIENT_ID_CONFIG);
            LogContext logContext = createLogContext(config, groupRebalanceConfig);
            this.log = logContext.logger(getClass());
            boolean enableAutoCommit = config.getBoolean(ENABLE_AUTO_COMMIT_CONFIG);

            log.debug("Initializing the Kafka consumer");
            this.requestTimeoutMs = config.getInt(ConsumerConfig.REQUEST_TIMEOUT_MS_CONFIG);
            this.defaultApiTimeoutMs = config.getInt(ConsumerConfig.DEFAULT_API_TIMEOUT_MS_CONFIG);
            this.time = Time.SYSTEM;
            List<MetricsReporter> reporters = CommonClientConfigs.metricsReporters(clientId, config);
            this.clientTelemetryReporter = CommonClientConfigs.telemetryReporter(clientId, config);
            this.clientTelemetryReporter.ifPresent(reporters::add);
            this.metrics = createMetrics(config, time, reporters);
            this.retryBackoffMs = config.getLong(ConsumerConfig.RETRY_BACKOFF_MS_CONFIG);
            this.retryBackoffMaxMs = config.getLong(ConsumerConfig.RETRY_BACKOFF_MAX_MS_CONFIG);

            List<ConsumerInterceptor<K, V>> interceptorList = configuredConsumerInterceptors(config);
            this.interceptors = new ConsumerInterceptors<>(interceptorList);
            this.deserializers = new Deserializers<>(config, keyDeserializer, valueDeserializer);
            this.subscriptions = createSubscriptionState(config, logContext);
            ClusterResourceListeners clusterResourceListeners = ClientUtils.configureClusterResourceListeners(
                    metrics.reporters(),
                    interceptorList,
                    Arrays.asList(this.deserializers.keyDeserializer, this.deserializers.valueDeserializer));
            this.metadata = new ConsumerMetadata(config, subscriptions, logContext, clusterResourceListeners);
            List<InetSocketAddress> addresses = ClientUtils.parseAndValidateAddresses(config);
            this.metadata.bootstrap(addresses);

            FetchMetricsManager fetchMetricsManager = createFetchMetricsManager(metrics);
            FetchConfig fetchConfig = new FetchConfig(config);
            this.isolationLevel = fetchConfig.isolationLevel;

            ApiVersions apiVersions = new ApiVersions();
            this.client = createConsumerNetworkClient(config,
                    metrics,
                    logContext,
                    apiVersions,
                    time,
                    metadata,
                    fetchMetricsManager.throttleTimeSensor(),
                    retryBackoffMs,
                    clientTelemetryReporter.map(ClientTelemetryReporter::telemetrySender).orElse(null));

            this.assignors = ConsumerPartitionAssignor.getAssignorInstances(
                    config.getList(ConsumerConfig.PARTITION_ASSIGNMENT_STRATEGY_CONFIG),
                    config.originals(Collections.singletonMap(ConsumerConfig.CLIENT_ID_CONFIG, clientId))
            );

            // no coordinator will be constructed for the default (null) group id
            if (!groupId.isPresent()) {
                config.ignore(ConsumerConfig.AUTO_COMMIT_INTERVAL_MS_CONFIG);
                config.ignore(THROW_ON_FETCH_STABLE_OFFSET_UNSUPPORTED);
                this.coordinator = null;
            } else {
                this.coordinator = new ConsumerCoordinator(groupRebalanceConfig,
                        logContext,
                        this.client,
                        assignors,
                        this.metadata,
                        this.subscriptions,
                        metrics,
                        CONSUMER_METRIC_GROUP_PREFIX,
                        this.time,
                        enableAutoCommit,
                        config.getInt(ConsumerConfig.AUTO_COMMIT_INTERVAL_MS_CONFIG),
                        this.interceptors,
                        config.getBoolean(THROW_ON_FETCH_STABLE_OFFSET_UNSUPPORTED),
                        config.getString(ConsumerConfig.CLIENT_RACK_CONFIG),
                        clientTelemetryReporter);
            }
            this.fetcher = new Fetcher<>(
                    logContext,
                    this.client,
                    this.metadata,
                    this.subscriptions,
                    fetchConfig,
                    this.deserializers,
                    fetchMetricsManager,
                    this.time,
                    apiVersions);
            this.offsetFetcher = new OffsetFetcher(logContext,
                    client,
                    metadata,
                    subscriptions,
                    time,
                    retryBackoffMs,
                    requestTimeoutMs,
                    isolationLevel,
                    apiVersions);
            this.topicMetadataFetcher = new TopicMetadataFetcher(logContext,
                    client,
                    retryBackoffMs,
                    retryBackoffMaxMs);

            this.kafkaConsumerMetrics = new KafkaConsumerMetrics(metrics, CONSUMER_METRIC_GROUP_PREFIX);

            config.logUnused();
            AppInfoParser.registerAppInfo(CONSUMER_JMX_PREFIX, clientId, metrics, time.milliseconds());
            log.debug("Kafka consumer initialized");
        } catch (Throwable t) {
            // call close methods if internal objects are already constructed; this is to prevent resource leak. see KAFKA-2121
            // we do not need to call `close` at all when `log` is null, which means no internal objects were initialized.
            if (this.log != null) {
                close(Duration.ZERO, true);
            }
            // now propagate the exception
            throw new KafkaException("Failed to construct kafka consumer", t);
        }
    }

    // visible for testing
    ClassicKafkaConsumer(LogContext logContext,
                         Time time,
                         ConsumerConfig config,
                         Deserializer<K> keyDeserializer,
                         Deserializer<V> valueDeserializer,
                         KafkaClient client,
                         SubscriptionState subscriptions,
                         ConsumerMetadata metadata,
                         List<ConsumerPartitionAssignor> assignors) {
        this.log = logContext.logger(getClass());
        this.time = time;
        this.subscriptions = subscriptions;
        this.metadata = metadata;
        this.metrics = new Metrics(time);
        this.clientId = config.getString(ConsumerConfig.CLIENT_ID_CONFIG);
        this.groupId = Optional.ofNullable(config.getString(ConsumerConfig.GROUP_ID_CONFIG));
        this.deserializers = new Deserializers<>(keyDeserializer, valueDeserializer);
        this.isolationLevel = ConsumerUtils.configuredIsolationLevel(config);
        this.defaultApiTimeoutMs = config.getInt(ConsumerConfig.DEFAULT_API_TIMEOUT_MS_CONFIG);
        this.assignors = assignors;
        this.kafkaConsumerMetrics = new KafkaConsumerMetrics(metrics, CONSUMER_METRIC_GROUP_PREFIX);
        this.interceptors = new ConsumerInterceptors<>(Collections.emptyList());
        this.retryBackoffMs = config.getLong(ConsumerConfig.RETRY_BACKOFF_MS_CONFIG);
        this.retryBackoffMaxMs = config.getLong(ConsumerConfig.RETRY_BACKOFF_MAX_MS_CONFIG);
        this.requestTimeoutMs = config.getInt(ConsumerConfig.REQUEST_TIMEOUT_MS_CONFIG);
        this.clientTelemetryReporter = Optional.empty();

        int sessionTimeoutMs = config.getInt(ConsumerConfig.SESSION_TIMEOUT_MS_CONFIG);
        int rebalanceTimeoutMs = config.getInt(ConsumerConfig.MAX_POLL_INTERVAL_MS_CONFIG);
        int heartbeatIntervalMs = config.getInt(ConsumerConfig.HEARTBEAT_INTERVAL_MS_CONFIG);
        boolean enableAutoCommit = config.getBoolean(ENABLE_AUTO_COMMIT_CONFIG);
        boolean throwOnStableOffsetNotSupported = config.getBoolean(THROW_ON_FETCH_STABLE_OFFSET_UNSUPPORTED);
        int autoCommitIntervalMs = config.getInt(AUTO_COMMIT_INTERVAL_MS_CONFIG);
        String rackId = config.getString(CLIENT_RACK_CONFIG);
        Optional<String> groupInstanceId = Optional.ofNullable(config.getString(ConsumerConfig.GROUP_INSTANCE_ID_CONFIG));

        this.client = new ConsumerNetworkClient(
            logContext,
            client,
            metadata,
            time,
            retryBackoffMs,
            requestTimeoutMs,
            heartbeatIntervalMs
        );

        if (groupId.isPresent()) {
            GroupRebalanceConfig rebalanceConfig = new GroupRebalanceConfig(
                sessionTimeoutMs,
                rebalanceTimeoutMs,
                heartbeatIntervalMs,
                groupId.get(),
                groupInstanceId,
                retryBackoffMs,
                retryBackoffMaxMs,
                true
            );
            this.coordinator = new ConsumerCoordinator(
                rebalanceConfig,
                logContext,
                this.client,
                assignors,
                metadata,
                subscriptions,
                metrics,
                CONSUMER_METRIC_GROUP_PREFIX,
                time,
                enableAutoCommit,
                autoCommitIntervalMs,
                interceptors,
                throwOnStableOffsetNotSupported,
                rackId,
                clientTelemetryReporter
            );
        } else {
            this.coordinator = null;
        }

        int maxBytes = config.getInt(ConsumerConfig.FETCH_MAX_BYTES_CONFIG);
        int maxWaitMs = config.getInt(ConsumerConfig.FETCH_MAX_WAIT_MS_CONFIG);
        int minBytes = config.getInt(ConsumerConfig.FETCH_MIN_BYTES_CONFIG);
        int fetchSize = config.getInt(ConsumerConfig.MAX_PARTITION_FETCH_BYTES_CONFIG);
        int maxPollRecords = config.getInt(ConsumerConfig.MAX_POLL_RECORDS_CONFIG);
        boolean checkCrcs = config.getBoolean(ConsumerConfig.CHECK_CRCS_CONFIG);

        ConsumerMetrics metricsRegistry = new ConsumerMetrics(CONSUMER_METRIC_GROUP_PREFIX);
        FetchMetricsManager metricsManager = new FetchMetricsManager(metrics, metricsRegistry.fetcherMetrics);
        ApiVersions apiVersions = new ApiVersions();
        FetchConfig fetchConfig = new FetchConfig(
                minBytes,
                maxBytes,
                maxWaitMs,
                fetchSize,
                maxPollRecords,
                checkCrcs,
                rackId,
                isolationLevel
        );
        this.fetcher = new Fetcher<>(
            logContext,
            this.client,
            metadata,
            subscriptions,
            fetchConfig,
            deserializers,
            metricsManager,
            time,
            apiVersions
        );
        this.offsetFetcher = new OffsetFetcher(
            logContext,
            this.client,
            metadata,
            subscriptions,
            time,
            retryBackoffMs,
            requestTimeoutMs,
            isolationLevel,
            apiVersions
        );
        this.topicMetadataFetcher = new TopicMetadataFetcher(
            logContext,
            this.client,
            retryBackoffMs,
            retryBackoffMaxMs
        );
    }

    public Set<TopicPartition> assignment() {
        acquireAndEnsureOpen();
        try {
            return Collections.unmodifiableSet(this.subscriptions.assignedPartitions());
        } finally {
            release();
        }
    }

    public Set<String> subscription() {
        acquireAndEnsureOpen();
        try {
            return Collections.unmodifiableSet(new HashSet<>(this.subscriptions.subscription()));
        } finally {
            release();
        }
    }

    @Override
    public void subscribe(Collection<String> topics, ConsumerRebalanceListener listener) {
        if (listener == null)
            throw new IllegalArgumentException("RebalanceListener cannot be null");

        subscribeInternal(topics, Optional.of(listener));
    }


    @Override
    public void registerMetricForSubscription(KafkaMetric metric) {
        throw new UnsupportedOperationException("not implemented");
    }

    @Override
    public void unregisterMetricFromSubscription(KafkaMetric metric) {
        throw new UnsupportedOperationException("not implemented");
    }

    @Override
    public void subscribe(Collection<String> topics) {
        subscribeInternal(topics, Optional.empty());
    }

    /**
     * Internal helper method for {@link #subscribe(Collection)} and
     * {@link #subscribe(Collection, ConsumerRebalanceListener)}
     * <p>
     * Subscribe to the given list of topics to get dynamically assigned partitions.
     * <b>Topic subscriptions are not incremental. This list will replace the current
     * assignment (if there is one).</b> It is not possible to combine topic subscription with group management
     * with manual partition assignment through {@link #assign(Collection)}.
     *
     * If the given list of topics is empty, it is treated the same as {@link #unsubscribe()}.
     *
     * <p>
     * @param topics The list of topics to subscribe to
     * @param listener {@link Optional} listener instance to get notifications on partition assignment/revocation
     *                 for the subscribed topics
     * @throws IllegalArgumentException If topics is null or contains null or empty elements
     * @throws IllegalStateException If {@code subscribe()} is called previously with pattern, or assign is called
     *                               previously (without a subsequent call to {@link #unsubscribe()}), or if not
     *                               configured at-least one partition assignment strategy
     */
    private void subscribeInternal(Collection<String> topics, Optional<ConsumerRebalanceListener> listener) {
        acquireAndEnsureOpen();
        try {
            maybeThrowInvalidGroupIdException();
            if (topics == null)
                throw new IllegalArgumentException("Topic collection to subscribe to cannot be null");
            if (topics.isEmpty()) {
                // treat subscribing to empty topic list as the same as unsubscribing
                this.unsubscribe();
            } else {
                for (String topic : topics) {
                    if (isBlank(topic))
                        throw new IllegalArgumentException("Topic collection to subscribe to cannot contain null or empty topic");
                }

                throwIfNoAssignorsConfigured();

                // Clear the buffered data which are not a part of newly assigned topics
                final Set<TopicPartition> currentTopicPartitions = new HashSet<>();

                for (TopicPartition tp : subscriptions.assignedPartitions()) {
                    if (topics.contains(tp.topic()))
                        currentTopicPartitions.add(tp);
                }

                fetcher.clearBufferedDataForUnassignedPartitions(currentTopicPartitions);

                log.info("Subscribed to topic(s): {}", String.join(", ", topics));
                if (this.subscriptions.subscribe(new HashSet<>(topics), listener))
                    metadata.requestUpdateForNewTopics();
            }
        } finally {
            release();
        }
    }

    @Override
    public void subscribe(Pattern pattern, ConsumerRebalanceListener listener) {
        if (listener == null)
            throw new IllegalArgumentException("RebalanceListener cannot be null");

        subscribeInternal(pattern, Optional.of(listener));
    }

    @Override
    public void subscribe(Pattern pattern) {
        subscribeInternal(pattern, Optional.empty());
    }

    /**
     * Internal helper method for {@link #subscribe(Pattern)} and
     * {@link #subscribe(Pattern, ConsumerRebalanceListener)}
     * <p>
     * Subscribe to all topics matching specified pattern to get dynamically assigned partitions.
     * The pattern matching will be done periodically against all topics existing at the time of check.
     * This can be controlled through the {@code metadata.max.age.ms} configuration: by lowering
     * the max metadata age, the consumer will refresh metadata more often and check for matching topics.
     * <p>
     * See {@link #subscribe(Collection, ConsumerRebalanceListener)} for details on the
     * use of the {@link ConsumerRebalanceListener}. Generally rebalances are triggered when there
     * is a change to the topics matching the provided pattern and when consumer group membership changes.
     * Group rebalances only take place during an active call to {@link #poll(Duration)}.
     *
     * @param pattern Pattern to subscribe to
     * @param listener {@link Optional} listener instance to get notifications on partition assignment/revocation
     *                 for the subscribed topics
     * @throws IllegalArgumentException If pattern or listener is null
     * @throws IllegalStateException If {@code subscribe()} is called previously with topics, or assign is called
     *                               previously (without a subsequent call to {@link #unsubscribe()}), or if not
     *                               configured at-least one partition assignment strategy
     */
    private void subscribeInternal(Pattern pattern, Optional<ConsumerRebalanceListener> listener) {
        maybeThrowInvalidGroupIdException();
        if (pattern == null || pattern.toString().isEmpty())
            throw new IllegalArgumentException("Topic pattern to subscribe to cannot be " + (pattern == null ?
                    "null" : "empty"));

        acquireAndEnsureOpen();
        try {
            throwIfNoAssignorsConfigured();
            log.info("Subscribed to pattern: '{}'", pattern);
            this.subscriptions.subscribe(pattern, listener);
            this.coordinator.updatePatternSubscription(metadata.fetch());
            this.metadata.requestUpdateForNewTopics();
        } finally {
            release();
        }
    }

    public void unsubscribe() {
        acquireAndEnsureOpen();
        try {
            fetcher.clearBufferedDataForUnassignedPartitions(Collections.emptySet());
            if (this.coordinator != null) {
                this.coordinator.onLeavePrepare();
                this.coordinator.maybeLeaveGroup("the consumer unsubscribed from all topics");
            }
            this.subscriptions.unsubscribe();
            log.info("Unsubscribed all topics or patterns and assigned partitions");
        } finally {
            release();
        }
    }

    @Override
    public void assign(Collection<TopicPartition> partitions) {
        acquireAndEnsureOpen();
        try {
            if (partitions == null) {
                throw new IllegalArgumentException("Topic partition collection to assign to cannot be null");
            } else if (partitions.isEmpty()) {
                this.unsubscribe();
            } else {
                for (TopicPartition tp : partitions) {
                    String topic = (tp != null) ? tp.topic() : null;
                    if (isBlank(topic))
                        throw new IllegalArgumentException("Topic partitions to assign to cannot have null or empty topic");
                }
                fetcher.clearBufferedDataForUnassignedPartitions(partitions);

                // make sure the offsets of topic partitions the consumer is unsubscribing from
                // are committed since there will be no following rebalance
                if (coordinator != null)
                    this.coordinator.maybeAutoCommitOffsetsAsync(time.milliseconds());

                log.info("Assigned to partition(s): {}", partitions.stream().map(TopicPartition::toString).collect(Collectors.joining(", ")));
                if (this.subscriptions.assignFromUser(new HashSet<>(partitions)))
                    metadata.requestUpdateForNewTopics();
            }
        } finally {
            release();
        }
    }

    @Override
    public ConsumerRecords<K, V> poll(final Duration timeout) {
        return poll(time.timer(timeout));
    }

    /**
     * @throws KafkaException if the rebalance callback throws exception
     */
    private ConsumerRecords<K, V> poll(final Timer timer) {
        acquireAndEnsureOpen();
        try {
            this.kafkaConsumerMetrics.recordPollStart(timer.currentTimeMs());

            if (this.subscriptions.hasNoSubscriptionOrUserAssignment()) {
                throw new IllegalStateException("Consumer is not subscribed to any topics or assigned any partitions");
            }

            do {
                client.maybeTriggerWakeup();

                // try to update assignment metadata BUT do not need to block on the timer for join group
                updateAssignmentMetadataIfNeeded(timer, false);

                final Fetch<K, V> fetch = pollForFetches(timer);
                if (!fetch.isEmpty()) {
                    // before returning the fetched records, we can send off the next round of fetches
                    // and avoid block waiting for their responses to enable pipelining while the user
                    // is handling the fetched records.
                    //
                    // NOTE: since the consumed position has already been updated, we must not allow
                    // wakeups or any other errors to be triggered prior to returning the fetched records.
                    if (sendFetches() > 0 || client.hasPendingRequests()) {
                        client.transmitSends();
                    }

                    if (fetch.records().isEmpty()) {
                        log.trace("Returning empty records from `poll()` "
                                + "since the consumer's position has advanced for at least one topic partition");
                    }

<<<<<<< HEAD
                    Map<TopicPartition, OffsetAndMetadata> nextOffsetAndMetadata = new HashMap<>();
                    Map<TopicPartition, Long> nextFetchOffsets = fetch.nextFetchOffsets();
                    Map<TopicPartition, Optional<Integer>> fetchLastEpochs = fetch.lastEpochs();
                    nextFetchOffsets.forEach((tp, offset) -> {
                        Optional<Integer> lastEpoch = fetchLastEpochs.getOrDefault(tp, Optional.empty());
                        nextOffsetAndMetadata.put(tp, new OffsetAndMetadata(offset, lastEpoch, ""));
                    });

                    return this.interceptors.onConsume(new ConsumerRecords<>(fetch.records(), nextOffsetAndMetadata));
=======
                    return this.interceptors.onConsume(new ConsumerRecords<>(fetch.records(), fetch.nextOffsets()));
>>>>>>> 14a098b2
                }
            } while (timer.notExpired());

            return ConsumerRecords.empty();
        } finally {
            release();
            this.kafkaConsumerMetrics.recordPollEnd(timer.currentTimeMs());
        }
    }

    private int sendFetches() {
        offsetFetcher.validatePositionsOnMetadataChange();
        return fetcher.sendFetches();
    }

    boolean updateAssignmentMetadataIfNeeded(final Timer timer, final boolean waitForJoinGroup) {
        if (coordinator != null && !coordinator.poll(timer, waitForJoinGroup)) {
            return false;
        }

        return updateFetchPositions(timer);
    }

    /**
     * @throws KafkaException if the rebalance callback throws exception
     */
    private Fetch<K, V> pollForFetches(Timer timer) {
        long pollTimeout = coordinator == null ? timer.remainingMs() :
                Math.min(coordinator.timeToNextPoll(timer.currentTimeMs()), timer.remainingMs());

        // if data is available already, return it immediately
        final Fetch<K, V> fetch = fetcher.collectFetch();
        if (!fetch.isEmpty()) {
            return fetch;
        }

        // send any new fetches (won't resend pending fetches)
        sendFetches();

        // We do not want to be stuck blocking in poll if we are missing some positions
        // since the offset lookup may be backing off after a failure

        // NOTE: the use of cachedSubscriptionHasAllFetchPositions means we MUST call
        // updateAssignmentMetadataIfNeeded before this method.
        if (!cachedSubscriptionHasAllFetchPositions && pollTimeout > retryBackoffMs) {
            pollTimeout = retryBackoffMs;
        }

        log.trace("Polling for fetches with timeout {}", pollTimeout);

        Timer pollTimer = time.timer(pollTimeout);
        client.poll(pollTimer, () -> {
            // since a fetch might be completed by the background thread, we need this poll condition
            // to ensure that we do not block unnecessarily in poll()
            return !fetcher.hasAvailableFetches();
        });
        timer.update(pollTimer.currentTimeMs());

        return fetcher.collectFetch();
    }

    @Override
    public void commitSync() {
        commitSync(Duration.ofMillis(defaultApiTimeoutMs));
    }

    @Override
    public void commitSync(Duration timeout) {
        commitSync(subscriptions.allConsumed(), timeout);
    }

    @Override
    public void commitSync(final Map<TopicPartition, OffsetAndMetadata> offsets) {
        commitSync(offsets, Duration.ofMillis(defaultApiTimeoutMs));
    }

    @Override
    public void commitSync(final Map<TopicPartition, OffsetAndMetadata> offsets, final Duration timeout) {
        acquireAndEnsureOpen();
        long commitStart = time.nanoseconds();
        try {
            maybeThrowInvalidGroupIdException();
            offsets.forEach(this::updateLastSeenEpochIfNewer);
            if (!coordinator.commitOffsetsSync(new HashMap<>(offsets), time.timer(timeout))) {
                throw new TimeoutException("Timeout of " + timeout.toMillis() + "ms expired before successfully " +
                        "committing offsets " + offsets);
            }
        } finally {
            kafkaConsumerMetrics.recordCommitSync(time.nanoseconds() - commitStart);
            release();
        }
    }

    @Override
    public void commitAsync() {
        commitAsync(null);
    }

    @Override
    public void commitAsync(OffsetCommitCallback callback) {
        commitAsync(subscriptions.allConsumed(), callback);
    }

    @Override
    public void commitAsync(final Map<TopicPartition, OffsetAndMetadata> offsets, OffsetCommitCallback callback) {
        acquireAndEnsureOpen();
        try {
            maybeThrowInvalidGroupIdException();
            log.debug("Committing offsets: {}", offsets);
            offsets.forEach(this::updateLastSeenEpochIfNewer);
            coordinator.commitOffsetsAsync(new HashMap<>(offsets), callback);
        } finally {
            release();
        }
    }

    @Override
    public void seek(TopicPartition partition, long offset) {
        if (offset < 0)
            throw new IllegalArgumentException("seek offset must not be a negative number");

        acquireAndEnsureOpen();
        try {
            log.info("Seeking to offset {} for partition {}", offset, partition);
            SubscriptionState.FetchPosition newPosition = new SubscriptionState.FetchPosition(
                    offset,
                    Optional.empty(), // This will ensure we skip validation
                    this.metadata.currentLeader(partition));
            this.subscriptions.seekUnvalidated(partition, newPosition);
        } finally {
            release();
        }
    }

    @Override
    public void seek(TopicPartition partition, OffsetAndMetadata offsetAndMetadata) {
        long offset = offsetAndMetadata.offset();
        if (offset < 0) {
            throw new IllegalArgumentException("seek offset must not be a negative number");
        }

        acquireAndEnsureOpen();
        try {
            if (offsetAndMetadata.leaderEpoch().isPresent()) {
                log.info("Seeking to offset {} for partition {} with epoch {}",
                        offset, partition, offsetAndMetadata.leaderEpoch().get());
            } else {
                log.info("Seeking to offset {} for partition {}", offset, partition);
            }
            Metadata.LeaderAndEpoch currentLeaderAndEpoch = this.metadata.currentLeader(partition);
            SubscriptionState.FetchPosition newPosition = new SubscriptionState.FetchPosition(
                    offsetAndMetadata.offset(),
                    offsetAndMetadata.leaderEpoch(),
                    currentLeaderAndEpoch);
            this.updateLastSeenEpochIfNewer(partition, offsetAndMetadata);
            this.subscriptions.seekUnvalidated(partition, newPosition);
        } finally {
            release();
        }
    }

    @Override
    public void seekToBeginning(Collection<TopicPartition> partitions) {
        if (partitions == null)
            throw new IllegalArgumentException("Partitions collection cannot be null");

        acquireAndEnsureOpen();
        try {
            Collection<TopicPartition> parts = partitions.isEmpty() ? this.subscriptions.assignedPartitions() : partitions;
            subscriptions.requestOffsetReset(parts, OffsetResetStrategy.EARLIEST);
        } finally {
            release();
        }
    }

    @Override
    public void seekToEnd(Collection<TopicPartition> partitions) {
        if (partitions == null)
            throw new IllegalArgumentException("Partitions collection cannot be null");

        acquireAndEnsureOpen();
        try {
            Collection<TopicPartition> parts = partitions.isEmpty() ? this.subscriptions.assignedPartitions() : partitions;
            subscriptions.requestOffsetReset(parts, OffsetResetStrategy.LATEST);
        } finally {
            release();
        }
    }

    @Override
    public long position(TopicPartition partition) {
        return position(partition, Duration.ofMillis(defaultApiTimeoutMs));
    }

    @Override
    public long position(TopicPartition partition, final Duration timeout) {
        acquireAndEnsureOpen();
        try {
            if (!this.subscriptions.isAssigned(partition))
                throw new IllegalStateException("You can only check the position for partitions assigned to this consumer.");

            Timer timer = time.timer(timeout);
            do {
                SubscriptionState.FetchPosition position = this.subscriptions.validPosition(partition);
                if (position != null)
                    return position.offset;

                updateFetchPositions(timer);
                client.poll(timer);
            } while (timer.notExpired());

            throw new TimeoutException("Timeout of " + timeout.toMillis() + "ms expired before the position " +
                    "for partition " + partition + " could be determined");
        } finally {
            release();
        }
    }

    @Override
    public Map<TopicPartition, OffsetAndMetadata> committed(final Set<TopicPartition> partitions) {
        return committed(partitions, Duration.ofMillis(defaultApiTimeoutMs));
    }

    @Override
    public Map<TopicPartition, OffsetAndMetadata> committed(final Set<TopicPartition> partitions, final Duration timeout) {
        acquireAndEnsureOpen();
        long start = time.nanoseconds();
        try {
            maybeThrowInvalidGroupIdException();
            final Map<TopicPartition, OffsetAndMetadata> offsets;
            offsets = coordinator.fetchCommittedOffsets(partitions, time.timer(timeout));
            if (offsets == null) {
                throw new TimeoutException("Timeout of " + timeout.toMillis() + "ms expired before the last " +
                        "committed offset for partitions " + partitions + " could be determined. Try tuning " +
                        ConsumerConfig.DEFAULT_API_TIMEOUT_MS_CONFIG + " larger to relax the threshold.");
            } else {
                offsets.forEach(this::updateLastSeenEpochIfNewer);
                return offsets;
            }
        } finally {
            kafkaConsumerMetrics.recordCommitted(time.nanoseconds() - start);
            release();
        }
    }

    @Override
    public Uuid clientInstanceId(Duration timeout) {
        if (!clientTelemetryReporter.isPresent()) {
            throw new IllegalStateException("Telemetry is not enabled. Set config `" + ConsumerConfig.ENABLE_METRICS_PUSH_CONFIG + "` to `true`.");

        }

        return ClientTelemetryUtils.fetchClientInstanceId(clientTelemetryReporter.get(), timeout);
    }

    @Override
    public Map<MetricName, ? extends Metric> metrics() {
        return Collections.unmodifiableMap(this.metrics.metrics());
    }

    @Override
    public List<PartitionInfo> partitionsFor(String topic) {
        return partitionsFor(topic, Duration.ofMillis(defaultApiTimeoutMs));
    }

    @Override
    public List<PartitionInfo> partitionsFor(String topic, Duration timeout) {
        acquireAndEnsureOpen();
        try {
            Cluster cluster = this.metadata.fetch();
            List<PartitionInfo> parts = cluster.partitionsForTopic(topic);
            if (!parts.isEmpty())
                return parts;

            Timer timer = time.timer(timeout);
            List<PartitionInfo> topicMetadata = topicMetadataFetcher.getTopicMetadata(topic, metadata.allowAutoTopicCreation(), timer);
            return topicMetadata != null ? topicMetadata : Collections.emptyList();
        } finally {
            release();
        }
    }

    @Override
    public Map<String, List<PartitionInfo>> listTopics() {
        return listTopics(Duration.ofMillis(defaultApiTimeoutMs));
    }

    @Override
    public Map<String, List<PartitionInfo>> listTopics(Duration timeout) {
        acquireAndEnsureOpen();
        try {
            return topicMetadataFetcher.getAllTopicMetadata(time.timer(timeout));
        } finally {
            release();
        }
    }

    @Override
    public void pause(Collection<TopicPartition> partitions) {
        acquireAndEnsureOpen();
        try {
            log.debug("Pausing partitions {}", partitions);
            for (TopicPartition partition: partitions) {
                subscriptions.pause(partition);
            }
        } finally {
            release();
        }
    }

    @Override
    public void resume(Collection<TopicPartition> partitions) {
        acquireAndEnsureOpen();
        try {
            log.debug("Resuming partitions {}", partitions);
            for (TopicPartition partition: partitions) {
                subscriptions.resume(partition);
            }
        } finally {
            release();
        }
    }

    @Override
    public Set<TopicPartition> paused() {
        acquireAndEnsureOpen();
        try {
            return Collections.unmodifiableSet(subscriptions.pausedPartitions());
        } finally {
            release();
        }
    }

    @Override
    public Map<TopicPartition, OffsetAndTimestamp> offsetsForTimes(Map<TopicPartition, Long> timestampsToSearch) {
        return offsetsForTimes(timestampsToSearch, Duration.ofMillis(defaultApiTimeoutMs));
    }

    @Override
    public Map<TopicPartition, OffsetAndTimestamp> offsetsForTimes(Map<TopicPartition, Long> timestampsToSearch, Duration timeout) {
        acquireAndEnsureOpen();
        try {
            for (Map.Entry<TopicPartition, Long> entry : timestampsToSearch.entrySet()) {
                // we explicitly exclude the earliest and latest offset here so the timestamp in the returned
                // OffsetAndTimestamp is always positive.
                if (entry.getValue() < 0)
                    throw new IllegalArgumentException("The target time for partition " + entry.getKey() + " is " +
                            entry.getValue() + ". The target time cannot be negative.");
            }
            return offsetFetcher.offsetsForTimes(timestampsToSearch, time.timer(timeout));
        } finally {
            release();
        }
    }

    @Override
    public Map<TopicPartition, Long> beginningOffsets(Collection<TopicPartition> partitions) {
        return beginningOffsets(partitions, Duration.ofMillis(defaultApiTimeoutMs));
    }

    @Override
    public Map<TopicPartition, Long> beginningOffsets(Collection<TopicPartition> partitions, Duration timeout) {
        acquireAndEnsureOpen();
        try {
            return offsetFetcher.beginningOffsets(partitions, time.timer(timeout));
        } finally {
            release();
        }
    }

    @Override
    public Map<TopicPartition, Long> endOffsets(Collection<TopicPartition> partitions) {
        return endOffsets(partitions, Duration.ofMillis(defaultApiTimeoutMs));
    }

    @Override
    public Map<TopicPartition, Long> endOffsets(Collection<TopicPartition> partitions, Duration timeout) {
        acquireAndEnsureOpen();
        try {
            return offsetFetcher.endOffsets(partitions, time.timer(timeout));
        } finally {
            release();
        }
    }

    @Override
    public OptionalLong currentLag(TopicPartition topicPartition) {
        acquireAndEnsureOpen();
        try {
            final Long lag = subscriptions.partitionLag(topicPartition, isolationLevel);

            // if the log end offset is not known and hence cannot return lag and there is
            // no in-flight list offset requested yet,
            // issue a list offset request for that partition so that next time
            // we may get the answer; we do not need to wait for the return value
            // since we would not try to poll the network client synchronously
            if (lag == null) {
                if (subscriptions.partitionEndOffset(topicPartition, isolationLevel) == null &&
                        !subscriptions.partitionEndOffsetRequested(topicPartition)) {
                    log.info("Requesting the log end offset for {} in order to compute lag", topicPartition);
                    subscriptions.requestPartitionEndOffset(topicPartition);
                    offsetFetcher.endOffsets(Collections.singleton(topicPartition), time.timer(0L));
                }

                return OptionalLong.empty();
            }

            return OptionalLong.of(lag);
        } finally {
            release();
        }
    }

    @Override
    public ConsumerGroupMetadata groupMetadata() {
        acquireAndEnsureOpen();
        try {
            maybeThrowInvalidGroupIdException();
            return coordinator.groupMetadata();
        } finally {
            release();
        }
    }

    @Override
    public void enforceRebalance(final String reason) {
        acquireAndEnsureOpen();
        try {
            if (coordinator == null) {
                throw new IllegalStateException("Tried to force a rebalance but consumer does not have a group.");
            }
            coordinator.requestRejoin(reason == null || reason.isEmpty() ? DEFAULT_REASON : reason);
        } finally {
            release();
        }
    }

    @Override
    public void enforceRebalance() {
        enforceRebalance(null);
    }

    @Override
    public void close() {
        close(Duration.ofMillis(DEFAULT_CLOSE_TIMEOUT_MS));
    }

    @Override
    public void close(Duration timeout) {
        if (timeout.toMillis() < 0)
            throw new IllegalArgumentException("The timeout cannot be negative.");
        acquire();
        try {
            if (!closed) {
                // need to close before setting the flag since the close function
                // itself may trigger rebalance callback that needs the consumer to be open still
                close(timeout, false);
            }
        } finally {
            closed = true;
            release();
        }
    }

    @Override
    public void wakeup() {
        this.client.wakeup();
    }

    private Timer createTimerForRequest(final Duration timeout) {
        // this.time could be null if an exception occurs in constructor prior to setting the this.time field
        final Time localTime = (time == null) ? Time.SYSTEM : time;
        return localTime.timer(Math.min(timeout.toMillis(), requestTimeoutMs));
    }

    private void close(Duration timeout, boolean swallowException) {
        log.trace("Closing the Kafka consumer");
        AtomicReference<Throwable> firstException = new AtomicReference<>();

        final Timer closeTimer = createTimerForRequest(timeout);
        clientTelemetryReporter.ifPresent(ClientTelemetryReporter::initiateClose);
        closeTimer.update();
        // Close objects with a timeout. The timeout is required because the coordinator & the fetcher send requests to
        // the server in the process of closing which may not respect the overall timeout defined for closing the
        // consumer.
        if (coordinator != null) {
            // This is a blocking call bound by the time remaining in closeTimer
            swallow(log, Level.ERROR, "Failed to close coordinator with a timeout(ms)=" + closeTimer.timeoutMs(), () -> coordinator.close(closeTimer), firstException);
        }

        if (fetcher != null) {
            // the timeout for the session close is at-most the requestTimeoutMs
            long remainingDurationInTimeout = Math.max(0, timeout.toMillis() - closeTimer.elapsedMs());
            if (remainingDurationInTimeout > 0) {
                remainingDurationInTimeout = Math.min(requestTimeoutMs, remainingDurationInTimeout);
            }

            closeTimer.reset(remainingDurationInTimeout);

            // This is a blocking call bound by the time remaining in closeTimer
            swallow(log, Level.ERROR, "Failed to close fetcher with a timeout(ms)=" + closeTimer.timeoutMs(), () -> fetcher.close(closeTimer), firstException);
        }

        closeQuietly(interceptors, "consumer interceptors", firstException);
        closeQuietly(kafkaConsumerMetrics, "kafka consumer metrics", firstException);
        closeQuietly(metrics, "consumer metrics", firstException);
        closeQuietly(client, "consumer network client", firstException);
        closeQuietly(deserializers, "consumer deserializers", firstException);
        clientTelemetryReporter.ifPresent(reporter -> closeQuietly(reporter, "consumer telemetry reporter", firstException));
        AppInfoParser.unregisterAppInfo(CONSUMER_JMX_PREFIX, clientId, metrics);
        log.debug("Kafka consumer has been closed");
        Throwable exception = firstException.get();
        if (exception != null && !swallowException) {
            if (exception instanceof InterruptException) {
                throw (InterruptException) exception;
            }
            throw new KafkaException("Failed to close kafka consumer", exception);
        }
    }

    /**
     * Set the fetch position to the committed position (if there is one)
     * or reset it using the offset reset policy the user has configured.
     *
     * @throws org.apache.kafka.common.errors.AuthenticationException if authentication fails. See the exception for more details
     * @throws NoOffsetForPartitionException If no offset is stored for a given partition and no offset reset policy is
     *             defined
     * @return true iff the operation completed without timing out
     */
    private boolean updateFetchPositions(final Timer timer) {
        // If any partitions have been truncated due to a leader change, we need to validate the offsets
        offsetFetcher.validatePositionsIfNeeded();

        cachedSubscriptionHasAllFetchPositions = subscriptions.hasAllFetchPositions();
        if (cachedSubscriptionHasAllFetchPositions) return true;

        // If there are any partitions which do not have a valid position and are not
        // awaiting reset, then we need to fetch committed offsets. We will only do a
        // coordinator lookup if there are partitions which have missing positions, so
        // a consumer with manually assigned partitions can avoid a coordinator dependence
        // by always ensuring that assigned partitions have an initial position.
        if (coordinator != null && !coordinator.initWithCommittedOffsetsIfNeeded(timer)) return false;

        // If there are partitions still needing a position and a reset policy is defined,
        // request reset using the default policy. If no reset strategy is defined and there
        // are partitions with a missing position, then we will raise an exception.
        subscriptions.resetInitializingPositions();

        // Finally send an asynchronous request to look up and update the positions of any
        // partitions which are awaiting reset.
        offsetFetcher.resetPositionsIfNeeded();

        return true;
    }

    /**
     * Acquire the light lock and ensure that the consumer hasn't been closed.
     * @throws IllegalStateException If the consumer has been closed
     */
    private void acquireAndEnsureOpen() {
        acquire();
        if (this.closed) {
            release();
            throw new IllegalStateException("This consumer has already been closed.");
        }
    }

    /**
     * Acquire the light lock protecting this consumer from multi-threaded access. Instead of blocking
     * when the lock is not available, however, we just throw an exception (since multi-threaded usage is not
     * supported).
     * @throws ConcurrentModificationException if another thread already has the lock
     */
    private void acquire() {
        final Thread thread = Thread.currentThread();
        final long threadId = thread.getId();
        if (threadId != currentThread.get() && !currentThread.compareAndSet(NO_CURRENT_THREAD, threadId))
            throw new ConcurrentModificationException("KafkaConsumer is not safe for multi-threaded access. " +
                    "currentThread(name: " + thread.getName() + ", id: " + threadId + ")" +
                    " otherThread(id: " + currentThread.get() + ")"
            );
        refcount.incrementAndGet();
    }

    /**
     * Release the light lock protecting the consumer from multi-threaded access.
     */
    private void release() {
        if (refcount.decrementAndGet() == 0)
            currentThread.set(NO_CURRENT_THREAD);
    }

    private void throwIfNoAssignorsConfigured() {
        if (assignors.isEmpty())
            throw new IllegalStateException("Must configure at least one partition assigner class name to " +
                    ConsumerConfig.PARTITION_ASSIGNMENT_STRATEGY_CONFIG + " configuration property");
    }

    private void maybeThrowInvalidGroupIdException() {
        if (!groupId.isPresent())
            throw new InvalidGroupIdException("To use the group management or offset commit APIs, you must " +
                    "provide a valid " + ConsumerConfig.GROUP_ID_CONFIG + " in the consumer configuration.");
    }

    private void updateLastSeenEpochIfNewer(TopicPartition topicPartition, OffsetAndMetadata offsetAndMetadata) {
        if (offsetAndMetadata != null)
            offsetAndMetadata.leaderEpoch().ifPresent(epoch -> metadata.updateLastSeenEpochIfNewer(topicPartition, epoch));
    }

    // Functions below are for testing only
    @Override
    public String clientId() {
        return clientId;
    }

    @Override
    public Metrics metricsRegistry() {
        return metrics;
    }

    @Override
    public KafkaConsumerMetrics kafkaConsumerMetrics() {
        return kafkaConsumerMetrics;
    }

    @Override
    public boolean updateAssignmentMetadataIfNeeded(final Timer timer) {
        return updateAssignmentMetadataIfNeeded(timer, true);
    }
}<|MERGE_RESOLUTION|>--- conflicted
+++ resolved
@@ -637,19 +637,7 @@
                                 + "since the consumer's position has advanced for at least one topic partition");
                     }
 
-<<<<<<< HEAD
-                    Map<TopicPartition, OffsetAndMetadata> nextOffsetAndMetadata = new HashMap<>();
-                    Map<TopicPartition, Long> nextFetchOffsets = fetch.nextFetchOffsets();
-                    Map<TopicPartition, Optional<Integer>> fetchLastEpochs = fetch.lastEpochs();
-                    nextFetchOffsets.forEach((tp, offset) -> {
-                        Optional<Integer> lastEpoch = fetchLastEpochs.getOrDefault(tp, Optional.empty());
-                        nextOffsetAndMetadata.put(tp, new OffsetAndMetadata(offset, lastEpoch, ""));
-                    });
-
-                    return this.interceptors.onConsume(new ConsumerRecords<>(fetch.records(), nextOffsetAndMetadata));
-=======
                     return this.interceptors.onConsume(new ConsumerRecords<>(fetch.records(), fetch.nextOffsets()));
->>>>>>> 14a098b2
                 }
             } while (timer.notExpired());
 
