/**
 * Licensed to the Apache Software Foundation (ASF) under one or more contributor license agreements. See the NOTICE
 * file distributed with this work for additional information regarding copyright ownership. The ASF licenses this file
 * to You under the Apache License, Version 2.0 (the "License"); you may not use this file except in compliance with the
 * License. You may obtain a copy of the License at
 *
 * http://www.apache.org/licenses/LICENSE-2.0
 *
 * Unless required by applicable law or agreed to in writing, software distributed under the License is distributed on
 * an "AS IS" BASIS, WITHOUT WARRANTIES OR CONDITIONS OF ANY KIND, either express or implied. See the License for the
 * specific language governing permissions and limitations under the License.
 */
package org.apache.kafka.clients.consumer.internals;

import jdk.nashorn.internal.ir.RuntimeNode;
import org.apache.kafka.clients.ClientRequest;
import org.apache.kafka.clients.ClientResponse;
import org.apache.kafka.clients.KafkaClient;
import org.apache.kafka.clients.Metadata;
import org.apache.kafka.clients.RequestCompletionHandler;
import org.apache.kafka.common.Node;
import org.apache.kafka.common.errors.WakeupException;
import org.apache.kafka.common.protocol.ApiKeys;
import org.apache.kafka.common.requests.AbstractRequest;
import org.apache.kafka.common.requests.RequestHeader;
import org.apache.kafka.common.requests.RequestSend;
import org.apache.kafka.common.utils.Time;

import java.io.Closeable;
import java.io.IOException;
import java.util.ArrayList;
import java.util.HashMap;
import java.util.Iterator;
import java.util.List;
import java.util.Map;
import java.util.concurrent.atomic.AtomicBoolean;

/**
 * Higher level consumer access to the network layer with basic support for futures and
 * task scheduling. NOT thread-safe!
 *
 * TODO: The current implementation is simplistic in that it provides a facility for queueing requests
 * prior to delivery, but it makes no effort to retry requests which cannot be sent at the time
 * {@link #poll(long)} is called. This makes the behavior of the queue predictable and easy to
 * understand, but there are opportunities to provide timeout or retry capabilities in the future.
 * How we do this may depend on KAFKA-2120, so for now, we retain the simplistic behavior.
 */
public class ConsumerNetworkClient implements Closeable {
    private final KafkaClient client;
    private final AtomicBoolean wakeup = new AtomicBoolean(false);
    private final DelayedTaskQueue delayedTasks = new DelayedTaskQueue();
    private final Map<Node, List<ClientRequest>> unsent = new HashMap<>();
    private final Metadata metadata;
    private final Time time;
    private final long retryBackoffMs;
    private boolean wakeupsEnabled = true;

    public ConsumerNetworkClient(KafkaClient client,
                                 Metadata metadata,
                                 Time time,
                                 long retryBackoffMs) {
        this.client = client;
        this.metadata = metadata;
        this.time = time;
        this.retryBackoffMs = retryBackoffMs;
    }

    /**
     * Schedule a new task to be executed at the given time. This is "best-effort" scheduling and
     * should only be used for coarse synchronization.
     * @param task The task to be scheduled
     * @param at The time it should run
     */
    public void schedule(DelayedTask task, long at) {
        delayedTasks.add(task, at);
    }

    /**
     * Unschedule a task. This will remove all instances of the task from the task queue.
     * This is a no-op if the task is not scheduled.
     * @param task The task to be unscheduled.
     */
    public void unschedule(DelayedTask task) {
        delayedTasks.remove(task);
    }

    /**
     * Send a new request. Note that the request is not actually transmitted on the
     * network until one of the {@link #poll(long)} variants is invoked. At this
     * point the request will either be transmitted successfully or will fail.
     * Use the returned future to obtain the result of the send.
     * @param node The destination of the request
     * @param api The Kafka API call
     * @param request The request payload
     * @return A future which indicates the result of the send.
     */
    public RequestFuture<ClientResponse> send(Node node,
                                              ApiKeys api,
                                              AbstractRequest request) {
        long now = time.milliseconds();
        RequestFutureCompletionHandler future = new RequestFutureCompletionHandler();
        RequestHeader header = client.nextRequestHeader(api);
        RequestSend send = new RequestSend(node.idString(), header, request.toStruct());
        put(node, new ClientRequest(now, true, send, future));
        return future;
    }

    /**
     * Similar to the send() method, except this method retries send() on SendFailedException
     * several times
     * @param node The destination of the request
     * @param api The Kafka API call
     * @param request The request payload
     * @return A future which indicates the result of the send
     */
<<<<<<< HEAD
    public RequestFuture<ClientResponse> sendWithRetries(final Node node,
                                                         final ApiKeys api,
                                                         final AbstractRequest request) {
        final RequestFuture<ClientResponse> retFuture = new RequestFutureCompletionHandler();
=======
    public RequestFuture<ClientResponse> sendWithRetries(Node node,
                                                         ApiKeys api,
                                                         AbstractRequest request) {
        RequestFuture<ClientResponse> retFuture = new RequestFutureCompletionHandler();
>>>>>>> 13cf7090
        RequestFuture<ClientResponse> future = this.send(node, api, request);

        future.addListener(new RequestFutureListener<ClientResponse>() {
            final int maxRetries = 10;
            int retries = 0;

            @Override
            public void onSuccess(ClientResponse value) {
                retFuture.complete(value);
            }

            @Override
            public void onFailure(RuntimeException e) {
                if ((e instanceof SendFailedException) && (retries < maxRetries) && (client.isConnected(node))) {
                    RequestFuture<ClientResponse> newFuture = send(node, api, request);
                    newFuture.addListener(this);
                    ++retries;
                } else {
                    retFuture.raise(e);
                }
            }
        });

        return retFuture;
    }

    private void put(Node node, ClientRequest request) {
        List<ClientRequest> nodeUnsent = unsent.get(node);
        if (nodeUnsent == null) {
            nodeUnsent = new ArrayList<>();
            unsent.put(node, nodeUnsent);
        }
        nodeUnsent.add(request);
    }

    public Node leastLoadedNode() {
        return client.leastLoadedNode(time.milliseconds());
    }

    /**
     * Block until the metadata has been refreshed.
     */
    public void awaitMetadataUpdate() {
        int version = this.metadata.requestUpdate();
        do {
            poll(Long.MAX_VALUE);
        } while (this.metadata.version() == version);
    }

    /**
     * Ensure our metadata is fresh (if an update is expected, this will block
     * until it has completed).
     */
    public void ensureFreshMetadata() {
        if (this.metadata.timeToNextUpdate(time.milliseconds()) == 0)
            awaitMetadataUpdate();
    }

    /**
     * Wakeup an active poll. This will cause the polling thread to throw an exception either
     * on the current poll if one is active, or the next poll.
     */
    public void wakeup() {
        if (wakeupsEnabled) {
            this.wakeup.set(true);
            this.client.wakeup();
        }
    }

    /**
     * Block indefinitely until the given request future has finished.
     * @param future The request future to await.
     * @throws WakeupException if {@link #wakeup()} is called from another thread
     */
    public void poll(RequestFuture<?> future) {
        while (!future.isDone())
            poll(Long.MAX_VALUE);
    }

    /**
     * Block until the provided request future request has finished or the timeout has expired.
     * @param future The request future to wait for
     * @param timeout The maximum duration (in ms) to wait for the request
     * @return true if the future is done, false otherwise
     * @throws WakeupException if {@link #wakeup()} is called from another thread
     */
    public boolean poll(RequestFuture<?> future, long timeout) {
        long begin = time.milliseconds();
        long remaining = timeout;
        long now = begin;
        do {
            poll(remaining, now);
            now = time.milliseconds();
            long elapsed = now - begin;
            remaining = timeout - elapsed;
        } while (!future.isDone() && remaining > 0);
        return future.isDone();
    }

    /**
     * Poll for any network IO. All send requests will either be transmitted on the network
     * or failed when this call completes.
     * @param timeout The maximum time to wait for an IO event.
     * @throws WakeupException if {@link #wakeup()} is called from another thread
     */
    public void poll(long timeout) {
        poll(timeout, time.milliseconds());
    }

    private void poll(long timeout, long now) {
        // send all the requests we can send now
        trySend(now);

        // ensure we don't poll any longer than the deadline for
        // the next scheduled task
        timeout = Math.min(timeout, delayedTasks.nextTimeout(now));
        clientPoll(timeout, now);
        now = time.milliseconds();

        // handle any disconnects by failing the active requests. note that disconects must
        // be checked immediately following poll since any subsequent call to client.ready()
        // will reset the disconnect status
        checkDisconnects(now);

        // execute scheduled tasks
        delayedTasks.poll(now);

        // try again to send requests since buffer space may have been
        // cleared or a connect finished in the poll
        trySend(now);

        // fail all requests that couldn't be sent
        failUnsentRequests();
    }

    /**
     * Block until all pending requests from the given node have finished.
     * @param node The node to await requests from
     */
    public void awaitPendingRequests(Node node) {
        while (pendingRequestCount(node) > 0)
            poll(retryBackoffMs);
    }

    /**
     * Get the count of pending requests to the given node. This includes both request that
     * have been transmitted (i.e. in-flight requests) and those which are awaiting transmission.
     * @param node The node in question
     * @return The number of pending requests
     */
    public int pendingRequestCount(Node node) {
        List<ClientRequest> pending = unsent.get(node);
        int unsentCount = pending == null ? 0 : pending.size();
        return unsentCount + client.inFlightRequestCount(node.idString());
    }

    /**
     * Get the total count of pending requests from all nodes. This includes both requests that
     * have been transmitted (i.e. in-flight requests) and those which are awaiting transmission.
     * @return The total count of pending requests
     */
    public int pendingRequestCount() {
        int total = 0;
        for (List<ClientRequest> requests: unsent.values())
            total += requests.size();
        return total + client.inFlightRequestCount();
    }

    private void checkDisconnects(long now) {
        // any disconnects affecting requests that have already been transmitted will be handled
        // by NetworkClient, so we just need to check whether connections for any of the unsent
        // requests have been disconnected; if they have, then we complete the corresponding future
        // and set the disconnect flag in the ClientResponse
        Iterator<Map.Entry<Node, List<ClientRequest>>> iterator = unsent.entrySet().iterator();
        while (iterator.hasNext()) {
            Map.Entry<Node, List<ClientRequest>> requestEntry = iterator.next();
            Node node = requestEntry.getKey();
            if (client.connectionFailed(node)) {
                for (ClientRequest request : requestEntry.getValue()) {
                    RequestFutureCompletionHandler handler =
                            (RequestFutureCompletionHandler) request.callback();
                    handler.complete(new ClientResponse(request, now, true, null));
                }
                iterator.remove();
            }
        }
    }

    private void failUnsentRequests() {
        // clear all unsent requests and fail their corresponding futures
        for (Map.Entry<Node, List<ClientRequest>> requestEntry: unsent.entrySet()) {
            List<ClientRequest> originalList = requestEntry.getValue();
            List<ClientRequest> copyOfOriginalList = new ArrayList<>(originalList);
            originalList.clear();
            Iterator<ClientRequest> iterator = copyOfOriginalList.iterator();
            while (iterator.hasNext()) {
                ClientRequest request = iterator.next();
                RequestFutureCompletionHandler handler =
                        (RequestFutureCompletionHandler) request.callback();
                handler.raise(SendFailedException.INSTANCE);
                iterator.remove();
            }
        }
    }

    private boolean trySend(long now) {
        // send any requests that can be sent now
        boolean requestsSent = false;
        for (Map.Entry<Node, List<ClientRequest>> requestEntry: unsent.entrySet()) {
            Node node = requestEntry.getKey();
            Iterator<ClientRequest> iterator = requestEntry.getValue().iterator();
            while (iterator.hasNext()) {
                ClientRequest request = iterator.next();
                if (client.ready(node, now)) {
                    client.send(request, now);
                    iterator.remove();
                    requestsSent = true;
                }
            }
        }
        return requestsSent;
    }

    private void clientPoll(long timeout, long now) {
        client.poll(timeout, now);
        if (wakeup.get()) {
            failUnsentRequests();
            wakeup.set(false);
            throw new WakeupException();
        }
    }

    public void disableWakeups() {
        this.wakeup.set(false);
        this.wakeupsEnabled = false;
    }

    public void enableWakeups() {
        this.wakeupsEnabled = true;
    }

    @Override
    public void close() throws IOException {
        client.close();
    }

    /**
     * Find whether a previous connection has failed. Note that the failure state will persist until either
     * {@link #tryConnect(Node)} or {@link #send(Node, ApiKeys, AbstractRequest)} has been called.
     * @param node Node to connect to if possible
     */
    public boolean connectionFailed(Node node) {
        return client.connectionFailed(node);
    }

    /**
     * Initiate a connection if currently possible. This is only really useful for resetting the failed
     * status of a socket. If there is an actual request to send, then {@link #send(Node, ApiKeys, AbstractRequest)}
     * should be used.
     * @param node The node to connect to
     */
    public void tryConnect(Node node) {
        client.ready(node, time.milliseconds());
    }

    public static class RequestFutureCompletionHandler
            extends RequestFuture<ClientResponse>
            implements RequestCompletionHandler {

        @Override
        public void onComplete(ClientResponse response) {
            complete(response);
        }
    }
}<|MERGE_RESOLUTION|>--- conflicted
+++ resolved
@@ -113,17 +113,10 @@
      * @param request The request payload
      * @return A future which indicates the result of the send
      */
-<<<<<<< HEAD
     public RequestFuture<ClientResponse> sendWithRetries(final Node node,
                                                          final ApiKeys api,
                                                          final AbstractRequest request) {
         final RequestFuture<ClientResponse> retFuture = new RequestFutureCompletionHandler();
-=======
-    public RequestFuture<ClientResponse> sendWithRetries(Node node,
-                                                         ApiKeys api,
-                                                         AbstractRequest request) {
-        RequestFuture<ClientResponse> retFuture = new RequestFutureCompletionHandler();
->>>>>>> 13cf7090
         RequestFuture<ClientResponse> future = this.send(node, api, request);
 
         future.addListener(new RequestFutureListener<ClientResponse>() {
