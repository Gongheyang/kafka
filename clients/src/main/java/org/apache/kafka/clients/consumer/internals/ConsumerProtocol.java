--- conflicted
+++ resolved
@@ -118,16 +118,7 @@
 
     public static final Schema ASSIGNMENT_V1 = new Schema(
         new Field(TOPIC_PARTITIONS_KEY_NAME, new ArrayOf(TOPIC_ASSIGNMENT_V0)),
-<<<<<<< HEAD
-        new Field(USER_DATA_KEY_NAME, Type.NULLABLE_BYTES),
-        ERROR_CODE);
-
-    enum AssignmentError {
-        NONE(0),
-        NEED_REJOIN(1);
-=======
         new Field(USER_DATA_KEY_NAME, Type.NULLABLE_BYTES));
->>>>>>> 69d86a19
 
     public static ByteBuffer serializeSubscriptionV0(Subscription subscription) {
         Struct struct = new Struct(SUBSCRIPTION_V0);
