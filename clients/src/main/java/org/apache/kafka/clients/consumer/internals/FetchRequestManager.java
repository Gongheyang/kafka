--- conflicted
+++ resolved
@@ -101,36 +101,11 @@
      */
     @Override
     public PollResult poll(long currentTimeMs) {
-<<<<<<< HEAD
-        if (pendingFetchRequestFuture == null) {
-            // If no explicit request for creating fetch requests was issued, just short-circuit.
-            return PollResult.EMPTY;
-        }
-
-        try {
-            PollResult result = pollInternal(
-                prepareFetchRequests(),
-                this::handleFetchSuccess,
-                this::handleFetchFailure
-            );
-            pendingFetchRequestFuture.complete(null);
-            return result;
-        } catch (Throwable t) {
-            // A "dummy" poll result is returned here rather than rethrowing the error because any error
-            // that is thrown from any RequestManager.poll() method interrupts the polling of the other
-            // request managers.
-            pendingFetchRequestFuture.completeExceptionally(t);
-            return PollResult.EMPTY;
-        } finally {
-            pendingFetchRequestFuture = null;
-        }
-=======
         return pollInternal(
             this::prepareFetchRequests,
             this::handleFetchSuccess,
             this::handleFetchFailure
         );
->>>>>>> 5ec9dffa
     }
 
     /**
