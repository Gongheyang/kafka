/**
 * Licensed to the Apache Software Foundation (ASF) under one or more contributor license agreements. See the NOTICE
 * file distributed with this work for additional information regarding copyright ownership. The ASF licenses this file
 * to You under the Apache License, Version 2.0 (the "License"); you may not use this file except in compliance with the
 * License. You may obtain a copy of the License at
 *
 * http://www.apache.org/licenses/LICENSE-2.0
 *
 * Unless required by applicable law or agreed to in writing, software distributed under the License is distributed on
 * an "AS IS" BASIS, WITHOUT WARRANTIES OR CONDITIONS OF ANY KIND, either express or implied. See the License for the
 * specific language governing permissions and limitations under the License.
 */

package org.apache.kafka.clients.consumer.internals;

import org.apache.kafka.clients.ClientResponse;
import org.apache.kafka.clients.Metadata;
import org.apache.kafka.clients.consumer.ConsumerRecord;
import org.apache.kafka.clients.consumer.NoOffsetForPartitionException;
import org.apache.kafka.clients.consumer.OffsetOutOfRangeException;
import org.apache.kafka.clients.consumer.OffsetResetStrategy;
import org.apache.kafka.common.Cluster;
import org.apache.kafka.common.KafkaException;
import org.apache.kafka.common.Node;
import org.apache.kafka.common.PartitionInfo;
import org.apache.kafka.common.TopicPartition;
import org.apache.kafka.common.errors.InvalidMetadataException;
import org.apache.kafka.common.errors.InvalidTopicException;
import org.apache.kafka.common.errors.RecordTooLargeException;
import org.apache.kafka.common.errors.RetriableException;
import org.apache.kafka.common.errors.SerializationException;
import org.apache.kafka.common.errors.TimeoutException;
import org.apache.kafka.common.errors.TopicAuthorizationException;
import org.apache.kafka.common.metrics.Metrics;
import org.apache.kafka.common.metrics.Sensor;
import org.apache.kafka.common.metrics.stats.Avg;
import org.apache.kafka.common.metrics.stats.Count;
import org.apache.kafka.common.metrics.stats.Max;
import org.apache.kafka.common.metrics.stats.Rate;
import org.apache.kafka.common.protocol.ApiKeys;
import org.apache.kafka.common.protocol.Errors;
import org.apache.kafka.common.record.LogEntry;
import org.apache.kafka.common.record.MemoryRecords;
import org.apache.kafka.common.record.Record;
import org.apache.kafka.common.record.TimestampType;
import org.apache.kafka.common.requests.FetchRequest;
import org.apache.kafka.common.requests.FetchResponse;
import org.apache.kafka.common.requests.ListOffsetRequest;
import org.apache.kafka.common.requests.ListOffsetResponse;
import org.apache.kafka.common.requests.MetadataRequest;
import org.apache.kafka.common.requests.MetadataResponse;
import org.apache.kafka.common.serialization.Deserializer;
import org.apache.kafka.common.utils.Time;
import org.apache.kafka.common.utils.Utils;
import org.slf4j.Logger;
import org.slf4j.LoggerFactory;

import java.nio.ByteBuffer;
import java.util.ArrayList;
import java.util.Collections;
import java.util.HashMap;
import java.util.HashSet;
import java.util.Iterator;
import java.util.List;
import java.util.Locale;
import java.util.Map;
import java.util.Set;

/**
 * This class manage the fetching process with the brokers.
 */
public class Fetcher<K, V> {

    private static final Logger log = LoggerFactory.getLogger(Fetcher.class);

    private final ConsumerNetworkClient client;
    private final Time time;
    private final int minBytes;
    private final int maxWaitMs;
    private final int fetchSize;
    private final long retryBackoffMs;
    private final int maxPollRecords;
    private final boolean checkCrcs;
    private final Metadata metadata;
    private final FetchManagerMetrics sensors;
    private final SubscriptionState subscriptions;
    private final List<CompletedFetch> completedFetches;
    private final Deserializer<K> keyDeserializer;
    private final Deserializer<V> valueDeserializer;

    private PartitionRecords<K, V> nextInLineRecords = null;

    public Fetcher(ConsumerNetworkClient client,
                   int minBytes,
                   int maxWaitMs,
                   int fetchSize,
                   int maxPollRecords,
                   boolean checkCrcs,
                   Deserializer<K> keyDeserializer,
                   Deserializer<V> valueDeserializer,
                   Metadata metadata,
                   SubscriptionState subscriptions,
                   Metrics metrics,
                   String metricGrpPrefix,
                   Time time,
                   long retryBackoffMs) {
        this.time = time;
        this.client = client;
        this.metadata = metadata;
        this.subscriptions = subscriptions;
        this.minBytes = minBytes;
        this.maxWaitMs = maxWaitMs;
        this.fetchSize = fetchSize;
        this.maxPollRecords = maxPollRecords;
        this.checkCrcs = checkCrcs;
        this.keyDeserializer = keyDeserializer;
        this.valueDeserializer = valueDeserializer;
        this.completedFetches = new ArrayList<>();
        this.sensors = new FetchManagerMetrics(metrics, metricGrpPrefix);
        this.retryBackoffMs = retryBackoffMs;
    }

    /**
     * Set-up a fetch request for any node that we have assigned partitions for which doesn't already have
     * an in-flight fetch or pending fetch data.
     */
    public void sendFetches() {
        for (Map.Entry<Node, FetchRequest> fetchEntry: createFetchRequests().entrySet()) {
            final FetchRequest request = fetchEntry.getValue();
            client.send(fetchEntry.getKey(), ApiKeys.FETCH, request)
                    .addListener(new RequestFutureListener<ClientResponse>() {
                        @Override
                        public void onSuccess(ClientResponse resp) {
                            FetchResponse response = new FetchResponse(resp.responseBody());
                            Set<TopicPartition> partitions = new HashSet<>(response.responseData().keySet());
                            FetchResponseMetricAggregator metricAggregator = new FetchResponseMetricAggregator(sensors, partitions);

                            for (Map.Entry<TopicPartition, FetchResponse.PartitionData> entry : response.responseData().entrySet()) {
                                TopicPartition partition = entry.getKey();
                                long fetchOffset = request.fetchData().get(partition).offset;
                                FetchResponse.PartitionData fetchData = entry.getValue();
                                completedFetches.add(new CompletedFetch(partition, fetchOffset, fetchData, metricAggregator));
                            }

                            sensors.fetchLatency.record(resp.requestLatencyMs());
                            sensors.fetchThrottleTimeSensor.record(response.getThrottleTime());
                        }

                        @Override
                        public void onFailure(RuntimeException e) {
                            log.debug("Fetch failed", e);
                        }
                    });
        }
    }

    /**
     * Update the fetch positions for the provided partitions.
     * @param partitions the partitions to update positions for
     * @throws NoOffsetForPartitionException If no offset is stored for a given partition and no reset policy is available
     */
    public void updateFetchPositions(Set<TopicPartition> partitions) {
        // reset the fetch position to the committed position
        for (TopicPartition tp : partitions) {
            if (!subscriptions.isAssigned(tp) || subscriptions.isFetchable(tp))
                continue;

            // TODO: If there are several offsets to reset, we could submit offset requests in parallel
            if (subscriptions.isOffsetResetNeeded(tp)) {
                resetOffset(tp);
            } else if (subscriptions.committed(tp) == null) {
                // there's no committed position, so we need to reset with the default strategy
                subscriptions.needOffsetReset(tp);
                resetOffset(tp);
            } else {
                long committed = subscriptions.committed(tp).offset();
                log.debug("Resetting offset for partition {} to the committed offset {}", tp, committed);
                subscriptions.seek(tp, committed);
            }
        }
    }

    /**
     * Get topic metadata for all topics in the cluster
     * @param timeout time for which getting topic metadata is attempted
     * @return The map of topics with their partition information
     */
    public Map<String, List<PartitionInfo>> getAllTopicMetadata(long timeout) {
        return getTopicMetadata(MetadataRequest.allTopics(), timeout);
    }

    /**
     * Get metadata for all topics present in Kafka cluster
     *
     * @param request The MetadataRequest to send
     * @param timeout time for which getting topic metadata is attempted
     * @return The map of topics with their partition information
     */
    public Map<String, List<PartitionInfo>> getTopicMetadata(MetadataRequest request, long timeout) {
        // Save the round trip if no topics are requested.
        if (!request.isAllTopics() && request.topics().isEmpty())
            return Collections.emptyMap();

        long start = time.milliseconds();
        long remaining = timeout;

        do {
            RequestFuture<ClientResponse> future = sendMetadataRequest(request);
            client.poll(future, remaining);

            if (future.failed() && !future.isRetriable())
                throw future.exception();

            if (future.succeeded()) {
                MetadataResponse response = new MetadataResponse(future.value().responseBody());
                Cluster cluster = response.cluster();

                Set<String> unauthorizedTopics = cluster.unauthorizedTopics();
                if (!unauthorizedTopics.isEmpty())
                    throw new TopicAuthorizationException(unauthorizedTopics);

                boolean shouldRetry = false;
                Map<String, Errors> errors = response.errors();
                if (!errors.isEmpty()) {
                    // if there were errors, we need to check whether they were fatal or whether
                    // we should just retry

                    log.debug("Topic metadata fetch included errors: {}", errors);

                    for (Map.Entry<String, Errors> errorEntry : errors.entrySet()) {
                        String topic = errorEntry.getKey();
                        Errors error = errorEntry.getValue();

                        if (error == Errors.INVALID_TOPIC_EXCEPTION)
                            throw new InvalidTopicException("Topic '" + topic + "' is invalid");
                        else if (error == Errors.UNKNOWN_TOPIC_OR_PARTITION)
                            // if a requested topic is unknown, we just continue and let it be absent
                            // in the returned map
                            continue;
                        else if (error.exception() instanceof RetriableException)
                            shouldRetry = true;
                        else
                            throw new KafkaException("Unexpected error fetching metadata for topic " + topic,
                                    error.exception());
                    }
                }

                if (!shouldRetry) {
                    HashMap<String, List<PartitionInfo>> topicsPartitionInfos = new HashMap<>();
                    for (String topic : cluster.topics())
                        topicsPartitionInfos.put(topic, cluster.availablePartitionsForTopic(topic));
                    return topicsPartitionInfos;
                }
            }

            long elapsed = time.milliseconds() - start;
            remaining = timeout - elapsed;

            if (remaining > 0) {
                long backoff = Math.min(remaining, retryBackoffMs);
                time.sleep(backoff);
                remaining -= backoff;
            }
        } while (remaining > 0);

        throw new TimeoutException("Timeout expired while fetching topic metadata");
    }

    /**
     * Send Metadata Request to least loaded node in Kafka cluster asynchronously
     * @return A future that indicates result of sent metadata request
     */
    private RequestFuture<ClientResponse> sendMetadataRequest(MetadataRequest request) {
        final Node node = client.leastLoadedNode();
        if (node == null)
            return RequestFuture.noBrokersAvailable();
        else
            return client.send(node, ApiKeys.METADATA, request);
    }

    /**
     * Reset offsets for the given partition using the offset reset strategy.
     *
     * @param partition The given partition that needs reset offset
     * @throws org.apache.kafka.clients.consumer.NoOffsetForPartitionException If no offset reset strategy is defined
     */
    private void resetOffset(TopicPartition partition) {
        OffsetResetStrategy strategy = subscriptions.resetStrategy(partition);
        final long timestamp;
        if (strategy == OffsetResetStrategy.EARLIEST)
            timestamp = ListOffsetRequest.EARLIEST_TIMESTAMP;
        else if (strategy == OffsetResetStrategy.LATEST)
            timestamp = ListOffsetRequest.LATEST_TIMESTAMP;
        else
            throw new NoOffsetForPartitionException(partition);

        log.debug("Resetting offset for partition {} to {} offset.", partition, strategy.name().toLowerCase(Locale.ROOT));
        long offset = listOffset(partition, timestamp);

        // we might lose the assignment while fetching the offset, so check it is still active
        if (subscriptions.isAssigned(partition))
            this.subscriptions.seek(partition, offset);
    }

    /**
     * Fetch a single offset before the given timestamp for the partition.
     *
     * @param partition The partition that needs fetching offset.
     * @param timestamp The timestamp for fetching offset.
     * @return The offset of the message that is published before the given timestamp
     */
    private long listOffset(TopicPartition partition, long timestamp) {
        while (true) {
            RequestFuture<Long> future = sendListOffsetRequest(partition, timestamp);
            client.poll(future);

            if (future.succeeded())
                return future.value();

            if (!future.isRetriable())
                throw future.exception();

            if (future.exception() instanceof InvalidMetadataException)
                client.awaitMetadataUpdate();
            else
                time.sleep(retryBackoffMs);
        }
    }

    /**
     * Return the fetched records, empty the record buffer and update the consumed position.
     *
     * NOTE: returning empty records guarantees the consumed position are NOT updated.
     *
     * @return The fetched records per partition
     * @throws OffsetOutOfRangeException If there is OffsetOutOfRange error in fetchResponse and
     *         the defaultResetPolicy is NONE
     */
    public Map<TopicPartition, List<ConsumerRecord<K, V>>> fetchedRecords() {
        if (this.subscriptions.partitionAssignmentNeeded()) {
            return Collections.emptyMap();
        } else {
            Map<TopicPartition, List<ConsumerRecord<K, V>>> drained = new HashMap<>();
            int recordsRemaining = maxPollRecords;
            Iterator<CompletedFetch> completedFetchesIterator = completedFetches.iterator();

            while (recordsRemaining > 0) {
                if (nextInLineRecords == null || nextInLineRecords.isEmpty()) {
                    if (!completedFetchesIterator.hasNext())
                        break;

                    CompletedFetch completion = completedFetchesIterator.next();
                    completedFetchesIterator.remove();
                    nextInLineRecords = parseFetchedData(completion);
                } else {
                    recordsRemaining -= append(drained, nextInLineRecords, recordsRemaining);
                }
            }

            return drained;
        }
    }

    private int append(Map<TopicPartition, List<ConsumerRecord<K, V>>> drained,
                       PartitionRecords<K, V> partitionRecords,
                       int maxRecords) {
        if (partitionRecords.isEmpty())
            return 0;

        if (!subscriptions.isAssigned(partitionRecords.partition)) {
            // this can happen when a rebalance happened before fetched records are returned to the consumer's poll call
            log.debug("Not returning fetched records for partition {} since it is no longer assigned", partitionRecords.partition);
        } else {
            // note that the consumed position should always be available as long as the partition is still assigned
            long position = subscriptions.position(partitionRecords.partition);
            if (!subscriptions.isFetchable(partitionRecords.partition)) {
                // this can happen when a partition is paused before fetched records are returned to the consumer's poll call
                log.debug("Not returning fetched records for assigned partition {} since it is no longer fetchable", partitionRecords.partition);
            } else if (partitionRecords.fetchOffset == position) {
                // we are ensured to have at least one record since we already checked for emptiness
                List<ConsumerRecord<K, V>> partRecords = partitionRecords.take(maxRecords);
                long nextOffset = partRecords.get(partRecords.size() - 1).offset() + 1;

                log.trace("Returning fetched records at offset {} for assigned partition {} and update " +
                        "position to {}", position, partitionRecords.partition, nextOffset);

                List<ConsumerRecord<K, V>> records = drained.get(partitionRecords.partition);
                if (records == null) {
                    records = partRecords;
                    drained.put(partitionRecords.partition, records);
                } else {
                    records.addAll(partRecords);
                }

                subscriptions.position(partitionRecords.partition, nextOffset);
                return partRecords.size();
            } else {
                // these records aren't next in line based on the last consumed position, ignore them
                // they must be from an obsolete request
                log.debug("Ignoring fetched records for {} at offset {} since the current position is {}",
                        partitionRecords.partition, partitionRecords.fetchOffset, position);
            }
        }

        partitionRecords.discard();
        return 0;
    }

    /**
     * Fetch a single offset before the given timestamp for the partition.
     *
     * @param topicPartition The partition that needs fetching offset.
     * @param timestamp The timestamp for fetching offset.
     * @return A response which can be polled to obtain the corresponding offset.
     */
    private RequestFuture<Long> sendListOffsetRequest(final TopicPartition topicPartition, long timestamp) {
        Map<TopicPartition, ListOffsetRequest.PartitionData> partitions = new HashMap<>(1);
        partitions.put(topicPartition, new ListOffsetRequest.PartitionData(timestamp, 1));
        PartitionInfo info = metadata.fetch().partition(topicPartition);
        if (info == null) {
            metadata.add(topicPartition.topic());
            log.debug("Partition {} is unknown for fetching offset, wait for metadata refresh", topicPartition);
            return RequestFuture.staleMetadata();
        } else if (info.leader() == null) {
            log.debug("Leader for partition {} unavailable for fetching offset, wait for metadata refresh", topicPartition);
            return RequestFuture.leaderNotAvailable();
        } else {
            Node node = info.leader();
            ListOffsetRequest request = new ListOffsetRequest(-1, partitions);
            return client.send(node, ApiKeys.LIST_OFFSETS, request)
                    .compose(new RequestFutureAdapter<ClientResponse, Long>() {
                        @Override
                        public void onSuccess(ClientResponse response, RequestFuture<Long> future) {
                            handleListOffsetResponse(topicPartition, response, future);
                        }
                    });
        }
    }

    /**
     * Callback for the response of the list offset call above.
     * @param topicPartition The partition that was fetched
     * @param clientResponse The response from the server.
     */
    private void handleListOffsetResponse(TopicPartition topicPartition,
                                          ClientResponse clientResponse,
                                          RequestFuture<Long> future) {
        ListOffsetResponse lor = new ListOffsetResponse(clientResponse.responseBody());
        short errorCode = lor.responseData().get(topicPartition).errorCode;
        if (errorCode == Errors.NONE.code()) {
            List<Long> offsets = lor.responseData().get(topicPartition).offsets;
            if (offsets.size() != 1)
                throw new IllegalStateException("This should not happen.");
            long offset = offsets.get(0);
            log.debug("Fetched offset {} for partition {}", offset, topicPartition);

            future.complete(offset);
        } else if (errorCode == Errors.NOT_LEADER_FOR_PARTITION.code()
                || errorCode == Errors.UNKNOWN_TOPIC_OR_PARTITION.code()) {
            log.debug("Attempt to fetch offsets for partition {} failed due to obsolete leadership information, retrying.",
                    topicPartition);
            future.raise(Errors.forCode(errorCode));
        } else {
            log.warn("Attempt to fetch offsets for partition {} failed due to: {}",
                    topicPartition, Errors.forCode(errorCode).message());
            future.raise(new StaleMetadataException());
        }
    }

    private Set<TopicPartition> fetchablePartitions() {
        Set<TopicPartition> fetchable = subscriptions.fetchablePartitions();
        if (nextInLineRecords != null && !nextInLineRecords.isEmpty())
            fetchable.remove(nextInLineRecords.partition);
        for (CompletedFetch completedFetch : completedFetches)
            fetchable.remove(completedFetch.partition);
        return fetchable;
    }

    /**
     * Create fetch requests for all nodes for which we have assigned partitions
     * that have no existing requests in flight.
     */
    private Map<Node, FetchRequest> createFetchRequests() {
        // create the fetch info
        Cluster cluster = metadata.fetch();
        Map<Node, Map<TopicPartition, FetchRequest.PartitionData>> fetchable = new HashMap<>();
        for (TopicPartition partition : fetchablePartitions()) {
            Node node = cluster.leaderFor(partition);
            if (node == null) {
                metadata.requestUpdate();
            } else if (this.client.pendingRequestCount(node) == 0) {
                // if there is a leader and no in-flight requests, issue a new fetch
                Map<TopicPartition, FetchRequest.PartitionData> fetch = fetchable.get(node);
                if (fetch == null) {
                    fetch = new HashMap<>();
                    fetchable.put(node, fetch);
                }

                long position = this.subscriptions.position(partition);
                fetch.put(partition, new FetchRequest.PartitionData(position, this.fetchSize));
                log.trace("Added fetch request for partition {} at offset {}", partition, position);
            }
        }

        // create the fetches
        Map<Node, FetchRequest> requests = new HashMap<>();
        for (Map.Entry<Node, Map<TopicPartition, FetchRequest.PartitionData>> entry : fetchable.entrySet()) {
            Node node = entry.getKey();
            FetchRequest fetch = new FetchRequest(this.maxWaitMs, this.minBytes, entry.getValue());
            requests.put(node, fetch);
        }
        return requests;
    }

    /**
     * The callback for fetch completion
     */
    private PartitionRecords<K, V> parseFetchedData(CompletedFetch completedFetch) {
        TopicPartition tp = completedFetch.partition;
        FetchResponse.PartitionData partition = completedFetch.partitionData;
        long fetchOffset = completedFetch.fetchedOffset;
        int bytes = 0;
        int recordsCount = 0;
        PartitionRecords<K, V> parsedRecords = null;

        try {
            if (!subscriptions.isFetchable(tp)) {
                // this can happen when a rebalance happened or a partition consumption paused
                // while fetch is still in-flight
                log.debug("Ignoring fetched records for partition {} since it is no longer fetchable", tp);
            } else if (partition.errorCode == Errors.NONE.code()) {
                // we are interested in this fetch only if the beginning offset matches the
                // current consumed position
                Long position = subscriptions.position(tp);
                if (position == null || position != fetchOffset) {
                    log.debug("Discarding stale fetch response for partition {} since its offset {} does not match " +
                            "the expected offset {}", tp, fetchOffset, position);
                    return null;
                }

                ByteBuffer buffer = partition.recordSet;
                MemoryRecords records = MemoryRecords.readableRecords(buffer);
                List<ConsumerRecord<K, V>> parsed = new ArrayList<>();
                boolean skippedRecords = false;
                for (LogEntry logEntry : records) {
                    // Skip the messages earlier than current position.
                    if (logEntry.offset() >= position) {
                        parsed.add(parseRecord(tp, logEntry));
                        bytes += logEntry.size();
                    } else {
                        skippedRecords = true;
                    }
                }

                recordsCount = parsed.size();
                this.sensors.recordTopicFetchMetrics(tp.topic(), bytes, recordsCount);

                if (!parsed.isEmpty()) {
                    log.trace("Adding fetched record for partition {} with offset {} to buffered record list", tp, position);
                    parsedRecords = new PartitionRecords<>(fetchOffset, tp, parsed);
                    ConsumerRecord<K, V> record = parsed.get(parsed.size() - 1);
                    this.sensors.recordsFetchLag.record(partition.highWatermark - record.offset());
                } else if (buffer.limit() > 0 && !skippedRecords) {
                    // we did not read a single message from a non-empty buffer
                    // because that message's size is larger than fetch size, in this case
                    // record this exception
                    Map<TopicPartition, Long> recordTooLargePartitions = Collections.singletonMap(tp, fetchOffset);
                    throw new RecordTooLargeException("There are some messages at [Partition=Offset]: "
                            + recordTooLargePartitions
                            + " whose size is larger than the fetch size "
                            + this.fetchSize
                            + " and hence cannot be ever returned."
                            + " Increase the fetch size on the client (using max.partition.fetch.bytes),"
                            + " or decrease the maximum message size the broker will allow (using message.max.bytes).",
                            recordTooLargePartitions);
                }
            } else if (partition.errorCode == Errors.NOT_LEADER_FOR_PARTITION.code()
                    || partition.errorCode == Errors.UNKNOWN_TOPIC_OR_PARTITION.code()) {
                this.metadata.requestUpdate();
            } else if (partition.errorCode == Errors.OFFSET_OUT_OF_RANGE.code()) {
                if (fetchOffset != subscriptions.position(tp)) {
                    log.debug("Discarding stale fetch response for partition {} since the fetched offset {}" +
                            "does not match the current offset {}", tp, fetchOffset, subscriptions.position(tp));
                } else if (subscriptions.hasDefaultOffsetResetPolicy()) {
                    log.info("Fetch offset {} is out of range for partition {}, resetting offset", fetchOffset, tp);
                    subscriptions.needOffsetReset(tp);
                } else {
                    throw new OffsetOutOfRangeException(Collections.singletonMap(tp, fetchOffset));
                }
            } else if (partition.errorCode == Errors.TOPIC_AUTHORIZATION_FAILED.code()) {
                log.warn("Not authorized to read from topic {}.", tp.topic());
                throw new TopicAuthorizationException(Collections.singleton(tp.topic()));
            } else if (partition.errorCode == Errors.UNKNOWN.code()) {
                log.warn("Unknown error fetching data for topic-partition {}", tp);
            } else {
                throw new IllegalStateException("Unexpected error code " + partition.errorCode + " while fetching data");
            }
        } finally {
            completedFetch.metricAggregator.record(tp, bytes, recordsCount);
        }

        return parsedRecords;
    }

    /**
     * Parse the record entry, deserializing the key / value fields if necessary
     */
    private ConsumerRecord<K, V> parseRecord(TopicPartition partition, LogEntry logEntry) {
        Record record = logEntry.record();

<<<<<<< HEAD
        if (this.checkCrcs)
            try {
                record.ensureValid();
            } catch (InvalidRecordException e) {
                throw new InvalidRecordException("Record for partition " + partition + " at offset " + logEntry.offset()
                        + " is invalid, cause: " + e.getMessage());
            }
=======
        if (this.checkCrcs && !record.isValid())
            throw new KafkaException("Record for partition " + partition + " at offset "
                    + logEntry.offset() + " is corrupt (stored crc = " + record.checksum()
                    + ", computed crc = "
                    + record.computeChecksum()
                    + ")");
>>>>>>> 31264f69

        try {
            long offset = logEntry.offset();
            long timestamp = record.timestamp();
            TimestampType timestampType = record.timestampType();
            ByteBuffer keyBytes = record.key();
            byte[] keyByteArray = keyBytes == null ? null : Utils.toArray(keyBytes);
            K key = keyBytes == null ? null : this.keyDeserializer.deserialize(partition.topic(), keyByteArray);
            ByteBuffer valueBytes = record.value();
            byte[] valueByteArray = valueBytes == null ? null : Utils.toArray(valueBytes);
            V value = valueBytes == null ? null : this.valueDeserializer.deserialize(partition.topic(), valueByteArray);

            return new ConsumerRecord<>(partition.topic(), partition.partition(), offset,
                                        timestamp, timestampType, record.checksum(),
                                        keyByteArray == null ? ConsumerRecord.NULL_SIZE : keyByteArray.length,
                                        valueByteArray == null ? ConsumerRecord.NULL_SIZE : valueByteArray.length,
                                        key, value);
        } catch (RuntimeException e) {
            throw new SerializationException("Error deserializing key/value for partition " + partition +
                    " at offset " + logEntry.offset(), e);
        }
    }

    private static class PartitionRecords<K, V> {
        private long fetchOffset;
        private TopicPartition partition;
        private List<ConsumerRecord<K, V>> records;

        public PartitionRecords(long fetchOffset, TopicPartition partition, List<ConsumerRecord<K, V>> records) {
            this.fetchOffset = fetchOffset;
            this.partition = partition;
            this.records = records;
        }

        private boolean isEmpty() {
            return records == null || records.isEmpty();
        }

        private void discard() {
            this.records = null;
        }

        private List<ConsumerRecord<K, V>> take(int n) {
            if (records == null)
                return new ArrayList<>();

            if (n >= records.size()) {
                List<ConsumerRecord<K, V>> res = this.records;
                this.records = null;
                return res;
            }

            List<ConsumerRecord<K, V>> res = new ArrayList<>(n);
            Iterator<ConsumerRecord<K, V>> iterator = records.iterator();
            for (int i = 0; i < n; i++) {
                res.add(iterator.next());
                iterator.remove();
            }

            if (iterator.hasNext())
                this.fetchOffset = iterator.next().offset();

            return res;
        }
    }

    private static class CompletedFetch {
        private final TopicPartition partition;
        private final long fetchedOffset;
        private final FetchResponse.PartitionData partitionData;
        private final FetchResponseMetricAggregator metricAggregator;

        public CompletedFetch(TopicPartition partition,
                              long fetchedOffset,
                              FetchResponse.PartitionData partitionData,
                              FetchResponseMetricAggregator metricAggregator) {
            this.partition = partition;
            this.fetchedOffset = fetchedOffset;
            this.partitionData = partitionData;
            this.metricAggregator = metricAggregator;
        }
    }

    /**
     * Since we parse the message data for each partition from each fetch response lazily, fetch-level
     * metrics need to be aggregated as the messages from each partition are parsed. This class is used
     * to facilitate this incremental aggregation.
     */
    private static class FetchResponseMetricAggregator {
        private final FetchManagerMetrics sensors;
        private final Set<TopicPartition> unrecordedPartitions;

        private int totalBytes;
        private int totalRecords;

        public FetchResponseMetricAggregator(FetchManagerMetrics sensors,
                                             Set<TopicPartition> partitions) {
            this.sensors = sensors;
            this.unrecordedPartitions = partitions;
        }

        /**
         * After each partition is parsed, we update the current metric totals with the total bytes
         * and number of records parsed. After all partitions have reported, we write the metric.
         */
        public void record(TopicPartition partition, int bytes, int records) {
            unrecordedPartitions.remove(partition);
            totalBytes += bytes;
            totalRecords += records;

            if (unrecordedPartitions.isEmpty()) {
                // once all expected partitions from the fetch have reported in, record the metrics
                sensors.bytesFetched.record(totalBytes);
                sensors.recordsFetched.record(totalRecords);
            }
        }
    }

    private static class FetchManagerMetrics {
        public final Metrics metrics;
        public final String metricGrpName;

        public final Sensor bytesFetched;
        public final Sensor recordsFetched;
        public final Sensor fetchLatency;
        public final Sensor recordsFetchLag;
        public final Sensor fetchThrottleTimeSensor;

        public FetchManagerMetrics(Metrics metrics, String metricGrpPrefix) {
            this.metrics = metrics;
            this.metricGrpName = metricGrpPrefix + "-fetch-manager-metrics";

            this.bytesFetched = metrics.sensor("bytes-fetched");
            this.bytesFetched.add(metrics.metricName("fetch-size-avg",
                this.metricGrpName,
                "The average number of bytes fetched per request"), new Avg());
            this.bytesFetched.add(metrics.metricName("fetch-size-max",
                this.metricGrpName,
                "The maximum number of bytes fetched per request"), new Max());
            this.bytesFetched.add(metrics.metricName("bytes-consumed-rate",
                this.metricGrpName,
                "The average number of bytes consumed per second"), new Rate());

            this.recordsFetched = metrics.sensor("records-fetched");
            this.recordsFetched.add(metrics.metricName("records-per-request-avg",
                this.metricGrpName,
                "The average number of records in each request"), new Avg());
            this.recordsFetched.add(metrics.metricName("records-consumed-rate",
                this.metricGrpName,
                "The average number of records consumed per second"), new Rate());

            this.fetchLatency = metrics.sensor("fetch-latency");
            this.fetchLatency.add(metrics.metricName("fetch-latency-avg",
                this.metricGrpName,
                "The average time taken for a fetch request."), new Avg());
            this.fetchLatency.add(metrics.metricName("fetch-latency-max",
                this.metricGrpName,
                "The max time taken for any fetch request."), new Max());
            this.fetchLatency.add(metrics.metricName("fetch-rate",
                this.metricGrpName,
                "The number of fetch requests per second."), new Rate(new Count()));

            this.recordsFetchLag = metrics.sensor("records-lag");
            this.recordsFetchLag.add(metrics.metricName("records-lag-max",
                this.metricGrpName,
                "The maximum lag in terms of number of records for any partition in this window"), new Max());

            this.fetchThrottleTimeSensor = metrics.sensor("fetch-throttle-time");
            this.fetchThrottleTimeSensor.add(metrics.metricName("fetch-throttle-time-avg",
                                                         this.metricGrpName,
                                                         "The average throttle time in ms"), new Avg());

            this.fetchThrottleTimeSensor.add(metrics.metricName("fetch-throttle-time-max",
                                                         this.metricGrpName,
                                                         "The maximum throttle time in ms"), new Max());
        }

        public void recordTopicFetchMetrics(String topic, int bytes, int records) {
            // record bytes fetched
            String name = "topic." + topic + ".bytes-fetched";
            Sensor bytesFetched = this.metrics.getSensor(name);
            if (bytesFetched == null) {
                Map<String, String> metricTags = new HashMap<>(1);
                metricTags.put("topic", topic.replace('.', '_'));

                bytesFetched = this.metrics.sensor(name);
                bytesFetched.add(this.metrics.metricName("fetch-size-avg",
                        this.metricGrpName,
                        "The average number of bytes fetched per request for topic " + topic,
                        metricTags), new Avg());
                bytesFetched.add(this.metrics.metricName("fetch-size-max",
                        this.metricGrpName,
                        "The maximum number of bytes fetched per request for topic " + topic,
                        metricTags), new Max());
                bytesFetched.add(this.metrics.metricName("bytes-consumed-rate",
                        this.metricGrpName,
                        "The average number of bytes consumed per second for topic " + topic,
                        metricTags), new Rate());
            }
            bytesFetched.record(bytes);

            // record records fetched
            name = "topic." + topic + ".records-fetched";
            Sensor recordsFetched = this.metrics.getSensor(name);
            if (recordsFetched == null) {
                Map<String, String> metricTags = new HashMap<>(1);
                metricTags.put("topic", topic.replace('.', '_'));

                recordsFetched = this.metrics.sensor(name);
                recordsFetched.add(this.metrics.metricName("records-per-request-avg",
                        this.metricGrpName,
                        "The average number of records in each request for topic " + topic,
                        metricTags), new Avg());
                recordsFetched.add(this.metrics.metricName("records-consumed-rate",
                        this.metricGrpName,
                        "The average number of records consumed per second for topic " + topic,
                        metricTags), new Rate());
            }
            recordsFetched.record(records);
        }
    }
}<|MERGE_RESOLUTION|>--- conflicted
+++ resolved
@@ -39,6 +39,7 @@
 import org.apache.kafka.common.metrics.stats.Rate;
 import org.apache.kafka.common.protocol.ApiKeys;
 import org.apache.kafka.common.protocol.Errors;
+import org.apache.kafka.common.record.InvalidRecordException;
 import org.apache.kafka.common.record.LogEntry;
 import org.apache.kafka.common.record.MemoryRecords;
 import org.apache.kafka.common.record.Record;
@@ -608,22 +609,14 @@
     private ConsumerRecord<K, V> parseRecord(TopicPartition partition, LogEntry logEntry) {
         Record record = logEntry.record();
 
-<<<<<<< HEAD
-        if (this.checkCrcs)
+        if (this.checkCrcs) {
             try {
                 record.ensureValid();
             } catch (InvalidRecordException e) {
-                throw new InvalidRecordException("Record for partition " + partition + " at offset " + logEntry.offset()
+                throw new KafkaException("Record for partition " + partition + " at offset " + logEntry.offset()
                         + " is invalid, cause: " + e.getMessage());
             }
-=======
-        if (this.checkCrcs && !record.isValid())
-            throw new KafkaException("Record for partition " + partition + " at offset "
-                    + logEntry.offset() + " is corrupt (stored crc = " + record.checksum()
-                    + ", computed crc = "
-                    + record.computeChecksum()
-                    + ")");
->>>>>>> 31264f69
+        }
 
         try {
             long offset = logEntry.offset();
