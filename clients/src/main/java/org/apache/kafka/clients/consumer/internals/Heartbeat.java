--- conflicted
+++ resolved
@@ -68,20 +68,12 @@
         heartbeatTimer.reset(rebalanceConfig.heartbeatIntervalMs);
     }
 
-<<<<<<< HEAD
-
-=======
->>>>>>> 94ef25ab
     void failHeartbeat() {
         update(time.milliseconds());
         heartbeatInFlight = false;
         heartbeatTimer.reset(rebalanceConfig.retryBackoffMs);
     }
 
-<<<<<<< HEAD
-
-=======
->>>>>>> 94ef25ab
     void receiveHeartbeat() {
         update(time.milliseconds());
         heartbeatInFlight = false;
