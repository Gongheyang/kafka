--- conflicted
+++ resolved
@@ -187,13 +187,7 @@
             if (response != null) {
                 onResponse((ConsumerGroupHeartbeatResponse) response.responseBody(), request.handler().completionTimeMs());
             } else {
-<<<<<<< HEAD
-                // TODO: Currently, we lack a good way to propagate the response time from the network client to the
-                //  request handler. We will need to store the response time in the handler to make it accessible.
-                onFailure(exception, time.milliseconds());
-=======
                 onFailure(exception, request.handler().completionTimeMs());
->>>>>>> e8c89693
             }
         });
         return request;
