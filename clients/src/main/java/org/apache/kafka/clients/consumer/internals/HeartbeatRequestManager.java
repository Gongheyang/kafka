/*
 * Licensed to the Apache Software Foundation (ASF) under one or more
 * contributor license agreements. See the NOTICE file distributed with
 * this work for additional information regarding copyright ownership.
 * The ASF licenses this file to You under the Apache License, Version 2.0
 * (the "License"); you may not use this file except in compliance with
 * the License. You may obtain a copy of the License at
 *
 *    http://www.apache.org/licenses/LICENSE-2.0
 *
 * Unless required by applicable law or agreed to in writing, software
 * distributed under the License is distributed on an "AS IS" BASIS,
 * WITHOUT WARRANTIES OR CONDITIONS OF ANY KIND, either express or implied.
 * See the License for the specific language governing permissions and
 * limitations under the License.
 */
package org.apache.kafka.clients.consumer.internals;

import org.apache.kafka.clients.CommonClientConfigs;
import org.apache.kafka.clients.consumer.ConsumerConfig;
import org.apache.kafka.clients.consumer.internals.NetworkClientDelegate.PollResult;
import org.apache.kafka.clients.consumer.internals.events.ApplicationEventProcessor;
import org.apache.kafka.clients.consumer.internals.events.BackgroundEventHandler;
import org.apache.kafka.clients.consumer.internals.events.ErrorEvent;
import org.apache.kafka.clients.consumer.internals.metrics.HeartbeatMetricsManager;
import org.apache.kafka.common.Uuid;
import org.apache.kafka.common.errors.GroupAuthorizationException;
import org.apache.kafka.common.errors.RetriableException;
import org.apache.kafka.common.message.ConsumerGroupHeartbeatRequestData;
import org.apache.kafka.common.metrics.Metrics;
import org.apache.kafka.common.protocol.Errors;
import org.apache.kafka.common.requests.ConsumerGroupHeartbeatRequest;
import org.apache.kafka.common.requests.ConsumerGroupHeartbeatResponse;
import org.apache.kafka.common.utils.LogContext;
import org.apache.kafka.common.utils.Time;
import org.apache.kafka.common.utils.Timer;
import org.slf4j.Logger;

import java.util.ArrayList;
import java.util.Collections;
import java.util.List;
import java.util.Map;
import java.util.SortedSet;
import java.util.TreeSet;
import java.util.stream.Collectors;

/**
 * <p>Manages the request creation and response handling for the heartbeat. The module creates a
 * {@link ConsumerGroupHeartbeatRequest} using the state stored in the {@link MembershipManager} and enqueue it to
 * the network queue to be sent out. Once the response is received, the module will update the state in the
 * {@link MembershipManager} and handle any errors.</p>
 *
 * <p>The manager will try to send a heartbeat when the member is in {@link MemberState#STABLE},
 * {@link MemberState#JOINING}, or {@link MemberState#RECONCILING}. Which mean the member is either in a stable
 * group, is trying to join a group, or is in the process of reconciling the assignment changes.</p>
 *
 * <p>If the member got kick out of a group, it will try to give up the current assignment by invoking {@code
 * OnPartitionsLost} because reattempting to join again with a zero epoch.</p>
 *
 * <p>If the member does not have groupId configured or encountering fatal exceptions, a heartbeat will not be sent.</p>
 *
 * <p>If the coordinator not is not found, we will skip sending the heartbeat and try to find a coordinator first.</p>
 *
 * <p>If the heartbeat failed due to retriable errors, such as, TimeoutException. The subsequent attempt will be
 * backoff exponentially.</p>
 *
 * <p>When the member completes the assignment reconciliation, the {@link HeartbeatRequestState} will be reset so
 * that a heartbeat will be sent in the next event loop.</p>
 *
 * <p>See {@link HeartbeatRequestState} for more details.</p>
 */
public class HeartbeatRequestManager implements RequestManager {

    private final Logger logger;

    /**
     * Time that the group coordinator will wait on member to revoke its partitions. This is provided by the group
     * coordinator in the heartbeat
     */
    private final int maxPollIntervalMs;

    /**
     * CoordinatorRequestManager manages the connection to the group coordinator
     */
    private final CoordinatorRequestManager coordinatorRequestManager;

    /**
     * HeartbeatRequestState manages heartbeat request timing and retries
     */
    private final HeartbeatRequestState heartbeatRequestState;

    /*
     * HeartbeatState manages building the heartbeat requests correctly
     */
    private final HeartbeatState heartbeatState;

    /**
     * MembershipManager manages member's essential attributes like epoch and id, and its rebalance state
     */
    private final MembershipManager membershipManager;

    /**
     * ErrorEventHandler allows the background thread to propagate errors back to the user
     */
    private final BackgroundEventHandler backgroundEventHandler;

    /**
     * Timer for tracking the time since the last consumer poll.  If the timer expires, the consumer will stop
     * sending heartbeat until the next poll.
     */
    private final Timer pollTimer;

    /**
     * Holding the heartbeat sensor to measure heartbeat timing and response latency
     */
    private final HeartbeatMetricsManager metricsManager;

    public HeartbeatRequestManager(
        final LogContext logContext,
        final Time time,
        final ConsumerConfig config,
        final CoordinatorRequestManager coordinatorRequestManager,
        final SubscriptionState subscriptions,
        final MembershipManager membershipManager,
        final BackgroundEventHandler backgroundEventHandler,
        final Metrics metrics) {
        this.coordinatorRequestManager = coordinatorRequestManager;
        this.logger = logContext.logger(getClass());
        this.membershipManager = membershipManager;
        this.backgroundEventHandler = backgroundEventHandler;
        this.maxPollIntervalMs = config.getInt(CommonClientConfigs.MAX_POLL_INTERVAL_MS_CONFIG);
        long retryBackoffMs = config.getLong(ConsumerConfig.RETRY_BACKOFF_MS_CONFIG);
        long retryBackoffMaxMs = config.getLong(ConsumerConfig.RETRY_BACKOFF_MAX_MS_CONFIG);
        this.heartbeatState = new HeartbeatState(subscriptions, membershipManager, maxPollIntervalMs);
        this.heartbeatRequestState = new HeartbeatRequestState(logContext, time, 0, retryBackoffMs,
            retryBackoffMaxMs, maxPollIntervalMs);
        this.pollTimer = time.timer(maxPollIntervalMs);
        this.metricsManager = new HeartbeatMetricsManager(metrics);
    }

    // Visible for testing
    HeartbeatRequestManager(
        final LogContext logContext,
        final Timer timer,
        final ConsumerConfig config,
        final CoordinatorRequestManager coordinatorRequestManager,
        final MembershipManager membershipManager,
        final HeartbeatState heartbeatState,
        final HeartbeatRequestState heartbeatRequestState,
        final BackgroundEventHandler backgroundEventHandler,
        final Metrics metrics) {
        this.logger = logContext.logger(this.getClass());
        this.maxPollIntervalMs = config.getInt(CommonClientConfigs.MAX_POLL_INTERVAL_MS_CONFIG);
        this.coordinatorRequestManager = coordinatorRequestManager;
        this.heartbeatRequestState = heartbeatRequestState;
        this.heartbeatState = heartbeatState;
        this.membershipManager = membershipManager;
        this.backgroundEventHandler = backgroundEventHandler;
        this.pollTimer = timer;
        this.metricsManager = new HeartbeatMetricsManager(metrics);
    }

    /**
     * This will build a heartbeat request if one must be sent, determined based on the member
     * state. A heartbeat is sent in the following situations:
     * <ol>
     *     <li>Member is part of the consumer group or wants to join it.</li>
     *     <li>The heartbeat interval has expired, or the member is in a state that indicates
     *     that it should heartbeat without waiting for the interval.</li>
     * </ol>
     * This will also determine the maximum wait time until the next poll based on the member's
     * state.
     * <ol>
     *     <li>If the member is without a coordinator or is in a failed state, the timer is set
     *     to Long.MAX_VALUE, as there's no need to send a heartbeat.</li>
     *     <li>If the member cannot send a heartbeat due to either exponential backoff, it will
     *     return the remaining time left on the backoff timer.</li>
     *     <li>If the member's heartbeat timer has not expired, It will return the remaining time
     *     left on the heartbeat timer.</li>
     *     <li>If the member can send a heartbeat, the timer is set to the current heartbeat interval.</li>
     * </ol>
     *
     * @return {@link PollResult} that includes a heartbeat request if one must be sent, and the
     * time to wait until the next poll.
     */
    @Override
    public NetworkClientDelegate.PollResult poll(long currentTimeMs) {
        if (!coordinatorRequestManager.coordinator().isPresent() ||
            membershipManager.shouldSkipHeartbeat()) {
            membershipManager.onHeartbeatRequestSkipped();
            return NetworkClientDelegate.PollResult.EMPTY;
        }
        pollTimer.update(currentTimeMs);
        if (pollTimer.isExpired() && !membershipManager.isLeavingGroup()) {
            logger.warn("Consumer poll timeout has expired. This means the time between " +
                "subsequent calls to poll() was longer than the configured max.poll.interval.ms, " +
                "which typically implies that the poll loop is spending too much time processing " +
                "messages. You can address this either by increasing max.poll.interval.ms or by " +
                "reducing the maximum size of batches returned in poll() with max.poll.records.");

            membershipManager.transitionToSendingLeaveGroup(true);
            NetworkClientDelegate.UnsentRequest leaveHeartbeat = makeHeartbeatRequest(currentTimeMs, true);

            // We can ignore the leave response because we can join before or after receiving the response.
            heartbeatRequestState.reset();
            heartbeatState.reset();
            return new NetworkClientDelegate.PollResult(heartbeatRequestState.heartbeatIntervalMs, Collections.singletonList(leaveHeartbeat));
        }

        boolean heartbeatNow = membershipManager.shouldHeartbeatNow() && !heartbeatRequestState.requestInFlight();
        if (!heartbeatRequestState.canSendRequest(currentTimeMs) && !heartbeatNow) {
            return new NetworkClientDelegate.PollResult(heartbeatRequestState.nextHeartbeatMs(currentTimeMs));
        }

        NetworkClientDelegate.UnsentRequest request = makeHeartbeatRequest(currentTimeMs, false);
        return new NetworkClientDelegate.PollResult(heartbeatRequestState.heartbeatIntervalMs, Collections.singletonList(request));
    }

    /**
     * Returns the {@link MembershipManager} that this request manager is using to track the state of the group.
     * This is provided so that the {@link ApplicationEventProcessor} can access the state for querying or updating.
     */
    public MembershipManager membershipManager() {
        return membershipManager;
    }

    /**
     * Returns the delay for which the application thread can safely wait before it should be responsive
     * to results from the request managers. For example, the subscription state can change when heartbeats
     * are sent, so blocking for longer than the heartbeat interval might mean the application thread is not
     * responsive to changes.
     *
     * Similarly, we may have to unblock the application thread to send a `PollApplicationEvent` to make sure
     * our poll timer will not expire while we are polling.
     *
     * <p>In the event that heartbeats are currently being skipped, this still returns the next heartbeat
     * delay rather than {@code Long.MAX_VALUE} so that the application thread remains responsive.
     */
    @Override
    public long maximumTimeToWait(long currentTimeMs) {
        pollTimer.update(currentTimeMs);
        if (
            pollTimer.isExpired() ||
                (membershipManager.shouldHeartbeatNow() && !heartbeatRequestState.requestInFlight())
        ) {
            return 0L;
        }
        return Math.min(pollTimer.remainingMs() / 2, heartbeatRequestState.nextHeartbeatMs(currentTimeMs));
    }

    /**
     * Reset the poll timer, indicating that the user has called consumer.poll(). If the member
     * is in {@link MemberState#STALE} state due to expired poll timer, this will transition the
     * member to {@link MemberState#JOINING}, so that it rejoins the group.
     */
    public void resetPollTimer(final long pollMs) {
        if (pollTimer.isExpired()) {
            logger.debug("Poll timer has been reset after it had expired");
            membershipManager.maybeRejoinStaleMember();
        }
        pollTimer.update(pollMs);
        pollTimer.reset(maxPollIntervalMs);
    }

    private NetworkClientDelegate.UnsentRequest makeHeartbeatRequest(final long currentTimeMs,
                                                                     final boolean ignoreResponse) {
        NetworkClientDelegate.UnsentRequest request = makeHeartbeatRequest(ignoreResponse);
        heartbeatRequestState.onSendAttempt(currentTimeMs);
        membershipManager.onHeartbeatRequestSent();
        metricsManager.recordHeartbeatSentMs(currentTimeMs);
        return request;
    }

    private NetworkClientDelegate.UnsentRequest makeHeartbeatRequest(final boolean ignoreResponse) {
        NetworkClientDelegate.UnsentRequest request = new NetworkClientDelegate.UnsentRequest(
            new ConsumerGroupHeartbeatRequest.Builder(this.heartbeatState.buildRequestData()),
            coordinatorRequestManager.coordinator());
        if (ignoreResponse)
            return logResponse(request);
        else
            return request.whenComplete((response, exception) -> {
                long completionTimeMs = request.handler().completionTimeMs();
                if (response != null) {
                    metricsManager.recordRequestLatency(response.requestLatencyMs());
                    onResponse((ConsumerGroupHeartbeatResponse) response.responseBody(), completionTimeMs);
                } else {
                    onFailure(exception, completionTimeMs);
                }
            });
    }

    private NetworkClientDelegate.UnsentRequest logResponse(final NetworkClientDelegate.UnsentRequest request) {
        return request.whenComplete((response, exception) -> {
            if (response != null) {
                metricsManager.recordRequestLatency(response.requestLatencyMs());
                Errors error =
                    Errors.forCode(((ConsumerGroupHeartbeatResponse) response.responseBody()).data().errorCode());
                if (error == Errors.NONE)
                    logger.debug("GroupHeartbeat responded successfully: {}", response);
                else
                    logger.error("GroupHeartbeat failed because of {}: {}", error, response);
            } else {
                logger.error("GroupHeartbeat failed because of unexpected exception.", exception);
            }
        });
    }

    private void onFailure(final Throwable exception, final long responseTimeMs) {
        this.heartbeatRequestState.onFailedAttempt(responseTimeMs);
        this.heartbeatState.reset();
        if (exception instanceof RetriableException) {
            String message = String.format("GroupHeartbeatRequest failed because of the retriable exception. " +
                    "Will retry in %s ms: %s",
                heartbeatRequestState.remainingBackoffMs(responseTimeMs),
                exception.getMessage());
            logger.debug(message);
        } else {
            logger.error("GroupHeartbeatRequest failed due to fatal error: " + exception.getMessage());
            handleFatalFailure(exception);
        }
    }

    private void onResponse(final ConsumerGroupHeartbeatResponse response, long currentTimeMs) {
        if (Errors.forCode(response.data().errorCode()) == Errors.NONE) {
            heartbeatRequestState.updateHeartbeatIntervalMs(response.data().heartbeatIntervalMs());
            heartbeatRequestState.onSuccessfulAttempt(currentTimeMs);
            heartbeatRequestState.resetTimer();
            membershipManager.onHeartbeatSuccess(response.data());
            return;
        }
        onErrorResponse(response, currentTimeMs);
    }

    private void onErrorResponse(final ConsumerGroupHeartbeatResponse response,
                                 final long currentTimeMs) {
        Errors error = Errors.forCode(response.data().errorCode());
        String errorMessage = response.data().errorMessage();
        String message;

        this.heartbeatState.reset();
        this.heartbeatRequestState.onFailedAttempt(currentTimeMs);
        membershipManager.onHeartbeatFailure();

        switch (error) {
            case NOT_COORDINATOR:
                // the manager should retry immediately when the coordinator node becomes available again
                message = String.format("GroupHeartbeatRequest failed because the group coordinator %s is incorrect. " +
                                "Will attempt to find the coordinator again and retry",
                        coordinatorRequestManager.coordinator());
                logInfo(message, response, currentTimeMs);
                coordinatorRequestManager.markCoordinatorUnknown(errorMessage, currentTimeMs);
                // Skip backoff so that the next HB is sent as soon as the new coordinator is discovered
                heartbeatRequestState.reset();
                break;

            case COORDINATOR_NOT_AVAILABLE:
                message = String.format("GroupHeartbeatRequest failed because the group coordinator %s is not available. " +
                                "Will attempt to find the coordinator again and retry",
                        coordinatorRequestManager.coordinator());
                logInfo(message, response, currentTimeMs);
                coordinatorRequestManager.markCoordinatorUnknown(errorMessage, currentTimeMs);
                // Skip backoff so that the next HB is sent as soon as the new coordinator is discovered
                heartbeatRequestState.reset();
                break;

            case COORDINATOR_LOAD_IN_PROGRESS:
                // the manager will backoff and retry
                message = String.format("GroupHeartbeatRequest failed because the group coordinator %s is still loading." +
                                "Will retry",
                        coordinatorRequestManager.coordinator());
                logInfo(message, response, currentTimeMs);
                break;

            case GROUP_AUTHORIZATION_FAILED:
                GroupAuthorizationException exception =
                        GroupAuthorizationException.forGroupId(membershipManager.groupId());
                logger.error("GroupHeartbeatRequest failed due to group authorization failure: {}", exception.getMessage());
                handleFatalFailure(error.exception(exception.getMessage()));
                break;

            case UNRELEASED_INSTANCE_ID:
                logger.error("GroupHeartbeatRequest failed due to the instance id {} was not released: {}",
                        membershipManager.groupInstanceId().orElse("null"), errorMessage);
                handleFatalFailure(Errors.UNRELEASED_INSTANCE_ID.exception(errorMessage));
                break;

            case INVALID_REQUEST:
            case GROUP_MAX_SIZE_REACHED:
            case UNSUPPORTED_ASSIGNOR:
            case UNSUPPORTED_VERSION:
                logger.error("GroupHeartbeatRequest failed due to error: {}", error);
                handleFatalFailure(error.exception(errorMessage));
                break;

            case FENCED_MEMBER_EPOCH:
                message = String.format("GroupHeartbeatRequest failed for member %s because epoch %s is fenced.",
                        membershipManager.memberId(), membershipManager.memberEpoch());
                logInfo(message, response, currentTimeMs);
                membershipManager.transitionToFenced();
                // Skip backoff so that a next HB to rejoin is sent as soon as the fenced member releases its assignment
                heartbeatRequestState.reset();
                break;

            case UNKNOWN_MEMBER_ID:
                message = String.format("GroupHeartbeatRequest failed because member %s is unknown.",
                        membershipManager.memberId());
                logInfo(message, response, currentTimeMs);
                membershipManager.transitionToFenced();
                // Skip backoff so that a next HB to rejoin is sent as soon as the fenced member releases its assignment
                heartbeatRequestState.reset();
                break;

            default:
                // If the manager receives an unknown error - there could be a bug in the code or a new error code
                logger.error("GroupHeartbeatRequest failed due to unexpected error: {}", error);
                handleFatalFailure(error.exception(errorMessage));
                break;
        }
    }

    private void logInfo(final String message,
                         final ConsumerGroupHeartbeatResponse response,
                         final long currentTimeMs) {
        logger.info("{} in {}ms: {}",
            message,
            heartbeatRequestState.remainingBackoffMs(currentTimeMs),
            response.data().errorMessage());
    }

    private void handleFatalFailure(Throwable error) {
        backgroundEventHandler.add(new ErrorEvent(error));
        membershipManager.transitionToFatal();
    }

    /**
     * Represents the state of a heartbeat request, including logic for timing, retries, and exponential backoff. The
     * object extends {@link RequestState} to enable exponential backoff and duplicated request handling. The two fields
     * that it holds are:
     */
    static class HeartbeatRequestState extends RequestState {
        /**
         *  heartbeatTimer tracks the time since the last heartbeat was sent
         */
        private final Timer heartbeatTimer;

        /**
         * The heartbeat interval which is acquired/updated through the heartbeat request
         */
        private long heartbeatIntervalMs;

        public HeartbeatRequestState(
            final LogContext logContext,
            final Time time,
            final long heartbeatIntervalMs,
            final long retryBackoffMs,
            final long retryBackoffMaxMs,
            final double jitter) {
            super(logContext, HeartbeatRequestState.class.getName(), retryBackoffMs, 2, retryBackoffMaxMs, jitter);
            this.heartbeatIntervalMs = heartbeatIntervalMs;
            this.heartbeatTimer = time.timer(heartbeatIntervalMs);
        }

        private void update(final long currentTimeMs) {
            this.heartbeatTimer.update(currentTimeMs);
        }

        public void resetTimer() {
            this.heartbeatTimer.reset(heartbeatIntervalMs);
        }

        @Override
        public boolean canSendRequest(final long currentTimeMs) {
            update(currentTimeMs);
            return heartbeatTimer.isExpired() && super.canSendRequest(currentTimeMs);
        }

        public long nextHeartbeatMs(final long currentTimeMs) {
            if (heartbeatTimer.remainingMs() == 0) {
                return this.remainingBackoffMs(currentTimeMs);
            }
            return heartbeatTimer.remainingMs();
        }

        private void updateHeartbeatIntervalMs(final long heartbeatIntervalMs) {
            if (this.heartbeatIntervalMs == heartbeatIntervalMs) {
                // no need to update the timer if the interval hasn't changed
                return;
            }
            this.heartbeatIntervalMs = heartbeatIntervalMs;
            this.heartbeatTimer.updateAndReset(heartbeatIntervalMs);
        }
    }

    /**
     * Builds the heartbeat requests correctly, ensuring that all information is sent according to
     * the protocol, but subsequent requests do not send information which has not changed. This
     * is important to ensure that reconciliation completes successfully.
     */
    static class HeartbeatState {
        private final SubscriptionState subscriptions;
        private final MembershipManager membershipManager;
        private final int rebalanceTimeoutMs;
        private final SentFields sentFields;

        public HeartbeatState(
            final SubscriptionState subscriptions,
            final MembershipManager membershipManager,
            final int rebalanceTimeoutMs) {
            this.subscriptions = subscriptions;
            this.membershipManager = membershipManager;
            this.rebalanceTimeoutMs = rebalanceTimeoutMs;
            this.sentFields = new SentFields();
        }


        public void reset() {
            sentFields.reset();
        }

        public ConsumerGroupHeartbeatRequestData buildRequestData() {
            ConsumerGroupHeartbeatRequestData data = new ConsumerGroupHeartbeatRequestData();

            // GroupId - always sent
            data.setGroupId(membershipManager.groupId());

            // MemberId - always sent, empty until it has been received from the coordinator
            data.setMemberId(membershipManager.memberId());

            // MemberEpoch - always sent
            data.setMemberEpoch(membershipManager.memberEpoch());

<<<<<<< HEAD
            boolean sendAllFields =  membershipManager.state() == MemberState.JOINING;

            // InstanceId - only sent if has changed since the last heartbeat
            // Always send when leaving the group as a static member
            membershipManager.groupInstanceId().ifPresent(groupInstanceId -> {
                if (sendAllFields || !groupInstanceId.equals(sentFields.instanceId) || membershipManager.memberEpoch() == ConsumerGroupHeartbeatRequest.LEAVE_GROUP_STATIC_MEMBER_EPOCH) {
                    data.setInstanceId(groupInstanceId);
                    sentFields.instanceId = groupInstanceId;
                }
            });
=======
            // InstanceId - set if present
            membershipManager.groupInstanceId().ifPresent(data::setInstanceId);
>>>>>>> 96bfac42

            // RebalanceTimeoutMs - only sent if has changed since the last heartbeat
            if (sendAllFields || sentFields.rebalanceTimeoutMs != rebalanceTimeoutMs) {
                data.setRebalanceTimeoutMs(rebalanceTimeoutMs);
                sentFields.rebalanceTimeoutMs = rebalanceTimeoutMs;
            }

            if (!this.subscriptions.hasPatternSubscription()) {
                // SubscribedTopicNames - only sent if has changed since the last heartbeat
                TreeSet<String> subscribedTopicNames = new TreeSet<>(this.subscriptions.subscription());
                if (sendAllFields || !subscribedTopicNames.equals(sentFields.subscribedTopicNames)) {
                    data.setSubscribedTopicNames(new ArrayList<>(this.subscriptions.subscription()));
                    sentFields.subscribedTopicNames = subscribedTopicNames;
                }
            } else {
                // SubscribedTopicRegex - only sent if has changed since the last heartbeat
                //                      - not supported yet
            }

            // ServerAssignor - only sent if has changed since the last heartbeat
            this.membershipManager.serverAssignor().ifPresent(serverAssignor -> {
                if (sendAllFields || !serverAssignor.equals(sentFields.serverAssignor)) {
                    data.setServerAssignor(serverAssignor);
                    sentFields.serverAssignor = serverAssignor;
                }
            });

            // ClientAssignors - not supported yet

            // TopicPartitions - only sent if it has changed since the last heartbeat. Note that
            // the string consists of just the topic ID and the partitions. When an assignment is
            // received, we might not yet know the topic name, and then it is learnt subsequently
            // by a metadata update.
            TreeSet<String> assignedPartitions = membershipManager.currentAssignment().entrySet().stream()
                .map(entry -> entry.getKey() + "-" + entry.getValue())
                .collect(Collectors.toCollection(TreeSet::new));
            if (!assignedPartitions.equals(sentFields.topicPartitions)) {
                List<ConsumerGroupHeartbeatRequestData.TopicPartitions> topicPartitions =
                    buildTopicPartitionsList(membershipManager.currentAssignment());
                data.setTopicPartitions(topicPartitions);
                sentFields.topicPartitions = assignedPartitions;
            }

            return data;
        }

        private List<ConsumerGroupHeartbeatRequestData.TopicPartitions> buildTopicPartitionsList(Map<Uuid, SortedSet<Integer>> topicIdPartitions) {
            return topicIdPartitions.entrySet().stream().map(
                    entry -> new ConsumerGroupHeartbeatRequestData.TopicPartitions()
                        .setTopicId(entry.getKey())
                        .setPartitions(new ArrayList<>(entry.getValue())))
                .collect(Collectors.toList());
        }

        // Fields of ConsumerHeartbeatRequest sent in the most recent request
        static class SentFields {
            private int rebalanceTimeoutMs = -1;
            private TreeSet<String> subscribedTopicNames = null;
            private String serverAssignor = null;
            private TreeSet<String> topicPartitions = null;

            SentFields() {}

            void reset() {
                rebalanceTimeoutMs = -1;
                subscribedTopicNames = null;
                serverAssignor = null;
                topicPartitions = null;
            }
        }
    }
}<|MERGE_RESOLUTION|>--- conflicted
+++ resolved
@@ -22,6 +22,7 @@
 import org.apache.kafka.clients.consumer.internals.events.ApplicationEventProcessor;
 import org.apache.kafka.clients.consumer.internals.events.BackgroundEventHandler;
 import org.apache.kafka.clients.consumer.internals.events.ErrorEvent;
+import org.apache.kafka.clients.consumer.internals.events.GroupMetadataUpdateEvent;
 import org.apache.kafka.clients.consumer.internals.metrics.HeartbeatMetricsManager;
 import org.apache.kafka.common.Uuid;
 import org.apache.kafka.common.errors.GroupAuthorizationException;
@@ -109,6 +110,7 @@
      * sending heartbeat until the next poll.
      */
     private final Timer pollTimer;
+    private GroupMetadataUpdateEvent previousGroupMetadataUpdateEvent = null;
 
     /**
      * Holding the heartbeat sensor to measure heartbeat timing and response latency
@@ -326,9 +328,25 @@
             heartbeatRequestState.onSuccessfulAttempt(currentTimeMs);
             heartbeatRequestState.resetTimer();
             membershipManager.onHeartbeatSuccess(response.data());
+            maybeSendGroupMetadataUpdateEvent();
             return;
         }
         onErrorResponse(response, currentTimeMs);
+    }
+
+    private void maybeSendGroupMetadataUpdateEvent() {
+        if (previousGroupMetadataUpdateEvent == null ||
+            !previousGroupMetadataUpdateEvent.memberId().equals(membershipManager.memberId()) ||
+            previousGroupMetadataUpdateEvent.memberEpoch() != membershipManager.memberEpoch()) {
+
+            final GroupMetadataUpdateEvent currentGroupMetadataUpdateEvent = new GroupMetadataUpdateEvent(
+                membershipManager.memberEpoch(),
+                previousGroupMetadataUpdateEvent != null && membershipManager.memberId() == null ?
+                    previousGroupMetadataUpdateEvent.memberId() : membershipManager.memberId()
+            );
+            this.backgroundEventHandler.add(currentGroupMetadataUpdateEvent);
+            previousGroupMetadataUpdateEvent = currentGroupMetadataUpdateEvent;
+        }
     }
 
     private void onErrorResponse(final ConsumerGroupHeartbeatResponse response,
@@ -529,24 +547,19 @@
             // MemberEpoch - always sent
             data.setMemberEpoch(membershipManager.memberEpoch());
 
-<<<<<<< HEAD
             boolean sendAllFields =  membershipManager.state() == MemberState.JOINING;
 
             // InstanceId - only sent if has changed since the last heartbeat
             // Always send when leaving the group as a static member
             membershipManager.groupInstanceId().ifPresent(groupInstanceId -> {
-                if (sendAllFields || !groupInstanceId.equals(sentFields.instanceId) || membershipManager.memberEpoch() == ConsumerGroupHeartbeatRequest.LEAVE_GROUP_STATIC_MEMBER_EPOCH) {
+                if (!groupInstanceId.equals(sentFields.instanceId) || membershipManager.memberEpoch() == ConsumerGroupHeartbeatRequest.LEAVE_GROUP_STATIC_MEMBER_EPOCH) {
                     data.setInstanceId(groupInstanceId);
                     sentFields.instanceId = groupInstanceId;
                 }
             });
-=======
-            // InstanceId - set if present
-            membershipManager.groupInstanceId().ifPresent(data::setInstanceId);
->>>>>>> 96bfac42
 
             // RebalanceTimeoutMs - only sent if has changed since the last heartbeat
-            if (sendAllFields || sentFields.rebalanceTimeoutMs != rebalanceTimeoutMs) {
+            if (sentFields.rebalanceTimeoutMs != rebalanceTimeoutMs) {
                 data.setRebalanceTimeoutMs(rebalanceTimeoutMs);
                 sentFields.rebalanceTimeoutMs = rebalanceTimeoutMs;
             }
@@ -554,7 +567,7 @@
             if (!this.subscriptions.hasPatternSubscription()) {
                 // SubscribedTopicNames - only sent if has changed since the last heartbeat
                 TreeSet<String> subscribedTopicNames = new TreeSet<>(this.subscriptions.subscription());
-                if (sendAllFields || !subscribedTopicNames.equals(sentFields.subscribedTopicNames)) {
+                if (!subscribedTopicNames.equals(sentFields.subscribedTopicNames)) {
                     data.setSubscribedTopicNames(new ArrayList<>(this.subscriptions.subscription()));
                     sentFields.subscribedTopicNames = subscribedTopicNames;
                 }
@@ -565,7 +578,7 @@
 
             // ServerAssignor - only sent if has changed since the last heartbeat
             this.membershipManager.serverAssignor().ifPresent(serverAssignor -> {
-                if (sendAllFields || !serverAssignor.equals(sentFields.serverAssignor)) {
+                if (!serverAssignor.equals(sentFields.serverAssignor)) {
                     data.setServerAssignor(serverAssignor);
                     sentFields.serverAssignor = serverAssignor;
                 }
@@ -600,6 +613,7 @@
 
         // Fields of ConsumerHeartbeatRequest sent in the most recent request
         static class SentFields {
+            private String instanceId = null;
             private int rebalanceTimeoutMs = -1;
             private TreeSet<String> subscribedTopicNames = null;
             private String serverAssignor = null;
@@ -608,6 +622,7 @@
             SentFields() {}
 
             void reset() {
+                instanceId = null;
                 rebalanceTimeoutMs = -1;
                 subscribedTopicNames = null;
                 serverAssignor = null;
