--- conflicted
+++ resolved
@@ -167,15 +167,11 @@
      * When the user stops polling the consumer and the <code>max.poll.interval.ms</code> timer expires, we transition
      * the member to STALE.
      */
-<<<<<<< HEAD
     void transitionToStale();
-=======
-    void transitionToStaled();
 
     /**
      * Register a listener that will be called whenever the member state changes due to
      * transitions of new data received from the server, as defined in {@link MemberStateListener}.
      */
     void registerStateListener(MemberStateListener listener);
->>>>>>> 818336c5
 }