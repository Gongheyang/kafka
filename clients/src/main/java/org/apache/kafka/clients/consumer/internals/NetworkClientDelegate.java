--- conflicted
+++ resolved
@@ -171,11 +171,7 @@
         return true;
     }
 
-<<<<<<< HEAD
-    protected void checkDisconnects() {
-=======
-    private void checkDisconnects(final long currentTimeMs) {
->>>>>>> e8c89693
+    protected void checkDisconnects(final long currentTimeMs) {
         // Check the connection of the unsent request. Disconnect the disconnected node if it is unable to be connected.
         Iterator<UnsentRequest> iter = unsentRequests.iterator();
         while (iter.hasNext()) {
@@ -300,11 +296,7 @@
             return handler.future;
         }
 
-<<<<<<< HEAD
-        FutureCompletionHandler callback() {
-=======
         FutureCompletionHandler handler() {
->>>>>>> e8c89693
             return handler;
         }
 
