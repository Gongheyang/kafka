--- conflicted
+++ resolved
@@ -157,32 +157,28 @@
                 CommitRequestManager commit = null;
 
                 if (groupRebalanceConfig != null && groupRebalanceConfig.groupId != null) {
-                    final GroupState groupState = new GroupState(groupRebalanceConfig);
                     coordinator = new CoordinatorRequestManager(time,
                             logContext,
                             retryBackoffMs,
                             retryBackoffMaxMs,
                             backgroundEventHandler,
-                            groupState.groupId);
-<<<<<<< HEAD
-                    MembershipManager membershipManager = new MembershipManagerImpl(groupState.groupId, logContext);
-                    commit = new CommitRequestManager(time, logContext, subscriptions, config,
-                            coordinator, groupState, membershipManager);
-=======
-                    commit = new CommitRequestManager(time,
+                            groupRebalanceConfig.groupId);
+                    commit = new CommitRequestManager(
+                            time,
                             logContext,
                             subscriptions,
                             config,
                             coordinator,
                             backgroundEventHandler,
-                            groupState);
+                            groupRebalanceConfig.groupId,
+                            groupRebalanceConfig.groupInstanceId);
                     membershipManager = new MembershipManagerImpl(
-                            groupState.groupId,
+                            groupRebalanceConfig.groupId,
                             subscriptions,
                             commit,
                             metadata,
                             logContext);
->>>>>>> 768a458b
+                    membershipManager.registerStateListener(commit);
                     heartbeatRequestManager = new HeartbeatRequestManager(
                             logContext,
                             time,
