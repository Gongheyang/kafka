/*
 * Licensed to the Apache Software Foundation (ASF) under one or more
 * contributor license agreements. See the NOTICE file distributed with
 * this work for additional information regarding copyright ownership.
 * The ASF licenses this file to You under the Apache License, Version 2.0
 * (the "License"); you may not use this file except in compliance with
 * the License. You may obtain a copy of the License at
 *
 *    http://www.apache.org/licenses/LICENSE-2.0
 *
 * Unless required by applicable law or agreed to in writing, software
 * distributed under the License is distributed on an "AS IS" BASIS,
 * WITHOUT WARRANTIES OR CONDITIONS OF ANY KIND, either express or implied.
 * See the License for the specific language governing permissions and
 * limitations under the License.
 */
package org.apache.kafka.clients.consumer.internals;

import java.util.ArrayList;
import org.apache.kafka.clients.Metadata;
import org.apache.kafka.clients.consumer.ConsumerRebalanceListener;
import org.apache.kafka.clients.consumer.NoOffsetForPartitionException;
import org.apache.kafka.clients.consumer.OffsetAndMetadata;
import org.apache.kafka.clients.consumer.OffsetResetStrategy;
import org.apache.kafka.common.IsolationLevel;
import org.apache.kafka.common.Node;
import org.apache.kafka.common.TopicPartition;
import org.apache.kafka.common.internals.PartitionStates;
import org.apache.kafka.common.requests.EpochEndOffset;
import org.apache.kafka.common.utils.LogContext;
import org.slf4j.Logger;

import java.util.Arrays;
import java.util.Collection;
import java.util.Collections;
import java.util.HashMap;
import java.util.HashSet;
import java.util.List;
import java.util.Map;
import java.util.Objects;
import java.util.Optional;
import java.util.Set;
import java.util.function.Predicate;
import java.util.function.Supplier;
import java.util.regex.Pattern;
import java.util.stream.Collector;
import java.util.stream.Collectors;

/**
 * A class for tracking the topics, partitions, and offsets for the consumer. A partition
 * is "assigned" either directly with {@link #assignFromUser(Set)} (manual assignment)
 * or with {@link #assignFromSubscribed(Collection)} (automatic assignment from subscription).
 *
 * Once assigned, the partition is not considered "fetchable" until its initial position has
 * been set with {@link #seekValidated(TopicPartition, FetchPosition)}. Fetchable partitions track a fetch
 * position which is used to set the offset of the next fetch, and a consumed position
 * which is the last offset that has been returned to the user. You can suspend fetching
 * from a partition through {@link #pause(TopicPartition)} without affecting the fetched/consumed
 * offsets. The partition will remain unfetchable until the {@link #resume(TopicPartition)} is
 * used. You can also query the pause state independently with {@link #isPaused(TopicPartition)}.
 *
 * Note that pause state as well as fetch/consumed positions are not preserved when partition
 * assignment is changed whether directly by the user or through a group rebalance.
 *
 * Thread Safety: this class is thread-safe.
 */
public class SubscriptionState {
    private static final String SUBSCRIPTION_EXCEPTION_MESSAGE =
            "Subscription to topics, partitions and pattern are mutually exclusive";

    private final Logger log;

    private enum SubscriptionType {
        NONE, AUTO_TOPICS, AUTO_PATTERN, USER_ASSIGNED
    }

    /* the type of subscription */
    private SubscriptionType subscriptionType;

    /* the pattern user has requested */
    private Pattern subscribedPattern;

    /* the list of topics the user has requested */
    private Set<String> subscription;

    /* The list of topics the group has subscribed to. This may include some topics which are not part
     * of `subscription` for the leader of a group since it is responsible for detecting metadata changes
     * which require a group rebalance. */
    private Set<String> groupSubscription;

    /* the partitions that are currently assigned, note that the order of partition matters (see FetchBuilder for more details) */
    private final PartitionStates<TopicPartitionState> assignment;

    /* Default offset reset strategy */
    private final OffsetResetStrategy defaultResetStrategy;

    /* User-provided listener to be invoked when assignment changes */
    private ConsumerRebalanceListener rebalanceListener;

    private int assignmentId = 0;

    @Override
    public synchronized String toString() {
        return "SubscriptionState{" +
            "type=" + subscriptionType +
            ", subscribedPattern=" + subscribedPattern +
            ", subscription=" + String.join(",", subscription) +
            ", groupSubscription=" + String.join(",", groupSubscription) +
            ", defaultResetStrategy=" + defaultResetStrategy +
            ", assignment=" + assignment.partitionStateValues() + " (id=" + assignmentId + ")}";
    }

    public synchronized String prettyString() {
        switch (subscriptionType) {
            case NONE:
                return "None";
            case AUTO_TOPICS:
                return "Subscribe(" + String.join(",", subscription) + ")";
            case AUTO_PATTERN:
                return "Subscribe(" + subscribedPattern + ")";
            case USER_ASSIGNED:
                return "Assign(" + assignedPartitions() + " , id=" + assignmentId + ")";
            default:
                throw new IllegalStateException("Unrecognized subscription type: " + subscriptionType);
        }
    }

    public SubscriptionState(LogContext logContext, OffsetResetStrategy defaultResetStrategy) {
        this.log = logContext.logger(this.getClass());
        this.defaultResetStrategy = defaultResetStrategy;
        this.subscription = new HashSet<>();
        this.assignment = new PartitionStates<>();
        this.groupSubscription = new HashSet<>();
        this.subscribedPattern = null;
        this.subscriptionType = SubscriptionType.NONE;
    }

    /**
     * Monotonically increasing id which is incremented after every assignment change. This can
     * be used to check when an assignment has changed.
     *
     * @return The current assignment Id
     */
    synchronized int assignmentId() {
        return assignmentId;
    }

    /**
     * This method sets the subscription type if it is not already set (i.e. when it is NONE),
     * or verifies that the subscription type is equal to the give type when it is set (i.e.
     * when it is not NONE)
     * @param type The given subscription type
     */
    private void setSubscriptionType(SubscriptionType type) {
        if (this.subscriptionType == SubscriptionType.NONE)
            this.subscriptionType = type;
        else if (this.subscriptionType != type)
            throw new IllegalStateException(SUBSCRIPTION_EXCEPTION_MESSAGE);
    }

    public synchronized boolean subscribe(Set<String> topics, ConsumerRebalanceListener listener) {
        registerRebalanceListener(listener);
        setSubscriptionType(SubscriptionType.AUTO_TOPICS);
        return changeSubscription(topics);
    }

    public synchronized void subscribe(Pattern pattern, ConsumerRebalanceListener listener) {
        registerRebalanceListener(listener);
        setSubscriptionType(SubscriptionType.AUTO_PATTERN);
        this.subscribedPattern = pattern;
    }

    public synchronized boolean subscribeFromPattern(Set<String> topics) {
        if (subscriptionType != SubscriptionType.AUTO_PATTERN)
            throw new IllegalArgumentException("Attempt to subscribe from pattern while subscription type set to " +
                    subscriptionType);

        return changeSubscription(topics);
    }

    private boolean changeSubscription(Set<String> topicsToSubscribe) {
        if (subscription.equals(topicsToSubscribe))
            return false;

        subscription = topicsToSubscribe;
        if (subscriptionType != SubscriptionType.USER_ASSIGNED) {
            groupSubscription = new HashSet<>(groupSubscription);
            groupSubscription.addAll(topicsToSubscribe);
        } else {
            groupSubscription = new HashSet<>(topicsToSubscribe);
        }
        return true;
    }

    /**
     * Add topics to the current group subscription. This is used by the group leader to ensure
     * that it receives metadata updates for all topics that the group is interested in.
     * @param topics The topics to add to the group subscription
     */
    synchronized boolean groupSubscribe(Collection<String> topics) {
        if (!partitionsAutoAssigned())
            throw new IllegalStateException(SUBSCRIPTION_EXCEPTION_MESSAGE);
        groupSubscription = new HashSet<>(groupSubscription);
        return groupSubscription.addAll(topics);
    }

    /**
     * Reset the group's subscription to only contain topics subscribed by this consumer.
     */
    synchronized void resetGroupSubscription() {
        groupSubscription = subscription;
    }

    /**
     * Change the assignment to the specified partitions provided by the user,
     * note this is different from {@link #assignFromSubscribed(Collection)}
     * whose input partitions are provided from the subscribed topics.
     */
    public synchronized boolean assignFromUser(Set<TopicPartition> partitions) {
        setSubscriptionType(SubscriptionType.USER_ASSIGNED);

        if (this.assignment.partitionSet().equals(partitions))
            return false;

        Map<TopicPartition, TopicPartitionState> assignedPartitionStates = partitionToStateMap(partitions);

        assignmentId++;

        // update the subscribed topics
        Set<String> manualSubscribedTopics = new HashSet<>();
        for (TopicPartition partition : partitions) {
            manualSubscribedTopics.add(partition.topic());
        }

        this.assignment.set(assignedPartitionStates);
        return changeSubscription(manualSubscribedTopics);
    }

    /**
     * Change the assignment to the specified partitions returned from the coordinator, note this is
     * different from {@link #assignFromUser(Set)} which directly set the assignment from user inputs.
     */
    public synchronized void assignFromSubscribed(Collection<TopicPartition> assignments) {
        if (!this.partitionsAutoAssigned())
            throw new IllegalArgumentException("Attempt to dynamically assign partitions while manual assignment in use");


        final Map<TopicPartition, TopicPartitionState> assignedPartitionStates = partitionToStateMap(assignments);
        assignmentId++;
        this.assignment.set(assignedPartitionStates);
    }

    private Map<TopicPartition, TopicPartitionState> partitionToStateMap(Collection<TopicPartition> assignments) {
        Map<TopicPartition, TopicPartitionState> map = new HashMap<>(assignments.size());
        for (final TopicPartition tp : assignments) {
            if (assignment.contains(tp))
                map.put(tp, assignment.stateValue(tp));
            else
                map.put(tp, new TopicPartitionState());
        }
        return map;
    }

    /**
     * @return true if assignments matches subscription, otherwise false
     */
    public synchronized boolean checkAssignmentMatchedSubscription(Collection<TopicPartition> assignments) {
        for (TopicPartition topicPartition : assignments) {
            if (this.subscribedPattern != null) {
                if (!this.subscribedPattern.matcher(topicPartition.topic()).matches()) {
                    log.info("Assigned partition {} for non-subscribed topic regex pattern; subscription pattern is {}",
                        topicPartition,
                        this.subscribedPattern);

                    return false;
                }
            } else {
                if (!this.subscription.contains(topicPartition.topic())) {
                    log.info("Assigned partition {} for non-subscribed topic; subscription is {}", topicPartition, this.subscription);

                    return false;
                }
            }
        }

        return true;
    }

<<<<<<< HEAD
=======
    /**
     * Change the assignment to the specified partitions returned from the coordinator, note this is
     * different from {@link #assignFromUser(Set)} which directly set the assignment from user inputs.
     */
    public synchronized void assignFromSubscribed(Collection<TopicPartition> assignments) {
        if (!this.partitionsAutoAssigned())
            throw new IllegalArgumentException("Attempt to dynamically assign partitions while manual assignment in use");

        Map<TopicPartition, TopicPartitionState> assignedPartitionStates = new HashMap<>(assignments.size());
        for (TopicPartition tp : assignments) {
            TopicPartitionState state = this.assignment.stateValue(tp);
            if (state == null)
                state = new TopicPartitionState();
            assignedPartitionStates.put(tp, state);
        }

        assignmentId++;
        this.assignment.set(assignedPartitionStates);
    }

>>>>>>> 6afe05fe
    private void registerRebalanceListener(ConsumerRebalanceListener listener) {
        if (listener == null)
            throw new IllegalArgumentException("RebalanceListener cannot be null");
        this.rebalanceListener = listener;
    }

    /**
     * Check whether pattern subscription is in use.
     *
     */
    synchronized boolean hasPatternSubscription() {
        return this.subscriptionType == SubscriptionType.AUTO_PATTERN;
    }

    public synchronized boolean hasNoSubscriptionOrUserAssignment() {
        return this.subscriptionType == SubscriptionType.NONE;
    }

    public synchronized void unsubscribe() {
        this.subscription = Collections.emptySet();
        this.groupSubscription = Collections.emptySet();
        this.assignment.clear();
        this.subscribedPattern = null;
        this.subscriptionType = SubscriptionType.NONE;
        this.assignmentId++;
    }

    /**
     * Check whether a topic matches a subscribed pattern.
     *
     * @return true if pattern subscription is in use and the topic matches the subscribed pattern, false otherwise
     */
    synchronized boolean matchesSubscribedPattern(String topic) {
        Pattern pattern = this.subscribedPattern;
        if (hasPatternSubscription() && pattern != null)
            return pattern.matcher(topic).matches();
        return false;
    }

    public synchronized Set<String> subscription() {
        if (partitionsAutoAssigned())
            return this.subscription;
        return Collections.emptySet();
    }

    public synchronized Set<TopicPartition> pausedPartitions() {
        return collectPartitions(TopicPartitionState::isPaused, Collectors.toSet());
    }

    /**
     * Get the subscription for the group. For the leader, this will include the union of the
     * subscriptions of all group members. For followers, it is just that member's subscription.
     * This is used when querying topic metadata to detect the metadata changes which would
     * require rebalancing. The leader fetches metadata for all topics in the group so that it
     * can do the partition assignment (which requires at least partition counts for all topics
     * to be assigned).
     *
     * @return The union of all subscribed topics in the group if this member is the leader
     *   of the current generation; otherwise it returns the same set as {@link #subscription()}
     */
    synchronized Set<String> groupSubscription() {
        return this.groupSubscription;
    }

    synchronized boolean isGroupSubscribed(String topic) {
        return groupSubscription.contains(topic);
    }

    private TopicPartitionState assignedState(TopicPartition tp) {
        TopicPartitionState state = this.assignment.stateValue(tp);
        if (state == null)
            throw new IllegalStateException("No current assignment for partition " + tp);
        return state;
    }

    private TopicPartitionState assignedStateOrNull(TopicPartition tp) {
        return this.assignment.stateValue(tp);
    }

    public synchronized void seekValidated(TopicPartition tp, FetchPosition position) {
        assignedState(tp).seekValidated(position);
    }

    public void seek(TopicPartition tp, long offset) {
        seekValidated(tp, new FetchPosition(offset));
    }

    public void seekUnvalidated(TopicPartition tp, FetchPosition position) {
        assignedState(tp).seekUnvalidated(position);
    }

    synchronized void maybeSeekUnvalidated(TopicPartition tp, long offset, OffsetResetStrategy requestedResetStrategy) {
        TopicPartitionState state = assignedStateOrNull(tp);
        if (state == null) {
            log.debug("Skipping reset of partition {} since it is no longer assigned", tp);
        } else if (!state.awaitingReset()) {
            log.debug("Skipping reset of partition {} since reset is no longer needed", tp);
        } else if (requestedResetStrategy != state.resetStrategy) {
            log.debug("Skipping reset of partition {} since an alternative reset has been requested", tp);
        } else {
            log.info("Resetting offset for partition {} to offset {}.", tp, offset);
            state.seekUnvalidated(new FetchPosition(offset));
        }
    }

    /**
     * @return a modifiable copy of the currently assigned partitions
     */
    public synchronized Set<TopicPartition> assignedPartitions() {
        return new HashSet<>(this.assignment.partitionSet());
    }

    /**
     * @return a modifiable copy of the currently assigned partitions as a list
     */
    public synchronized List<TopicPartition> assignedPartitionsList() {
        return new ArrayList<>(this.assignment.partitionSet());
    }

    /**
     * Provides the number of assigned partitions in a thread safe manner.
     * @return the number of assigned partitions.
     */
    synchronized int numAssignedPartitions() {
        return this.assignment.size();
    }

    synchronized List<TopicPartition> fetchablePartitions(Predicate<TopicPartition> isAvailable) {
        return assignment.stream()
                .filter(tpState -> isAvailable.test(tpState.topicPartition()) && tpState.value().isFetchable())
                .map(PartitionStates.PartitionState::topicPartition)
                .collect(Collectors.toList());
    }

    public synchronized boolean partitionsAutoAssigned() {
        return this.subscriptionType == SubscriptionType.AUTO_TOPICS || this.subscriptionType == SubscriptionType.AUTO_PATTERN;
    }

    public synchronized void position(TopicPartition tp, FetchPosition position) {
        assignedState(tp).position(position);
    }

    public synchronized boolean maybeValidatePositionForCurrentLeader(TopicPartition tp, Metadata.LeaderAndEpoch leaderAndEpoch) {
        return assignedState(tp).maybeValidatePosition(leaderAndEpoch);
    }

    /**
     * Attempt to complete validation with the end offset returned from the OffsetForLeaderEpoch request.
     * @return The diverging offset if truncation was detected and no reset policy is defined.
     */
    public synchronized Optional<OffsetAndMetadata> maybeCompleteValidation(TopicPartition tp,
                                                                            FetchPosition requestPosition,
                                                                            EpochEndOffset epochEndOffset) {
        TopicPartitionState state = assignedStateOrNull(tp);
        if (state == null) {
            log.debug("Skipping completed validation for partition {} which is not currently assigned.", tp);
        } else if (!state.awaitingValidation()) {
            log.debug("Skipping completed validation for partition {} which is no longer expecting validation.", tp);
        } else {
            SubscriptionState.FetchPosition currentPosition = state.position;
            if (!currentPosition.equals(requestPosition)) {
                log.debug("Skipping completed validation for partition {} since the current position {} " +
                                "no longer matches the position {} when the request was sent",
                        tp, currentPosition, requestPosition);
            } else if (epochEndOffset.endOffset() < currentPosition.offset) {
                if (hasDefaultOffsetResetPolicy()) {
                    SubscriptionState.FetchPosition newPosition = new SubscriptionState.FetchPosition(
                            epochEndOffset.endOffset(), Optional.of(epochEndOffset.leaderEpoch()),
                            currentPosition.currentLeader);
                    log.info("Truncation detected for partition {} at offset {}, resetting offset to " +
                            "the first offset known to diverge {}", tp, currentPosition, newPosition);
                    state.seekValidated(newPosition);
                } else {
                    log.warn("Truncation detected for partition {} at offset {} (the end offset from the " +
                                    "broker is {}), but no reset policy is set",
                            tp, currentPosition, epochEndOffset);
                    return Optional.of(new OffsetAndMetadata(epochEndOffset.endOffset(),
                            Optional.of(epochEndOffset.leaderEpoch()), null));
                }
            } else {
                state.completeValidation();
            }
        }

        return Optional.empty();
    }

    public synchronized boolean awaitingValidation(TopicPartition tp) {
        return assignedState(tp).awaitingValidation();
    }

    public synchronized void completeValidation(TopicPartition tp) {
        assignedState(tp).completeValidation();
    }

    public synchronized FetchPosition validPosition(TopicPartition tp) {
        return assignedState(tp).validPosition();
    }

    public synchronized FetchPosition position(TopicPartition tp) {
        return assignedState(tp).position;
    }

    synchronized Long partitionLag(TopicPartition tp, IsolationLevel isolationLevel) {
        TopicPartitionState topicPartitionState = assignedState(tp);
        if (isolationLevel == IsolationLevel.READ_COMMITTED)
            return topicPartitionState.lastStableOffset == null ? null : topicPartitionState.lastStableOffset - topicPartitionState.position.offset;
        else
            return topicPartitionState.highWatermark == null ? null : topicPartitionState.highWatermark - topicPartitionState.position.offset;
    }

    synchronized Long partitionLead(TopicPartition tp) {
        TopicPartitionState topicPartitionState = assignedState(tp);
        return topicPartitionState.logStartOffset == null ? null : topicPartitionState.position.offset - topicPartitionState.logStartOffset;
    }

    synchronized void updateHighWatermark(TopicPartition tp, long highWatermark) {
        assignedState(tp).highWatermark(highWatermark);
    }

    synchronized void updateLogStartOffset(TopicPartition tp, long logStartOffset) {
        assignedState(tp).logStartOffset(logStartOffset);
    }

    synchronized void updateLastStableOffset(TopicPartition tp, long lastStableOffset) {
        assignedState(tp).lastStableOffset(lastStableOffset);
    }

    /**
     * Set the preferred read replica with a lease timeout. After this time, the replica will no longer be valid and
     * {@link #preferredReadReplica(TopicPartition, long)} will return an empty result.
     *
     * @param tp The topic partition
     * @param preferredReadReplicaId The preferred read replica
     * @param timeMs The time at which this preferred replica is no longer valid
     */
    public synchronized void updatePreferredReadReplica(TopicPartition tp, int preferredReadReplicaId, Supplier<Long> timeMs) {
        assignedState(tp).updatePreferredReadReplica(preferredReadReplicaId, timeMs);
    }

    /**
     * Get the preferred read replica
     *
     * @param tp The topic partition
     * @param timeMs The current time
     * @return Returns the current preferred read replica, if it has been set and if it has not expired.
     */
    public synchronized Optional<Integer> preferredReadReplica(TopicPartition tp, long timeMs) {
        final TopicPartitionState topicPartitionState = assignedStateOrNull(tp);
        if (topicPartitionState == null) {
            return Optional.empty();
        } else {
            return topicPartitionState.preferredReadReplica(timeMs);
        }
    }

    /**
     * Unset the preferred read replica. This causes the fetcher to go back to the leader for fetches.
     *
     * @param tp The topic partition
     * @return true if the preferred read replica was set, false otherwise.
     */
    public synchronized Optional<Integer> clearPreferredReadReplica(TopicPartition tp) {
        return assignedState(tp).clearPreferredReadReplica();
    }

    public synchronized Map<TopicPartition, OffsetAndMetadata> allConsumed() {
        Map<TopicPartition, OffsetAndMetadata> allConsumed = new HashMap<>();
        assignment.stream().forEach(state -> {
            TopicPartitionState partitionState = state.value();
            if (partitionState.hasValidPosition())
                allConsumed.put(state.topicPartition(), new OffsetAndMetadata(partitionState.position.offset,
                        partitionState.position.offsetEpoch, ""));
        });
        return allConsumed;
    }

    public synchronized void requestOffsetReset(TopicPartition partition, OffsetResetStrategy offsetResetStrategy) {
        assignedState(partition).reset(offsetResetStrategy);
    }

    public synchronized void requestOffsetReset(Collection<TopicPartition> partitions, OffsetResetStrategy offsetResetStrategy) {
        partitions.forEach(tp -> {
            log.info("Seeking to {} offset of partition {}", offsetResetStrategy, tp);
            assignedState(tp).reset(offsetResetStrategy);
        });
    }

    public void requestOffsetReset(TopicPartition partition) {
        requestOffsetReset(partition, defaultResetStrategy);
    }

    synchronized void setNextAllowedRetry(Set<TopicPartition> partitions, long nextAllowResetTimeMs) {
        for (TopicPartition partition : partitions) {
            assignedState(partition).setNextAllowedRetry(nextAllowResetTimeMs);
        }
    }

    boolean hasDefaultOffsetResetPolicy() {
        return defaultResetStrategy != OffsetResetStrategy.NONE;
    }

    public synchronized boolean isOffsetResetNeeded(TopicPartition partition) {
        return assignedState(partition).awaitingReset();
    }

    public synchronized OffsetResetStrategy resetStrategy(TopicPartition partition) {
        return assignedState(partition).resetStrategy();
    }

    public synchronized boolean hasAllFetchPositions() {
        return assignment.stream().allMatch(state -> state.value().hasValidPosition());
    }

    public synchronized Set<TopicPartition> missingFetchPositions() {
        return collectPartitions(state -> !state.hasPosition(), Collectors.toSet());
    }

    private <T extends Collection<TopicPartition>> T collectPartitions(Predicate<TopicPartitionState> filter, Collector<TopicPartition, ?, T> collector) {
        return assignment.stream()
                .filter(state -> filter.test(state.value()))
                .map(PartitionStates.PartitionState::topicPartition)
                .collect(collector);
    }


    public synchronized void resetMissingPositions() {
        final Set<TopicPartition> partitionsWithNoOffsets = new HashSet<>();
        assignment.stream().forEach(state -> {
            TopicPartition tp = state.topicPartition();
            TopicPartitionState partitionState = state.value();
            if (!partitionState.hasPosition()) {
                if (defaultResetStrategy == OffsetResetStrategy.NONE)
                    partitionsWithNoOffsets.add(tp);
                else
                    requestOffsetReset(tp);
            }
        });

        if (!partitionsWithNoOffsets.isEmpty())
            throw new NoOffsetForPartitionException(partitionsWithNoOffsets);
    }

    public synchronized Set<TopicPartition> partitionsNeedingReset(long nowMs) {
        return collectPartitions(state -> state.awaitingReset() && !state.awaitingRetryBackoff(nowMs),
                Collectors.toSet());
    }

    public synchronized Set<TopicPartition> partitionsNeedingValidation(long nowMs) {
        return collectPartitions(state -> state.awaitingValidation() && !state.awaitingRetryBackoff(nowMs),
                Collectors.toSet());
    }

    public synchronized boolean isAssigned(TopicPartition tp) {
        return assignment.contains(tp);
    }

    public synchronized boolean isPaused(TopicPartition tp) {
        TopicPartitionState assignedOrNull = assignedStateOrNull(tp);
        return assignedOrNull != null && assignedOrNull.isPaused();
    }

    synchronized boolean isFetchable(TopicPartition tp) {
        TopicPartitionState assignedOrNull = assignedStateOrNull(tp);
        return assignedOrNull != null && assignedOrNull.isFetchable();
    }

    public synchronized boolean hasValidPosition(TopicPartition tp) {
        TopicPartitionState assignedOrNull = assignedStateOrNull(tp);
        return assignedOrNull != null && assignedOrNull.hasValidPosition();
    }

    public synchronized void pause(TopicPartition tp) {
        assignedState(tp).pause();
    }

    public synchronized void resume(TopicPartition tp) {
        assignedState(tp).resume();
    }

    synchronized void requestFailed(Set<TopicPartition> partitions, long nextRetryTimeMs) {
        for (TopicPartition partition : partitions) {
            // by the time the request failed, the assignment may no longer
            // contain this partition any more, in which case we would just ignore.
            final TopicPartitionState state = assignedStateOrNull(partition);
            if (state != null)
                state.requestFailed(nextRetryTimeMs);
        }
    }

    synchronized void movePartitionToEnd(TopicPartition tp) {
        assignment.moveToEnd(tp);
    }

    public synchronized ConsumerRebalanceListener rebalanceListener() {
        return rebalanceListener;
    }

    private static class TopicPartitionState {

        private FetchState fetchState;
        private FetchPosition position; // last consumed position

        private Long highWatermark; // the high watermark from last fetch
        private Long logStartOffset; // the log start offset
        private Long lastStableOffset;
        private boolean paused;  // whether this partition has been paused by the user
        private OffsetResetStrategy resetStrategy;  // the strategy to use if the offset needs resetting
        private Long nextRetryTimeMs;
        private Integer preferredReadReplica;
        private Long preferredReadReplicaExpireTimeMs;

        TopicPartitionState() {
            this.paused = false;
            this.fetchState = FetchStates.INITIALIZING;
            this.position = null;
            this.highWatermark = null;
            this.logStartOffset = null;
            this.lastStableOffset = null;
            this.resetStrategy = null;
            this.nextRetryTimeMs = null;
            this.preferredReadReplica = null;
        }

        private void transitionState(FetchState newState, Runnable runIfTransitioned) {
            FetchState nextState = this.fetchState.transitionTo(newState);
            if (nextState.equals(newState)) {
                this.fetchState = nextState;
                runIfTransitioned.run();
            }
        }

        private Optional<Integer> preferredReadReplica(long timeMs) {
            if (preferredReadReplicaExpireTimeMs != null && timeMs > preferredReadReplicaExpireTimeMs) {
                preferredReadReplica = null;
                return Optional.empty();
            } else {
                return Optional.ofNullable(preferredReadReplica);
            }
        }

        private void updatePreferredReadReplica(int preferredReadReplica, Supplier<Long> timeMs) {
            if (this.preferredReadReplica == null || preferredReadReplica != this.preferredReadReplica) {
                this.preferredReadReplica = preferredReadReplica;
                this.preferredReadReplicaExpireTimeMs = timeMs.get();
            }
        }

        private Optional<Integer> clearPreferredReadReplica() {
            if (preferredReadReplica != null) {
                int removedReplicaId = this.preferredReadReplica;
                this.preferredReadReplica = null;
                this.preferredReadReplicaExpireTimeMs = null;
                return Optional.of(removedReplicaId);
            } else {
                return Optional.empty();
            }
        }

        private void reset(OffsetResetStrategy strategy) {
            transitionState(FetchStates.AWAIT_RESET, () -> {
                this.resetStrategy = strategy;
                this.nextRetryTimeMs = null;
            });
        }

        private boolean maybeValidatePosition(Metadata.LeaderAndEpoch currentLeaderAndEpoch) {
            if (this.fetchState.equals(FetchStates.AWAIT_RESET)) {
                return false;
            }

            if (currentLeaderAndEpoch.equals(Metadata.LeaderAndEpoch.noLeaderOrEpoch())) {
                // Ignore empty LeaderAndEpochs
                return false;
            }

            if (position != null && !position.currentLeader.equals(currentLeaderAndEpoch)) {
                FetchPosition newPosition = new FetchPosition(position.offset, position.offsetEpoch, currentLeaderAndEpoch);
                validatePosition(newPosition);
                preferredReadReplica = null;
            }
            return this.fetchState.equals(FetchStates.AWAIT_VALIDATION);
        }

        private void validatePosition(FetchPosition position) {
            if (position.offsetEpoch.isPresent() && position.currentLeader.epoch.isPresent()) {
                transitionState(FetchStates.AWAIT_VALIDATION, () -> {
                    this.position = position;
                    this.nextRetryTimeMs = null;
                });
            } else {
                // If we have no epoch information for the current position, then we can skip validation
                transitionState(FetchStates.FETCHING, () -> {
                    this.position = position;
                    this.nextRetryTimeMs = null;
                });
            }
        }

        /**
         * Clear the awaiting validation state and enter fetching.
         */
        private void completeValidation() {
            if (hasPosition()) {
                transitionState(FetchStates.FETCHING, () -> {
                    this.nextRetryTimeMs = null;
                });
            }
        }

        private boolean awaitingValidation() {
            return fetchState.equals(FetchStates.AWAIT_VALIDATION);
        }

        private boolean awaitingRetryBackoff(long nowMs) {
            return nextRetryTimeMs != null && nowMs < nextRetryTimeMs;
        }

        private boolean awaitingReset() {
            return fetchState.equals(FetchStates.AWAIT_RESET);
        }

        private void setNextAllowedRetry(long nextAllowedRetryTimeMs) {
            this.nextRetryTimeMs = nextAllowedRetryTimeMs;
        }

        private void requestFailed(long nextAllowedRetryTimeMs) {
            this.nextRetryTimeMs = nextAllowedRetryTimeMs;
        }

        private boolean hasValidPosition() {
            return fetchState.hasValidPosition();
        }

        private boolean hasPosition() {
            return fetchState.hasPosition();
        }

        private boolean isPaused() {
            return paused;
        }

        private void seekValidated(FetchPosition position) {
            transitionState(FetchStates.FETCHING, () -> {
                this.position = position;
                this.resetStrategy = null;
                this.nextRetryTimeMs = null;
            });
        }

        private void seekUnvalidated(FetchPosition fetchPosition) {
            seekValidated(fetchPosition);
            validatePosition(fetchPosition);
        }

        private void position(FetchPosition position) {
            if (!hasValidPosition())
                throw new IllegalStateException("Cannot set a new position without a valid current position");
            this.position = position;
        }

        private FetchPosition validPosition() {
            if (hasValidPosition()) {
                return position;
            } else {
                return null;
            }
        }

        private void pause() {
            this.paused = true;
        }

        private void resume() {
            this.paused = false;
        }

        private boolean isFetchable() {
            return !paused && hasValidPosition();
        }

        private void highWatermark(Long highWatermark) {
            this.highWatermark = highWatermark;
        }

        private void logStartOffset(Long logStartOffset) {
            this.logStartOffset = logStartOffset;
        }

        private void lastStableOffset(Long lastStableOffset) {
            this.lastStableOffset = lastStableOffset;
        }

        private OffsetResetStrategy resetStrategy() {
            return resetStrategy;
        }
    }

    /**
     * The fetch state of a partition. This class is used to determine valid state transitions and expose the some of
     * the behavior of the current fetch state. Actual state variables are stored in the {@link TopicPartitionState}.
     */
    interface FetchState {
        default FetchState transitionTo(FetchState newState) {
            if (validTransitions().contains(newState)) {
                return newState;
            } else {
                return this;
            }
        }

        Collection<FetchState> validTransitions();

        boolean hasPosition();

        boolean hasValidPosition();
    }

    /**
     * An enumeration of all the possible fetch states. The state transitions are encoded in the values returned by
     * {@link FetchState#validTransitions}.
     */
    enum FetchStates implements FetchState {
        INITIALIZING() {
            @Override
            public Collection<FetchState> validTransitions() {
                return Arrays.asList(FetchStates.FETCHING, FetchStates.AWAIT_RESET, FetchStates.AWAIT_VALIDATION);
            }

            @Override
            public boolean hasPosition() {
                return false;
            }

            @Override
            public boolean hasValidPosition() {
                return false;
            }
        },

        FETCHING() {
            @Override
            public Collection<FetchState> validTransitions() {
                return Arrays.asList(FetchStates.FETCHING, FetchStates.AWAIT_RESET, FetchStates.AWAIT_VALIDATION);
            }

            @Override
            public boolean hasPosition() {
                return true;
            }

            @Override
            public boolean hasValidPosition() {
                return true;
            }
        },

        AWAIT_RESET() {
            @Override
            public Collection<FetchState> validTransitions() {
                return Arrays.asList(FetchStates.FETCHING, FetchStates.AWAIT_RESET);
            }

            @Override
            public boolean hasPosition() {
                return true;
            }

            @Override
            public boolean hasValidPosition() {
                return false;
            }
        },

        AWAIT_VALIDATION() {
            @Override
            public Collection<FetchState> validTransitions() {
                return Arrays.asList(FetchStates.FETCHING, FetchStates.AWAIT_RESET, FetchStates.AWAIT_VALIDATION);
            }

            @Override
            public boolean hasPosition() {
                return true;
            }

            @Override
            public boolean hasValidPosition() {
                return false;
            }
        }
    }

    /**
     * Represents the position of a partition subscription.
     *
     * This includes the offset and epoch from the last record in
     * the batch from a FetchResponse. It also includes the leader epoch at the time the batch was consumed.
     *
     * The last fetch epoch is used to
     */
    public static class FetchPosition {
        public final long offset;
        final Optional<Integer> offsetEpoch;
        final Metadata.LeaderAndEpoch currentLeader;

        FetchPosition(long offset) {
            this(offset, Optional.empty(), new Metadata.LeaderAndEpoch(Node.noNode(), Optional.empty()));
        }

        public FetchPosition(long offset, Optional<Integer> offsetEpoch, Metadata.LeaderAndEpoch currentLeader) {
            this.offset = offset;
            this.offsetEpoch = Objects.requireNonNull(offsetEpoch);
            this.currentLeader = Objects.requireNonNull(currentLeader);
        }

        @Override
        public boolean equals(Object o) {
            if (this == o) return true;
            if (o == null || getClass() != o.getClass()) return false;
            FetchPosition that = (FetchPosition) o;
            return offset == that.offset &&
                    offsetEpoch.equals(that.offsetEpoch) &&
                    currentLeader.equals(that.currentLeader);
        }

        @Override
        public int hashCode() {
            return Objects.hash(offset, offsetEpoch, currentLeader);
        }

        @Override
        public String toString() {
            return "FetchPosition{" +
                    "offset=" + offset +
                    ", offsetEpoch=" + offsetEpoch +
                    ", currentLeader=" + currentLeader +
                    '}';
        }
    }
}<|MERGE_RESOLUTION|>--- conflicted
+++ resolved
@@ -236,20 +236,6 @@
         return changeSubscription(manualSubscribedTopics);
     }
 
-    /**
-     * Change the assignment to the specified partitions returned from the coordinator, note this is
-     * different from {@link #assignFromUser(Set)} which directly set the assignment from user inputs.
-     */
-    public synchronized void assignFromSubscribed(Collection<TopicPartition> assignments) {
-        if (!this.partitionsAutoAssigned())
-            throw new IllegalArgumentException("Attempt to dynamically assign partitions while manual assignment in use");
-
-
-        final Map<TopicPartition, TopicPartitionState> assignedPartitionStates = partitionToStateMap(assignments);
-        assignmentId++;
-        this.assignment.set(assignedPartitionStates);
-    }
-
     private Map<TopicPartition, TopicPartitionState> partitionToStateMap(Collection<TopicPartition> assignments) {
         Map<TopicPartition, TopicPartitionState> map = new HashMap<>(assignments.size());
         for (final TopicPartition tp : assignments) {
@@ -286,8 +272,6 @@
         return true;
     }
 
-<<<<<<< HEAD
-=======
     /**
      * Change the assignment to the specified partitions returned from the coordinator, note this is
      * different from {@link #assignFromUser(Set)} which directly set the assignment from user inputs.
@@ -308,7 +292,6 @@
         this.assignment.set(assignedPartitionStates);
     }
 
->>>>>>> 6afe05fe
     private void registerRebalanceListener(ConsumerRebalanceListener listener) {
         if (listener == null)
             throw new IllegalArgumentException("RebalanceListener cannot be null");
