/*
 * Licensed to the Apache Software Foundation (ASF) under one or more
 * contributor license agreements. See the NOTICE file distributed with
 * this work for additional information regarding copyright ownership.
 * The ASF licenses this file to You under the Apache License, Version 2.0
 * (the "License"); you may not use this file except in compliance with
 * the License. You may obtain a copy of the License at
 *
 *    http://www.apache.org/licenses/LICENSE-2.0
 *
 * Unless required by applicable law or agreed to in writing, software
 * distributed under the License is distributed on an "AS IS" BASIS,
 * WITHOUT WARRANTIES OR CONDITIONS OF ANY KIND, either express or implied.
 * See the License for the specific language governing permissions and
 * limitations under the License.
 */
package org.apache.kafka.clients.consumer.internals;

import org.apache.kafka.clients.ApiVersions;
import org.apache.kafka.clients.Metadata;
import org.apache.kafka.clients.NodeApiVersions;
import org.apache.kafka.clients.consumer.ConsumerRebalanceListener;
import org.apache.kafka.clients.consumer.NoOffsetForPartitionException;
import org.apache.kafka.clients.consumer.OffsetAndMetadata;
import org.apache.kafka.clients.consumer.OffsetResetStrategy;
import org.apache.kafka.common.IsolationLevel;
import org.apache.kafka.common.TopicPartition;
import org.apache.kafka.common.internals.PartitionStates;
import org.apache.kafka.common.message.OffsetForLeaderEpochResponseData.EpochEndOffset;
import org.apache.kafka.common.utils.LogContext;
import org.slf4j.Logger;

import java.util.ArrayList;
import java.util.Arrays;
import java.util.Collection;
import java.util.Collections;
import java.util.HashMap;
import java.util.HashSet;
import java.util.Iterator;
import java.util.List;
import java.util.Map;
import java.util.Objects;
import java.util.Optional;
import java.util.Set;
import java.util.function.LongSupplier;
import java.util.function.Predicate;
import java.util.regex.Pattern;

import static org.apache.kafka.clients.consumer.internals.Fetcher.hasUsableOffsetForLeaderEpochVersion;
import static org.apache.kafka.common.requests.OffsetsForLeaderEpochResponse.UNDEFINED_EPOCH;
import static org.apache.kafka.common.requests.OffsetsForLeaderEpochResponse.UNDEFINED_EPOCH_OFFSET;

/**
 * A class for tracking the topics, partitions, and offsets for the consumer. A partition
 * is "assigned" either directly with {@link #assignFromUser(Set)} (manual assignment)
 * or with {@link #assignFromSubscribed(Collection)} (automatic assignment from subscription).
 *
 * Once assigned, the partition is not considered "fetchable" until its initial position has
 * been set with {@link #seekValidated(TopicPartition, FetchPosition)}. Fetchable partitions track a fetch
 * position which is used to set the offset of the next fetch, and a consumed position
 * which is the last offset that has been returned to the user. You can suspend fetching
 * from a partition through {@link #pause(TopicPartition)} without affecting the fetched/consumed
 * offsets. The partition will remain unfetchable until the {@link #resume(TopicPartition)} is
 * used. You can also query the pause state independently with {@link #isPaused(TopicPartition)}.
 *
 * Note that pause state as well as fetch/consumed positions are not preserved when partition
 * assignment is changed whether directly by the user or through a group rebalance.
 *
 * Thread Safety: this class is thread-safe.
 */
public class SubscriptionState {
    private static final String SUBSCRIPTION_EXCEPTION_MESSAGE =
            "Subscription to topics, partitions and pattern are mutually exclusive";

    private final Logger log;

    private enum SubscriptionType {
        NONE, AUTO_TOPICS, AUTO_PATTERN, USER_ASSIGNED
    }

    /* the type of subscription */
    private SubscriptionType subscriptionType;

    /* the pattern user has requested */
    private Pattern subscribedPattern;

    /* the list of topics the user has requested */
    private Set<String> subscription;

    /* The list of topics the group has subscribed to. This may include some topics which are not part
     * of `subscription` for the leader of a group since it is responsible for detecting metadata changes
     * which require a group rebalance. */
    private Set<String> groupSubscription;

    /* the partitions that are currently assigned, note that the order of partition matters (see FetchBuilder for more details) */
    private final PartitionStates<TopicPartitionState> assignment;

    /* Default offset reset strategy */
    private final OffsetResetStrategy defaultResetStrategy;

    /* User-provided listener to be invoked when assignment changes */
    private ConsumerRebalanceListener rebalanceListener;

    private int assignmentId = 0;

    @Override
    public synchronized String toString() {
        return "SubscriptionState{" +
            "type=" + subscriptionType +
            ", subscribedPattern=" + subscribedPattern +
            ", subscription=" + String.join(",", subscription) +
            ", groupSubscription=" + String.join(",", groupSubscription) +
            ", defaultResetStrategy=" + defaultResetStrategy +
            ", assignment=" + assignment.partitionStateValues() + " (id=" + assignmentId + ")}";
    }

    public synchronized String prettyString() {
        switch (subscriptionType) {
            case NONE:
                return "None";
            case AUTO_TOPICS:
                return "Subscribe(" + String.join(",", subscription) + ")";
            case AUTO_PATTERN:
                return "Subscribe(" + subscribedPattern + ")";
            case USER_ASSIGNED:
                return "Assign(" + assignedPartitions() + " , id=" + assignmentId + ")";
            default:
                throw new IllegalStateException("Unrecognized subscription type: " + subscriptionType);
        }
    }

    public SubscriptionState(LogContext logContext, OffsetResetStrategy defaultResetStrategy) {
        this.log = logContext.logger(this.getClass());
        this.defaultResetStrategy = defaultResetStrategy;
        this.subscription = new HashSet<>();
        this.assignment = new PartitionStates<>();
        this.groupSubscription = new HashSet<>();
        this.subscribedPattern = null;
        this.subscriptionType = SubscriptionType.NONE;
    }

    /**
     * Monotonically increasing id which is incremented after every assignment change. This can
     * be used to check when an assignment has changed.
     *
     * @return The current assignment Id
     */
    synchronized int assignmentId() {
        return assignmentId;
    }

    /**
     * This method sets the subscription type if it is not already set (i.e. when it is NONE),
     * or verifies that the subscription type is equal to the give type when it is set (i.e.
     * when it is not NONE)
     * @param type The given subscription type
     */
    private void setSubscriptionType(SubscriptionType type) {
        if (this.subscriptionType == SubscriptionType.NONE)
            this.subscriptionType = type;
        else if (this.subscriptionType != type)
            throw new IllegalStateException(SUBSCRIPTION_EXCEPTION_MESSAGE);
    }

    public synchronized boolean subscribe(Set<String> topics, ConsumerRebalanceListener listener) {
        registerRebalanceListener(listener);
        setSubscriptionType(SubscriptionType.AUTO_TOPICS);
        return changeSubscription(topics);
    }

    public synchronized void subscribe(Pattern pattern, ConsumerRebalanceListener listener) {
        registerRebalanceListener(listener);
        setSubscriptionType(SubscriptionType.AUTO_PATTERN);
        this.subscribedPattern = pattern;
    }

    public synchronized boolean subscribeFromPattern(Set<String> topics) {
        if (subscriptionType != SubscriptionType.AUTO_PATTERN)
            throw new IllegalArgumentException("Attempt to subscribe from pattern while subscription type set to " +
                    subscriptionType);

        return changeSubscription(topics);
    }

    private boolean changeSubscription(Set<String> topicsToSubscribe) {
        if (subscription.equals(topicsToSubscribe))
            return false;

        subscription = topicsToSubscribe;
        return true;
    }

    /**
     * Set the current group subscription. This is used by the group leader to ensure
     * that it receives metadata updates for all topics that the group is interested in.
     *
     * @param topics All topics from the group subscription
     * @return true if the group subscription contains topics which are not part of the local subscription
     */
    synchronized boolean groupSubscribe(Collection<String> topics) {
        if (!hasAutoAssignedPartitions())
            throw new IllegalStateException(SUBSCRIPTION_EXCEPTION_MESSAGE);
        groupSubscription = new HashSet<>(topics);
        return !subscription.containsAll(groupSubscription);
    }

    /**
     * Reset the group's subscription to only contain topics subscribed by this consumer.
     */
    synchronized void resetGroupSubscription() {
        groupSubscription = Collections.emptySet();
    }

    /**
     * Change the assignment to the specified partitions provided by the user,
     * note this is different from {@link #assignFromSubscribed(Collection)}
     * whose input partitions are provided from the subscribed topics.
     */
    public synchronized boolean assignFromUser(Set<TopicPartition> partitions) {
        setSubscriptionType(SubscriptionType.USER_ASSIGNED);

        if (this.assignment.partitionSet().equals(partitions))
            return false;

        assignmentId++;

        // update the subscribed topics
        Set<String> manualSubscribedTopics = new HashSet<>();
        Map<TopicPartition, TopicPartitionState> partitionToState = new HashMap<>();
        for (TopicPartition partition : partitions) {
            TopicPartitionState state = assignment.stateValue(partition);
            if (state == null)
                state = new TopicPartitionState();
            partitionToState.put(partition, state);

            manualSubscribedTopics.add(partition.topic());
        }

        this.assignment.set(partitionToState);
        return changeSubscription(manualSubscribedTopics);
    }

    /**
     * @return true if assignments matches subscription, otherwise false
     */
    public synchronized boolean checkAssignmentMatchedSubscription(Collection<TopicPartition> assignments) {
        for (TopicPartition topicPartition : assignments) {
            if (this.subscribedPattern != null) {
                if (!this.subscribedPattern.matcher(topicPartition.topic()).matches()) {
                    log.info("Assigned partition {} for non-subscribed topic regex pattern; subscription pattern is {}",
                        topicPartition,
                        this.subscribedPattern);

                    return false;
                }
            } else {
                if (!this.subscription.contains(topicPartition.topic())) {
                    log.info("Assigned partition {} for non-subscribed topic; subscription is {}", topicPartition, this.subscription);

                    return false;
                }
            }
        }

        return true;
    }

    /**
     * Change the assignment to the specified partitions returned from the coordinator, note this is
     * different from {@link #assignFromUser(Set)} which directly set the assignment from user inputs.
     */
    public synchronized void assignFromSubscribed(Collection<TopicPartition> assignments) {
        if (!this.hasAutoAssignedPartitions())
            throw new IllegalArgumentException("Attempt to dynamically assign partitions while manual assignment in use");

        Map<TopicPartition, TopicPartitionState> assignedPartitionStates = new HashMap<>(assignments.size());
        for (TopicPartition tp : assignments) {
            TopicPartitionState state = this.assignment.stateValue(tp);
            if (state == null)
                state = new TopicPartitionState();
            assignedPartitionStates.put(tp, state);
        }

        assignmentId++;
        this.assignment.set(assignedPartitionStates);
    }

    private void registerRebalanceListener(ConsumerRebalanceListener listener) {
        if (listener == null)
            throw new IllegalArgumentException("RebalanceListener cannot be null");
        this.rebalanceListener = listener;
    }

    /**
     * Check whether pattern subscription is in use.
     *
     */
    synchronized boolean hasPatternSubscription() {
        return this.subscriptionType == SubscriptionType.AUTO_PATTERN;
    }

    public synchronized boolean hasNoSubscriptionOrUserAssignment() {
        return this.subscriptionType == SubscriptionType.NONE;
    }

    public synchronized void unsubscribe() {
        this.subscription = Collections.emptySet();
        this.groupSubscription = Collections.emptySet();
        this.assignment.clear();
        this.subscribedPattern = null;
        this.subscriptionType = SubscriptionType.NONE;
        this.assignmentId++;
    }

    /**
     * Check whether a topic matches a subscribed pattern.
     *
     * @return true if pattern subscription is in use and the topic matches the subscribed pattern, false otherwise
     */
    synchronized boolean matchesSubscribedPattern(String topic) {
        Pattern pattern = this.subscribedPattern;
        if (hasPatternSubscription() && pattern != null)
            return pattern.matcher(topic).matches();
        return false;
    }

    public synchronized Set<String> subscription() {
        if (hasAutoAssignedPartitions())
            return this.subscription;
        return Collections.emptySet();
    }

    public synchronized Set<TopicPartition> pausedPartitions() {
        return collectPartitions(TopicPartitionState::isPaused);
    }

    /**
     * Get the subscription topics for which metadata is required. For the leader, this will include
     * the union of the subscriptions of all group members. For followers, it is just that member's
     * subscription. This is used when querying topic metadata to detect the metadata changes which would
     * require rebalancing. The leader fetches metadata for all topics in the group so that it
     * can do the partition assignment (which requires at least partition counts for all topics
     * to be assigned).
     *
     * @return The union of all subscribed topics in the group if this member is the leader
     *   of the current generation; otherwise it returns the same set as {@link #subscription()}
     */
    synchronized Set<String> metadataTopics() {
        if (groupSubscription.isEmpty())
            return subscription;
        else if (groupSubscription.containsAll(subscription))
            return groupSubscription;
        else {
            // When subscription changes `groupSubscription` may be outdated, ensure that
            // new subscription topics are returned.
            Set<String> topics = new HashSet<>(groupSubscription);
            topics.addAll(subscription);
            return topics;
        }
    }

    synchronized boolean needsMetadata(String topic) {
        return subscription.contains(topic) || groupSubscription.contains(topic);
    }

    private TopicPartitionState assignedState(TopicPartition tp) {
        TopicPartitionState state = this.assignment.stateValue(tp);
        if (state == null)
            throw new IllegalStateException("No current assignment for partition " + tp);
        return state;
    }

    private TopicPartitionState assignedStateOrNull(TopicPartition tp) {
        return this.assignment.stateValue(tp);
    }

    public synchronized void seekValidated(TopicPartition tp, FetchPosition position) {
        assignedState(tp).seekValidated(position);
    }

    public void seek(TopicPartition tp, long offset) {
        seekValidated(tp, new FetchPosition(offset));
    }

    public void seekUnvalidated(TopicPartition tp, FetchPosition position) {
        assignedState(tp).seekUnvalidated(position);
    }

    synchronized void maybeSeekUnvalidated(TopicPartition tp, FetchPosition position, List<OffsetResetStrategy> requestedResetStrategy) {
        TopicPartitionState state = assignedStateOrNull(tp);
        if (state == null) {
            log.debug("Skipping reset of partition {} since it is no longer assigned", tp);
        } else if (!state.awaitingReset()) {
            log.debug("Skipping reset of partition {} since reset is no longer needed", tp);
        } else if (!requestedResetStrategy.contains(state.resetStrategy) || state.resetStrategy == OffsetResetStrategy.NEAREST) {
            log.debug("Skipping reset of partition {} since an alternative reset has been requested", tp);
        } else {
            log.info("Resetting offset for partition {} to position {}.", tp, position);
            state.seekUnvalidated(position);
        }
    }

    /**
     * @return a modifiable copy of the currently assigned partitions
     */
    public synchronized Set<TopicPartition> assignedPartitions() {
        return new HashSet<>(this.assignment.partitionSet());
    }

    /**
     * @return a modifiable copy of the currently assigned partitions as a list
     */
    public synchronized List<TopicPartition> assignedPartitionsList() {
        return new ArrayList<>(this.assignment.partitionSet());
    }

    /**
     * Provides the number of assigned partitions in a thread safe manner.
     * @return the number of assigned partitions.
     */
    synchronized int numAssignedPartitions() {
        return this.assignment.size();
    }

    // Visible for testing
    public synchronized List<TopicPartition> fetchablePartitions(Predicate<TopicPartition> isAvailable) {
        // Since this is in the hot-path for fetching, we do this instead of using java.util.stream API
        List<TopicPartition> result = new ArrayList<>();
        assignment.forEach((topicPartition, topicPartitionState) -> {
            // Cheap check is first to avoid evaluating the predicate if possible
            if (topicPartitionState.isFetchable() && isAvailable.test(topicPartition)) {
                result.add(topicPartition);
            }
        });
        return result;
    }

    public synchronized boolean hasAutoAssignedPartitions() {
        return this.subscriptionType == SubscriptionType.AUTO_TOPICS || this.subscriptionType == SubscriptionType.AUTO_PATTERN;
    }

    public synchronized void position(TopicPartition tp, FetchPosition position) {
        assignedState(tp).position(position);
    }

    /**
     * Enter the offset validation state if the leader for this partition is known to support a usable version of the
     * OffsetsForLeaderEpoch API. If the leader node does not support the API, simply complete the offset validation.
     *
     * @param apiVersions supported API versions
     * @param tp topic partition to validate
     * @param leaderAndEpoch leader epoch of the topic partition
     * @return true if we enter the offset validation state
     */
    public synchronized boolean maybeValidatePositionForCurrentLeader(ApiVersions apiVersions,
                                                                      TopicPartition tp,
                                                                      Metadata.LeaderAndEpoch leaderAndEpoch) {
        if (leaderAndEpoch.leader.isPresent()) {
            NodeApiVersions nodeApiVersions = apiVersions.get(leaderAndEpoch.leader.get().idString());
            if (nodeApiVersions == null || hasUsableOffsetForLeaderEpochVersion(nodeApiVersions)) {
                return assignedState(tp).maybeValidatePosition(leaderAndEpoch);
            } else {
                // If the broker does not support a newer version of OffsetsForLeaderEpoch, we skip validation
                assignedState(tp).updatePositionLeaderNoValidation(leaderAndEpoch);
                return false;
            }
        } else {
            return assignedState(tp).maybeValidatePosition(leaderAndEpoch);
        }
    }

    /**
     * Attempt to complete validation with the end offset returned from the OffsetForLeaderEpoch request.
     * @return Log truncation details if detected and no reset policy is defined.
     */
    public synchronized Optional<LogTruncation> maybeCompleteValidation(TopicPartition tp,
                                                                        FetchPosition requestPosition,
                                                                        EpochEndOffset epochEndOffset) {
        TopicPartitionState state = assignedStateOrNull(tp);
        if (state == null) {
            log.debug("Skipping completed validation for partition {} which is not currently assigned.", tp);
        } else if (!state.awaitingValidation()) {
            log.debug("Skipping completed validation for partition {} which is no longer expecting validation.", tp);
        } else {
            SubscriptionState.FetchPosition currentPosition = state.position;
            if (!currentPosition.equals(requestPosition)) {
                log.debug("Skipping completed validation for partition {} since the current position {} " +
                          "no longer matches the position {} when the request was sent",
                          tp, currentPosition, requestPosition);
            } else if (epochEndOffset.endOffset() == UNDEFINED_EPOCH_OFFSET ||
                        epochEndOffset.leaderEpoch() == UNDEFINED_EPOCH) {
                if (hasDefaultOffsetResetPolicy()) {
                    log.info("Truncation detected for partition {} at offset {}, resetting offset",
                             tp, currentPosition);
                    requestOffsetReset(tp);
                } else {
                    log.warn("Truncation detected for partition {} at offset {}, but no reset policy is set",
                             tp, currentPosition);
                    return Optional.of(new LogTruncation(tp, requestPosition, Optional.empty()));
                }
            } else if (epochEndOffset.endOffset() < currentPosition.offset) {
                if (hasDefaultOffsetResetPolicy()) {
                    SubscriptionState.FetchPosition newPosition = new SubscriptionState.FetchPosition(
                            epochEndOffset.endOffset(), Optional.of(epochEndOffset.leaderEpoch()),
                            currentPosition.currentLeader);
                    log.info("Truncation detected for partition {} at offset {}, resetting offset to " +
                             "the first offset known to diverge {}", tp, currentPosition, newPosition);
                    state.seekValidated(newPosition);
                } else {
                    OffsetAndMetadata divergentOffset = new OffsetAndMetadata(epochEndOffset.endOffset(),
                        Optional.of(epochEndOffset.leaderEpoch()), null);
                    log.warn("Truncation detected for partition {} at offset {} (the end offset from the " +
                             "broker is {}), but no reset policy is set", tp, currentPosition, divergentOffset);
                    return Optional.of(new LogTruncation(tp, requestPosition, Optional.of(divergentOffset)));
                }
            } else {
                state.completeValidation();
            }
        }

        return Optional.empty();
    }

    public synchronized boolean awaitingValidation(TopicPartition tp) {
        return assignedState(tp).awaitingValidation();
    }

    public synchronized void completeValidation(TopicPartition tp) {
        assignedState(tp).completeValidation();
    }

    public synchronized FetchPosition validPosition(TopicPartition tp) {
        return assignedState(tp).validPosition();
    }

    public synchronized FetchPosition position(TopicPartition tp) {
        return assignedState(tp).position;
    }

    public synchronized Long partitionLag(TopicPartition tp, IsolationLevel isolationLevel) {
        TopicPartitionState topicPartitionState = assignedState(tp);
        if (topicPartitionState.position == null) {
            return null;
        } else if (isolationLevel == IsolationLevel.READ_COMMITTED) {
            return topicPartitionState.lastStableOffset == null ? null : topicPartitionState.lastStableOffset - topicPartitionState.position.offset;
        } else {
            return topicPartitionState.highWatermark == null ? null : topicPartitionState.highWatermark - topicPartitionState.position.offset;
        }
    }

    public synchronized Long partitionEndOffset(TopicPartition tp, IsolationLevel isolationLevel) {
        TopicPartitionState topicPartitionState = assignedState(tp);
        if (isolationLevel == IsolationLevel.READ_COMMITTED) {
            return topicPartitionState.lastStableOffset;
        } else {
            return topicPartitionState.highWatermark;
        }
    }

    public synchronized void requestPartitionEndOffset(TopicPartition tp) {
        TopicPartitionState topicPartitionState = assignedState(tp);
        topicPartitionState.requestEndOffset();
    }

    public synchronized boolean partitionEndOffsetRequested(TopicPartition tp) {
        TopicPartitionState topicPartitionState = assignedState(tp);
        return topicPartitionState.endOffsetRequested();
    }

    synchronized Long partitionLead(TopicPartition tp) {
        TopicPartitionState topicPartitionState = assignedState(tp);
        return topicPartitionState.logStartOffset == null ? null : topicPartitionState.position.offset - topicPartitionState.logStartOffset;
    }

    synchronized void updateHighWatermark(TopicPartition tp, long highWatermark) {
        assignedState(tp).highWatermark(highWatermark);
    }

    synchronized void updateLogStartOffset(TopicPartition tp, long logStartOffset) {
        assignedState(tp).logStartOffset(logStartOffset);
    }

    synchronized void updateLastStableOffset(TopicPartition tp, long lastStableOffset) {
        assignedState(tp).lastStableOffset(lastStableOffset);
    }

    /**
     * Set the preferred read replica with a lease timeout. After this time, the replica will no longer be valid and
     * {@link #preferredReadReplica(TopicPartition, long)} will return an empty result.
     *
     * @param tp The topic partition
     * @param preferredReadReplicaId The preferred read replica
     * @param timeMs The time at which this preferred replica is no longer valid
     */
    public synchronized void updatePreferredReadReplica(TopicPartition tp, int preferredReadReplicaId, LongSupplier timeMs) {
        assignedState(tp).updatePreferredReadReplica(preferredReadReplicaId, timeMs);
    }

    /**
     * Get the preferred read replica
     *
     * @param tp The topic partition
     * @param timeMs The current time
     * @return Returns the current preferred read replica, if it has been set and if it has not expired.
     */
    public synchronized Optional<Integer> preferredReadReplica(TopicPartition tp, long timeMs) {
        final TopicPartitionState topicPartitionState = assignedStateOrNull(tp);
        if (topicPartitionState == null) {
            return Optional.empty();
        } else {
            return topicPartitionState.preferredReadReplica(timeMs);
        }
    }

    /**
     * Unset the preferred read replica. This causes the fetcher to go back to the leader for fetches.
     *
     * @param tp The topic partition
     * @return true if the preferred read replica was set, false otherwise.
     */
    public synchronized Optional<Integer> clearPreferredReadReplica(TopicPartition tp) {
        return assignedState(tp).clearPreferredReadReplica();
    }

    public synchronized Map<TopicPartition, OffsetAndMetadata> allConsumed() {
        Map<TopicPartition, OffsetAndMetadata> allConsumed = new HashMap<>();
        assignment.forEach((topicPartition, partitionState) -> {
            if (partitionState.hasValidPosition())
                allConsumed.put(topicPartition, new OffsetAndMetadata(partitionState.position.offset,
                        partitionState.position.offsetEpoch, ""));
        });
        return allConsumed;
    }

    public synchronized void requestOffsetReset(TopicPartition partition, OffsetResetStrategy offsetResetStrategy) {
        assignedState(partition).reset(offsetResetStrategy);
    }

    public synchronized void requestOffsetReset(Collection<TopicPartition> partitions, OffsetResetStrategy offsetResetStrategy) {
        partitions.forEach(tp -> {
            log.info("Seeking to {} offset of partition {}", offsetResetStrategy, tp);
            assignedState(tp).reset(offsetResetStrategy);
        });
    }

    public void requestOffsetReset(TopicPartition partition) {
        requestOffsetReset(partition, defaultResetStrategy);
    }

    public synchronized void requestOffsetReset(TopicPartition partition, OffsetResetStrategy offsetResetStrategy, Long outOfRangeOffset) {
        assignedState(partition).reset(offsetResetStrategy, outOfRangeOffset);
    }

    synchronized void setNextAllowedRetry(Set<TopicPartition> partitions, long nextAllowResetTimeMs) {
        for (TopicPartition partition : partitions) {
            assignedState(partition).setNextAllowedRetry(nextAllowResetTimeMs);
        }
    }

    boolean hasDefaultOffsetResetPolicy() {
        return defaultResetStrategy == OffsetResetStrategy.EARLIEST || defaultResetStrategy == OffsetResetStrategy.LATEST || defaultResetStrategy == OffsetResetStrategy.SAFE_LATEST;
    }

    public synchronized boolean isOffsetResetNeeded(TopicPartition partition) {
        return assignedState(partition).awaitingReset();
    }

    public synchronized OffsetResetStrategy resetStrategy(TopicPartition partition) {
        return assignedState(partition).resetStrategy();
    }

    public synchronized Long outOfRangeOffset(TopicPartition partition) {
        return assignedState(partition).getOutOfRangeOffset();
    }

    public synchronized boolean hasAllFetchPositions() {
        // Since this is in the hot-path for fetching, we do this instead of using java.util.stream API
        Iterator<TopicPartitionState> it = assignment.stateIterator();
        while (it.hasNext()) {
            if (!it.next().hasValidPosition()) {
                return false;
            }
        }
        return true;
    }

    public synchronized Set<TopicPartition> initializingPartitions() {
        return collectPartitions(state -> state.fetchState.equals(FetchStates.INITIALIZING));
    }

    private Set<TopicPartition> collectPartitions(Predicate<TopicPartitionState> filter) {
        Set<TopicPartition> result = new HashSet<>();
        assignment.forEach((topicPartition, topicPartitionState) -> {
            if (filter.test(topicPartitionState)) {
                result.add(topicPartition);
            }
        });
        return result;
    }


    public synchronized void resetInitializingPositions() {
        final Set<TopicPartition> partitionsWithNoOffsets = new HashSet<>();
        assignment.forEach((tp, partitionState) -> {
            if (partitionState.fetchState.equals(FetchStates.INITIALIZING)) {
                if (defaultResetStrategy == OffsetResetStrategy.NONE)
                    partitionsWithNoOffsets.add(tp);
                else
                    requestOffsetReset(tp);
            }
        });

        if (!partitionsWithNoOffsets.isEmpty())
            throw new NoOffsetForPartitionException(partitionsWithNoOffsets);
    }

    public synchronized Set<TopicPartition> partitionsNeedingReset(long nowMs) {
        return collectPartitions(state -> state.awaitingReset() && !state.awaitingRetryBackoff(nowMs));
    }

    public synchronized Set<TopicPartition> partitionsNeedingValidation(long nowMs) {
        return collectPartitions(state -> state.awaitingValidation() && !state.awaitingRetryBackoff(nowMs));
    }

    public synchronized boolean isAssigned(TopicPartition tp) {
        return assignment.contains(tp);
    }

    public synchronized boolean isPaused(TopicPartition tp) {
        TopicPartitionState assignedOrNull = assignedStateOrNull(tp);
        return assignedOrNull != null && assignedOrNull.isPaused();
    }

    synchronized boolean isFetchable(TopicPartition tp) {
        TopicPartitionState assignedOrNull = assignedStateOrNull(tp);
        return assignedOrNull != null && assignedOrNull.isFetchable();
    }

    public synchronized boolean hasValidPosition(TopicPartition tp) {
        TopicPartitionState assignedOrNull = assignedStateOrNull(tp);
        return assignedOrNull != null && assignedOrNull.hasValidPosition();
    }

    public synchronized void pause(TopicPartition tp) {
        assignedState(tp).pause();
    }

    public synchronized void resume(TopicPartition tp) {
        assignedState(tp).resume();
    }

    synchronized void requestFailed(Set<TopicPartition> partitions, long nextRetryTimeMs) {
        for (TopicPartition partition : partitions) {
            // by the time the request failed, the assignment may no longer
            // contain this partition any more, in which case we would just ignore.
            final TopicPartitionState state = assignedStateOrNull(partition);
            if (state != null)
                state.requestFailed(nextRetryTimeMs);
        }
    }

    synchronized void movePartitionToEnd(TopicPartition tp) {
        assignment.moveToEnd(tp);
    }

    public synchronized ConsumerRebalanceListener rebalanceListener() {
        return rebalanceListener;
    }

    private static class TopicPartitionState {

        private FetchState fetchState;
        private FetchPosition position; // last consumed position

        private Long highWatermark; // the high watermark from last fetch
        private Long logStartOffset; // the log start offset
        private Long lastStableOffset;
        private boolean paused;  // whether this partition has been paused by the user
        private OffsetResetStrategy resetStrategy;  // the strategy to use if the offset needs resetting
        private Long nextRetryTimeMs;
        private Integer preferredReadReplica;
        private Long preferredReadReplicaExpireTimeMs;
<<<<<<< HEAD
        private Long outOfRangeOffset;

=======
        private boolean endOffsetRequested;
        
>>>>>>> 53277a92
        TopicPartitionState() {
            this.paused = false;
            this.endOffsetRequested = false;
            this.fetchState = FetchStates.INITIALIZING;
            this.position = null;
            this.highWatermark = null;
            this.logStartOffset = null;
            this.lastStableOffset = null;
            this.resetStrategy = null;
            this.nextRetryTimeMs = null;
            this.preferredReadReplica = null;
            this.outOfRangeOffset = null;
        }

        public boolean endOffsetRequested() {
            return endOffsetRequested;
        }

        public void requestEndOffset() {
            endOffsetRequested = true;
        }

        private void transitionState(FetchState newState, Runnable runIfTransitioned) {
            FetchState nextState = this.fetchState.transitionTo(newState);
            if (nextState.equals(newState)) {
                this.fetchState = nextState;
                runIfTransitioned.run();
                if (this.position == null && nextState.requiresPosition()) {
                    throw new IllegalStateException("Transitioned subscription state to " + nextState + ", but position is null");
                } else if (!nextState.requiresPosition()) {
                    this.position = null;
                }
            }
        }

        private Optional<Integer> preferredReadReplica(long timeMs) {
            if (preferredReadReplicaExpireTimeMs != null && timeMs > preferredReadReplicaExpireTimeMs) {
                preferredReadReplica = null;
                return Optional.empty();
            } else {
                return Optional.ofNullable(preferredReadReplica);
            }
        }

        private void updatePreferredReadReplica(int preferredReadReplica, LongSupplier timeMs) {
            if (this.preferredReadReplica == null || preferredReadReplica != this.preferredReadReplica) {
                this.preferredReadReplica = preferredReadReplica;
                this.preferredReadReplicaExpireTimeMs = timeMs.getAsLong();
            }
        }

        private Optional<Integer> clearPreferredReadReplica() {
            if (preferredReadReplica != null) {
                int removedReplicaId = this.preferredReadReplica;
                this.preferredReadReplica = null;
                this.preferredReadReplicaExpireTimeMs = null;
                return Optional.of(removedReplicaId);
            } else {
                return Optional.empty();
            }
        }

        private void reset(OffsetResetStrategy strategy) {
            reset(strategy, null);
        }

        private void reset(OffsetResetStrategy strategy, Long outOfRangeOffset) {
            transitionState(FetchStates.AWAIT_RESET, () -> {
                this.resetStrategy = strategy;
                this.nextRetryTimeMs = null;
                this.outOfRangeOffset = outOfRangeOffset;
            });
        }

        /**
         * Check if the position exists and needs to be validated. If so, enter the AWAIT_VALIDATION state. This method
         * also will update the position with the current leader and epoch.
         *
         * @param currentLeaderAndEpoch leader and epoch to compare the offset with
         * @return true if the position is now awaiting validation
         */
        private boolean maybeValidatePosition(Metadata.LeaderAndEpoch currentLeaderAndEpoch) {
            if (this.fetchState.equals(FetchStates.AWAIT_RESET)) {
                return false;
            }

            if (!currentLeaderAndEpoch.leader.isPresent()) {
                return false;
            }

            if (position != null && !position.currentLeader.equals(currentLeaderAndEpoch)) {
                FetchPosition newPosition = new FetchPosition(position.offset, position.offsetEpoch, currentLeaderAndEpoch);
                validatePosition(newPosition);
                preferredReadReplica = null;
            }
            return this.fetchState.equals(FetchStates.AWAIT_VALIDATION);
        }

        /**
         * For older versions of the API, we cannot perform offset validation so we simply transition directly to FETCHING
         */
        private void updatePositionLeaderNoValidation(Metadata.LeaderAndEpoch currentLeaderAndEpoch) {
            if (position != null) {
                transitionState(FetchStates.FETCHING, () -> {
                    this.position = new FetchPosition(position.offset, position.offsetEpoch, currentLeaderAndEpoch);
                    this.nextRetryTimeMs = null;
                });
            }
        }

        private void validatePosition(FetchPosition position) {
            if (position.offsetEpoch.isPresent() && position.currentLeader.epoch.isPresent()) {
                transitionState(FetchStates.AWAIT_VALIDATION, () -> {
                    this.position = position;
                    this.nextRetryTimeMs = null;
                });
            } else {
                // If we have no epoch information for the current position, then we can skip validation
                transitionState(FetchStates.FETCHING, () -> {
                    this.position = position;
                    this.nextRetryTimeMs = null;
                });
            }
        }

        /**
         * Clear the awaiting validation state and enter fetching.
         */
        private void completeValidation() {
            if (hasPosition()) {
                transitionState(FetchStates.FETCHING, () -> this.nextRetryTimeMs = null);
            }
        }

        private boolean awaitingValidation() {
            return fetchState.equals(FetchStates.AWAIT_VALIDATION);
        }

        private boolean awaitingRetryBackoff(long nowMs) {
            return nextRetryTimeMs != null && nowMs < nextRetryTimeMs;
        }

        private boolean awaitingReset() {
            return fetchState.equals(FetchStates.AWAIT_RESET);
        }

        private void setNextAllowedRetry(long nextAllowedRetryTimeMs) {
            this.nextRetryTimeMs = nextAllowedRetryTimeMs;
        }

        private void requestFailed(long nextAllowedRetryTimeMs) {
            this.nextRetryTimeMs = nextAllowedRetryTimeMs;
        }

        private boolean hasValidPosition() {
            return fetchState.hasValidPosition();
        }

        private boolean hasPosition() {
            return position != null;
        }

        private boolean isPaused() {
            return paused;
        }

        private void seekValidated(FetchPosition position) {
            transitionState(FetchStates.FETCHING, () -> {
                this.position = position;
                this.resetStrategy = null;
                this.nextRetryTimeMs = null;
                this.outOfRangeOffset = null;
            });
        }

        private void seekUnvalidated(FetchPosition fetchPosition) {
            seekValidated(fetchPosition);
            validatePosition(fetchPosition);
        }

        private void position(FetchPosition position) {
            if (!hasValidPosition())
                throw new IllegalStateException("Cannot set a new position without a valid current position");
            this.position = position;
        }

        private FetchPosition validPosition() {
            if (hasValidPosition()) {
                return position;
            } else {
                return null;
            }
        }

        private void pause() {
            this.paused = true;
        }

        private void resume() {
            this.paused = false;
        }

        private boolean isFetchable() {
            return !paused && hasValidPosition();
        }

        private void highWatermark(Long highWatermark) {
            this.highWatermark = highWatermark;
            this.endOffsetRequested = false;
        }

        private void logStartOffset(Long logStartOffset) {
            this.logStartOffset = logStartOffset;
        }

        private void lastStableOffset(Long lastStableOffset) {
            this.lastStableOffset = lastStableOffset;
            this.endOffsetRequested = false;
        }

        private OffsetResetStrategy resetStrategy() {
            return resetStrategy;
        }

        private Long getOutOfRangeOffset() {
            return outOfRangeOffset;
        }
    }

    /**
     * The fetch state of a partition. This class is used to determine valid state transitions and expose the some of
     * the behavior of the current fetch state. Actual state variables are stored in the {@link TopicPartitionState}.
     */
    interface FetchState {
        default FetchState transitionTo(FetchState newState) {
            if (validTransitions().contains(newState)) {
                return newState;
            } else {
                return this;
            }
        }

        /**
         * Return the valid states which this state can transition to
         */
        Collection<FetchState> validTransitions();

        /**
         * Test if this state requires a position to be set
         */
        boolean requiresPosition();

        /**
         * Test if this state is considered to have a valid position which can be used for fetching
         */
        boolean hasValidPosition();
    }

    /**
     * An enumeration of all the possible fetch states. The state transitions are encoded in the values returned by
     * {@link FetchState#validTransitions}.
     */
    enum FetchStates implements FetchState {
        INITIALIZING() {
            @Override
            public Collection<FetchState> validTransitions() {
                return Arrays.asList(FetchStates.FETCHING, FetchStates.AWAIT_RESET, FetchStates.AWAIT_VALIDATION);
            }

            @Override
            public boolean requiresPosition() {
                return false;
            }

            @Override
            public boolean hasValidPosition() {
                return false;
            }
        },

        FETCHING() {
            @Override
            public Collection<FetchState> validTransitions() {
                return Arrays.asList(FetchStates.FETCHING, FetchStates.AWAIT_RESET, FetchStates.AWAIT_VALIDATION);
            }

            @Override
            public boolean requiresPosition() {
                return true;
            }

            @Override
            public boolean hasValidPosition() {
                return true;
            }
        },

        AWAIT_RESET() {
            @Override
            public Collection<FetchState> validTransitions() {
                return Arrays.asList(FetchStates.FETCHING, FetchStates.AWAIT_RESET);
            }

            @Override
            public boolean requiresPosition() {
                return false;
            }

            @Override
            public boolean hasValidPosition() {
                return false;
            }
        },

        AWAIT_VALIDATION() {
            @Override
            public Collection<FetchState> validTransitions() {
                return Arrays.asList(FetchStates.FETCHING, FetchStates.AWAIT_RESET, FetchStates.AWAIT_VALIDATION);
            }

            @Override
            public boolean requiresPosition() {
                return true;
            }

            @Override
            public boolean hasValidPosition() {
                return false;
            }
        }
    }

    /**
     * Represents the position of a partition subscription.
     *
     * This includes the offset and epoch from the last record in
     * the batch from a FetchResponse. It also includes the leader epoch at the time the batch was consumed.
     */
    public static class FetchPosition {
        public final long offset;
        final Optional<Integer> offsetEpoch;
        final Metadata.LeaderAndEpoch currentLeader;

        FetchPosition(long offset) {
            this(offset, Optional.empty(), Metadata.LeaderAndEpoch.noLeaderOrEpoch());
        }

        public FetchPosition(long offset, Optional<Integer> offsetEpoch, Metadata.LeaderAndEpoch currentLeader) {
            this.offset = offset;
            this.offsetEpoch = Objects.requireNonNull(offsetEpoch);
            this.currentLeader = Objects.requireNonNull(currentLeader);
        }

        @Override
        public boolean equals(Object o) {
            if (this == o) return true;
            if (o == null || getClass() != o.getClass()) return false;
            FetchPosition that = (FetchPosition) o;
            return offset == that.offset &&
                    offsetEpoch.equals(that.offsetEpoch) &&
                    currentLeader.equals(that.currentLeader);
        }

        @Override
        public int hashCode() {
            return Objects.hash(offset, offsetEpoch, currentLeader);
        }

        @Override
        public String toString() {
            return "FetchPosition{" +
                    "offset=" + offset +
                    ", offsetEpoch=" + offsetEpoch +
                    ", currentLeader=" + currentLeader +
                    '}';
        }
    }

    public static class LogTruncation {
        public final TopicPartition topicPartition;
        public final FetchPosition fetchPosition;
        public final Optional<OffsetAndMetadata> divergentOffsetOpt;

        public LogTruncation(TopicPartition topicPartition,
                             FetchPosition fetchPosition,
                             Optional<OffsetAndMetadata> divergentOffsetOpt) {
            this.topicPartition = topicPartition;
            this.fetchPosition = fetchPosition;
            this.divergentOffsetOpt = divergentOffsetOpt;
        }

        @Override
        public String toString() {
            StringBuilder bldr = new StringBuilder()
                .append("(partition=")
                .append(topicPartition)
                .append(", fetchOffset=")
                .append(fetchPosition.offset)
                .append(", fetchEpoch=")
                .append(fetchPosition.offsetEpoch);

            if (divergentOffsetOpt.isPresent()) {
                OffsetAndMetadata divergentOffset = divergentOffsetOpt.get();
                bldr.append(", divergentOffset=")
                    .append(divergentOffset.offset())
                    .append(", divergentEpoch=")
                    .append(divergentOffset.leaderEpoch());
            } else {
                bldr.append(", divergentOffset=unknown")
                    .append(", divergentEpoch=unknown");
            }

            return bldr.append(")").toString();

        }
    }
}<|MERGE_RESOLUTION|>--- conflicted
+++ resolved
@@ -780,13 +780,9 @@
         private Long nextRetryTimeMs;
         private Integer preferredReadReplica;
         private Long preferredReadReplicaExpireTimeMs;
-<<<<<<< HEAD
         private Long outOfRangeOffset;
-
-=======
         private boolean endOffsetRequested;
-        
->>>>>>> 53277a92
+
         TopicPartitionState() {
             this.paused = false;
             this.endOffsetRequested = false;
