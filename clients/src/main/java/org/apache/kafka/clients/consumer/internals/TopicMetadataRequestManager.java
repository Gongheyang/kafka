/*
 * Licensed to the Apache Software Foundation (ASF) under one or more
 * contributor license agreements. See the NOTICE file distributed with
 * this work for additional information regarding copyright ownership.
 * The ASF licenses this file to You under the Apache License, Version 2.0
 * (the "License"); you may not use this file except in compliance with
 * the License. You may obtain a copy of the License at
 *
 *    http://www.apache.org/licenses/LICENSE-2.0
 *
 * Unless required by applicable law or agreed to in writing, software
 * distributed under the License is distributed on an "AS IS" BASIS,
 * WITHOUT WARRANTIES OR CONDITIONS OF ANY KIND, either express or implied.
 * See the License for the specific language governing permissions and
 * limitations under the License.
 */
package org.apache.kafka.clients.consumer.internals;

import org.apache.kafka.clients.ClientResponse;
import org.apache.kafka.clients.consumer.ConsumerConfig;
import org.apache.kafka.common.Cluster;
import org.apache.kafka.common.KafkaException;
import org.apache.kafka.common.PartitionInfo;
import org.apache.kafka.common.errors.InvalidTopicException;
import org.apache.kafka.common.errors.RetriableException;
import org.apache.kafka.common.errors.TimeoutException;
import org.apache.kafka.common.errors.TopicAuthorizationException;
import org.apache.kafka.common.protocol.Errors;
import org.apache.kafka.common.requests.MetadataRequest;
import org.apache.kafka.common.requests.MetadataResponse;
import org.apache.kafka.common.utils.LogContext;
import org.apache.kafka.common.utils.Time;
import org.slf4j.Logger;

import java.util.Collections;
import java.util.HashMap;
import java.util.LinkedList;
import java.util.List;
import java.util.Map;
import java.util.Optional;
import java.util.Set;
import java.util.concurrent.CompletableFuture;
import java.util.stream.Collectors;

import static org.apache.kafka.clients.consumer.internals.NetworkClientDelegate.PollResult.EMPTY;

/**
 * <p>
 * Manages the state of topic metadata requests. This manager returns a
 * {@link NetworkClientDelegate.PollResult} when a request is ready to
 * be sent. Specifically, this manager handles the following user API calls:
 * </p>
 * <ul>
 * <li>listTopics</li>
 * <li>partitionsFor</li>
 * </ul>
 * <p>
 * The manager checks the state of the {@link TopicMetadataRequestState} before sending a new one to
 * prevent sending it without backing off from previous attempts.
 * Once a request is completed successfully or times out, its corresponding entry is removed.
 * </p>
 */

public class TopicMetadataRequestManager implements RequestManager {
    private final Time time;
    private final boolean allowAutoTopicCreation;
    private final List<TopicMetadataRequestState> inflightRequests;
    private final int requestTimeoutMs;
    private final long retryBackoffMs;
    private final long retryBackoffMaxMs;
    private final Logger log;
    private final LogContext logContext;

    public TopicMetadataRequestManager(final LogContext context, final Time time, final ConsumerConfig config) {
        logContext = context;
        log = logContext.logger(getClass());
        this.time = time;
        inflightRequests = new LinkedList<>();
        requestTimeoutMs = config.getInt(ConsumerConfig.REQUEST_TIMEOUT_MS_CONFIG);
        retryBackoffMs = config.getLong(ConsumerConfig.RETRY_BACKOFF_MS_CONFIG);
        retryBackoffMaxMs = config.getLong(ConsumerConfig.RETRY_BACKOFF_MAX_MS_CONFIG);
        allowAutoTopicCreation = config.getBoolean(ConsumerConfig.ALLOW_AUTO_CREATE_TOPICS_CONFIG);
    }

    @Override
    public NetworkClientDelegate.PollResult poll(final long currentTimeMs) {
        // Prune any requests which have timed out
        List<TopicMetadataRequestState> expiredRequests = inflightRequests.stream()
                .filter(TimedRequestState::isExpired)
                .collect(Collectors.toList());
        expiredRequests.forEach(TopicMetadataRequestState::expire);

        List<NetworkClientDelegate.UnsentRequest> requests = inflightRequests.stream()
            .map(req -> req.send(currentTimeMs))
            .filter(Optional::isPresent)
            .map(Optional::get)
            .collect(Collectors.toList());

        return requests.isEmpty() ? EMPTY : new NetworkClientDelegate.PollResult(0, requests);
    }

    /**
     * Return the future of the metadata request.
     *
     * @return the future of the metadata request.
     */
    public CompletableFuture<Map<String, List<PartitionInfo>>> requestAllTopicsMetadata(final long deadlineMs) {
        TopicMetadataRequestState newRequest = new TopicMetadataRequestState(
                logContext,
                deadlineMs,
                retryBackoffMs,
                retryBackoffMaxMs);
        inflightRequests.add(newRequest);
        return newRequest.future;
    }

    /**
     * Return the future of the metadata request.
     *
     * @param topic to be requested.
     * @return the future of the metadata request.
     */
    public CompletableFuture<Map<String, List<PartitionInfo>>> requestTopicMetadata(final String topic, final long deadlineMs) {
        TopicMetadataRequestState newRequest = new TopicMetadataRequestState(
                logContext,
                topic,
                deadlineMs,
                retryBackoffMs,
                retryBackoffMaxMs);
        inflightRequests.add(newRequest);
        return newRequest.future;
    }

    // Visible for testing
    List<TopicMetadataRequestState> inflightRequests() {
        return inflightRequests;
    }

    class TopicMetadataRequestState extends TimedRequestState {
        private final String topic;
        private final boolean allTopics;
        CompletableFuture<Map<String, List<PartitionInfo>>> future;

        public TopicMetadataRequestState(final LogContext logContext,
                                         final long deadlineMs,
                                         final long retryBackoffMs,
                                         final long retryBackoffMaxMs) {
            super(logContext, TopicMetadataRequestState.class.getSimpleName(), retryBackoffMs,
                    retryBackoffMaxMs, deadlineTimer(time, deadlineMs));
            future = new CompletableFuture<>();
            this.topic = null;
            this.allTopics = true;
        }

        public TopicMetadataRequestState(final LogContext logContext,
                                         final String topic,
                                         final long deadlineMs,
                                         final long retryBackoffMs,
                                         final long retryBackoffMaxMs) {
            super(logContext, TopicMetadataRequestState.class.getSimpleName(), retryBackoffMs,
                retryBackoffMaxMs, deadlineTimer(time, deadlineMs));
            future = new CompletableFuture<>();
            this.topic = topic;
            this.allTopics = false;
        }

        /**
         * prepare the metadata request and return an
         * {@link org.apache.kafka.clients.consumer.internals.NetworkClientDelegate.UnsentRequest} if needed.
         */
        private Optional<NetworkClientDelegate.UnsentRequest> send(final long currentTimeMs) {
            if (!canSendRequest(currentTimeMs)) {
                return Optional.empty();
            }
            onSendAttempt(currentTimeMs);

            final MetadataRequest.Builder request = allTopics
                ? MetadataRequest.Builder.allTopics()
                : new MetadataRequest.Builder(Collections.singletonList(topic), allowAutoTopicCreation);

            return Optional.of(createUnsentRequest(request));
        }

        private void expire() {
            completeFutureAndRemoveRequest(
                    new TimeoutException("Timeout expired while fetching topic metadata"));
        }

        private NetworkClientDelegate.UnsentRequest createUnsentRequest(
                final MetadataRequest.Builder request) {
            NetworkClientDelegate.UnsentRequest unsent = new NetworkClientDelegate.UnsentRequest(
                request,
                Optional.empty(),
                time.timer(requestTimeoutMs));

            return unsent.whenComplete((response, exception) -> {
                if (response == null) {
                    handleError(exception, unsent.handler().completionTimeMs());
                } else {
                    handleResponse(response);
                }
            });
        }

        private void handleError(final Throwable exception,
                                 final long completionTimeMs) {
<<<<<<< HEAD
            if (isExpired()) {
                completeFutureAndRemoveRequest(new TimeoutException("Timeout expired while fetching topic metadata"));
            } else if (exception instanceof RetriableException) {
                onFailedAttempt(completionTimeMs);
=======
            if (exception instanceof RetriableException) {
                if (isExpired()) {
                    completeFutureAndRemoveRequest(new TimeoutException("Timeout expired while fetching topic metadata"));
                } else {
                    onFailedAttempt(completionTimeMs);
                }
>>>>>>> 7c0fff7c
            } else {
                completeFutureAndRemoveRequest(exception);
            }
        }

        private void handleResponse(final ClientResponse response) {
            try {
                Map<String, List<PartitionInfo>> res = handleTopicMetadataResponse((MetadataResponse) response.responseBody());
                future.complete(res);
                inflightRequests.remove(this);
            } catch (Exception e) {
                handleError(e, response.receivedTimeMs());
            }
        }

        private void completeFutureAndRemoveRequest(final Throwable throwable) {
            future.completeExceptionally(throwable);
            inflightRequests.remove(this);
        }

        private Map<String, List<PartitionInfo>> handleTopicMetadataResponse(final MetadataResponse response) {
            Cluster cluster = response.buildCluster();

            final Set<String> unauthorizedTopics = cluster.unauthorizedTopics();
            if (!unauthorizedTopics.isEmpty())
                throw new TopicAuthorizationException(unauthorizedTopics);

            Map<String, Errors> errors = response.errors();
            if (!errors.isEmpty()) {
                // if there were errors, we need to check whether they were fatal or whether
                // we should just retry

                log.debug("Topic metadata fetch included errors: {}", errors);

                for (Map.Entry<String, Errors> errorEntry : errors.entrySet()) {
                    String topic = errorEntry.getKey();
                    Errors error = errorEntry.getValue();

                    if (error == Errors.INVALID_TOPIC_EXCEPTION)
                        throw new InvalidTopicException("Topic '" + topic + "' is invalid");
                    else if (error == Errors.UNKNOWN_TOPIC_OR_PARTITION)
                        // if a requested topic is unknown, we just continue and let it be absent
                        // in the returned map
                        continue;
                    else if (error.exception() instanceof RetriableException)
                        throw error.exception();
                    else
                        throw new KafkaException("Unexpected error fetching metadata for topic " + topic,
                            error.exception());
                }
            }

            HashMap<String, List<PartitionInfo>> topicsPartitionInfos = new HashMap<>();
            for (String topic : cluster.topics())
                topicsPartitionInfos.put(topic, cluster.partitionsForTopic(topic));
            return topicsPartitionInfos;
        }

        public String topic() {
            return topic;
        }
    }
}<|MERGE_RESOLUTION|>--- conflicted
+++ resolved
@@ -190,8 +190,7 @@
                 final MetadataRequest.Builder request) {
             NetworkClientDelegate.UnsentRequest unsent = new NetworkClientDelegate.UnsentRequest(
                 request,
-                Optional.empty(),
-                time.timer(requestTimeoutMs));
+                Optional.empty());
 
             return unsent.whenComplete((response, exception) -> {
                 if (response == null) {
@@ -204,19 +203,12 @@
 
         private void handleError(final Throwable exception,
                                  final long completionTimeMs) {
-<<<<<<< HEAD
-            if (isExpired()) {
-                completeFutureAndRemoveRequest(new TimeoutException("Timeout expired while fetching topic metadata"));
-            } else if (exception instanceof RetriableException) {
-                onFailedAttempt(completionTimeMs);
-=======
             if (exception instanceof RetriableException) {
                 if (isExpired()) {
                     completeFutureAndRemoveRequest(new TimeoutException("Timeout expired while fetching topic metadata"));
                 } else {
                     onFailedAttempt(completionTimeMs);
                 }
->>>>>>> 7c0fff7c
             } else {
                 completeFutureAndRemoveRequest(exception);
             }
