/*
 * Licensed to the Apache Software Foundation (ASF) under one or more
 * contributor license agreements. See the NOTICE file distributed with
 * this work for additional information regarding copyright ownership.
 * The ASF licenses this file to You under the Apache License, Version 2.0
 * (the "License"); you may not use this file except in compliance with
 * the License. You may obtain a copy of the License at
 *
 *    http://www.apache.org/licenses/LICENSE-2.0
 *
 * Unless required by applicable law or agreed to in writing, software
 * distributed under the License is distributed on an "AS IS" BASIS,
 * WITHOUT WARRANTIES OR CONDITIONS OF ANY KIND, either express or implied.
 * See the License for the specific language governing permissions and
 * limitations under the License.
 */
package org.apache.kafka.clients.consumer.internals.events;

import java.util.Objects;

/**
 * This is the abstract definition of the events created by the KafkaConsumer API
 */
public abstract class ApplicationEvent {

    public enum Type {
        NOOP, COMMIT, POLL, FETCH_COMMITTED_OFFSET, METADATA_UPDATE, ASSIGNMENT_CHANGE,
        LIST_OFFSETS,
    }

    private final Type type;

    protected ApplicationEvent(Type type) {
        this.type = Objects.requireNonNull(type);
    }

    public Type type() {
        return type;
    }

    @Override
    public boolean equals(Object o) {
        if (this == o) return true;
        if (o == null || getClass() != o.getClass()) return false;

        ApplicationEvent that = (ApplicationEvent) o;

        return type == that.type;
    }

<<<<<<< HEAD
    @Override
    public int hashCode() {
        return type.hashCode();
    }

    protected String toStringBase() {
        return "type=" + type;
    }

    @Override
    public String toString() {
        return "ApplicationEvent{" +
                toStringBase() +
                '}';
=======
    public enum Type {
        NOOP, COMMIT, POLL, FETCH_COMMITTED_OFFSET, METADATA_UPDATE, ASSIGNMENT_CHANGE,
        LIST_OFFSETS, RESET_POSITIONS, VALIDATE_POSITIONS,
>>>>>>> a7e865c0
    }
}<|MERGE_RESOLUTION|>--- conflicted
+++ resolved
@@ -25,7 +25,7 @@
 
     public enum Type {
         NOOP, COMMIT, POLL, FETCH_COMMITTED_OFFSET, METADATA_UPDATE, ASSIGNMENT_CHANGE,
-        LIST_OFFSETS,
+        LIST_OFFSETS, RESET_POSITIONS, VALIDATE_POSITIONS,
     }
 
     private final Type type;
@@ -48,7 +48,6 @@
         return type == that.type;
     }
 
-<<<<<<< HEAD
     @Override
     public int hashCode() {
         return type.hashCode();
@@ -63,10 +62,5 @@
         return "ApplicationEvent{" +
                 toStringBase() +
                 '}';
-=======
-    public enum Type {
-        NOOP, COMMIT, POLL, FETCH_COMMITTED_OFFSET, METADATA_UPDATE, ASSIGNMENT_CHANGE,
-        LIST_OFFSETS, RESET_POSITIONS, VALIDATE_POSITIONS,
->>>>>>> a7e865c0
     }
 }