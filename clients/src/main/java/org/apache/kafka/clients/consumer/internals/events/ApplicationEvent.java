--- conflicted
+++ resolved
@@ -25,7 +25,7 @@
 
     public enum Type {
         NOOP, COMMIT, POLL, FETCH_COMMITTED_OFFSET, METADATA_UPDATE, ASSIGNMENT_CHANGE,
-        LIST_OFFSETS, RESET_POSITIONS, VALIDATE_POSITIONS,
+        LIST_OFFSETS, RESET_POSITIONS, VALIDATE_POSITIONS, TOPIC_METADATA
     }
 
     private final Type type;
@@ -48,11 +48,6 @@
         return type == that.type;
     }
 
-<<<<<<< HEAD
-    public enum Type {
-        NOOP, COMMIT, POLL, FETCH_COMMITTED_OFFSET, METADATA_UPDATE, ASSIGNMENT_CHANGE,
-        LIST_OFFSETS, RESET_POSITIONS, VALIDATE_POSITIONS, TOPIC_METADATA
-=======
     @Override
     public int hashCode() {
         return type.hashCode();
@@ -67,6 +62,5 @@
         return "ApplicationEvent{" +
                 toStringBase() +
                 '}';
->>>>>>> f041efa5
     }
 }