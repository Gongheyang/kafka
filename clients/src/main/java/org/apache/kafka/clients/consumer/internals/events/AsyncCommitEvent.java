/*
 * Licensed to the Apache Software Foundation (ASF) under one or more
 * contributor license agreements. See the NOTICE file distributed with
 * this work for additional information regarding copyright ownership.
 * The ASF licenses this file to You under the Apache License, Version 2.0
 * (the "License"); you may not use this file except in compliance with
 * the License. You may obtain a copy of the License at
 *
 *    http://www.apache.org/licenses/LICENSE-2.0
 *
 * Unless required by applicable law or agreed to in writing, software
 * distributed under the License is distributed on an "AS IS" BASIS,
 * WITHOUT WARRANTIES OR CONDITIONS OF ANY KIND, either express or implied.
 * See the License for the specific language governing permissions and
 * limitations under the License.
 */
package org.apache.kafka.clients.consumer.internals.events;

import org.apache.kafka.clients.consumer.OffsetAndMetadata;
import org.apache.kafka.common.TopicPartition;
import org.apache.kafka.common.utils.Timer;

import java.util.Map;

/**
 * Event to commit offsets without waiting for a response, so the request won't be retried.
 */
public class AsyncCommitEvent extends CommitEvent {

<<<<<<< HEAD
    public AsyncCommitEvent(final Map<TopicPartition, OffsetAndMetadata> offsets, final Timer timer) {
        super(Type.COMMIT_ASYNC, timer, offsets);
=======
    public AsyncCommitEvent(final Map<TopicPartition, OffsetAndMetadata> offsets) {
        super(Type.COMMIT_ASYNC, offsets, Long.MAX_VALUE);
>>>>>>> 41436597
    }
}<|MERGE_RESOLUTION|>--- conflicted
+++ resolved
@@ -18,7 +18,6 @@
 
 import org.apache.kafka.clients.consumer.OffsetAndMetadata;
 import org.apache.kafka.common.TopicPartition;
-import org.apache.kafka.common.utils.Timer;
 
 import java.util.Map;
 
@@ -27,12 +26,7 @@
  */
 public class AsyncCommitEvent extends CommitEvent {
 
-<<<<<<< HEAD
-    public AsyncCommitEvent(final Map<TopicPartition, OffsetAndMetadata> offsets, final Timer timer) {
-        super(Type.COMMIT_ASYNC, timer, offsets);
-=======
     public AsyncCommitEvent(final Map<TopicPartition, OffsetAndMetadata> offsets) {
         super(Type.COMMIT_ASYNC, offsets, Long.MAX_VALUE);
->>>>>>> 41436597
     }
 }