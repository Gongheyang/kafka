--- conflicted
+++ resolved
@@ -25,18 +25,8 @@
 import org.apache.kafka.common.metrics.Sensor;
 import org.apache.kafka.common.serialization.Serializer;
 
-<<<<<<< HEAD
 import java.io.File;
-import java.util.HashMap;
-import java.util.Map;
-import java.util.Properties;
-import java.util.Random;
-=======
-import java.util.HashMap;
-import java.util.Map;
-import java.util.Properties;
-import java.util.Set;
->>>>>>> 8c7e6631
+import java.util.*;
 
 import static org.apache.kafka.common.config.ConfigDef.Range.atLeast;
 import static org.apache.kafka.common.config.ConfigDef.Range.between;
@@ -191,14 +181,12 @@
     public static final String PARTITIONER_CLASS_CONFIG = "partitioner.class";
     private static final String PARTITIONER_CLASS_DOC = "Partitioner class that implements the <code>Partitioner</code> interface.";
 
-<<<<<<< HEAD
     public static final String FILE_BACKED_BUFFERS_CONFIG = "file.backed.buffers.enable";
     private static final String FILE_BACKED_BUFFERS_DOC = "write me";
     
     public static final String FILE_BACKED_BUFFERS_FILE_NAME_CONFIG = "file.buffer.file.name";
     private static final String FILE_BACKED_BUFFERS_FILE_NAME_DOC = "write me";
-    
-=======
+
     /** <code>request.timeout.ms</code> */
     public static final String REQUEST_TIMEOUT_MS_CONFIG = CommonClientConfigs.REQUEST_TIMEOUT_MS_CONFIG;
     private static final String REQUEST_TIMEOUT_MS_DOC = CommonClientConfigs.REQUEST_TIMEOUT_MS_DOC
@@ -231,7 +219,6 @@
             "Note that enable.idempotence must be enabled if a TransactionalId is configured. " +
             "The default is empty, which means transactions cannot be used.";
 
->>>>>>> 8c7e6631
     static {
         CONFIG = new ConfigDef().define(BOOTSTRAP_SERVERS_CONFIG, Type.LIST, Importance.HIGH, CommonClientConfigs.BOOTSTRAP_SERVERS_DOC)
                                 .define(BUFFER_MEMORY_CONFIG, Type.LONG, 32 * 1024 * 1024L, atLeast(0L), Importance.HIGH, BUFFER_MEMORY_DOC)
@@ -293,20 +280,12 @@
                                         atLeast(1),
                                         Importance.LOW,
                                         MAX_IN_FLIGHT_REQUESTS_PER_CONNECTION_DOC)
-<<<<<<< HEAD
-                                .define(KEY_SERIALIZER_CLASS_CONFIG, Type.CLASS, Importance.HIGH, KEY_SERIALIZER_CLASS_DOC)
-                                .define(VALUE_SERIALIZER_CLASS_CONFIG, Type.CLASS, Importance.HIGH, VALUE_SERIALIZER_CLASS_DOC)
                                 .define(FILE_BACKED_BUFFERS_CONFIG, Type.BOOLEAN, false, Importance.LOW, FILE_BACKED_BUFFERS_DOC)
                                 .define(FILE_BACKED_BUFFERS_FILE_NAME_CONFIG, 
                                         Type.STRING, 
-                                        new File(System.getProperty("java.io.tmpdir"), "kafka-producer-data-" + new Random().nextInt(Integer.MAX_VALUE) + ".dat").getAbsolutePath(), 
+                                        new File(System.getProperty("java.io.tmpdir"), "kafka-producer-data-" + new Random().nextInt(Integer.MAX_VALUE) + ".dat").getAbsolutePath(),
                                         Importance.LOW, 
                                         FILE_BACKED_BUFFERS_FILE_NAME_DOC)
-                                /* default is set to be a bit lower than the server default (10 min), to avoid both client and server closing connection at same time */
-                                .define(CONNECTIONS_MAX_IDLE_MS_CONFIG, Type.LONG, 9 * 60 * 1000, Importance.MEDIUM, CommonClientConfigs.CONNECTIONS_MAX_IDLE_MS_DOC)
-                                .define(PARTITIONER_CLASS_CONFIG, Type.CLASS, "org.apache.kafka.clients.producer.internals.DefaultPartitioner", Importance.MEDIUM, PARTITIONER_CLASS_DOC);
-                              
-=======
                                 .define(KEY_SERIALIZER_CLASS_CONFIG,
                                         Type.CLASS,
                                         Importance.HIGH,
@@ -353,7 +332,6 @@
                                         new ConfigDef.NonEmptyString(),
                                         Importance.LOW,
                                         TRANSACTIONAL_ID_DOC);
->>>>>>> 8c7e6631
     }
 
     public static Map<String, Object> addSerializerToConfig(Map<String, Object> configs,
