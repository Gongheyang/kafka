--- conflicted
+++ resolved
@@ -261,33 +261,6 @@
                                         atLeast(1),
                                         Importance.LOW,
                                         MAX_IN_FLIGHT_REQUESTS_PER_CONNECTION_DOC)
-<<<<<<< HEAD
-                                .define(KEY_SERIALIZER_CLASS_CONFIG, Type.CLASS, Importance.HIGH, KEY_SERIALIZER_CLASS_DOC)
-                                .define(VALUE_SERIALIZER_CLASS_CONFIG, Type.CLASS, Importance.HIGH, VALUE_SERIALIZER_CLASS_DOC)
-                                .define(CommonClientConfigs.SECURITY_PROTOCOL_CONFIG, Type.STRING, CommonClientConfigs.DEFAULT_SECURITY_PROTOCOL, Importance.MEDIUM, CommonClientConfigs.SECURITY_PROTOCOL_DOC)
-                                .define(SslConfigs.PRINCIPAL_BUILDER_CLASS_CONFIG, Type.CLASS, SslConfigs.DEFAULT_PRINCIPAL_BUILDER_CLASS, Importance.LOW, SslConfigs.PRINCIPAL_BUILDER_CLASS_DOC)
-                                .define(SslConfigs.SSL_PROTOCOL_CONFIG, Type.STRING, SslConfigs.DEFAULT_SSL_PROTOCOL, Importance.MEDIUM, SslConfigs.SSL_PROTOCOL_DOC)
-                                .define(SslConfigs.SSL_PROVIDER_CONFIG, Type.STRING, Importance.MEDIUM, SslConfigs.SSL_PROVIDER_DOC, false)
-                                .define(SslConfigs.SSL_CIPHER_SUITES_CONFIG, Type.LIST, Importance.LOW, SslConfigs.SSL_CIPHER_SUITES_DOC, false)
-                                .define(SslConfigs.SSL_ENABLED_PROTOCOLS_CONFIG, Type.LIST, SslConfigs.DEFAULT_SSL_ENABLED_PROTOCOLS, Importance.MEDIUM, SslConfigs.SSL_ENABLED_PROTOCOLS_DOC)
-                                .define(SslConfigs.SSL_KEYSTORE_TYPE_CONFIG, Type.STRING, SslConfigs.DEFAULT_SSL_KEYSTORE_TYPE, Importance.MEDIUM, SslConfigs.SSL_KEYSTORE_TYPE_DOC)
-                                .define(SslConfigs.SSL_KEYSTORE_LOCATION_CONFIG, Type.STRING, Importance.HIGH, SslConfigs.SSL_KEYSTORE_LOCATION_DOC, false)
-                                .define(SslConfigs.SSL_KEYSTORE_PASSWORD_CONFIG, Type.PASSWORD, Importance.HIGH, SslConfigs.SSL_KEYSTORE_PASSWORD_DOC, false)
-                                .define(SslConfigs.SSL_KEY_PASSWORD_CONFIG, Type.PASSWORD, Importance.HIGH, SslConfigs.SSL_KEY_PASSWORD_DOC, false)
-                                .define(SslConfigs.SSL_TRUSTSTORE_TYPE_CONFIG, Type.STRING, SslConfigs.DEFAULT_SSL_TRUSTSTORE_TYPE, Importance.MEDIUM, SslConfigs.SSL_TRUSTSTORE_TYPE_DOC)
-                                .define(SslConfigs.SSL_TRUSTSTORE_LOCATION_CONFIG, Type.STRING, Importance.HIGH, SslConfigs.SSL_TRUSTSTORE_LOCATION_DOC, false)
-                                .define(SslConfigs.SSL_TRUSTSTORE_PASSWORD_CONFIG, Type.PASSWORD, Importance.HIGH, SslConfigs.SSL_TRUSTSTORE_PASSWORD_DOC, false)
-                                .define(SslConfigs.SSL_KEYMANAGER_ALGORITHM_CONFIG, Type.STRING, SslConfigs.DEFAULT_SSL_KEYMANGER_ALGORITHM, Importance.LOW, SslConfigs.SSL_KEYMANAGER_ALGORITHM_DOC)
-                                .define(SslConfigs.SSL_TRUSTMANAGER_ALGORITHM_CONFIG, Type.STRING, SslConfigs.DEFAULT_SSL_TRUSTMANAGER_ALGORITHM, Importance.LOW, SslConfigs.SSL_TRUSTMANAGER_ALGORITHM_DOC)
-                                .define(SslConfigs.SSL_ENDPOINT_IDENTIFICATION_ALGORITHM_CONFIG, Type.STRING, Importance.LOW, SslConfigs.SSL_ENDPOINT_IDENTIFICATION_ALGORITHM_DOC, false)
-                                .define(SaslConfigs.SASL_KERBEROS_SERVICE_NAME, Type.STRING, Importance.MEDIUM, SaslConfigs.SASL_KERBEROS_SERVICE_NAME_DOC, false)
-                                .define(SaslConfigs.SASL_KERBEROS_KINIT_CMD, Type.STRING, SaslConfigs.DEFAULT_KERBEROS_KINIT_CMD, Importance.LOW, SaslConfigs.SASL_KERBEROS_KINIT_CMD_DOC)
-                                .define(SaslConfigs.SASL_KAFKA_SERVER_REALM, Type.STRING, Importance.LOW, SaslConfigs.SASL_KAFKA_SERVER_DOC, false)
-                                .define(SaslConfigs.SASL_KERBEROS_TICKET_RENEW_WINDOW_FACTOR, Type.DOUBLE, SaslConfigs.DEFAULT_KERBEROS_TICKET_RENEW_WINDOW_FACTOR, Importance.LOW, SaslConfigs.SASL_KERBEROS_TICKET_RENEW_WINDOW_FACTOR_DOC)
-                                .define(SaslConfigs.SASL_KERBEROS_TICKET_RENEW_JITTER, Type.DOUBLE, SaslConfigs.DEFAULT_KERBEROS_TICKET_RENEW_JITTER, Importance.LOW, SaslConfigs.SASL_KERBEROS_TICKET_RENEW_JITTER_DOC)
-                                .define(SaslConfigs.SASL_KERBEROS_MIN_TIME_BEFORE_RELOGIN, Type.LONG, SaslConfigs.DEFAULT_KERBEROS_MIN_TIME_BEFORE_RELOGIN, Importance.LOW, SaslConfigs.SASL_KERBEROS_MIN_TIME_BEFORE_RELOGIN_DOC)
-                                .define(SaslConfigs.AUTH_TO_LOCAL, Type.LIST, SaslConfigs.DEFAULT_AUTH_TO_LOCAL, Importance.MEDIUM, SaslConfigs.AUTH_TO_LOCAL_DOC)
-=======
                                 .define(KEY_SERIALIZER_CLASS_CONFIG,
                                         Type.CLASS,
                                         Importance.HIGH,
@@ -296,7 +269,6 @@
                                         Type.CLASS,
                                         Importance.HIGH,
                                         VALUE_SERIALIZER_CLASS_DOC)
->>>>>>> e0098b45
                                 /* default is set to be a bit lower than the server default (10 min), to avoid both client and server closing connection at same time */
                                 .define(CONNECTIONS_MAX_IDLE_MS_CONFIG,
                                         Type.LONG,
