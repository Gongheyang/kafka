/*
 * Licensed to the Apache Software Foundation (ASF) under one or more
 * contributor license agreements. See the NOTICE file distributed with
 * this work for additional information regarding copyright ownership.
 * The ASF licenses this file to You under the Apache License, Version 2.0
 * (the "License"); you may not use this file except in compliance with
 * the License. You may obtain a copy of the License at
 *
 *    http://www.apache.org/licenses/LICENSE-2.0
 *
 * Unless required by applicable law or agreed to in writing, software
 * distributed under the License is distributed on an "AS IS" BASIS,
 * WITHOUT WARRANTIES OR CONDITIONS OF ANY KIND, either express or implied.
 * See the License for the specific language governing permissions and
 * limitations under the License.
 */
package org.apache.kafka.clients.producer;

import org.apache.kafka.clients.ClientDnsLookup;
import org.apache.kafka.clients.CommonClientConfigs;
import org.apache.kafka.clients.producer.internals.DefaultPartitioner;
import org.apache.kafka.common.config.AbstractConfig;
import org.apache.kafka.common.config.ConfigDef;
import org.apache.kafka.common.config.ConfigDef.Importance;
import org.apache.kafka.common.config.ConfigDef.Type;
import org.apache.kafka.common.config.ConfigException;
import org.apache.kafka.common.config.SecurityConfig;
import org.apache.kafka.common.metrics.Sensor;
import org.apache.kafka.common.serialization.Serializer;

import java.util.Collections;
import java.util.HashMap;
import java.util.Map;
import java.util.Properties;
import java.util.Set;
import java.util.concurrent.atomic.AtomicInteger;

import static org.apache.kafka.common.config.ConfigDef.Range.atLeast;
import static org.apache.kafka.common.config.ConfigDef.Range.between;
import static org.apache.kafka.common.config.ConfigDef.ValidString.in;

/**
 * Configuration for the Kafka Producer. Documentation for these configurations can be found in the <a
 * href="http://kafka.apache.org/documentation.html#producerconfigs">Kafka documentation</a>
 */
public class ProducerConfig extends AbstractConfig {

    /*
     * NOTE: DO NOT CHANGE EITHER CONFIG STRINGS OR THEIR JAVA VARIABLE NAMES AS THESE ARE PART OF THE PUBLIC API AND
     * CHANGE WILL BREAK USER CODE.
     */

    private static final ConfigDef CONFIG;

    /** <code>bootstrap.servers</code> */
    public static final String BOOTSTRAP_SERVERS_CONFIG = CommonClientConfigs.BOOTSTRAP_SERVERS_CONFIG;

    /** <code>client.dns.lookup</code> */
    public static final String CLIENT_DNS_LOOKUP_CONFIG = CommonClientConfigs.CLIENT_DNS_LOOKUP_CONFIG;

    /** <code>metadata.max.age.ms</code> */
    public static final String METADATA_MAX_AGE_CONFIG = CommonClientConfigs.METADATA_MAX_AGE_CONFIG;
    private static final String METADATA_MAX_AGE_DOC = CommonClientConfigs.METADATA_MAX_AGE_DOC;

    /** <code>metadata.max.idle.ms</code> */
    public static final String METADATA_MAX_IDLE_CONFIG = "metadata.max.idle.ms";
    private static final String METADATA_MAX_IDLE_DOC =
            "Controls how long the producer will cache metadata for a topic that's idle. If the elapsed " +
            "time since a topic was last produced to exceeds the metadata idle duration, then the topic's " +
            "metadata is forgotten and the next access to it will force a metadata fetch request.";

    /** <code>batch.size</code> */
    public static final String BATCH_SIZE_CONFIG = "batch.size";
    private static final String BATCH_SIZE_DOC = "The producer will attempt to batch records together into fewer requests whenever multiple records are being sent"
                                                 + " to the same partition. This helps performance on both the client and the server. This configuration controls the "
                                                 + "default batch size in bytes. "
                                                 + "<p>"
                                                 + "No attempt will be made to batch records larger than this size. "
                                                 + "<p>"
                                                 + "Requests sent to brokers will contain multiple batches, one for each partition with data available to be sent. "
                                                 + "<p>"
                                                 + "A small batch size will make batching less common and may reduce throughput (a batch size of zero will disable "
                                                 + "batching entirely). A very large batch size may use memory a bit more wastefully as we will always allocate a "
                                                 + "buffer of the specified batch size in anticipation of additional records.";

    /** <code>acks</code> */
    public static final String ACKS_CONFIG = "acks";
    private static final String ACKS_DOC = "The number of acknowledgments the producer requires the leader to have received before considering a request complete. This controls the "
                                           + " durability of records that are sent. The following settings are allowed: "
                                           + " <ul>"
                                           + " <li><code>acks=0</code> If set to zero then the producer will not wait for any acknowledgment from the"
                                           + " server at all. The record will be immediately added to the socket buffer and considered sent. No guarantee can be"
                                           + " made that the server has received the record in this case, and the <code>retries</code> configuration will not"
                                           + " take effect (as the client won't generally know of any failures). The offset given back for each record will"
                                           + " always be set to <code>-1</code>."
                                           + " <li><code>acks=1</code> This will mean the leader will write the record to its local log but will respond"
                                           + " without awaiting full acknowledgement from all followers. In this case should the leader fail immediately after"
                                           + " acknowledging the record but before the followers have replicated it then the record will be lost."
                                           + " <li><code>acks=all</code> This means the leader will wait for the full set of in-sync replicas to"
                                           + " acknowledge the record. This guarantees that the record will not be lost as long as at least one in-sync replica"
                                           + " remains alive. This is the strongest available guarantee. This is equivalent to the acks=-1 setting."
                                           + "</ul>";

    /** <code>linger.ms</code> */
    public static final String LINGER_MS_CONFIG = "linger.ms";
    private static final String LINGER_MS_DOC = "The producer groups together any records that arrive in between request transmissions into a single batched request. "
                                                + "Normally this occurs only under load when records arrive faster than they can be sent out. However in some circumstances the client may want to "
                                                + "reduce the number of requests even under moderate load. This setting accomplishes this by adding a small amount "
                                                + "of artificial delay&mdash;that is, rather than immediately sending out a record the producer will wait for up to "
                                                + "the given delay to allow other records to be sent so that the sends can be batched together. This can be thought "
                                                + "of as analogous to Nagle's algorithm in TCP. This setting gives the upper bound on the delay for batching: once "
                                                + "we get <code>" + BATCH_SIZE_CONFIG + "</code> worth of records for a partition it will be sent immediately regardless of this "
                                                + "setting, however if we have fewer than this many bytes accumulated for this partition we will 'linger' for the "
                                                + "specified time waiting for more records to show up. This setting defaults to 0 (i.e. no delay). Setting <code>" + LINGER_MS_CONFIG + "=5</code>, "
                                                + "for example, would have the effect of reducing the number of requests sent but would add up to 5ms of latency to records sent in the absence of load.";

    /** <code>request.timeout.ms</code> */
    public static final String REQUEST_TIMEOUT_MS_CONFIG = CommonClientConfigs.REQUEST_TIMEOUT_MS_CONFIG;
    private static final String REQUEST_TIMEOUT_MS_DOC = CommonClientConfigs.REQUEST_TIMEOUT_MS_DOC
        + " This should be larger than <code>replica.lag.time.max.ms</code> (a broker configuration)"
        + " to reduce the possibility of message duplication due to unnecessary producer retries.";

    /** <code>delivery.timeout.ms</code> */
    public static final String DELIVERY_TIMEOUT_MS_CONFIG = "delivery.timeout.ms";
    private static final String DELIVERY_TIMEOUT_MS_DOC = "An upper bound on the time to report success or failure "
            + "after a call to <code>send()</code> returns. This limits the total time that a record will be delayed "
            + "prior to sending, the time to await acknowledgement from the broker (if expected), and the time allowed "
            + "for retriable send failures. The producer may report failure to send a record earlier than this config if "
            + "either an unrecoverable error is encountered, the retries have been exhausted, "
            + "or the record is added to a batch which reached an earlier delivery expiration deadline. "
            + "The value of this config should be greater than or equal to the sum of <code>" + REQUEST_TIMEOUT_MS_CONFIG + "</code> "
            + "and <code>" + LINGER_MS_CONFIG + "</code>.";

    /** <code>client.id</code> */
    public static final String CLIENT_ID_CONFIG = CommonClientConfigs.CLIENT_ID_CONFIG;

    /** <code>send.buffer.bytes</code> */
    public static final String SEND_BUFFER_CONFIG = CommonClientConfigs.SEND_BUFFER_CONFIG;

    /** <code>receive.buffer.bytes</code> */
    public static final String RECEIVE_BUFFER_CONFIG = CommonClientConfigs.RECEIVE_BUFFER_CONFIG;

    /** <code>max.request.size</code> */
    public static final String MAX_REQUEST_SIZE_CONFIG = "max.request.size";
    private static final String MAX_REQUEST_SIZE_DOC =
        "The maximum size of a request in bytes. This setting will limit the number of record " +
        "batches the producer will send in a single request to avoid sending huge requests. " +
        "This is also effectively a cap on the maximum uncompressed record batch size. Note that the server " +
        "has its own cap on the record batch size (after compression if compression is enabled) which may be different from this.";

    /** <code>reconnect.backoff.ms</code> */
    public static final String RECONNECT_BACKOFF_MS_CONFIG = CommonClientConfigs.RECONNECT_BACKOFF_MS_CONFIG;

    /** <code>reconnect.backoff.max.ms</code> */
    public static final String RECONNECT_BACKOFF_MAX_MS_CONFIG = CommonClientConfigs.RECONNECT_BACKOFF_MAX_MS_CONFIG;

    /** <code>max.block.ms</code> */
    public static final String MAX_BLOCK_MS_CONFIG = "max.block.ms";
    private static final String MAX_BLOCK_MS_DOC = "The configuration controls how long the <code>KafkaProducer</code>'s <code>send()</code>, <code>partitionsFor()</code>, "
                                                    + "<code>initTransactions()</code>, <code>sendOffsetsToTransaction()</code>, <code>commitTransaction()</code> "
                                                    + "and <code>abortTransaction()</code> methods will block. "
                                                    + "For <code>send()</code> this timeout bounds the total time waiting for both metadata fetch and buffer allocation "
                                                    + "(blocking in the user-supplied serializers or partitioner is not counted against this timeout). "
                                                    + "For <code>partitionsFor()</code> this timeout bounds the time spent waiting for metadata if it is unavailable. "
                                                    + "The transaction-related methods always block, but may timeout if "
                                                    + "the transaction coordinator could not be discovered or did not respond within the timeout.";

    /** <code>buffer.memory</code> */
    public static final String BUFFER_MEMORY_CONFIG = "buffer.memory";
    private static final String BUFFER_MEMORY_DOC = "The total bytes of memory the producer can use to buffer records waiting to be sent to the server. If records are "
                                                    + "sent faster than they can be delivered to the server the producer will block for <code>" + MAX_BLOCK_MS_CONFIG + "</code> after which it will throw an exception."
                                                    + "<p>"
                                                    + "This setting should correspond roughly to the total memory the producer will use, but is not a hard bound since "
                                                    + "not all memory the producer uses is used for buffering. Some additional memory will be used for compression (if "
                                                    + "compression is enabled) as well as for maintaining in-flight requests.";

    /** <code>retry.backoff.ms</code> */
    public static final String RETRY_BACKOFF_MS_CONFIG = CommonClientConfigs.RETRY_BACKOFF_MS_CONFIG;

    /** <code>compression.type</code> */
    public static final String COMPRESSION_TYPE_CONFIG = "compression.type";
    private static final String COMPRESSION_TYPE_DOC = "The compression type for all data generated by the producer. The default is none (i.e. no compression). Valid "
                                                       + " values are <code>none</code>, <code>gzip</code>, <code>snappy</code>, <code>lz4</code>, or <code>zstd</code>. "
                                                       + "Compression is of full batches of data, so the efficacy of batching will also impact the compression ratio (more batching means better compression).";

    /** <code>metrics.sample.window.ms</code> */
    public static final String METRICS_SAMPLE_WINDOW_MS_CONFIG = CommonClientConfigs.METRICS_SAMPLE_WINDOW_MS_CONFIG;

    /** <code>metrics.num.samples</code> */
    public static final String METRICS_NUM_SAMPLES_CONFIG = CommonClientConfigs.METRICS_NUM_SAMPLES_CONFIG;

    /**
     * <code>metrics.recording.level</code>
     */
    public static final String METRICS_RECORDING_LEVEL_CONFIG = CommonClientConfigs.METRICS_RECORDING_LEVEL_CONFIG;

    /** <code>metric.reporters</code> */
    public static final String METRIC_REPORTER_CLASSES_CONFIG = CommonClientConfigs.METRIC_REPORTER_CLASSES_CONFIG;

    /** <code>max.in.flight.requests.per.connection</code> */
    public static final String MAX_IN_FLIGHT_REQUESTS_PER_CONNECTION = "max.in.flight.requests.per.connection";
    private static final String MAX_IN_FLIGHT_REQUESTS_PER_CONNECTION_DOC = "The maximum number of unacknowledged requests the client will send on a single connection before blocking."
                                                                            + " Note that if this setting is set to be greater than 1 and there are failed sends, there is a risk of"
                                                                            + " message re-ordering due to retries (i.e., if retries are enabled).";

    /** <code>retries</code> */
    public static final String RETRIES_CONFIG = CommonClientConfigs.RETRIES_CONFIG;
    private static final String RETRIES_DOC = "Setting a value greater than zero will cause the client to resend any record whose send fails with a potentially transient error."
            + " Note that this retry is no different than if the client resent the record upon receiving the error."
            + " Allowing retries without setting <code>" + MAX_IN_FLIGHT_REQUESTS_PER_CONNECTION + "</code> to 1 will potentially change the"
            + " ordering of records because if two batches are sent to a single partition, and the first fails and is retried but the second"
            + " succeeds, then the records in the second batch may appear first. Note additionally that produce requests will be"
            + " failed before the number of retries has been exhausted if the timeout configured by"
            + " <code>" + DELIVERY_TIMEOUT_MS_CONFIG + "</code> expires first before successful acknowledgement. Users should generally"
            + " prefer to leave this config unset and instead use <code>" + DELIVERY_TIMEOUT_MS_CONFIG + "</code> to control"
            + " retry behavior.";

    /** <code>key.serializer</code> */
    public static final String KEY_SERIALIZER_CLASS_CONFIG = "key.serializer";
    public static final String KEY_SERIALIZER_CLASS_DOC = "Serializer class for key that implements the <code>org.apache.kafka.common.serialization.Serializer</code> interface.";

    /** <code>value.serializer</code> */
    public static final String VALUE_SERIALIZER_CLASS_CONFIG = "value.serializer";
    public static final String VALUE_SERIALIZER_CLASS_DOC = "Serializer class for value that implements the <code>org.apache.kafka.common.serialization.Serializer</code> interface.";

    /** <code>socket.connection.setup.timeout.ms</code> */
    public static final String SOCKET_CONNECTION_SETUP_TIMEOUT_MS_CONFIG = CommonClientConfigs.SOCKET_CONNECTION_SETUP_TIMEOUT_MS_CONFIG;

    /** <code>socket.connection.setup.timeout.max.ms</code> */
    public static final String SOCKET_CONNECTION_SETUP_TIMEOUT_MAX_MS_CONFIG = CommonClientConfigs.SOCKET_CONNECTION_SETUP_TIMEOUT_MAX_MS_CONFIG;

    /** <code>connections.max.idle.ms</code> */
    public static final String CONNECTIONS_MAX_IDLE_MS_CONFIG = CommonClientConfigs.CONNECTIONS_MAX_IDLE_MS_CONFIG;

    /** <code>partitioner.class</code> */
    public static final String PARTITIONER_CLASS_CONFIG = "partitioner.class";
    private static final String PARTITIONER_CLASS_DOC = "Partitioner class that implements the <code>org.apache.kafka.clients.producer.Partitioner</code> interface.";

    /** <code>interceptor.classes</code> */
    public static final String INTERCEPTOR_CLASSES_CONFIG = "interceptor.classes";
    public static final String INTERCEPTOR_CLASSES_DOC = "A list of classes to use as interceptors. "
                                                        + "Implementing the <code>org.apache.kafka.clients.producer.ProducerInterceptor</code> interface allows you to intercept (and possibly mutate) the records "
                                                        + "received by the producer before they are published to the Kafka cluster. By default, there are no interceptors.";

    /** <code>enable.idempotence</code> */
    public static final String ENABLE_IDEMPOTENCE_CONFIG = "enable.idempotence";
    public static final String ENABLE_IDEMPOTENCE_DOC = "When set to 'true', the producer will ensure that exactly one copy of each message is written in the stream. If 'false', producer "
                                                        + "retries due to broker failures, etc., may write duplicates of the retried message in the stream. "
                                                        + "Note that enabling idempotence requires <code>" + MAX_IN_FLIGHT_REQUESTS_PER_CONNECTION + "</code> to be less than or equal to 5, "
                                                        + "<code>" + RETRIES_CONFIG + "</code> to be greater than 0 and <code>" + ACKS_CONFIG + "</code> must be 'all'. If these values "
                                                        + "are not explicitly set by the user, suitable values will be chosen. If incompatible values are set, "
                                                        + "a <code>ConfigException</code> will be thrown.";

    /** <code> transaction.timeout.ms </code> */
    public static final String TRANSACTION_TIMEOUT_CONFIG = "transaction.timeout.ms";
    public static final String TRANSACTION_TIMEOUT_DOC = "The maximum amount of time in ms that the transaction coordinator will wait for a transaction status update from the producer before proactively aborting the ongoing transaction." +
            "If this value is larger than the transaction.max.timeout.ms setting in the broker, the request will fail with a <code>InvalidTxnTimeoutException</code> error.";

    /** <code> transactional.id </code> */
    public static final String TRANSACTIONAL_ID_CONFIG = "transactional.id";
    public static final String TRANSACTIONAL_ID_DOC = "The TransactionalId to use for transactional delivery. This enables reliability semantics which span multiple producer sessions since it allows the client to guarantee that transactions using the same TransactionalId have been completed prior to starting any new transactions. If no TransactionalId is provided, then the producer is limited to idempotent delivery. " +
            "If a TransactionalId is configured, <code>enable.idempotence</code> is implied. " +
            "By default the TransactionId is not configured, which means transactions cannot be used. " +
            "Note that, by default, transactions require a cluster of at least three brokers which is the recommended setting for production; for development you can change this, by adjusting broker setting <code>transaction.state.log.replication.factor</code>.";

    /**
     * <code>security.providers</code>
     */
    public static final String SECURITY_PROVIDERS_CONFIG = SecurityConfig.SECURITY_PROVIDERS_CONFIG;
    private static final String SECURITY_PROVIDERS_DOC = SecurityConfig.SECURITY_PROVIDERS_DOC;

    /**
     * <code>internal.auto.downgrade.txn.commit</code>
     * Whether or not the producer should automatically downgrade the transactional commit request when the new group metadata
     * feature is not supported by the broker.
     * <p>
     * The purpose of this flag is to make Kafka Streams being capable of working with old brokers when applying this new API.
     * Non Kafka Streams users who are building their own EOS applications should be careful playing around
     * with config as there is a risk of violating EOS semantics when turning on this flag.
     *
     * <p>
     * Note: this is an internal configuration and could be changed in the future in a backward incompatible way
     *
     */
    static final String AUTO_DOWNGRADE_TXN_COMMIT = "internal.auto.downgrade.txn.commit";

    private static final AtomicInteger PRODUCER_CLIENT_ID_SEQUENCE = new AtomicInteger(1);

    static {
        CONFIG = new ConfigDef().define(BOOTSTRAP_SERVERS_CONFIG, Type.LIST, Collections.emptyList(), new ConfigDef.NonNullValidator(), Importance.HIGH, CommonClientConfigs.BOOTSTRAP_SERVERS_DOC)
                                .define(CLIENT_DNS_LOOKUP_CONFIG,
                                        Type.STRING,
                                        ClientDnsLookup.USE_ALL_DNS_IPS.toString(),
                                        in(ClientDnsLookup.USE_ALL_DNS_IPS.toString(),
                                           ClientDnsLookup.RESOLVE_CANONICAL_BOOTSTRAP_SERVERS_ONLY.toString()),
                                        Importance.MEDIUM,
                                        CommonClientConfigs.CLIENT_DNS_LOOKUP_DOC)
                                .define(BUFFER_MEMORY_CONFIG, Type.LONG, 32 * 1024 * 1024L, atLeast(0L), Importance.HIGH, BUFFER_MEMORY_DOC)
                                .define(RETRIES_CONFIG, Type.INT, Integer.MAX_VALUE, between(0, Integer.MAX_VALUE), Importance.HIGH, RETRIES_DOC)
                                .define(ACKS_CONFIG,
                                        Type.STRING,
                                        "1",
                                        in("all", "-1", "0", "1"),
                                        Importance.HIGH,
                                        ACKS_DOC)
                                .define(COMPRESSION_TYPE_CONFIG, Type.STRING, "none", Importance.HIGH, COMPRESSION_TYPE_DOC)
                                .define(BATCH_SIZE_CONFIG, Type.INT, 16384, atLeast(0), Importance.MEDIUM, BATCH_SIZE_DOC)
                                .define(LINGER_MS_CONFIG, Type.LONG, 0, atLeast(0), Importance.MEDIUM, LINGER_MS_DOC)
                                .define(DELIVERY_TIMEOUT_MS_CONFIG, Type.INT, 120 * 1000, atLeast(0), Importance.MEDIUM, DELIVERY_TIMEOUT_MS_DOC)
                                .define(CLIENT_ID_CONFIG, Type.STRING, "", Importance.MEDIUM, CommonClientConfigs.CLIENT_ID_DOC)
                                .define(SEND_BUFFER_CONFIG, Type.INT, 128 * 1024, atLeast(CommonClientConfigs.SEND_BUFFER_LOWER_BOUND), Importance.MEDIUM, CommonClientConfigs.SEND_BUFFER_DOC)
                                .define(RECEIVE_BUFFER_CONFIG, Type.INT, 32 * 1024, atLeast(CommonClientConfigs.RECEIVE_BUFFER_LOWER_BOUND), Importance.MEDIUM, CommonClientConfigs.RECEIVE_BUFFER_DOC)
                                .define(MAX_REQUEST_SIZE_CONFIG,
                                        Type.INT,
                                        1024 * 1024,
                                        atLeast(0),
                                        Importance.MEDIUM,
                                        MAX_REQUEST_SIZE_DOC)
                                .define(RECONNECT_BACKOFF_MS_CONFIG, Type.LONG, 50L, atLeast(0L), Importance.LOW, CommonClientConfigs.RECONNECT_BACKOFF_MS_DOC)
                                .define(RECONNECT_BACKOFF_MAX_MS_CONFIG, Type.LONG, 1000L, atLeast(0L), Importance.LOW, CommonClientConfigs.RECONNECT_BACKOFF_MAX_MS_DOC)
                                .define(RETRY_BACKOFF_MS_CONFIG, Type.LONG, 100L, atLeast(0L), Importance.LOW, CommonClientConfigs.RETRY_BACKOFF_MS_DOC)
                                .define(MAX_BLOCK_MS_CONFIG,
                                        Type.LONG,
                                        60 * 1000,
                                        atLeast(0),
                                        Importance.MEDIUM,
                                        MAX_BLOCK_MS_DOC)
                                .define(REQUEST_TIMEOUT_MS_CONFIG,
                                        Type.INT,
                                        30 * 1000,
                                        atLeast(0),
                                        Importance.MEDIUM,
                                        REQUEST_TIMEOUT_MS_DOC)
                                .define(METADATA_MAX_AGE_CONFIG, Type.LONG, 5 * 60 * 1000, atLeast(0), Importance.LOW, METADATA_MAX_AGE_DOC)
                                .define(METADATA_MAX_IDLE_CONFIG,
                                        Type.LONG,
                                        5 * 60 * 1000,
                                        atLeast(5000),
                                        Importance.LOW,
                                        METADATA_MAX_IDLE_DOC)
                                .define(METRICS_SAMPLE_WINDOW_MS_CONFIG,
                                        Type.LONG,
                                        30000,
                                        atLeast(0),
                                        Importance.LOW,
                                        CommonClientConfigs.METRICS_SAMPLE_WINDOW_MS_DOC)
                                .define(METRICS_NUM_SAMPLES_CONFIG, Type.INT, 2, atLeast(1), Importance.LOW, CommonClientConfigs.METRICS_NUM_SAMPLES_DOC)
                                .define(METRICS_RECORDING_LEVEL_CONFIG,
                                        Type.STRING,
                                        Sensor.RecordingLevel.INFO.toString(),
                                        in(Sensor.RecordingLevel.INFO.toString(), Sensor.RecordingLevel.DEBUG.toString(), Sensor.RecordingLevel.TRACE.toString()),
                                        Importance.LOW,
                                        CommonClientConfigs.METRICS_RECORDING_LEVEL_DOC)
                                .define(METRIC_REPORTER_CLASSES_CONFIG,
                                        Type.LIST,
                                        Collections.emptyList(),
                                        new ConfigDef.NonNullValidator(),
                                        Importance.LOW,
                                        CommonClientConfigs.METRIC_REPORTER_CLASSES_DOC)
                                .define(MAX_IN_FLIGHT_REQUESTS_PER_CONNECTION,
                                        Type.INT,
                                        5,
                                        atLeast(1),
                                        Importance.LOW,
                                        MAX_IN_FLIGHT_REQUESTS_PER_CONNECTION_DOC)
                                .define(KEY_SERIALIZER_CLASS_CONFIG,
                                        Type.CLASS,
                                        Importance.HIGH,
                                        KEY_SERIALIZER_CLASS_DOC)
                                .define(VALUE_SERIALIZER_CLASS_CONFIG,
                                        Type.CLASS,
                                        Importance.HIGH,
                                        VALUE_SERIALIZER_CLASS_DOC)
                                .define(SOCKET_CONNECTION_SETUP_TIMEOUT_MS_CONFIG,
                                        Type.LONG,
                                        CommonClientConfigs.DEFAULT_SOCKET_CONNECTION_SETUP_TIMEOUT_MS,
                                        Importance.MEDIUM,
                                        CommonClientConfigs.SOCKET_CONNECTION_SETUP_TIMEOUT_MS_DOC)
                                .define(SOCKET_CONNECTION_SETUP_TIMEOUT_MAX_MS_CONFIG,
                                        Type.LONG,
                                        CommonClientConfigs.DEFAULT_SOCKET_CONNECTION_SETUP_TIMEOUT_MAX_MS,
                                        Importance.MEDIUM,
                                        CommonClientConfigs.SOCKET_CONNECTION_SETUP_TIMEOUT_MAX_MS_DOC)
                                /* default is set to be a bit lower than the server default (10 min), to avoid both client and server closing connection at same time */
                                .define(CONNECTIONS_MAX_IDLE_MS_CONFIG,
                                        Type.LONG,
                                        9 * 60 * 1000,
                                        Importance.MEDIUM,
                                        CommonClientConfigs.CONNECTIONS_MAX_IDLE_MS_DOC)
                                .define(PARTITIONER_CLASS_CONFIG,
                                        Type.CLASS,
                                        DefaultPartitioner.class,
                                        Importance.MEDIUM, PARTITIONER_CLASS_DOC)
                                .define(INTERCEPTOR_CLASSES_CONFIG,
                                        Type.LIST,
                                        Collections.emptyList(),
                                        new ConfigDef.NonNullValidator(),
                                        Importance.LOW,
                                        INTERCEPTOR_CLASSES_DOC)
                                .define(CommonClientConfigs.SECURITY_PROTOCOL_CONFIG,
                                        Type.STRING,
                                        CommonClientConfigs.DEFAULT_SECURITY_PROTOCOL,
                                        Importance.MEDIUM,
                                        CommonClientConfigs.SECURITY_PROTOCOL_DOC)
                                .define(SECURITY_PROVIDERS_CONFIG,
                                        Type.STRING,
                                        null,
                                        Importance.LOW,
                                        SECURITY_PROVIDERS_DOC)
                                .withClientSslSupport()
                                .withClientSaslSupport()
                                .define(ENABLE_IDEMPOTENCE_CONFIG,
                                        Type.BOOLEAN,
                                        false,
                                        Importance.LOW,
                                        ENABLE_IDEMPOTENCE_DOC)
                                .define(TRANSACTION_TIMEOUT_CONFIG,
                                        Type.INT,
                                        60000,
                                        Importance.LOW,
                                        TRANSACTION_TIMEOUT_DOC)
                                .define(TRANSACTIONAL_ID_CONFIG,
                                        Type.STRING,
                                        null,
                                        new ConfigDef.NonEmptyString(),
                                        Importance.LOW,
                                        TRANSACTIONAL_ID_DOC)
                                .defineInternal(AUTO_DOWNGRADE_TXN_COMMIT,
                                        Type.BOOLEAN,
                                        false,
                                        Importance.LOW);
    }

    @Override
    protected Map<String, Object> postProcessParsedConfig(final Map<String, Object> parsedValues) {
<<<<<<< HEAD
        CommonClientConfigs.warnIfDeprecatedDnsLookupValue(this);
=======
>>>>>>> 62e88657
        Map<String, Object> refinedConfigs = CommonClientConfigs.postProcessReconnectBackoffConfigs(this, parsedValues);
        maybeOverrideEnableIdempotence(refinedConfigs);
        maybeOverrideClientId(refinedConfigs);
        maybeOverrideAcksAndRetries(refinedConfigs);
        return refinedConfigs;
    }

    private void maybeOverrideClientId(final Map<String, Object> configs) {
        String refinedClientId;
        boolean userConfiguredClientId = this.originals().containsKey(CLIENT_ID_CONFIG);
        if (userConfiguredClientId) {
            refinedClientId = this.getString(CLIENT_ID_CONFIG);
        } else {
            String transactionalId = this.getString(TRANSACTIONAL_ID_CONFIG);
            refinedClientId = "producer-" + (transactionalId != null ? transactionalId : PRODUCER_CLIENT_ID_SEQUENCE.getAndIncrement());
        }
        configs.put(CLIENT_ID_CONFIG, refinedClientId);
    }

    private void maybeOverrideEnableIdempotence(final Map<String, Object> configs) {
        boolean userConfiguredIdempotence = this.originals().containsKey(ENABLE_IDEMPOTENCE_CONFIG);
        boolean userConfiguredTransactions = this.originals().containsKey(TRANSACTIONAL_ID_CONFIG);

        if (userConfiguredTransactions && !userConfiguredIdempotence) {
            configs.put(ENABLE_IDEMPOTENCE_CONFIG, true);
        }
    }

    private void maybeOverrideAcksAndRetries(final Map<String, Object> configs) {
        final String acksStr = parseAcks(this.getString(ACKS_CONFIG));
        configs.put(ACKS_CONFIG, acksStr);
        // For idempotence producers, values for `RETRIES_CONFIG` and `ACKS_CONFIG` might need to be overridden.
        if (idempotenceEnabled()) {
            boolean userConfiguredRetries = this.originals().containsKey(RETRIES_CONFIG);
            if (this.getInt(RETRIES_CONFIG) == 0) {
                throw new ConfigException("Must set " + ProducerConfig.RETRIES_CONFIG + " to non-zero when using the idempotent producer.");
            }
            configs.put(RETRIES_CONFIG, userConfiguredRetries ? this.getInt(RETRIES_CONFIG) : Integer.MAX_VALUE);

            boolean userConfiguredAcks = this.originals().containsKey(ACKS_CONFIG);
            final short acks = Short.valueOf(acksStr);
            if (userConfiguredAcks && acks != (short) -1) {
                throw new ConfigException("Must set " + ACKS_CONFIG + " to all in order to use the idempotent " +
                        "producer. Otherwise we cannot guarantee idempotence.");
            }
            configs.put(ACKS_CONFIG, "-1");
        }
    }

    private static String parseAcks(String acksString) {
        try {
            return acksString.trim().equalsIgnoreCase("all") ? "-1" : Short.parseShort(acksString.trim()) + "";
        } catch (NumberFormatException e) {
            throw new ConfigException("Invalid configuration value for 'acks': " + acksString);
        }
    }

    static Map<String, Object> appendSerializerToConfig(Map<String, Object> configs,
            Serializer<?> keySerializer,
            Serializer<?> valueSerializer) {
        Map<String, Object> newConfigs = new HashMap<>(configs);
        if (keySerializer != null)
            newConfigs.put(KEY_SERIALIZER_CLASS_CONFIG, keySerializer.getClass());
        if (valueSerializer != null)
            newConfigs.put(VALUE_SERIALIZER_CLASS_CONFIG, valueSerializer.getClass());
        return newConfigs;
    }

    public ProducerConfig(Properties props) {
        super(CONFIG, props);
    }

    public ProducerConfig(Map<String, Object> props) {
        super(CONFIG, props);
    }

    boolean idempotenceEnabled() {
        boolean userConfiguredIdempotence = this.originals().containsKey(ENABLE_IDEMPOTENCE_CONFIG);
        boolean userConfiguredTransactions = this.originals().containsKey(TRANSACTIONAL_ID_CONFIG);
        boolean idempotenceEnabled = userConfiguredIdempotence && this.getBoolean(ENABLE_IDEMPOTENCE_CONFIG);

        if (!idempotenceEnabled && userConfiguredIdempotence && userConfiguredTransactions)
            throw new ConfigException("Cannot set a " + ProducerConfig.TRANSACTIONAL_ID_CONFIG + " without also enabling idempotence.");
        return userConfiguredTransactions || idempotenceEnabled;
    }

    ProducerConfig(Map<?, ?> props, boolean doLog) {
        super(CONFIG, props, doLog);
    }

    public static Set<String> configNames() {
        return CONFIG.names();
    }

    public static ConfigDef configDef() {
        return new ConfigDef(CONFIG);
    }

    public static void main(String[] args) {
        System.out.println(CONFIG.toHtml(4, config -> "producerconfigs_" + config));
    }

}<|MERGE_RESOLUTION|>--- conflicted
+++ resolved
@@ -433,10 +433,6 @@
 
     @Override
     protected Map<String, Object> postProcessParsedConfig(final Map<String, Object> parsedValues) {
-<<<<<<< HEAD
-        CommonClientConfigs.warnIfDeprecatedDnsLookupValue(this);
-=======
->>>>>>> 62e88657
         Map<String, Object> refinedConfigs = CommonClientConfigs.postProcessReconnectBackoffConfigs(this, parsedValues);
         maybeOverrideEnableIdempotence(refinedConfigs);
         maybeOverrideClientId(refinedConfigs);
