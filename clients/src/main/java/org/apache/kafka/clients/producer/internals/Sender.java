--- conflicted
+++ resolved
@@ -793,24 +793,17 @@
         Function<Integer, RuntimeException> recordExceptions,
         boolean adjustSequenceNumbers
     ) {
-<<<<<<< HEAD
-=======
-        if (transactionManager != null) {
-            try {
-                // This call can throw an exception in the rare case that there's an invalid state transition
-                // attempted. Catch these so as not to interfere with the rest of the logic.
-                transactionManager.handleFailedBatch(batch, topLevelException, adjustSequenceNumbers);
-            } catch (Exception e) {
-                log.debug("Encountered error when handling a failed batch", e);
-            }
-        }
-
->>>>>>> 32bcdac6
         this.sensors.recordErrors(batch.topicPartition.topic(), batch.recordCount);
 
         if (batch.completeExceptionally(topLevelException, recordExceptions)) {
             if (transactionManager != null) {
-                transactionManager.handleFailedBatch(batch, topLevelException, adjustSequenceNumbers);
+                try {
+                    // This call can throw an exception in the rare case that there's an invalid state transition
+                    // attempted. Catch these so as not to interfere with the rest of the logic.
+                    transactionManager.handleFailedBatch(batch, topLevelException, adjustSequenceNumbers);
+                } catch (Exception e) {
+                    log.debug("Encountered error when transaction manager was handling a failed batch", e);
+                }
             }
             maybeRemoveAndDeallocateBatch(batch);
         }
