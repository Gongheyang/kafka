--- conflicted
+++ resolved
@@ -370,14 +370,11 @@
     INCONSISTENT_CLUSTER_ID(104, "The clusterId in the request does not match that found on the server", InconsistentClusterIdException::new),
     TRANSACTIONAL_ID_NOT_FOUND(105, "The transactionalId could not be found", TransactionalIdNotFoundException::new),
     FETCH_SESSION_TOPIC_ID_ERROR(106, "The fetch session encountered inconsistent topic ID usage", FetchSessionTopicIdException::new),
-<<<<<<< HEAD
-    CLIENT_METRICS_RATE_LIMITED(107, "Client pushed the metrics before the next push interval", ClientMetricsRateLimitedException::new),
-    CLIENT_METRICS_PLUGIN_NOT_FOUND(108, "Broker does not have any client metrics plugin configured", ClientMetricsReceiverPluginNotFoundException::new),
-    UNKNOWN_CLIENT_METRICS_SUBSCRIPTION_ID(109, "Client metric subscription id does not match with broker's cached value", UnknownClientMetricsSubscriptionIdException::new);
-=======
     INELIGIBLE_REPLICA(107, "The new ISR contains at least one ineligible replica.", IneligibleReplicaException::new),
-    NEW_LEADER_ELECTED(108, "The AlterPartition request successfully updated the partition state but the leader has changed.", NewLeaderElectedException::new);
->>>>>>> 4eef5bda
+    NEW_LEADER_ELECTED(108, "The AlterPartition request successfully updated the partition state but the leader has changed.", NewLeaderElectedException::new),
+    CLIENT_METRICS_RATE_LIMITED(109, "Client pushed the metrics before the next push interval", ClientMetricsRateLimitedException::new),
+    CLIENT_METRICS_PLUGIN_NOT_FOUND(110, "Broker does not have any client metrics plugin configured", ClientMetricsReceiverPluginNotFoundException::new),
+    UNKNOWN_CLIENT_METRICS_SUBSCRIPTION_ID(111, "Client metric subscription id does not match with broker's cached value", UnknownClientMetricsSubscriptionIdException::new);
 
     private static final Logger log = LoggerFactory.getLogger(Errors.class);
 
