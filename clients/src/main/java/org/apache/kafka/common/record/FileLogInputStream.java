/*
 * Licensed to the Apache Software Foundation (ASF) under one or more
 * contributor license agreements. See the NOTICE file distributed with
 * this work for additional information regarding copyright ownership.
 * The ASF licenses this file to You under the Apache License, Version 2.0
 * (the "License"); you may not use this file except in compliance with
 * the License. You may obtain a copy of the License at
 *
 *    http://www.apache.org/licenses/LICENSE-2.0
 *
 * Unless required by applicable law or agreed to in writing, software
 * distributed under the License is distributed on an "AS IS" BASIS,
 * WITHOUT WARRANTIES OR CONDITIONS OF ANY KIND, either express or implied.
 * See the License for the specific language governing permissions and
 * limitations under the License.
 */
package org.apache.kafka.common.record;

import org.apache.kafka.common.KafkaException;
import org.apache.kafka.common.errors.CorruptRecordException;
import org.apache.kafka.common.record.AbstractLegacyRecordBatch.LegacyFileChannelRecordBatch;
import org.apache.kafka.common.record.DefaultRecordBatch.DefaultFileChannelRecordBatch;
import org.apache.kafka.common.utils.CloseableIterator;
import org.apache.kafka.common.utils.Utils;

import java.io.IOException;
import java.nio.ByteBuffer;
import java.nio.channels.FileChannel;
import java.util.Iterator;
import java.util.Objects;

import static org.apache.kafka.common.record.Records.LOG_OVERHEAD;
import static org.apache.kafka.common.record.Records.HEADER_SIZE_UP_TO_MAGIC;
import static org.apache.kafka.common.record.Records.MAGIC_OFFSET;
import static org.apache.kafka.common.record.Records.OFFSET_OFFSET;
import static org.apache.kafka.common.record.Records.SIZE_OFFSET;

/**
 * A log input stream which is backed by a {@link FileChannel}.
 */
public class FileLogInputStream implements LogInputStream<FileLogInputStream.FileChannelRecordBatch> {
    private int position;
    private final int end;
    private final FileRecords fileRecords;
    private final ByteBuffer logHeaderBuffer = ByteBuffer.allocate(HEADER_SIZE_UP_TO_MAGIC);

    /**
     * Create a new log input stream over the FileChannel
     * @param records Underlying FileRecords instance
     * @param start Position in the file channel to start from
     * @param end Position in the file channel not to read past
     */
    FileLogInputStream(FileRecords records,
                       int start,
                       int end) {
        this.fileRecords = records;
        this.position = start;
        this.end = end;
    }

    @Override
    public FileChannelRecordBatch nextBatch() throws IOException {
        FileChannel channel = fileRecords.channel();
        if (position >= end - HEADER_SIZE_UP_TO_MAGIC)
            return null;

        logHeaderBuffer.rewind();
        Utils.readFullyOrFail(channel, logHeaderBuffer, position, "log header");

        logHeaderBuffer.rewind();
        long offset = logHeaderBuffer.getLong(OFFSET_OFFSET);
        int size = logHeaderBuffer.getInt(SIZE_OFFSET);

        // V0 has the smallest overhead, stricter checking is done later
        if (size < LegacyRecord.RECORD_OVERHEAD_V0)
            throw new CorruptRecordException(String.format("Found record size %d smaller than minimum record " +
                            "overhead (%d) in file %s.", size, LegacyRecord.RECORD_OVERHEAD_V0, fileRecords.file()));

        if (position > end - LOG_OVERHEAD - size)
            return null;

        byte magic = logHeaderBuffer.get(MAGIC_OFFSET);
        final FileChannelRecordBatch batch;

        if (magic < RecordBatch.MAGIC_VALUE_V2)
            batch = new LegacyFileChannelRecordBatch(offset, magic, fileRecords, position, size);
        else
            batch = new DefaultFileChannelRecordBatch(offset, magic, fileRecords, position, size);

        position += batch.sizeInBytes();
        return batch;
    }

    /**
     * Log entry backed by an underlying FileChannel. This allows iteration over the record batches
     * without needing to read the record data into memory until it is needed. The downside
     * is that entries will generally no longer be readable when the underlying channel is closed.
     */
    public abstract static class FileChannelRecordBatch extends AbstractRecordBatch {
        protected final long offset;
        protected final byte magic;
        protected final FileRecords fileRecords;
        protected final int position;
        protected final int batchSize;

        private RecordBatch fullBatch;
        private RecordBatch batchHeader;

        FileChannelRecordBatch(long offset,
                               byte magic,
                               FileRecords fileRecords,
                               int position,
                               int batchSize) {
            this.offset = offset;
            this.magic = magic;
            this.fileRecords = fileRecords;
            this.position = position;
            this.batchSize = batchSize;
        }

        @Override
        public CompressionType compressionType() {
            return loadBatchHeader().compressionType();
        }

        @Override
        public TimestampType timestampType() {
            return loadBatchHeader().timestampType();
        }

        @Override
        public long checksum() {
            return loadBatchHeader().checksum();
        }

        @Override
        public long maxTimestamp() {
            return loadBatchHeader().maxTimestamp();
        }

        public int position() {
            return position;
        }

        @Override
        public byte magic() {
            return magic;
        }

        @Override
        public Iterator<Record> iterator() {
            return loadFullBatch().iterator();
        }

        @Override
        public CloseableIterator<Record> streamingIterator(BufferSupplier bufferSupplier) {
            return loadFullBatch().streamingIterator(bufferSupplier);
        }

        @Override
        public boolean isValid() {
            return loadFullBatch().isValid();
        }

        @Override
        public void ensureValid() {
            loadFullBatch().ensureValid();
        }

        @Override
        public int sizeInBytes() {
            return LOG_OVERHEAD + batchSize;
        }

        @Override
        public void writeTo(ByteBuffer buffer) {
            FileChannel channel = fileRecords.channel();
            try {
                int limit = buffer.limit();
                buffer.limit(buffer.position() + sizeInBytes());
                Utils.readFully(channel, buffer, position);
                buffer.limit(limit);
            } catch (IOException e) {
                throw new KafkaException("Failed to read record batch at position " + position + " from " + fileRecords, e);
            }
        }

        protected abstract RecordBatch toMemoryRecordBatch(ByteBuffer buffer);

        protected abstract int headerSize();

        protected RecordBatch loadFullBatch() {
            if (fullBatch == null) {
                batchHeader = null;
                fullBatch = loadBatchWithSize(sizeInBytes(), "full record batch");
            }
            return fullBatch;
        }

        protected RecordBatch loadBatchHeader() {
            if (fullBatch != null)
                return fullBatch;

            if (batchHeader == null)
                batchHeader = loadBatchWithSize(headerSize(), "record batch header");

            return batchHeader;
        }

        private RecordBatch loadBatchWithSize(int size, String description) {
            FileChannel channel = fileRecords.channel();
            try {
                ByteBuffer buffer = ByteBuffer.allocate(size);
                Utils.readFullyOrFail(channel, buffer, position, description);
                buffer.rewind();
                return toMemoryRecordBatch(buffer);
            } catch (IOException e) {
                throw new KafkaException("Failed to load record batch at position " + position + " from " + fileRecords, e);
            }
        }

        @Override
        public boolean equals(Object o) {
            if (this == o)
                return true;
            if (o == null || getClass() != o.getClass())
                return false;

            FileChannelRecordBatch that = (FileChannelRecordBatch) o;

            return offset == that.offset &&
                    position == that.position &&
                    batchSize == that.batchSize &&
<<<<<<< HEAD
                    Objects.equals(fileRecords, that.fileRecords);
=======
                    Objects.equals(channel, thatChannel);
>>>>>>> 53dec548
        }

        @Override
        public int hashCode() {
<<<<<<< HEAD
            int result = (int) (offset ^ (offset >>> 32));
            result = 31 * result + (fileRecords != null ? fileRecords.hashCode() : 0);
=======
            FileChannel channel = fileRecords == null ? null : fileRecords.channel();

            int result = Long.hashCode(offset);
            result = 31 * result + (channel != null ? channel.hashCode() : 0);
>>>>>>> 53dec548
            result = 31 * result + position;
            result = 31 * result + batchSize;
            return result;
        }

        @Override
        public String toString() {
            return "FileChannelRecordBatch(magic: " + magic +
                    ", offset: " + offset +
                    ", size: " + batchSize + ")";
        }
    }
}<|MERGE_RESOLUTION|>--- conflicted
+++ resolved
@@ -231,24 +231,13 @@
             return offset == that.offset &&
                     position == that.position &&
                     batchSize == that.batchSize &&
-<<<<<<< HEAD
                     Objects.equals(fileRecords, that.fileRecords);
-=======
-                    Objects.equals(channel, thatChannel);
->>>>>>> 53dec548
         }
 
         @Override
         public int hashCode() {
-<<<<<<< HEAD
-            int result = (int) (offset ^ (offset >>> 32));
+            int result = Long.hashCode(offset);
             result = 31 * result + (fileRecords != null ? fileRecords.hashCode() : 0);
-=======
-            FileChannel channel = fileRecords == null ? null : fileRecords.channel();
-
-            int result = Long.hashCode(offset);
-            result = 31 * result + (channel != null ? channel.hashCode() : 0);
->>>>>>> 53dec548
             result = 31 * result + position;
             result = 31 * result + batchSize;
             return result;
