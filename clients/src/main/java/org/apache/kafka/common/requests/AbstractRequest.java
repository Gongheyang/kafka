/*
 * Licensed to the Apache Software Foundation (ASF) under one or more
 * contributor license agreements. See the NOTICE file distributed with
 * this work for additional information regarding copyright ownership.
 * The ASF licenses this file to You under the Apache License, Version 2.0
 * (the "License"); you may not use this file except in compliance with
 * the License. You may obtain a copy of the License at
 *
 *    http://www.apache.org/licenses/LICENSE-2.0
 *
 * Unless required by applicable law or agreed to in writing, software
 * distributed under the License is distributed on an "AS IS" BASIS,
 * WITHOUT WARRANTIES OR CONDITIONS OF ANY KIND, either express or implied.
 * See the License for the specific language governing permissions and
 * limitations under the License.
 */
package org.apache.kafka.common.requests;

import org.apache.kafka.common.errors.UnsupportedVersionException;
import org.apache.kafka.common.network.Send;
import org.apache.kafka.common.protocol.ApiKeys;
import org.apache.kafka.common.protocol.Errors;
import org.apache.kafka.common.protocol.Message;
import org.apache.kafka.common.protocol.MessageUtil;
import org.apache.kafka.common.protocol.ObjectSerializationCache;
import org.apache.kafka.common.protocol.SendBuilder;

import java.nio.ByteBuffer;
import java.util.Map;

public abstract class AbstractRequest implements AbstractRequestResponse {

    public static abstract class Builder<T extends AbstractRequest> {
        private final ApiKeys apiKey;
        private final short oldestAllowedVersion;
        private final short latestAllowedVersion;

        /**
         * Construct a new builder which allows any supported version
         */
        public Builder(ApiKeys apiKey) {
            this(apiKey, apiKey.oldestVersion(), apiKey.latestVersion());
        }

        /**
         * Construct a new builder which allows only a specific version
         */
        public Builder(ApiKeys apiKey, short allowedVersion) {
            this(apiKey, allowedVersion, allowedVersion);
        }

        /**
         * Construct a new builder which allows an inclusive range of versions
         */
        public Builder(ApiKeys apiKey, short oldestAllowedVersion, short latestAllowedVersion) {
            this.apiKey = apiKey;
            this.oldestAllowedVersion = oldestAllowedVersion;
            this.latestAllowedVersion = latestAllowedVersion;
        }

        public ApiKeys apiKey() {
            return apiKey;
        }

        public short oldestAllowedVersion() {
            return oldestAllowedVersion;
        }

        public short latestAllowedVersion() {
            return latestAllowedVersion;
        }

        public T build() {
            return build(latestAllowedVersion());
        }

        public abstract T build(short version);
    }

    private final short version;
    private final ApiKeys apiKey;

    public AbstractRequest(ApiKeys apiKey, short version) {
        if (!apiKey.isVersionSupported(version))
            throw new UnsupportedVersionException("The " + apiKey + " protocol does not support version " + version);
        this.version = version;
        this.apiKey = apiKey;
    }

    /**
     * Get the version of this AbstractRequest object.
     */
    public short version() {
        return version;
    }

    public ApiKeys apiKey() {
        return apiKey;
    }

    public final Send toSend(RequestHeader header) {
        return SendBuilder.buildRequestSend(header, data());
    }

    protected abstract Message data();

    // Visible for testing
    public final ByteBuffer serialize() {
        return MessageUtil.toByteBuffer(data(), version);
    }

    // Visible for testing
    final int sizeInBytes() {
        return data().size(new ObjectSerializationCache(), version);
    }

    public String toString(boolean verbose) {
        return data().toString();
    }

    @Override
    public final String toString() {
        return toString(true);
    }

    /**
     * Get an error response for a request
     */
    public AbstractResponse getErrorResponse(Throwable e) {
        return getErrorResponse(AbstractResponse.DEFAULT_THROTTLE_TIME, e);
    }

    /**
     * Get an error response for a request with specified throttle time in the response if applicable
     */
    public abstract AbstractResponse getErrorResponse(int throttleTimeMs, Throwable e);

    /**
     * Get the error counts corresponding to an error response. This is overridden for requests
     * where response may be null (e.g produce with acks=0).
     */
    public Map<Errors, Integer> errorCounts(Throwable e) {
        AbstractResponse response = getErrorResponse(0, e);
        if (response == null)
            throw new IllegalStateException("Error counts could not be obtained for request " + this);
        else
            return response.errorCounts();
    }

    /**
     * Factory method for getting a request object based on ApiKey ID and a version
     */
    public static RequestAndSize parseRequest(ApiKeys apiKey, short apiVersion, ByteBuffer buffer) {
        int bufferSize = buffer.remaining();
        return new RequestAndSize(doParseRequest(apiKey, apiVersion, buffer), bufferSize);
    }

    private static AbstractRequest doParseRequest(ApiKeys apiKey, short apiVersion, ByteBuffer buffer) {
        switch (apiKey) {
            case PRODUCE:
                return ProduceRequest.parse(buffer, apiVersion);
            case FETCH:
                return FetchRequest.parse(buffer, apiVersion);
            case LIST_OFFSETS:
                return ListOffsetRequest.parse(buffer, apiVersion);
            case METADATA:
                return MetadataRequest.parse(buffer, apiVersion);
            case OFFSET_COMMIT:
                return OffsetCommitRequest.parse(buffer, apiVersion);
            case OFFSET_FETCH:
                return OffsetFetchRequest.parse(buffer, apiVersion);
            case FIND_COORDINATOR:
                return FindCoordinatorRequest.parse(buffer, apiVersion);
            case JOIN_GROUP:
                return JoinGroupRequest.parse(buffer, apiVersion);
            case HEARTBEAT:
                return HeartbeatRequest.parse(buffer, apiVersion);
            case LEAVE_GROUP:
                return LeaveGroupRequest.parse(buffer, apiVersion);
            case SYNC_GROUP:
                return SyncGroupRequest.parse(buffer, apiVersion);
            case STOP_REPLICA:
                return StopReplicaRequest.parse(buffer, apiVersion);
            case CONTROLLED_SHUTDOWN:
                return ControlledShutdownRequest.parse(buffer, apiVersion);
            case UPDATE_METADATA:
                return UpdateMetadataRequest.parse(buffer, apiVersion);
            case LEADER_AND_ISR:
                return LeaderAndIsrRequest.parse(buffer, apiVersion);
            case DESCRIBE_GROUPS:
                return DescribeGroupsRequest.parse(buffer, apiVersion);
            case LIST_GROUPS:
                return ListGroupsRequest.parse(buffer, apiVersion);
            case SASL_HANDSHAKE:
                return SaslHandshakeRequest.parse(buffer, apiVersion);
            case API_VERSIONS:
                return ApiVersionsRequest.parse(buffer, apiVersion);
            case CREATE_TOPICS:
                return CreateTopicsRequest.parse(buffer, apiVersion);
            case DELETE_TOPICS:
                return DeleteTopicsRequest.parse(buffer, apiVersion);
            case DELETE_RECORDS:
                return DeleteRecordsRequest.parse(buffer, apiVersion);
            case INIT_PRODUCER_ID:
                return InitProducerIdRequest.parse(buffer, apiVersion);
            case OFFSET_FOR_LEADER_EPOCH:
                return OffsetsForLeaderEpochRequest.parse(buffer, apiVersion);
            case ADD_PARTITIONS_TO_TXN:
                return AddPartitionsToTxnRequest.parse(buffer, apiVersion);
            case ADD_OFFSETS_TO_TXN:
                return AddOffsetsToTxnRequest.parse(buffer, apiVersion);
            case END_TXN:
                return EndTxnRequest.parse(buffer, apiVersion);
            case WRITE_TXN_MARKERS:
                return WriteTxnMarkersRequest.parse(buffer, apiVersion);
            case TXN_OFFSET_COMMIT:
                return TxnOffsetCommitRequest.parse(buffer, apiVersion);
            case DESCRIBE_ACLS:
                return DescribeAclsRequest.parse(buffer, apiVersion);
            case CREATE_ACLS:
                return CreateAclsRequest.parse(buffer, apiVersion);
            case DELETE_ACLS:
                return DeleteAclsRequest.parse(buffer, apiVersion);
            case DESCRIBE_CONFIGS:
                return DescribeConfigsRequest.parse(buffer, apiVersion);
            case ALTER_CONFIGS:
                return AlterConfigsRequest.parse(buffer, apiVersion);
            case ALTER_REPLICA_LOG_DIRS:
                return AlterReplicaLogDirsRequest.parse(buffer, apiVersion);
            case DESCRIBE_LOG_DIRS:
                return DescribeLogDirsRequest.parse(buffer, apiVersion);
            case SASL_AUTHENTICATE:
                return SaslAuthenticateRequest.parse(buffer, apiVersion);
            case CREATE_PARTITIONS:
                return CreatePartitionsRequest.parse(buffer, apiVersion);
            case CREATE_DELEGATION_TOKEN:
                return CreateDelegationTokenRequest.parse(buffer, apiVersion);
            case RENEW_DELEGATION_TOKEN:
                return RenewDelegationTokenRequest.parse(buffer, apiVersion);
            case EXPIRE_DELEGATION_TOKEN:
                return ExpireDelegationTokenRequest.parse(buffer, apiVersion);
            case DESCRIBE_DELEGATION_TOKEN:
                return DescribeDelegationTokenRequest.parse(buffer, apiVersion);
            case DELETE_GROUPS:
                return DeleteGroupsRequest.parse(buffer, apiVersion);
            case ELECT_LEADERS:
                return ElectLeadersRequest.parse(buffer, apiVersion);
            case INCREMENTAL_ALTER_CONFIGS:
                return IncrementalAlterConfigsRequest.parse(buffer, apiVersion);
            case ALTER_PARTITION_REASSIGNMENTS:
                return AlterPartitionReassignmentsRequest.parse(buffer, apiVersion);
            case LIST_PARTITION_REASSIGNMENTS:
                return ListPartitionReassignmentsRequest.parse(buffer, apiVersion);
            case OFFSET_DELETE:
                return OffsetDeleteRequest.parse(buffer, apiVersion);
            case DESCRIBE_CLIENT_QUOTAS:
                return DescribeClientQuotasRequest.parse(buffer, apiVersion);
            case ALTER_CLIENT_QUOTAS:
                return AlterClientQuotasRequest.parse(buffer, apiVersion);
            case DESCRIBE_USER_SCRAM_CREDENTIALS:
                return DescribeUserScramCredentialsRequest.parse(buffer, apiVersion);
            case ALTER_USER_SCRAM_CREDENTIALS:
                return AlterUserScramCredentialsRequest.parse(buffer, apiVersion);
            case VOTE:
                return VoteRequest.parse(buffer, apiVersion);
            case BEGIN_QUORUM_EPOCH:
                return BeginQuorumEpochRequest.parse(buffer, apiVersion);
            case END_QUORUM_EPOCH:
                return EndQuorumEpochRequest.parse(buffer, apiVersion);
            case DESCRIBE_QUORUM:
                return DescribeQuorumRequest.parse(buffer, apiVersion);
            case ALTER_ISR:
                return AlterIsrRequest.parse(buffer, apiVersion);
            case UPDATE_FEATURES:
                return UpdateFeaturesRequest.parse(buffer, apiVersion);
            case ENVELOPE:
<<<<<<< HEAD
                return new EnvelopeRequest(struct, apiVersion);
            case BROKER_REGISTRATION:
                return new BrokerRegistrationRequest(struct, apiVersion);
            case BROKER_HEARTBEAT:
                return new BrokerHeartbeatRequest(struct, apiVersion);
=======
                return EnvelopeRequest.parse(buffer, apiVersion);
>>>>>>> 125d5ea0
            default:
                throw new AssertionError(String.format("ApiKey %s is not currently handled in `parseRequest`, the " +
                        "code should be updated to do so.", apiKey));
        }
    }
}<|MERGE_RESOLUTION|>--- conflicted
+++ resolved
@@ -274,15 +274,11 @@
             case UPDATE_FEATURES:
                 return UpdateFeaturesRequest.parse(buffer, apiVersion);
             case ENVELOPE:
-<<<<<<< HEAD
-                return new EnvelopeRequest(struct, apiVersion);
+                return EnvelopeRequest.parse(buffer, apiVersion);
             case BROKER_REGISTRATION:
-                return new BrokerRegistrationRequest(struct, apiVersion);
+                return BrokerRegistrationRequest.parse(buffer, apiVersion);
             case BROKER_HEARTBEAT:
-                return new BrokerHeartbeatRequest(struct, apiVersion);
-=======
-                return EnvelopeRequest.parse(buffer, apiVersion);
->>>>>>> 125d5ea0
+                return BrokerHeartbeatRequest.parse(buffer, apiVersion);
             default:
                 throw new AssertionError(String.format("ApiKey %s is not currently handled in `parseRequest`, the " +
                         "code should be updated to do so.", apiKey));
