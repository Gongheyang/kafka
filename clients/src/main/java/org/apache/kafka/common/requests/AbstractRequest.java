--- conflicted
+++ resolved
@@ -280,11 +280,6 @@
             case DESCRIBE_QUORUM:
                 return DescribeQuorumRequest.parse(buffer, apiVersion);
             case ALTER_ISR:
-<<<<<<< HEAD
-                return new AlterIsrRequest(new AlterIsrRequestData(struct, apiVersion), apiVersion);
-            case UPDATE_FEATURES:
-                return new UpdateFeaturesRequest(struct, apiVersion);
-=======
                 return AlterIsrRequest.parse(buffer, apiVersion);
             case UPDATE_FEATURES:
                 return UpdateFeaturesRequest.parse(buffer, apiVersion);
@@ -306,7 +301,6 @@
                 return DescribeTransactionsRequest.parse(buffer, apiVersion);
             case LIST_TRANSACTIONS:
                 return ListTransactionsRequest.parse(buffer, apiVersion);
->>>>>>> 62e88657
             default:
                 throw new AssertionError(String.format("ApiKey %s is not currently handled in `parseRequest`, the " +
                         "code should be updated to do so.", apiKey));
