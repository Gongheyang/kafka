/*
 * Licensed to the Apache Software Foundation (ASF) under one or more
 * contributor license agreements. See the NOTICE file distributed with
 * this work for additional information regarding copyright ownership.
 * The ASF licenses this file to You under the Apache License, Version 2.0
 * (the "License"); you may not use this file except in compliance with
 * the License. You may obtain a copy of the License at
 *
 *    http://www.apache.org/licenses/LICENSE-2.0
 *
 * Unless required by applicable law or agreed to in writing, software
 * distributed under the License is distributed on an "AS IS" BASIS,
 * WITHOUT WARRANTIES OR CONDITIONS OF ANY KIND, either express or implied.
 * See the License for the specific language governing permissions and
 * limitations under the License.
 */
package org.apache.kafka.common.requests;

import org.apache.kafka.common.internals.KafkaFutureImpl;
import org.apache.kafka.common.message.AlterClientQuotasResponseData;
import org.apache.kafka.common.message.AlterClientQuotasResponseData.EntityData;
import org.apache.kafka.common.message.AlterClientQuotasResponseData.EntryData;
import org.apache.kafka.common.protocol.ApiKeys;
<<<<<<< HEAD
import org.apache.kafka.common.protocol.ByteBufferAccessor;
=======
>>>>>>> 659ca8f0
import org.apache.kafka.common.protocol.Errors;
import org.apache.kafka.common.protocol.Message;
import org.apache.kafka.common.quota.ClientQuotaEntity;

import java.nio.ByteBuffer;
import java.util.ArrayList;
import java.util.HashMap;
import java.util.List;
import java.util.Map;

public class AlterClientQuotasResponse extends AbstractResponse {

    private final AlterClientQuotasResponseData data;

<<<<<<< HEAD
    public AlterClientQuotasResponse(AlterClientQuotasResponseData data) {
        super(ApiKeys.ALTER_CLIENT_QUOTAS);
        this.data = data;
=======
    public AlterClientQuotasResponse(Map<ClientQuotaEntity, ApiError> result, int throttleTimeMs) {
        List<EntryData> entries = new ArrayList<>(result.size());
        for (Map.Entry<ClientQuotaEntity, ApiError> entry : result.entrySet()) {
            ApiError e = entry.getValue();
            entries.add(new EntryData()
                    .setErrorCode(e.error().code())
                    .setErrorMessage(e.message())
                    .setEntity(toEntityData(entry.getKey())));
        }

        this.data = new AlterClientQuotasResponseData()
            .setThrottleTimeMs(throttleTimeMs)
            .setEntries(entries);
    }

    public AlterClientQuotasResponse(Collection<ClientQuotaEntity> entities, int throttleTimeMs, Throwable e) {
        ApiError apiError = ApiError.fromThrowable(e);

        List<EntryData> entries = new ArrayList<>(entities.size());
        for (ClientQuotaEntity entity : entities) {
            entries.add(new EntryData()
                    .setErrorCode(apiError.error().code())
                    .setErrorMessage(apiError.message())
                    .setEntity(toEntityData(entity)));
        }

        this.data = new AlterClientQuotasResponseData()
                .setThrottleTimeMs(throttleTimeMs)
                .setEntries(entries);
    }

    public AlterClientQuotasResponse(Struct struct, short version) {
        this.data = new AlterClientQuotasResponseData(struct, version);
>>>>>>> 659ca8f0
    }

    public void complete(Map<ClientQuotaEntity, KafkaFutureImpl<Void>> futures) {
        for (EntryData entryData : data.entries()) {
            Map<String, String> entityEntries = new HashMap<>(entryData.entity().size());
            for (EntityData entityData : entryData.entity()) {
                entityEntries.put(entityData.entityType(), entityData.entityName());
            }
            ClientQuotaEntity entity = new ClientQuotaEntity(entityEntries);

            KafkaFutureImpl<Void> future = futures.get(entity);
            if (future == null) {
                throw new IllegalArgumentException("Future map must contain entity " + entity);
            }

            Errors error = Errors.forCode(entryData.errorCode());
            if (error == Errors.NONE) {
                future.complete(null);
            } else {
                future.completeExceptionally(error.exception(entryData.errorMessage()));
            }
        }
    }

    @Override
    public int throttleTimeMs() {
        return data.throttleTimeMs();
    }

    @Override
    public Map<Errors, Integer> errorCounts() {
        Map<Errors, Integer> counts = new HashMap<>();
        data.entries().forEach(entry ->
            updateErrorCounts(counts, Errors.forCode(entry.errorCode()))
        );
        return counts;
    }

    @Override
    protected Message data() {
        return data;
    }

    private static List<EntityData> toEntityData(ClientQuotaEntity entity) {
        List<AlterClientQuotasResponseData.EntityData> entityData = new ArrayList<>(entity.entries().size());
        for (Map.Entry<String, String> entry : entity.entries().entrySet()) {
            entityData.add(new AlterClientQuotasResponseData.EntityData()
                    .setEntityType(entry.getKey())
                    .setEntityName(entry.getValue()));
        }
        return entityData;
    }

    public static AlterClientQuotasResponse parse(ByteBuffer buffer, short version) {
<<<<<<< HEAD
        return new AlterClientQuotasResponse(new AlterClientQuotasResponseData(new ByteBufferAccessor(buffer), version));
    }

    public static AlterClientQuotasResponse fromQuotaEntities(Map<ClientQuotaEntity, ApiError> result, int throttleTimeMs) {
        List<EntryData> entries = new ArrayList<>(result.size());
        for (Map.Entry<ClientQuotaEntity, ApiError> entry : result.entrySet()) {
            ApiError e = entry.getValue();
            entries.add(new EntryData()
                    .setErrorCode(e.error().code())
                    .setErrorMessage(e.message())
                    .setEntity(toEntityData(entry.getKey())));
        }

        return new AlterClientQuotasResponse(new AlterClientQuotasResponseData()
            .setThrottleTimeMs(throttleTimeMs)
            .setEntries(entries));
    }

//    public AlterClientQuotasResponse(Collection<ClientQuotaEntity> entities, int throttleTimeMs, Throwable e) {
//        short errorCode = Errors.forException(e).code();
//        String errorMessage = e.getMessage();
//
//        List<EntryData> entries = new ArrayList<>(entities.size());
//        for (ClientQuotaEntity entity : entities) {
//            entries.add(new EntryData()
//                    .setErrorCode(errorCode)
//                    .setErrorMessage(errorMessage)
//                    .setEntity(toEntityData(entity)));
//        }
//
//        this.data = new AlterClientQuotasResponseData()
//                .setThrottleTimeMs(throttleTimeMs)
//                .setEntries(entries);
//    }
//    }
=======
        return new AlterClientQuotasResponse(ApiKeys.ALTER_CLIENT_QUOTAS.parseResponse(version, buffer), version);
    }
>>>>>>> 659ca8f0
}<|MERGE_RESOLUTION|>--- conflicted
+++ resolved
@@ -21,10 +21,7 @@
 import org.apache.kafka.common.message.AlterClientQuotasResponseData.EntityData;
 import org.apache.kafka.common.message.AlterClientQuotasResponseData.EntryData;
 import org.apache.kafka.common.protocol.ApiKeys;
-<<<<<<< HEAD
 import org.apache.kafka.common.protocol.ByteBufferAccessor;
-=======
->>>>>>> 659ca8f0
 import org.apache.kafka.common.protocol.Errors;
 import org.apache.kafka.common.protocol.Message;
 import org.apache.kafka.common.quota.ClientQuotaEntity;
@@ -39,45 +36,9 @@
 
     private final AlterClientQuotasResponseData data;
 
-<<<<<<< HEAD
     public AlterClientQuotasResponse(AlterClientQuotasResponseData data) {
         super(ApiKeys.ALTER_CLIENT_QUOTAS);
         this.data = data;
-=======
-    public AlterClientQuotasResponse(Map<ClientQuotaEntity, ApiError> result, int throttleTimeMs) {
-        List<EntryData> entries = new ArrayList<>(result.size());
-        for (Map.Entry<ClientQuotaEntity, ApiError> entry : result.entrySet()) {
-            ApiError e = entry.getValue();
-            entries.add(new EntryData()
-                    .setErrorCode(e.error().code())
-                    .setErrorMessage(e.message())
-                    .setEntity(toEntityData(entry.getKey())));
-        }
-
-        this.data = new AlterClientQuotasResponseData()
-            .setThrottleTimeMs(throttleTimeMs)
-            .setEntries(entries);
-    }
-
-    public AlterClientQuotasResponse(Collection<ClientQuotaEntity> entities, int throttleTimeMs, Throwable e) {
-        ApiError apiError = ApiError.fromThrowable(e);
-
-        List<EntryData> entries = new ArrayList<>(entities.size());
-        for (ClientQuotaEntity entity : entities) {
-            entries.add(new EntryData()
-                    .setErrorCode(apiError.error().code())
-                    .setErrorMessage(apiError.message())
-                    .setEntity(toEntityData(entity)));
-        }
-
-        this.data = new AlterClientQuotasResponseData()
-                .setThrottleTimeMs(throttleTimeMs)
-                .setEntries(entries);
-    }
-
-    public AlterClientQuotasResponse(Struct struct, short version) {
-        this.data = new AlterClientQuotasResponseData(struct, version);
->>>>>>> 659ca8f0
     }
 
     public void complete(Map<ClientQuotaEntity, KafkaFutureImpl<Void>> futures) {
@@ -132,7 +93,6 @@
     }
 
     public static AlterClientQuotasResponse parse(ByteBuffer buffer, short version) {
-<<<<<<< HEAD
         return new AlterClientQuotasResponse(new AlterClientQuotasResponseData(new ByteBufferAccessor(buffer), version));
     }
 
@@ -168,8 +128,5 @@
 //                .setEntries(entries);
 //    }
 //    }
-=======
-        return new AlterClientQuotasResponse(ApiKeys.ALTER_CLIENT_QUOTAS.parseResponse(version, buffer), version);
-    }
->>>>>>> 659ca8f0
+
 }