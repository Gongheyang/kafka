--- conflicted
+++ resolved
@@ -17,31 +17,14 @@
 
 package org.apache.kafka.common.requests;
 
-<<<<<<< HEAD
-import org.apache.kafka.common.TopicPartition;
-import org.apache.kafka.common.protocol.ApiKeys;
+import org.apache.kafka.common.message.AlterReplicaLogDirsRequestData;
+import org.apache.kafka.common.protocol.ByteBufferAccessor;
 import org.apache.kafka.common.protocol.Errors;
-import org.apache.kafka.common.protocol.Message;
-import org.apache.kafka.common.protocol.types.ArrayOf;
-import org.apache.kafka.common.protocol.types.Field;
-import org.apache.kafka.common.protocol.types.Schema;
-import org.apache.kafka.common.protocol.types.Struct;
-import org.apache.kafka.common.utils.CollectionUtils;
 
-=======
->>>>>>> bcf45b09
 import java.nio.ByteBuffer;
 import java.util.HashMap;
 import java.util.Map;
 
-import org.apache.kafka.common.message.AlterReplicaLogDirsResponseData;
-import org.apache.kafka.common.protocol.ApiKeys;
-import org.apache.kafka.common.protocol.Errors;
-import org.apache.kafka.common.protocol.types.Struct;
-
-<<<<<<< HEAD
-public class AlterReplicaLogDirsResponse extends LegacyAbstractResponse {
-=======
 /**
  * Possible error codes:
  *
@@ -51,60 +34,16 @@
  * {@link Errors#UNKNOWN_SERVER_ERROR}
  */
 public class AlterReplicaLogDirsResponse extends AbstractResponse {
->>>>>>> bcf45b09
 
     private final AlterReplicaLogDirsResponseData data;
 
-    public AlterReplicaLogDirsResponse(Struct struct) {
-        this(struct, ApiKeys.ALTER_REPLICA_LOG_DIRS.latestVersion());
-    }
-
-    public AlterReplicaLogDirsResponse(Struct struct, short version) {
-        this.data = new AlterReplicaLogDirsResponseData(struct, version);
-    }
-
-<<<<<<< HEAD
-    public AlterReplicaLogDirsResponse(Struct struct) {
-        super(ApiKeys.ALTER_REPLICA_LOG_DIRS);
-        throttleTimeMs = struct.get(THROTTLE_TIME_MS);
-        responses = new HashMap<>();
-        for (Object topicStructObj : struct.getArray(TOPICS_KEY_NAME)) {
-            Struct topicStruct = (Struct) topicStructObj;
-            String topic = topicStruct.get(TOPIC_NAME);
-            for (Object partitionStructObj : topicStruct.getArray(PARTITIONS_KEY_NAME)) {
-                Struct partitionStruct = (Struct) partitionStructObj;
-                int partition = partitionStruct.get(PARTITION_ID);
-                Errors error = Errors.forCode(partitionStruct.get(ERROR_CODE));
-                responses.put(new TopicPartition(topic, partition), error);
-            }
-        }
-    }
-
-    /**
-     * Constructor for version 0.
-     */
-    public AlterReplicaLogDirsResponse(int throttleTimeMs, Map<TopicPartition, Errors> responses) {
-        super(ApiKeys.ALTER_REPLICA_LOG_DIRS);
-        this.throttleTimeMs = throttleTimeMs;
-        this.responses = responses;
-=======
     public AlterReplicaLogDirsResponse(AlterReplicaLogDirsResponseData data) {
         this.data = data;
     }
 
+    @Override
     public AlterReplicaLogDirsResponseData data() {
         return data;
->>>>>>> bcf45b09
-    }
-
-    @Override
-    protected Struct toStruct(short version) {
-        return data.toStruct(version);
-    }
-
-    @Override
-    protected Message data() {
-        return null;
     }
 
     @Override
@@ -122,7 +61,7 @@
     }
 
     public static AlterReplicaLogDirsResponse parse(ByteBuffer buffer, short version) {
-        return new AlterReplicaLogDirsResponse(ApiKeys.ALTER_REPLICA_LOG_DIRS.responseSchema(version).read(buffer));
+        return new AlterReplicaLogDirsResponse(new AlterReplicaLogDirsResponseData(new ByteBufferAccessor(buffer), version));
     }
 
     @Override
