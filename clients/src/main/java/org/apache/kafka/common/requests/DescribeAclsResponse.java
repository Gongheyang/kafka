/*
 * Licensed to the Apache Software Foundation (ASF) under one or more
 * contributor license agreements. See the NOTICE file distributed with
 * this work for additional information regarding copyright ownership.
 * The ASF licenses this file to You under the Apache License, Version 2.0
 * (the "License"); you may not use this file except in compliance with
 * the License. You may obtain a copy of the License at
 *
 *    http://www.apache.org/licenses/LICENSE-2.0
 *
 * Unless required by applicable law or agreed to in writing, software
 * distributed under the License is distributed on an "AS IS" BASIS,
 * WITHOUT WARRANTIES OR CONDITIONS OF ANY KIND, either express or implied.
 * See the License for the specific language governing permissions and
 * limitations under the License.
 */

package org.apache.kafka.common.requests;

<<<<<<< HEAD
import org.apache.kafka.common.acl.AccessControlEntry;
import org.apache.kafka.common.acl.AclBinding;
import org.apache.kafka.common.protocol.Message;
import org.apache.kafka.common.resource.PatternType;
import org.apache.kafka.common.resource.ResourcePattern;
import org.apache.kafka.common.errors.UnsupportedVersionException;
import org.apache.kafka.common.protocol.ApiKeys;
import org.apache.kafka.common.protocol.Errors;
import org.apache.kafka.common.protocol.types.ArrayOf;
import org.apache.kafka.common.protocol.types.Field;
import org.apache.kafka.common.protocol.types.Schema;
import org.apache.kafka.common.protocol.types.Struct;

=======
>>>>>>> 342f13a8
import java.nio.ByteBuffer;
import java.util.ArrayList;
import java.util.Collection;
import java.util.HashMap;
import java.util.List;
import java.util.Map;
import java.util.Map.Entry;
import java.util.stream.Collectors;
import java.util.stream.Stream;

import org.apache.kafka.common.acl.AccessControlEntry;
import org.apache.kafka.common.acl.AclBinding;
import org.apache.kafka.common.acl.AclOperation;
import org.apache.kafka.common.acl.AclPermissionType;
import org.apache.kafka.common.errors.UnsupportedVersionException;
import org.apache.kafka.common.message.DescribeAclsResponseData;
import org.apache.kafka.common.message.DescribeAclsResponseData.AclDescription;
import org.apache.kafka.common.message.DescribeAclsResponseData.DescribeAclsResource;
import org.apache.kafka.common.protocol.ApiKeys;
import org.apache.kafka.common.protocol.Errors;
import org.apache.kafka.common.protocol.types.Struct;
import org.apache.kafka.common.resource.PatternType;
import org.apache.kafka.common.resource.ResourcePattern;
import org.apache.kafka.common.resource.ResourceType;

public class DescribeAclsResponse extends AbstractResponse {

    private final DescribeAclsResponseData data;

    public DescribeAclsResponse(DescribeAclsResponseData data) {
        this.data = data;
    }

    public DescribeAclsResponse(Struct struct, short version) {
        this.data = new DescribeAclsResponseData(struct, version);
    }

    @Override
    protected Struct toStruct(short version) {
        validate(version);
        return data.toStruct(version);
    }

    @Override
    protected Message data() {
        return null;
    }

    @Override
    public int throttleTimeMs() {
        return data.throttleTimeMs();
    }

    public ApiError error() {
        return new ApiError(Errors.forCode(data.errorCode()), data.errorMessage());
    }

    @Override
    public Map<Errors, Integer> errorCounts() {
        return errorCounts(Errors.forCode(data.errorCode()));
    }

    public List<DescribeAclsResource> acls() {
        return data.resources();
    }

    public static DescribeAclsResponse parse(ByteBuffer buffer, short version) {
        return new DescribeAclsResponse(ApiKeys.DESCRIBE_ACLS.responseSchema(version).read(buffer), version);
    }

    @Override
    public boolean shouldClientThrottle(short version) {
        return version >= 1;
    }

    private void validate(short version) {
        if (version == 0) {
            final boolean unsupported = acls().stream()
                .anyMatch(acl -> acl.patternType() != PatternType.LITERAL.code());
            if (unsupported) {
                throw new UnsupportedVersionException("Version 0 only supports literal resource pattern types");
            }
        }

        for (DescribeAclsResource resource : acls()) {
            if (resource.patternType() == PatternType.UNKNOWN.code() || resource.type() == ResourceType.UNKNOWN.code())
                throw new IllegalArgumentException("Contain UNKNOWN elements");
            for (AclDescription acl : resource.acls()) {
                if (acl.operation() == AclOperation.UNKNOWN.code() || acl.permissionType() == AclPermissionType.UNKNOWN.code()) {
                    throw new IllegalArgumentException("Contain UNKNOWN elements");
                }
            }
        }
    }

    private static Stream<AclBinding> aclBindings(DescribeAclsResource resource) {
        return resource.acls().stream().map(acl -> {
            ResourcePattern pattern = new ResourcePattern(
                    ResourceType.fromCode(resource.type()),
                    resource.name(),
                    PatternType.fromCode(resource.patternType()));
            AccessControlEntry entry = new AccessControlEntry(
                    acl.principal(),
                    acl.host(),
                    AclOperation.fromCode(acl.operation()),
                    AclPermissionType.fromCode(acl.permissionType()));
            return new AclBinding(pattern, entry);
        });
    }

    public static List<AclBinding> aclBindings(List<DescribeAclsResource> resources) {
        return resources.stream().flatMap(DescribeAclsResponse::aclBindings).collect(Collectors.toList());
    }

    public static List<DescribeAclsResource> aclsResources(Collection<AclBinding> acls) {
        Map<ResourcePattern, List<AccessControlEntry>> patternToEntries = new HashMap<>();
        for (AclBinding acl : acls) {
            patternToEntries.computeIfAbsent(acl.pattern(), v -> new ArrayList<>()).add(acl.entry());
        }
        List<DescribeAclsResource> resources = new ArrayList<>(patternToEntries.size());
        for (Entry<ResourcePattern, List<AccessControlEntry>> entry : patternToEntries.entrySet()) {
            ResourcePattern key = entry.getKey();
            List<AclDescription> aclDescriptions = new ArrayList<>();
            for (AccessControlEntry ace : entry.getValue()) {
                AclDescription ad = new AclDescription()
                    .setHost(ace.host())
                    .setOperation(ace.operation().code())
                    .setPermissionType(ace.permissionType().code())
                    .setPrincipal(ace.principal());
                aclDescriptions.add(ad);
            }
            DescribeAclsResource dar = new DescribeAclsResource()
                .setName(key.name())
                .setPatternType(key.patternType().code())
                .setType(key.resourceType().code())
                .setAcls(aclDescriptions);
            resources.add(dar);
        }
        return resources;
    }
}<|MERGE_RESOLUTION|>--- conflicted
+++ resolved
@@ -17,22 +17,15 @@
 
 package org.apache.kafka.common.requests;
 
-<<<<<<< HEAD
 import org.apache.kafka.common.acl.AccessControlEntry;
 import org.apache.kafka.common.acl.AclBinding;
+import org.apache.kafka.common.protocol.ByteBufferAccessor;
 import org.apache.kafka.common.protocol.Message;
 import org.apache.kafka.common.resource.PatternType;
 import org.apache.kafka.common.resource.ResourcePattern;
 import org.apache.kafka.common.errors.UnsupportedVersionException;
-import org.apache.kafka.common.protocol.ApiKeys;
 import org.apache.kafka.common.protocol.Errors;
-import org.apache.kafka.common.protocol.types.ArrayOf;
-import org.apache.kafka.common.protocol.types.Field;
-import org.apache.kafka.common.protocol.types.Schema;
-import org.apache.kafka.common.protocol.types.Struct;
 
-=======
->>>>>>> 342f13a8
 import java.nio.ByteBuffer;
 import java.util.ArrayList;
 import java.util.Collection;
@@ -40,45 +33,35 @@
 import java.util.List;
 import java.util.Map;
 import java.util.Map.Entry;
+import java.util.Optional;
 import java.util.stream.Collectors;
 import java.util.stream.Stream;
 
-import org.apache.kafka.common.acl.AccessControlEntry;
-import org.apache.kafka.common.acl.AclBinding;
 import org.apache.kafka.common.acl.AclOperation;
 import org.apache.kafka.common.acl.AclPermissionType;
-import org.apache.kafka.common.errors.UnsupportedVersionException;
 import org.apache.kafka.common.message.DescribeAclsResponseData;
 import org.apache.kafka.common.message.DescribeAclsResponseData.AclDescription;
 import org.apache.kafka.common.message.DescribeAclsResponseData.DescribeAclsResource;
-import org.apache.kafka.common.protocol.ApiKeys;
-import org.apache.kafka.common.protocol.Errors;
-import org.apache.kafka.common.protocol.types.Struct;
-import org.apache.kafka.common.resource.PatternType;
-import org.apache.kafka.common.resource.ResourcePattern;
 import org.apache.kafka.common.resource.ResourceType;
 
 public class DescribeAclsResponse extends AbstractResponse {
 
     private final DescribeAclsResponseData data;
 
-    public DescribeAclsResponse(DescribeAclsResponseData data) {
+    public DescribeAclsResponse(DescribeAclsResponseData data, short version) {
+        validate(Optional.of(version));
         this.data = data;
     }
 
-    public DescribeAclsResponse(Struct struct, short version) {
-        this.data = new DescribeAclsResponseData(struct, version);
-    }
-
-    @Override
-    protected Struct toStruct(short version) {
-        validate(version);
-        return data.toStruct(version);
+    // Skips version validation, should only be called when `version` is not available and the input is known to be valid
+    DescribeAclsResponse(DescribeAclsResponseData data) {
+        validate(Optional.empty());
+        this.data = data;
     }
 
     @Override
     protected Message data() {
-        return null;
+        return data;
     }
 
     @Override
@@ -100,7 +83,7 @@
     }
 
     public static DescribeAclsResponse parse(ByteBuffer buffer, short version) {
-        return new DescribeAclsResponse(ApiKeys.DESCRIBE_ACLS.responseSchema(version).read(buffer), version);
+        return new DescribeAclsResponse(new DescribeAclsResponseData(new ByteBufferAccessor(buffer), version), version);
     }
 
     @Override
@@ -108,8 +91,8 @@
         return version >= 1;
     }
 
-    private void validate(short version) {
-        if (version == 0) {
+    private void validate(Optional<Short> version) {
+        if (version.isPresent() && version.get() == 0) {
             final boolean unsupported = acls().stream()
                 .anyMatch(acl -> acl.patternType() != PatternType.LITERAL.code());
             if (unsupported) {
