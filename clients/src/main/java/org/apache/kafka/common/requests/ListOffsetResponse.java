--- conflicted
+++ resolved
@@ -54,87 +54,8 @@
 
     private final ListOffsetResponseData data;
 
-<<<<<<< HEAD
-    private static final Field TOPICS_V4 = TOPICS.withFields(
-            TOPIC_NAME,
-            PARTITIONS_V4);
-
-    private static final Schema LIST_OFFSET_RESPONSE_V4 = new Schema(
-            THROTTLE_TIME_MS,
-            TOPICS_V4);
-
-    private static final Schema LIST_OFFSET_RESPONSE_V5 = LIST_OFFSET_RESPONSE_V4;
-
-    private static final Schema LIST_OFFSET_RESPONSE_V6 = LIST_OFFSET_RESPONSE_V5;
-
-    public static Schema[] schemaVersions() {
-        return new Schema[] {LIST_OFFSET_RESPONSE_V0, LIST_OFFSET_RESPONSE_V1, LIST_OFFSET_RESPONSE_V2,
-            LIST_OFFSET_RESPONSE_V3, LIST_OFFSET_RESPONSE_V4, LIST_OFFSET_RESPONSE_V5, LIST_OFFSET_RESPONSE_V6};
-    }
-
-    public static final class PartitionData {
-        public final Errors error;
-        // The offsets list is only used in ListOffsetResponse v0.
-        public final List<Long> offsets;
-        public final Long timestamp;
-        public final Long offset;
-        public final Optional<Integer> leaderEpoch;
-
-        /**
-         * Constructor for ListOffsetResponse v0
-         */
-        public PartitionData(Errors error, List<Long> offsets) {
-            this.error = error;
-            this.offsets = offsets;
-            this.timestamp = null;
-            this.offset = null;
-            this.leaderEpoch = Optional.empty();
-        }
-
-        /**
-         * Constructor for ListOffsetResponse v1
-         */
-        public PartitionData(Errors error, long timestamp, long offset, Optional<Integer> leaderEpoch) {
-            this.error = error;
-            this.timestamp = timestamp;
-            this.offset = offset;
-            this.offsets = null;
-            this.leaderEpoch = leaderEpoch;
-        }
-
-        @Override
-        public String toString() {
-            StringBuilder bld = new StringBuilder();
-            bld.append("PartitionData(").
-                    append("errorCode: ").append(error.code());
-
-            if (offsets == null) {
-                bld.append(", timestamp: ").append(timestamp).
-                        append(", offset: ").append(offset).
-                        append(", leaderEpoch: ").append(leaderEpoch);
-            } else {
-                bld.append(", offsets: ").
-                        append("[").
-                        append(Utils.join(this.offsets, ",")).
-                        append("]");
-            }
-            bld.append(")");
-            return bld.toString();
-        }
-    }
-
-    private final int throttleTimeMs;
-    private final Map<TopicPartition, PartitionData> responseData;
-
-    /**
-     * Constructor for all versions without throttle time
-     */
-    public ListOffsetResponse(Map<TopicPartition, PartitionData> responseData) {
-        this(DEFAULT_THROTTLE_TIME, responseData);
-=======
     public ListOffsetResponse(ListOffsetResponseData data) {
         this.data = data;
->>>>>>> 57de67db
     }
 
     public ListOffsetResponse(Struct struct, short version) {
