--- conflicted
+++ resolved
@@ -548,13 +548,8 @@
      *
      *   -----BEGIN ENCRYPTED PRIVATE KEY-----
      *   Base64 private key
-<<<<<<< HEAD
-     *   -----BEGIN ENCRYPTED PRIVATE KEY-----
-     *   Additional data may be included before headers, so we match all entres within the PEM.
-=======
      *   -----END ENCRYPTED PRIVATE KEY-----
      *   Additional data may be included before headers, so we match all entries within the PEM.
->>>>>>> 62e88657
      */
     static class PemParser {
         private final String name;
