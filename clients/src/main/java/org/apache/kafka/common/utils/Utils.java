--- conflicted
+++ resolved
@@ -1656,7 +1656,6 @@
     }
 
     /**
-<<<<<<< HEAD
      * Checks requirement. Throw {@link IllegalArgumentException} if {@code requirement} failed.
      * @param requirement Requirement to check.
      * @param message String to include in the failure message
@@ -1666,7 +1665,7 @@
             throw new IllegalArgumentException("requirement failed: " + message);
     }
 
-=======
+    /**
      * Merge multiple {@link ConfigDef} into one
      * @param configDefs List of {@link ConfigDef}
      */
@@ -1675,7 +1674,7 @@
         configDefs.forEach(configDef -> configDef.configKeys().values().forEach(all::define));
         return all;
     }
->>>>>>> a8e4caae
+
     /**
      * A runnable that can throw checked exception.
      */
