--- conflicted
+++ resolved
@@ -18,15 +18,12 @@
   "type": "request",
   "name": "InitProducerIdRequest",
   // Version 1 is the same as version 0.
-<<<<<<< HEAD
-  // Version 2 adds ProducerId and ProducerEpoch, allowing producers to try to resume after an INVALID_PRODUCER_EPOCH error
-  "validVersions": "0-2",
-=======
   //
   // Version 2 is the first flexible version.
-  "validVersions": "0-2",
+  //
+  // Version 3 adds ProducerId and ProducerEpoch, allowing producers to try to resume after an INVALID_PRODUCER_EPOCH error
+  "validVersions": "0-3",
   "flexibleVersions": "2+",
->>>>>>> 6b905ade
   "fields": [
     { "name": "TransactionalId", "type": "string", "versions": "0+", "nullableVersions": "0+", "entityType": "transactionalId",
       "about": "The transactional id, or null if the producer is not transactional." },
