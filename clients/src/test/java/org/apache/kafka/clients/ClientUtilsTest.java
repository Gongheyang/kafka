/*
 * Licensed to the Apache Software Foundation (ASF) under one or more
 * contributor license agreements. See the NOTICE file distributed with
 * this work for additional information regarding copyright ownership.
 * The ASF licenses this file to You under the Apache License, Version 2.0
 * (the "License"); you may not use this file except in compliance with
 * the License. You may obtain a copy of the License at
 *
 *    http://www.apache.org/licenses/LICENSE-2.0
 *
 * Unless required by applicable law or agreed to in writing, software
 * distributed under the License is distributed on an "AS IS" BASIS,
 * WITHOUT WARRANTIES OR CONDITIONS OF ANY KIND, either express or implied.
 * See the License for the specific language governing permissions and
 * limitations under the License.
 */
package org.apache.kafka.clients;

import java.net.InetAddress;
import java.net.InetSocketAddress;
import java.net.UnknownHostException;
import java.util.Arrays;
import java.util.List;
import java.util.stream.Collectors;
import org.apache.kafka.common.config.ConfigException;
import static org.junit.Assert.assertEquals;
import static org.junit.Assert.assertFalse;
import static org.junit.Assert.assertTrue;
import org.junit.Test;

public class ClientUtilsTest {


    @Test
    public void testParseAndValidateAddresses() throws UnknownHostException {
        checkWithoutLookup("127.0.0.1:8000");
        checkWithoutLookup("localhost:8080");
        checkWithoutLookup("[::1]:8000");
        checkWithoutLookup("[2001:db8:85a3:8d3:1319:8a2e:370:7348]:1234", "localhost:10000");
        List<InetSocketAddress> validatedAddresses = checkWithoutLookup("localhost:10000");
        assertEquals(1, validatedAddresses.size());
        InetSocketAddress onlyAddress = validatedAddresses.get(0);
        assertEquals("localhost", onlyAddress.getHostName());
        assertEquals(10000, onlyAddress.getPort());
    }

    @Test
    public void testParseAndValidateAddressesWithReverseLookup() {
        checkWithoutLookup("127.0.0.1:8000");
        checkWithoutLookup("localhost:8080");
        checkWithoutLookup("[::1]:8000");
        checkWithoutLookup("[2001:db8:85a3:8d3:1319:8a2e:370:7348]:1234", "localhost:10000");

        // With lookup of example.com, either one or two addresses are expected depending on
        // whether ipv4 and ipv6 are enabled
        List<InetSocketAddress> validatedAddresses = checkWithLookup(Arrays.asList("example.com:10000"));
        assertTrue("Unexpected addresses " + validatedAddresses, validatedAddresses.size() >= 1);
        List<String> validatedHostNames = validatedAddresses.stream().map(InetSocketAddress::getHostName)
                .collect(Collectors.toList());
        List<String> expectedHostNames = Arrays.asList("93.184.216.34", "2606:2800:220:1:248:1893:25c8:1946");
        assertTrue("Unexpected addresses " + validatedHostNames, expectedHostNames.containsAll(validatedHostNames));
        validatedAddresses.forEach(address -> assertEquals(10000, address.getPort()));
    }

    @Test(expected = IllegalArgumentException.class)
    public void testInvalidConfig() {
        ClientUtils.parseAndValidateAddresses(Arrays.asList("localhost:10000"), "random.value");
    }

    @Test(expected = ConfigException.class)
    public void testNoPort() {
        checkWithoutLookup("127.0.0.1");
    }

    @Test(expected = ConfigException.class)
    public void testOnlyBadHostname() {
        checkWithoutLookup("some.invalid.hostname.foo.bar.local:9999");
    }

    @Test
    public void testFilterPreferredAddresses() throws UnknownHostException {
        InetAddress ipv4 = InetAddress.getByName("192.0.0.1");
        InetAddress ipv6 = InetAddress.getByName("::1");

        InetAddress[] ipv4First = new InetAddress[]{ipv4, ipv6, ipv4};
        List<InetAddress> result = ClientUtils.filterPreferredAddresses(ipv4First);
        assertTrue(result.contains(ipv4));
        assertFalse(result.contains(ipv6));
        assertEquals(2, result.size());

        InetAddress[] ipv6First = new InetAddress[]{ipv6, ipv4, ipv4};
        result = ClientUtils.filterPreferredAddresses(ipv6First);
        assertTrue(result.contains(ipv6));
        assertFalse(result.contains(ipv4));
        assertEquals(1, result.size());
    }

    @Test(expected = UnknownHostException.class)
    public void testResolveUnknownHostException() throws UnknownHostException {
        ClientUtils.resolve("some.invalid.hostname.foo.bar.local", ClientDnsLookup.USE_ALL_DNS_IPS);
    }

    @Test
    public void testResolveDnsLookup() throws UnknownHostException {
        // Note that kafka.apache.org resolves to at least 2 IP addresses
        assertEquals(1, ClientUtils.resolve("kafka.apache.org", ClientDnsLookup.DEFAULT).size());
    }

    @Test
    public void testResolveDnsLookupAllIps() throws UnknownHostException {
<<<<<<< HEAD
        // Note that kafka.apache.org resolves to 2 IP addresses
        assertEquals(3, ClientUtils.resolve("kafka.apache.org", ClientDnsLookup.USE_ALL_DNS_IPS).size());
=======
        // Note that kafka.apache.org resolves to at least 2 IP addresses
        assertTrue(ClientUtils.resolve("kafka.apache.org", ClientDnsLookup.USE_ALL_DNS_IPS).size() > 1);
>>>>>>> 9fda3d20
    }

    @Test
    public void testResolveDnsLookupResolveCanonicalBootstrapServers() throws UnknownHostException {
<<<<<<< HEAD
        // Note that kafka.apache.org resolves to 2 IP addresses
        assertEquals(3, ClientUtils.resolve("kafka.apache.org", ClientDnsLookup.RESOLVE_CANONICAL_BOOTSTRAP_SERVERS_ONLY).size());
=======
        // Note that kafka.apache.org resolves to at least 2 IP addresses
        assertTrue(ClientUtils.resolve("kafka.apache.org", ClientDnsLookup.RESOLVE_CANONICAL_BOOTSTRAP_SERVERS_ONLY).size() > 1);
>>>>>>> 9fda3d20
    }

    private List<InetSocketAddress> checkWithoutLookup(String... url) {
        return ClientUtils.parseAndValidateAddresses(Arrays.asList(url), ClientDnsLookup.USE_ALL_DNS_IPS);
    }

    private List<InetSocketAddress> checkWithLookup(List<String> url) {
        return ClientUtils.parseAndValidateAddresses(url, ClientDnsLookup.RESOLVE_CANONICAL_BOOTSTRAP_SERVERS_ONLY);
    }

}<|MERGE_RESOLUTION|>--- conflicted
+++ resolved
@@ -108,24 +108,14 @@
 
     @Test
     public void testResolveDnsLookupAllIps() throws UnknownHostException {
-<<<<<<< HEAD
-        // Note that kafka.apache.org resolves to 2 IP addresses
-        assertEquals(3, ClientUtils.resolve("kafka.apache.org", ClientDnsLookup.USE_ALL_DNS_IPS).size());
-=======
         // Note that kafka.apache.org resolves to at least 2 IP addresses
         assertTrue(ClientUtils.resolve("kafka.apache.org", ClientDnsLookup.USE_ALL_DNS_IPS).size() > 1);
->>>>>>> 9fda3d20
     }
 
     @Test
     public void testResolveDnsLookupResolveCanonicalBootstrapServers() throws UnknownHostException {
-<<<<<<< HEAD
-        // Note that kafka.apache.org resolves to 2 IP addresses
-        assertEquals(3, ClientUtils.resolve("kafka.apache.org", ClientDnsLookup.RESOLVE_CANONICAL_BOOTSTRAP_SERVERS_ONLY).size());
-=======
         // Note that kafka.apache.org resolves to at least 2 IP addresses
         assertTrue(ClientUtils.resolve("kafka.apache.org", ClientDnsLookup.RESOLVE_CANONICAL_BOOTSTRAP_SERVERS_ONLY).size() > 1);
->>>>>>> 9fda3d20
     }
 
     private List<InetSocketAddress> checkWithoutLookup(String... url) {
