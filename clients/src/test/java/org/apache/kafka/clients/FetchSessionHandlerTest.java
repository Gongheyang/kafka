--- conflicted
+++ resolved
@@ -33,6 +33,7 @@
 
 import java.util.ArrayList;
 import java.util.Arrays;
+import java.util.Collections;
 import java.util.Comparator;
 import java.util.HashMap;
 import java.util.Iterator;
@@ -47,7 +48,6 @@
 import static org.apache.kafka.common.requests.FetchMetadata.INVALID_SESSION_ID;
 import static org.junit.jupiter.api.Assertions.assertEquals;
 import static org.junit.jupiter.api.Assertions.assertFalse;
-import static org.junit.jupiter.api.Assertions.assertNotEquals;
 import static org.junit.jupiter.api.Assertions.assertNull;
 import static org.junit.jupiter.api.Assertions.assertTrue;
 import static org.junit.jupiter.api.Assertions.fail;
@@ -95,41 +95,36 @@
     }
 
     private static final class ReqEntry {
-        final TopicIdPartition part;
+        final TopicPartition part;
         final FetchRequest.PartitionData data;
 
         ReqEntry(String topic, Uuid topicId, int partition, long fetchOffset, long logStartOffset, int maxBytes) {
-<<<<<<< HEAD
-            this.part = new TopicIdPartition(topicId, new TopicPartition(topic, partition));
-            this.data = new FetchRequest.PartitionData(fetchOffset, logStartOffset, maxBytes, Optional.empty());
-=======
             this.part = new TopicPartition(topic, partition);
             this.data = new FetchRequest.PartitionData(topicId, fetchOffset, logStartOffset, maxBytes, Optional.empty());
->>>>>>> 4cdc41c3
-        }
-    }
-
-    private static LinkedHashMap<TopicIdPartition, FetchRequest.PartitionData> reqMap(ReqEntry... entries) {
-        LinkedHashMap<TopicIdPartition, FetchRequest.PartitionData> map = new LinkedHashMap<>();
+        }
+    }
+
+    private static LinkedHashMap<TopicPartition, FetchRequest.PartitionData> reqMap(ReqEntry... entries) {
+        LinkedHashMap<TopicPartition, FetchRequest.PartitionData> map = new LinkedHashMap<>();
         for (ReqEntry entry : entries) {
             map.put(entry.part, entry.data);
         }
         return map;
     }
 
-    private static void assertMapEquals(Map<TopicIdPartition, FetchRequest.PartitionData> expected,
-                                        Map<TopicIdPartition, FetchRequest.PartitionData> actual) {
-        Iterator<Map.Entry<TopicIdPartition, FetchRequest.PartitionData>> expectedIter =
+    private static void assertMapEquals(Map<TopicPartition, FetchRequest.PartitionData> expected,
+                                        Map<TopicPartition, FetchRequest.PartitionData> actual) {
+        Iterator<Map.Entry<TopicPartition, FetchRequest.PartitionData>> expectedIter =
             expected.entrySet().iterator();
-        Iterator<Map.Entry<TopicIdPartition, FetchRequest.PartitionData>> actualIter =
+        Iterator<Map.Entry<TopicPartition, FetchRequest.PartitionData>> actualIter =
             actual.entrySet().iterator();
         int i = 1;
         while (expectedIter.hasNext()) {
-            Map.Entry<TopicIdPartition, FetchRequest.PartitionData> expectedEntry = expectedIter.next();
+            Map.Entry<TopicPartition, FetchRequest.PartitionData> expectedEntry = expectedIter.next();
             if (!actualIter.hasNext()) {
                 fail("Element " + i + " not found.");
             }
-            Map.Entry<TopicIdPartition, FetchRequest.PartitionData> actuaLEntry = actualIter.next();
+            Map.Entry<TopicPartition, FetchRequest.PartitionData> actuaLEntry = actualIter.next();
             assertEquals(expectedEntry.getKey(), actuaLEntry.getKey(), "Element " + i +
                 " had a different TopicPartition than expected.");
             assertEquals(expectedEntry.getValue(), actuaLEntry.getValue(), "Element " + i +
@@ -142,9 +137,9 @@
     }
 
     @SafeVarargs
-    private static void assertMapsEqual(Map<TopicIdPartition, FetchRequest.PartitionData> expected,
-                                        Map<TopicIdPartition, FetchRequest.PartitionData>... actuals) {
-        for (Map<TopicIdPartition, FetchRequest.PartitionData> actual : actuals) {
+    private static void assertMapsEqual(Map<TopicPartition, FetchRequest.PartitionData> expected,
+                                        Map<TopicPartition, FetchRequest.PartitionData>... actuals) {
+        for (Map<TopicPartition, FetchRequest.PartitionData> actual : actuals) {
             assertMapEquals(expected, actual);
         }
     }
@@ -209,17 +204,10 @@
             FetchSessionHandler.Builder builder = handler.newBuilder();
             addTopicId(topicIds, topicNames, "foo", version);
             Uuid fooId = topicIds.getOrDefault("foo", Uuid.ZERO_UUID);
-<<<<<<< HEAD
-            builder.add(new TopicIdPartition(fooId, new TopicPartition("foo", 0)),
-                    new FetchRequest.PartitionData(0, 100, 200, Optional.empty()));
-            builder.add(new TopicIdPartition(fooId, new TopicPartition("foo", 1)),
-                    new FetchRequest.PartitionData(10, 110, 210, Optional.empty()));
-=======
             builder.add(new TopicPartition("foo", 0),
                     new FetchRequest.PartitionData(fooId, 0, 100, 200, Optional.empty()));
             builder.add(new TopicPartition("foo", 1),
                     new FetchRequest.PartitionData(fooId, 10, 110, 210, Optional.empty()));
->>>>>>> 4cdc41c3
             FetchSessionHandler.FetchRequestData data = builder.build();
             assertMapsEqual(reqMap(new ReqEntry("foo", fooId, 0, 0, 100, 200),
                     new ReqEntry("foo", fooId, 1, 10, 110, 210)),
@@ -233,13 +221,8 @@
             handler.handleResponse(resp, version);
 
             FetchSessionHandler.Builder builder2 = handler.newBuilder();
-<<<<<<< HEAD
-            builder2.add(new TopicIdPartition(fooId, new TopicPartition("foo", 0)),
-                    new FetchRequest.PartitionData(0, 100, 200, Optional.empty()));
-=======
             builder2.add(new TopicPartition("foo", 0),
                     new FetchRequest.PartitionData(fooId, 0, 100, 200, Optional.empty()));
->>>>>>> 4cdc41c3
             FetchSessionHandler.FetchRequestData data2 = builder2.build();
             assertEquals(INVALID_SESSION_ID, data2.metadata().sessionId());
             assertEquals(INITIAL_EPOCH, data2.metadata().epoch());
@@ -262,21 +245,12 @@
             FetchSessionHandler.Builder builder = handler.newBuilder();
             addTopicId(topicIds, topicNames, "foo", version);
             Uuid fooId = topicIds.getOrDefault("foo", Uuid.ZERO_UUID);
-<<<<<<< HEAD
-            TopicIdPartition tipFoo0 = new TopicIdPartition(fooId, new TopicPartition("foo", 0));
-            TopicIdPartition tipFoo1 = new TopicIdPartition(fooId, new TopicPartition("foo", 1));
-            builder.add(tipFoo0,
-                    new FetchRequest.PartitionData(0, 100, 200, Optional.empty()));
-            builder.add(tipFoo1,
-                    new FetchRequest.PartitionData(10, 110, 210, Optional.empty()));
-=======
             TopicPartition foo0 = new TopicPartition("foo", 0);
             TopicPartition foo1 = new TopicPartition("foo", 1);
             builder.add(foo0,
                     new FetchRequest.PartitionData(fooId, 0, 100, 200, Optional.empty()));
             builder.add(foo1,
                     new FetchRequest.PartitionData(fooId, 10, 110, 210, Optional.empty()));
->>>>>>> 4cdc41c3
             FetchSessionHandler.FetchRequestData data = builder.build();
             assertMapsEqual(reqMap(new ReqEntry("foo", fooId, 0, 0, 100, 200),
                     new ReqEntry("foo", fooId, 1, 10, 110, 210)),
@@ -293,15 +267,6 @@
             FetchSessionHandler.Builder builder2 = handler.newBuilder();
             addTopicId(topicIds, topicNames, "bar", version);
             Uuid barId = topicIds.getOrDefault("bar", Uuid.ZERO_UUID);
-<<<<<<< HEAD
-            TopicIdPartition tipBar0 = new TopicIdPartition(barId, new TopicPartition("bar", 0));
-            builder2.add(tipFoo0,
-                    new FetchRequest.PartitionData(0, 100, 200, Optional.empty()));
-            builder2.add(tipFoo1,
-                    new FetchRequest.PartitionData(10, 120, 210, Optional.empty()));
-            builder2.add(tipBar0,
-                    new FetchRequest.PartitionData(20, 200, 200, Optional.empty()));
-=======
             TopicPartition bar0 = new TopicPartition("bar", 0);
             builder2.add(foo0,
                     new FetchRequest.PartitionData(fooId, 0, 100, 200, Optional.empty()));
@@ -309,7 +274,6 @@
                     new FetchRequest.PartitionData(fooId, 10, 120, 210, Optional.empty()));
             builder2.add(bar0,
                     new FetchRequest.PartitionData(barId, 20, 200, 200, Optional.empty()));
->>>>>>> 4cdc41c3
             FetchSessionHandler.FetchRequestData data2 = builder2.build();
             assertFalse(data2.metadata().isFull());
             assertMapEquals(reqMap(new ReqEntry("foo", fooId, 0, 0, 100, 200),
@@ -331,21 +295,12 @@
             handler.handleResponse(resp3, version);
 
             FetchSessionHandler.Builder builder4 = handler.newBuilder();
-<<<<<<< HEAD
-            builder4.add(tipFoo0,
-                    new FetchRequest.PartitionData(0, 100, 200, Optional.empty()));
-            builder4.add(tipFoo1,
-                    new FetchRequest.PartitionData(10, 120, 210, Optional.empty()));
-            builder4.add(tipBar0,
-                    new FetchRequest.PartitionData(20, 200, 200, Optional.empty()));
-=======
             builder4.add(foo0,
                     new FetchRequest.PartitionData(fooId, 0, 100, 200, Optional.empty()));
             builder4.add(foo1,
                     new FetchRequest.PartitionData(fooId, 10, 120, 210, Optional.empty()));
             builder4.add(bar0,
                     new FetchRequest.PartitionData(barId, 20, 200, 200, Optional.empty()));
->>>>>>> 4cdc41c3
             FetchSessionHandler.FetchRequestData data4 = builder4.build();
             assertTrue(data4.metadata().isFull());
             assertEquals(data2.metadata().sessionId(), data4.metadata().sessionId());
@@ -364,13 +319,8 @@
     public void testDoubleBuild() {
         FetchSessionHandler handler = new FetchSessionHandler(LOG_CONTEXT, 1);
         FetchSessionHandler.Builder builder = handler.newBuilder();
-<<<<<<< HEAD
-        builder.add(new TopicIdPartition(Uuid.randomUuid(), new TopicPartition("foo", 0)),
-            new FetchRequest.PartitionData(0, 100, 200, Optional.empty()));
-=======
         builder.add(new TopicPartition("foo", 0),
             new FetchRequest.PartitionData(Uuid.randomUuid(), 0, 100, 200, Optional.empty()));
->>>>>>> 4cdc41c3
         builder.build();
         try {
             builder.build();
@@ -393,17 +343,6 @@
             addTopicId(topicIds, topicNames, "bar", version);
             Uuid fooId = topicIds.getOrDefault("foo", Uuid.ZERO_UUID);
             Uuid barId = topicIds.getOrDefault("bar", Uuid.ZERO_UUID);
-<<<<<<< HEAD
-            TopicIdPartition tipFoo0 = new TopicIdPartition(fooId, new TopicPartition("foo", 0));
-            TopicIdPartition tipFoo1 = new TopicIdPartition(fooId, new TopicPartition("foo", 1));
-            TopicIdPartition tipBar0 = new TopicIdPartition(barId, new TopicPartition("bar", 0));
-            builder.add(tipFoo0,
-                    new FetchRequest.PartitionData(0, 100, 200, Optional.empty()));
-            builder.add(tipFoo1,
-                    new FetchRequest.PartitionData(10, 110, 210, Optional.empty()));
-            builder.add(tipBar0,
-                    new FetchRequest.PartitionData(20, 120, 220, Optional.empty()));
-=======
             TopicPartition foo0 = new TopicPartition("foo", 0);
             TopicPartition foo1 = new TopicPartition("foo", 1);
             TopicPartition bar0 = new TopicPartition("bar", 0);
@@ -413,7 +352,6 @@
                     new FetchRequest.PartitionData(fooId, 10, 110, 210, Optional.empty()));
             builder.add(bar0,
                     new FetchRequest.PartitionData(barId, 20, 120, 220, Optional.empty()));
->>>>>>> 4cdc41c3
             FetchSessionHandler.FetchRequestData data = builder.build();
             assertMapsEqual(reqMap(new ReqEntry("foo", fooId, 0, 0, 100, 200),
                     new ReqEntry("foo", fooId, 1, 10, 110, 210),
@@ -429,13 +367,8 @@
 
             // Test an incremental fetch request which removes two partitions.
             FetchSessionHandler.Builder builder2 = handler.newBuilder();
-<<<<<<< HEAD
-            builder2.add(tipFoo1,
-                    new FetchRequest.PartitionData(10, 110, 210, Optional.empty()));
-=======
             builder2.add(foo1,
                     new FetchRequest.PartitionData(fooId, 10, 110, 210, Optional.empty()));
->>>>>>> 4cdc41c3
             FetchSessionHandler.FetchRequestData data2 = builder2.build();
             assertFalse(data2.metadata().isFull());
             assertEquals(123, data2.metadata().sessionId());
@@ -444,13 +377,8 @@
                     data2.sessionPartitions());
             assertMapEquals(reqMap(), data2.toSend());
             ArrayList<TopicIdPartition> expectedToForget2 = new ArrayList<>();
-<<<<<<< HEAD
-            expectedToForget2.add(tipFoo0);
-            expectedToForget2.add(tipBar0);
-=======
             expectedToForget2.add(new TopicIdPartition(fooId, foo0));
             expectedToForget2.add(new TopicIdPartition(barId, bar0));
->>>>>>> 4cdc41c3
             assertListEquals(expectedToForget2, data2.toForget());
 
             // A FETCH_SESSION_ID_NOT_FOUND response triggers us to close the session.
@@ -460,13 +388,8 @@
             handler.handleResponse(resp2, version);
 
             FetchSessionHandler.Builder builder3 = handler.newBuilder();
-<<<<<<< HEAD
-            builder3.add(tipFoo0,
-                    new FetchRequest.PartitionData(0, 100, 200, Optional.empty()));
-=======
             builder3.add(foo0,
                     new FetchRequest.PartitionData(fooId, 0, 100, 200, Optional.empty()));
->>>>>>> 4cdc41c3
             FetchSessionHandler.FetchRequestData data3 = builder3.build();
             assertTrue(data3.metadata().isFull());
             assertEquals(INVALID_SESSION_ID, data3.metadata().sessionId());
@@ -485,13 +408,8 @@
             String testType = partition == 0 ? "updating a partition" : "adding a new partition";
             FetchSessionHandler handler = new FetchSessionHandler(LOG_CONTEXT, 1);
             FetchSessionHandler.Builder builder = handler.newBuilder();
-<<<<<<< HEAD
-            builder.add(new TopicIdPartition(Uuid.ZERO_UUID, new TopicPartition("foo", 0)),
-                    new FetchRequest.PartitionData(0, 100, 200, Optional.empty()));
-=======
             builder.add(new TopicPartition("foo", 0),
                     new FetchRequest.PartitionData(Uuid.ZERO_UUID, 0, 100, 200, Optional.empty()));
->>>>>>> 4cdc41c3
             FetchSessionHandler.FetchRequestData data = builder.build();
             assertMapsEqual(reqMap(new ReqEntry("foo", Uuid.ZERO_UUID, 0, 0, 100, 200)),
                     data.toSend(), data.sessionPartitions());
@@ -505,16 +423,6 @@
             // Try to add a topic ID to an already existing topic partition (0) or a new partition (1) in the session.
             Uuid topicId = Uuid.randomUuid();
             FetchSessionHandler.Builder builder2 = handler.newBuilder();
-<<<<<<< HEAD
-            builder2.add(new TopicIdPartition(topicId, new TopicPartition("foo", partition)),
-                    new FetchRequest.PartitionData(10, 110, 210, Optional.empty()));
-            FetchSessionHandler.FetchRequestData data2 = builder2.build();
-            // Should have the same session ID, but a new epoch, and we can now use topic IDs.
-            // The receiving broker will close the session and open a new one.
-            assertEquals(123, data2.metadata().sessionId(), "Did not use same session when " + testType);
-            assertEquals(0, data2.metadata().epoch(), "Did not have correct epoch when " + testType);
-            assertTrue(data2.canUseTopicIds());
-=======
             builder2.add(new TopicPartition("foo", partition),
                     new FetchRequest.PartitionData(topicId, 10, 110, 210, Optional.empty()));
             FetchSessionHandler.FetchRequestData data2 = builder2.build();
@@ -524,7 +432,6 @@
             assertEquals(123, data2.metadata().sessionId(), "Did not use same session when " + testType);
             assertEquals(1, data2.metadata().epoch(), "Did not have correct epoch when " + testType);
             assertEquals(updated, data2.canUseTopicIds());
->>>>>>> 4cdc41c3
         });
     }
 
@@ -538,13 +445,8 @@
             Uuid fooId = Uuid.randomUuid();
             FetchSessionHandler handler = new FetchSessionHandler(LOG_CONTEXT, 1);
             FetchSessionHandler.Builder builder = handler.newBuilder();
-<<<<<<< HEAD
-            builder.add(new TopicIdPartition(fooId, new TopicPartition("foo", 0)),
-                    new FetchRequest.PartitionData(0, 100, 200, Optional.empty()));
-=======
             builder.add(new TopicPartition("foo", 0),
                     new FetchRequest.PartitionData(fooId, 0, 100, 200, Optional.empty()));
->>>>>>> 4cdc41c3
             FetchSessionHandler.FetchRequestData data = builder.build();
             assertMapsEqual(reqMap(new ReqEntry("foo", fooId, 0, 0, 100, 200)),
                     data.toSend(), data.sessionPartitions());
@@ -557,21 +459,13 @@
 
             // Try to remove a topic ID from an existing topic partition (0) or add a new topic partition (1) without an ID.
             FetchSessionHandler.Builder builder2 = handler.newBuilder();
-<<<<<<< HEAD
-            builder2.add(new TopicIdPartition(Uuid.ZERO_UUID, new TopicPartition("foo", partition)),
-                    new FetchRequest.PartitionData(10, 110, 210, Optional.empty()));
-            FetchSessionHandler.FetchRequestData data2 = builder2.build();
-            // Should have the same session ID, but new epoch and can no longer use topic IDs.
-            // The receiving broker will close the session and open a new one.
-=======
             builder2.add(new TopicPartition("foo", partition),
                     new FetchRequest.PartitionData(Uuid.ZERO_UUID, 10, 110, 210, Optional.empty()));
             FetchSessionHandler.FetchRequestData data2 = builder2.build();
             // Should have the same session ID, and next epoch and can no longer use topic IDs.
             // The receiving broker will handle closing the session.
->>>>>>> 4cdc41c3
             assertEquals(123, data2.metadata().sessionId(), "Did not use same session when " + testType);
-            assertEquals(0, data2.metadata().epoch(), "Did not have correct epoch when " + testType);
+            assertEquals(1, data2.metadata().epoch(), "Did not have correct epoch when " + testType);
             assertFalse(data2.canUseTopicIds());
         });
     }
@@ -651,45 +545,6 @@
 
     @ParameterizedTest
     @ValueSource(booleans = {true, false})
-    public void testSessionEpochWhenMixedUsageOfTopicIDs(boolean startsWithTopicIds) {
-        Uuid fooId = startsWithTopicIds ? Uuid.randomUuid() : Uuid.ZERO_UUID;
-        Uuid barId = startsWithTopicIds ? Uuid.ZERO_UUID : Uuid.randomUuid();
-        short responseVersion = startsWithTopicIds ? ApiKeys.FETCH.latestVersion() : 12;
-
-        TopicIdPartition tp0 = new TopicIdPartition(fooId, new TopicPartition("foo", 0));
-        TopicIdPartition tp1 = new TopicIdPartition(barId, new TopicPartition("bar", 1));
-
-        FetchSessionHandler handler = new FetchSessionHandler(LOG_CONTEXT, 1);
-        FetchSessionHandler.Builder builder = handler.newBuilder();
-        builder.add(tp0,
-                new FetchRequest.PartitionData(0, 100, 200, Optional.empty()));
-        FetchSessionHandler.FetchRequestData data = builder.build();
-        assertMapsEqual(reqMap(new ReqEntry("foo", fooId, 0, 0, 100, 200)),
-                data.toSend(), data.sessionPartitions());
-        assertTrue(data.metadata().isFull());
-        assertEquals(startsWithTopicIds, data.canUseTopicIds());
-
-        FetchResponse resp = FetchResponse.of(Errors.NONE, 0, 123,
-                respMap(new RespEntry("foo", 0, fooId, 10, 20)));
-        handler.handleResponse(resp, responseVersion);
-
-        // Re-add the first partition. Then add a partition with opposite ID usage.
-        FetchSessionHandler.Builder builder2 = handler.newBuilder();
-        builder2.add(tp0,
-                new FetchRequest.PartitionData(10, 110, 210, Optional.empty()));
-        builder2.add(tp1,
-                new FetchRequest.PartitionData(0, 100, 200, Optional.empty()));
-        FetchSessionHandler.FetchRequestData data2 = builder2.build();
-        // Should have the same session ID, but new epoch and can no longer use topic IDs.
-        // The receiving broker will close the session.
-        assertEquals(123, data2.metadata().sessionId(), "Did not use same session");
-        assertEquals(-1, data2.metadata().epoch(), "Did not have final epoch");
-        assertNotEquals(startsWithTopicIds, data2.canUseTopicIds());
-    }
-
-
-    @ParameterizedTest
-    @ValueSource(booleans = {true, false})
     public void testIdUsageWithAllForgottenPartitions(boolean useTopicIds) {
         // We want to test when all topics are removed from the session
         Uuid topicId = useTopicIds ? Uuid.randomUuid() : Uuid.ZERO_UUID;
@@ -698,13 +553,8 @@
 
         // Add topic foo to the session
         FetchSessionHandler.Builder builder = handler.newBuilder();
-<<<<<<< HEAD
-        builder.add(new TopicIdPartition(topicId, new TopicPartition("foo", 0)),
-                new FetchRequest.PartitionData(0, 100, 200, Optional.empty()));
-=======
         builder.add(new TopicPartition("foo", 0),
                 new FetchRequest.PartitionData(topicId, 0, 100, 200, Optional.empty()));
->>>>>>> 4cdc41c3
         FetchSessionHandler.FetchRequestData data = builder.build();
         assertMapsEqual(reqMap(new ReqEntry("foo", topicId, 0, 0, 100, 200)),
                 data.toSend(), data.sessionPartitions());
@@ -729,13 +579,8 @@
         Uuid topicId = Uuid.randomUuid();
         FetchSessionHandler handler = new FetchSessionHandler(LOG_CONTEXT, 1);
         FetchSessionHandler.Builder builder = handler.newBuilder();
-<<<<<<< HEAD
-        builder.add(new TopicIdPartition(topicId, new TopicPartition("foo", 0)),
-                new FetchRequest.PartitionData(0, 100, 200, Optional.empty()));
-=======
         builder.add(new TopicPartition("foo", 0),
                 new FetchRequest.PartitionData(topicId, 0, 100, 200, Optional.empty()));
->>>>>>> 4cdc41c3
         FetchSessionHandler.FetchRequestData data = builder.build();
         assertMapsEqual(reqMap(new ReqEntry("foo", topicId, 0, 0, 100, 200)),
                 data.toSend(), data.sessionPartitions());
@@ -757,13 +602,8 @@
 
         // After the topic is removed, add a recreated topic with a new ID.
         FetchSessionHandler.Builder builder3 = handler.newBuilder();
-<<<<<<< HEAD
-        builder3.add(new TopicIdPartition(Uuid.randomUuid(), new TopicPartition("foo", 0)),
-                new FetchRequest.PartitionData(0, 100, 200, Optional.empty()));
-=======
         builder3.add(new TopicPartition("foo", 0),
                 new FetchRequest.PartitionData(Uuid.randomUuid(), 0, 100, 200, Optional.empty()));
->>>>>>> 4cdc41c3
         FetchSessionHandler.FetchRequestData data3 = builder3.build();
         // Should have the same session ID and epoch 2.
         assertEquals(123, data3.metadata().sessionId(), "Did not use same session");
@@ -783,15 +623,9 @@
             addTopicId(topicIds, topicNames, "bar", version);
             Uuid fooId = topicIds.getOrDefault("foo", Uuid.ZERO_UUID);
             Uuid barId = topicIds.getOrDefault("bar", Uuid.ZERO_UUID);
-<<<<<<< HEAD
-            TopicIdPartition tipFoo0 = new TopicIdPartition(fooId, new TopicPartition("foo", 0));
-            TopicIdPartition tipFoo1 = new TopicIdPartition(fooId, new TopicPartition("foo", 1));
-            TopicIdPartition tipBar0 = new TopicIdPartition(barId, new TopicPartition("bar", 0));
-=======
             TopicPartition foo0 = new TopicPartition("foo", 0);
             TopicPartition foo1 = new TopicPartition("foo", 1);
             TopicPartition bar0 = new TopicPartition("bar", 0);
->>>>>>> 4cdc41c3
             FetchResponse resp1 = FetchResponse.of(Errors.NONE, 0, INVALID_SESSION_ID,
                 respMap(new RespEntry("foo", 0, fooId, 10, 20),
                         new RespEntry("foo", 1, fooId, 10, 20),
@@ -801,21 +635,12 @@
             assertTrue(issue.contains("extraPartitions="));
             assertFalse(issue.contains("omittedPartitions="));
             FetchSessionHandler.Builder builder = handler.newBuilder();
-<<<<<<< HEAD
-            builder.add(tipFoo0,
-                    new FetchRequest.PartitionData(0, 100, 200, Optional.empty()));
-            builder.add(tipFoo1,
-                    new FetchRequest.PartitionData(10, 110, 210, Optional.empty()));
-            builder.add(tipBar0,
-                    new FetchRequest.PartitionData(20, 120, 220, Optional.empty()));
-=======
             builder.add(foo0,
                     new FetchRequest.PartitionData(fooId, 0, 100, 200, Optional.empty()));
             builder.add(foo1,
                     new FetchRequest.PartitionData(fooId, 10, 110, 210, Optional.empty()));
             builder.add(bar0,
                     new FetchRequest.PartitionData(barId, 20, 120, 220, Optional.empty()));
->>>>>>> 4cdc41c3
             builder.build();
             FetchResponse resp2 = FetchResponse.of(Errors.NONE, 0, INVALID_SESSION_ID,
                 respMap(new RespEntry("foo", 0, fooId, 10, 20),
@@ -851,17 +676,10 @@
         assertTrue(issue.contains("extraPartitions="));
         assertFalse(issue.contains("omittedPartitions="));
         FetchSessionHandler.Builder builder = handler.newBuilder();
-<<<<<<< HEAD
-        builder.add(new TopicIdPartition(topicIds.get("foo"), new TopicPartition("foo", 0)),
-                new FetchRequest.PartitionData(0, 100, 200, Optional.empty()));
-        builder.add(new TopicIdPartition(topicIds.get("bar"), new TopicPartition("bar", 0)),
-                new FetchRequest.PartitionData(20, 120, 220, Optional.empty()));
-=======
         builder.add(new TopicPartition("foo", 0),
                 new FetchRequest.PartitionData(topicIds.get("foo"), 0, 100, 200, Optional.empty()));
         builder.add(new TopicPartition("bar", 0),
                 new FetchRequest.PartitionData(topicIds.get("bar"), 20, 120, 220, Optional.empty()));
->>>>>>> 4cdc41c3
         builder.build();
         FetchResponse resp2 = FetchResponse.of(Errors.NONE, 0, INVALID_SESSION_ID,
             respMap(new RespEntry("foo", 0, topicIds.get("foo"), 10, 20),
@@ -887,17 +705,10 @@
         FetchSessionHandler.Builder builder = handler.newBuilder();
         addTopicId(topicIds, topicNames, "foo", ApiKeys.FETCH.latestVersion());
         Uuid fooId = topicIds.getOrDefault("foo", Uuid.ZERO_UUID);
-<<<<<<< HEAD
-        builder.add(new TopicIdPartition(fooId, new TopicPartition("foo", 0)),
-                new FetchRequest.PartitionData(0, 100, 200, Optional.empty()));
-        builder.add(new TopicIdPartition(fooId, new TopicPartition("foo", 1)),
-                new FetchRequest.PartitionData(10, 110, 210, Optional.empty()));
-=======
         builder.add(new TopicPartition("foo", 0),
                 new FetchRequest.PartitionData(fooId, 0, 100, 200, Optional.empty()));
         builder.add(new TopicPartition("foo", 1),
                 new FetchRequest.PartitionData(fooId, 10, 110, 210, Optional.empty()));
->>>>>>> 4cdc41c3
         FetchSessionHandler.FetchRequestData data = builder.build();
         assertEquals(INVALID_SESSION_ID, data.metadata().sessionId());
         assertEquals(INITIAL_EPOCH, data.metadata().epoch());
@@ -910,13 +721,8 @@
         // Test an incremental fetch request which adds an ID unknown to the broker.
         FetchSessionHandler.Builder builder2 = handler.newBuilder();
         addTopicId(topicIds, topicNames, "unknown", ApiKeys.FETCH.latestVersion());
-<<<<<<< HEAD
-        builder2.add(new TopicIdPartition(topicIds.getOrDefault("unknown", Uuid.ZERO_UUID), new TopicPartition("unknown", 0)),
-                new FetchRequest.PartitionData(0, 100, 200, Optional.empty()));
-=======
         builder2.add(new TopicPartition("unknown", 0),
                 new FetchRequest.PartitionData(topicIds.getOrDefault("unknown", Uuid.ZERO_UUID), 0, 100, 200, Optional.empty()));
->>>>>>> 4cdc41c3
         FetchSessionHandler.FetchRequestData data2 = builder2.build();
         assertFalse(data2.metadata().isFull());
         assertEquals(123, data2.metadata().sessionId());
