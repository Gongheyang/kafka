--- conflicted
+++ resolved
@@ -1157,13 +1157,8 @@
         NetworkClient client = new NetworkClient(metadataUpdater, null, selector, "mock", Integer.MAX_VALUE,
                 reconnectBackoffMsTest, reconnectBackoffMaxMsTest, 64 * 1024, 64 * 1024,
                 defaultRequestTimeoutMs, connectionSetupTimeoutMsTest, connectionSetupTimeoutMaxMsTest,
-<<<<<<< HEAD
                 Optional.of(bootstrapConfiguration), TIME, false, new ApiVersions(), null, new LogContext(), mockHostResolver, mockClientTelemetrySender,
                 MetadataRecoveryStrategy.NONE);
-=======
-                time, false, new ApiVersions(), null, new LogContext(), mockHostResolver, mockClientTelemetrySender,
-                Long.MAX_VALUE, MetadataRecoveryStrategy.NONE);
->>>>>>> 13778fac
 
         // Connect to one the initial addresses, then change the addresses and disconnect
         client.ready(node, TIME.milliseconds());
@@ -1224,13 +1219,8 @@
         NetworkClient client = new NetworkClient(metadataUpdater, null, selector, "mock", Integer.MAX_VALUE,
                 reconnectBackoffMsTest, reconnectBackoffMaxMsTest, 64 * 1024, 64 * 1024,
                 defaultRequestTimeoutMs, connectionSetupTimeoutMsTest, connectionSetupTimeoutMaxMsTest,
-<<<<<<< HEAD
                 Optional.empty(), TIME, false, new ApiVersions(), null, new LogContext(), mockHostResolver, mockClientTelemetrySender,
                 MetadataRecoveryStrategy.NONE);
-=======
-                time, false, new ApiVersions(), null, new LogContext(), mockHostResolver, mockClientTelemetrySender,
-                Long.MAX_VALUE, MetadataRecoveryStrategy.NONE);
->>>>>>> 13778fac
 
         // First connection attempt should fail
         client.ready(node, TIME.milliseconds());
@@ -1282,13 +1272,8 @@
         NetworkClient client = new NetworkClient(metadataUpdater, null, selector, "mock", Integer.MAX_VALUE,
                 reconnectBackoffMsTest, reconnectBackoffMaxMsTest, 64 * 1024, 64 * 1024,
                 defaultRequestTimeoutMs, connectionSetupTimeoutMsTest, connectionSetupTimeoutMaxMsTest,
-<<<<<<< HEAD
                 Optional.empty(), TIME, false, new ApiVersions(), null, new LogContext(), mockHostResolver, mockClientTelemetrySender,
                 MetadataRecoveryStrategy.NONE);
-=======
-                time, false, new ApiVersions(), null, new LogContext(), mockHostResolver, mockClientTelemetrySender,
-                Long.MAX_VALUE, MetadataRecoveryStrategy.NONE);
->>>>>>> 13778fac
 
         // Connect to one the initial addresses, then change the addresses and disconnect
         client.ready(node, TIME.milliseconds());
@@ -1396,13 +1381,8 @@
         NetworkClient client = new NetworkClient(metadataUpdater, null, selector, "mock", Integer.MAX_VALUE,
             reconnectBackoffMsTest, reconnectBackoffMaxMsTest, 64 * 1024, 64 * 1024,
             defaultRequestTimeoutMs, connectionSetupTimeoutMsTest, connectionSetupTimeoutMaxMsTest,
-<<<<<<< HEAD
             Optional.of(bootstrapConfiguration), TIME, true, new ApiVersions(), null, new LogContext(), new DefaultHostResolver(), mockClientTelemetrySender,
             MetadataRecoveryStrategy.NONE);
-=======
-            time, true, new ApiVersions(), null, new LogContext(), new DefaultHostResolver(), mockClientTelemetrySender,
-            Long.MAX_VALUE, MetadataRecoveryStrategy.NONE);
->>>>>>> 13778fac
 
         // Send the ApiVersionsRequest
         client.ready(node, TIME.milliseconds());
