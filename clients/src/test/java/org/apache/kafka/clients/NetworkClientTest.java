/*
 * Licensed to the Apache Software Foundation (ASF) under one or more
 * contributor license agreements. See the NOTICE file distributed with
 * this work for additional information regarding copyright ownership.
 * The ASF licenses this file to You under the Apache License, Version 2.0
 * (the "License"); you may not use this file except in compliance with
 * the License. You may obtain a copy of the License at
 *
 *    http://www.apache.org/licenses/LICENSE-2.0
 *
 * Unless required by applicable law or agreed to in writing, software
 * distributed under the License is distributed on an "AS IS" BASIS,
 * WITHOUT WARRANTIES OR CONDITIONS OF ANY KIND, either express or implied.
 * See the License for the specific language governing permissions and
 * limitations under the License.
 */
package org.apache.kafka.clients;

import org.apache.kafka.common.Cluster;
import org.apache.kafka.common.KafkaException;
import org.apache.kafka.common.Node;
import org.apache.kafka.common.errors.AuthenticationException;
import org.apache.kafka.common.errors.UnsupportedVersionException;
import org.apache.kafka.common.internals.ClusterResourceListeners;
import org.apache.kafka.common.message.ApiVersionsResponseData;
import org.apache.kafka.common.message.ApiVersionsResponseData.ApiVersionsResponseKey;
import org.apache.kafka.common.message.ApiVersionsResponseData.ApiVersionsResponseKeyCollection;
import org.apache.kafka.common.message.ProduceRequestData;
import org.apache.kafka.common.message.ProduceResponseData;
import org.apache.kafka.common.network.NetworkReceive;
import org.apache.kafka.common.protocol.ApiKeys;
import org.apache.kafka.common.protocol.Errors;
import org.apache.kafka.common.protocol.types.Struct;
<<<<<<< HEAD
import org.apache.kafka.common.record.MemoryRecords;
import org.apache.kafka.common.requests.AbstractResponse;
=======
>>>>>>> dc55be2d
import org.apache.kafka.common.requests.ApiVersionsResponse;
import org.apache.kafka.common.requests.MetadataRequest;
import org.apache.kafka.common.requests.MetadataResponse;
import org.apache.kafka.common.requests.ProduceRequest;
import org.apache.kafka.common.requests.ProduceResponse;
import org.apache.kafka.common.requests.RequestHeader;
import org.apache.kafka.common.requests.ResponseHeader;
import org.apache.kafka.common.security.authenticator.SaslClientAuthenticator;
import org.apache.kafka.common.utils.LogContext;
import org.apache.kafka.common.utils.MockTime;
import org.apache.kafka.test.DelayedReceive;
import org.apache.kafka.test.MockSelector;
import org.apache.kafka.test.TestUtils;
import org.junit.Before;
import org.junit.Test;

import java.nio.ByteBuffer;
import java.util.ArrayList;
import java.util.Collections;
import java.util.HashSet;
import java.util.List;
import java.util.Optional;
import java.util.Set;
import java.util.stream.Collectors;
import java.util.stream.IntStream;

import static org.apache.kafka.common.protocol.ApiKeys.PRODUCE;
import static org.junit.Assert.assertEquals;
import static org.junit.Assert.assertFalse;
import static org.junit.Assert.assertNotEquals;
import static org.junit.Assert.assertNotNull;
import static org.junit.Assert.assertNull;
import static org.junit.Assert.assertTrue;

public class NetworkClientTest {

    protected final int defaultRequestTimeoutMs = 1000;
    protected final MockTime time = new MockTime();
    protected final MockSelector selector = new MockSelector(time);
    protected final Node node = TestUtils.singletonCluster().nodes().iterator().next();
    protected final long reconnectBackoffMsTest = 10 * 1000;
    protected final long reconnectBackoffMaxMsTest = 10 * 10000;
    protected final long connectionSetupTimeoutMsTest = 5 * 1000;
    protected final long connectionSetupTimeoutMaxMsTest = 127 * 1000;
    private final TestMetadataUpdater metadataUpdater = new TestMetadataUpdater(Collections.singletonList(node));
    private final NetworkClient client = createNetworkClient(reconnectBackoffMaxMsTest);
    private final NetworkClient clientWithNoExponentialBackoff = createNetworkClient(reconnectBackoffMsTest);
    private final NetworkClient clientWithStaticNodes = createNetworkClientWithStaticNodes();
    private final NetworkClient clientWithNoVersionDiscovery = createNetworkClientWithNoVersionDiscovery();

    private NetworkClient createNetworkClient(long reconnectBackoffMaxMs) {
        return new NetworkClient(selector, metadataUpdater, "mock", Integer.MAX_VALUE,
                reconnectBackoffMsTest, reconnectBackoffMaxMs, 64 * 1024, 64 * 1024,
                defaultRequestTimeoutMs, connectionSetupTimeoutMsTest, connectionSetupTimeoutMaxMsTest, ClientDnsLookup.DEFAULT, time, true, new ApiVersions(), new LogContext());
    }

    private NetworkClient createNetworkClientWithMultipleNodes(long reconnectBackoffMaxMs, long connectionSetupTimeoutMsTest, int nodeNumber) {
        List<Node> nodes = TestUtils.clusterWith(nodeNumber).nodes();
        TestMetadataUpdater metadataUpdater = new TestMetadataUpdater(nodes);
        return new NetworkClient(selector, metadataUpdater, "mock", Integer.MAX_VALUE,
                reconnectBackoffMsTest, reconnectBackoffMaxMs, 64 * 1024, 64 * 1024,
                defaultRequestTimeoutMs, connectionSetupTimeoutMsTest, connectionSetupTimeoutMaxMsTest, ClientDnsLookup.DEFAULT, time, true, new ApiVersions(), new LogContext());
    }

    private NetworkClient createNetworkClientWithStaticNodes() {
        return new NetworkClient(selector, metadataUpdater,
                "mock-static", Integer.MAX_VALUE, 0, 0, 64 * 1024, 64 * 1024, defaultRequestTimeoutMs,
                connectionSetupTimeoutMsTest, connectionSetupTimeoutMaxMsTest, ClientDnsLookup.DEFAULT, time, true, new ApiVersions(), new LogContext());
    }

    private NetworkClient createNetworkClientWithNoVersionDiscovery(Metadata metadata) {
        return new NetworkClient(selector, metadata, "mock", Integer.MAX_VALUE,
                reconnectBackoffMsTest, 0, 64 * 1024, 64 * 1024,
                defaultRequestTimeoutMs, connectionSetupTimeoutMsTest, connectionSetupTimeoutMaxMsTest, ClientDnsLookup.DEFAULT, time, false, new ApiVersions(), new LogContext());
    }

    private NetworkClient createNetworkClientWithNoVersionDiscovery() {
        return new NetworkClient(selector, metadataUpdater, "mock", Integer.MAX_VALUE,
                reconnectBackoffMsTest, reconnectBackoffMaxMsTest,
                64 * 1024, 64 * 1024, defaultRequestTimeoutMs,
                connectionSetupTimeoutMsTest, connectionSetupTimeoutMaxMsTest, ClientDnsLookup.DEFAULT, time, false, new ApiVersions(), new LogContext());
    }

    @Before
    public void setup() {
        selector.reset();
    }

    @Test(expected = IllegalStateException.class)
    public void testSendToUnreadyNode() {
        MetadataRequest.Builder builder = new MetadataRequest.Builder(Collections.singletonList("test"), true);
        long now = time.milliseconds();
        ClientRequest request = client.newClientRequest("5", builder, now, false);
        client.send(request, now);
        client.poll(1, time.milliseconds());
    }

    @Test
    public void testSimpleRequestResponse() {
        checkSimpleRequestResponse(client);
    }

    @Test
    public void testSimpleRequestResponseWithStaticNodes() {
        checkSimpleRequestResponse(clientWithStaticNodes);
    }

    @Test
    public void testSimpleRequestResponseWithNoBrokerDiscovery() {
        checkSimpleRequestResponse(clientWithNoVersionDiscovery);
    }

    @Test
    public void testDnsLookupFailure() {
        /* Fail cleanly when the node has a bad hostname */
        assertFalse(client.ready(new Node(1234, "badhost", 1234), time.milliseconds()));
    }

    @Test
    public void testClose() {
        client.ready(node, time.milliseconds());
        awaitReady(client, node);
        client.poll(1, time.milliseconds());
        assertTrue("The client should be ready", client.isReady(node, time.milliseconds()));

        ProduceRequest.Builder builder = ProduceRequest.forCurrentMagic(new ProduceRequestData()
                .setTopicData(new ProduceRequestData.TopicProduceDataCollection())
                .setAcks((short) 1)
                .setTimeoutMs(1000));
        ClientRequest request = client.newClientRequest(node.idString(), builder, time.milliseconds(), true);
        client.send(request, time.milliseconds());
        assertEquals("There should be 1 in-flight request after send", 1,
                client.inFlightRequestCount(node.idString()));
        assertTrue(client.hasInFlightRequests(node.idString()));
        assertTrue(client.hasInFlightRequests());

        client.close(node.idString());
        assertEquals("There should be no in-flight request after close", 0, client.inFlightRequestCount(node.idString()));
        assertFalse(client.hasInFlightRequests(node.idString()));
        assertFalse(client.hasInFlightRequests());
        assertFalse("Connection should not be ready after close", client.isReady(node, 0));
    }

    @Test
    public void testUnsupportedVersionDuringInternalMetadataRequest() {
        List<String> topics = Collections.singletonList("topic_1");

        // disabling auto topic creation for versions less than 4 is not supported
        MetadataRequest.Builder builder = new MetadataRequest.Builder(topics, false, (short) 3);
        client.sendInternalMetadataRequest(builder, node.idString(), time.milliseconds());
        assertEquals(UnsupportedVersionException.class, metadataUpdater.getAndClearFailure().getClass());
    }

    private void checkSimpleRequestResponse(NetworkClient networkClient) {
        awaitReady(networkClient, node); // has to be before creating any request, as it may send ApiVersionsRequest and its response is mocked with correlation id 0
        short requestVersion = PRODUCE.latestVersion();
        ProduceRequest.Builder builder = new ProduceRequest.Builder(
<<<<<<< HEAD
                requestVersion,
                requestVersion,
                (short) 1,
                1000,
                Collections.emptyMap(),
                null);
=======
                PRODUCE.latestVersion(),
                PRODUCE.latestVersion(),
                new ProduceRequestData()
                    .setAcks((short) 1)
                    .setTimeoutMs(1000));
>>>>>>> dc55be2d
        TestCallbackHandler handler = new TestCallbackHandler();
        ClientRequest request = networkClient.newClientRequest(node.idString(), builder, time.milliseconds(),
            true, defaultRequestTimeoutMs, handler);
        networkClient.send(request, time.milliseconds());
        networkClient.poll(1, time.milliseconds());
        assertEquals(1, networkClient.inFlightRequestCount());
<<<<<<< HEAD
        ProduceResponse produceResponse = new ProduceResponse(Collections.emptyMap());
        ByteBuffer buffer = produceResponse.serializeWithHeader(requestVersion, request.correlationId());
=======
        ResponseHeader respHeader =
            new ResponseHeader(request.correlationId(),
                request.apiKey().responseHeaderVersion(PRODUCE.latestVersion()));
        Struct resp = new ProduceResponseData()
                .setThrottleTimeMs(100)
                .toStruct(PRODUCE.latestVersion());
        Struct responseHeaderStruct = respHeader.toStruct();
        int size = responseHeaderStruct.sizeOf() + resp.sizeOf();
        ByteBuffer buffer = ByteBuffer.allocate(size);
        responseHeaderStruct.writeTo(buffer);
        resp.writeTo(buffer);
>>>>>>> dc55be2d
        buffer.flip();
        selector.completeReceive(new NetworkReceive(node.idString(), buffer));
        List<ClientResponse> responses = networkClient.poll(1, time.milliseconds());
        assertEquals(1, responses.size());
        assertTrue("The handler should have executed.", handler.executed);
        assertTrue("Should have a response body.", handler.response.hasResponse());
        assertEquals("Should be correlated to the original request",
                request.correlationId(), handler.response.requestHeader().correlationId());
    }

    private void delayedApiVersionsResponse(int correlationId, short version, ApiVersionsResponse response) {
        ByteBuffer buffer = response.serializeWithHeader(version, correlationId);
        selector.delayedReceive(new DelayedReceive(node.idString(), new NetworkReceive(node.idString(), buffer)));
    }

    private void setExpectedApiVersionsResponse(ApiVersionsResponse response) {
        short apiVersionsResponseVersion = response.apiVersion(ApiKeys.API_VERSIONS.id).maxVersion();
        delayedApiVersionsResponse(0, apiVersionsResponseVersion, response);
    }

    private void awaitReady(NetworkClient client, Node node) {
        if (client.discoverBrokerVersions()) {
            setExpectedApiVersionsResponse(ApiVersionsResponse.DEFAULT_API_VERSIONS_RESPONSE);
        }
        while (!client.ready(node, time.milliseconds()))
            client.poll(1, time.milliseconds());
        selector.clear();
    }

    @Test
    public void testInvalidApiVersionsRequest() {
        // initiate the connection
        client.ready(node, time.milliseconds());

        // handle the connection, send the ApiVersionsRequest
        client.poll(0, time.milliseconds());

        // check that the ApiVersionsRequest has been initiated
        assertTrue(client.hasInFlightRequests(node.idString()));

        // prepare response
        delayedApiVersionsResponse(0, ApiKeys.API_VERSIONS.latestVersion(),
            new ApiVersionsResponse(
                new ApiVersionsResponseData()
                    .setErrorCode(Errors.INVALID_REQUEST.code())
                    .setThrottleTimeMs(0)
            ));

        // handle completed receives
        client.poll(0, time.milliseconds());

        // the ApiVersionsRequest is gone
        assertFalse(client.hasInFlightRequests(node.idString()));

        // various assertions
        assertFalse(client.isReady(node, time.milliseconds()));
    }

    @Test
    public void testApiVersionsRequest() {
        // initiate the connection
        client.ready(node, time.milliseconds());

        // handle the connection, send the ApiVersionsRequest
        client.poll(0, time.milliseconds());

        // check that the ApiVersionsRequest has been initiated
        assertTrue(client.hasInFlightRequests(node.idString()));

        // prepare response
        delayedApiVersionsResponse(0, ApiKeys.API_VERSIONS.latestVersion(),
            ApiVersionsResponse.DEFAULT_API_VERSIONS_RESPONSE);

        // handle completed receives
        client.poll(0, time.milliseconds());

        // the ApiVersionsRequest is gone
        assertFalse(client.hasInFlightRequests(node.idString()));

        // various assertions
        assertTrue(client.isReady(node, time.milliseconds()));
    }

    @Test
    public void testUnsupportedApiVersionsRequestWithVersionProvidedByTheBroker() {
        // initiate the connection
        client.ready(node, time.milliseconds());

        // handle the connection, initiate first ApiVersionsRequest
        client.poll(0, time.milliseconds());

        // ApiVersionsRequest is in flight but not sent yet
        assertTrue(client.hasInFlightRequests(node.idString()));

        // completes initiated sends
        client.poll(0, time.milliseconds());
        assertEquals(1, selector.completedSends().size());

        ByteBuffer buffer = selector.completedSendBuffers().get(0).buffer();
        RequestHeader header = parseHeader(buffer);
        assertEquals(ApiKeys.API_VERSIONS, header.apiKey());
        assertEquals(3, header.apiVersion());

        // prepare response
        ApiVersionsResponseKeyCollection apiKeys = new ApiVersionsResponseKeyCollection();
        apiKeys.add(new ApiVersionsResponseKey()
            .setApiKey(ApiKeys.API_VERSIONS.id)
            .setMinVersion((short) 0)
            .setMaxVersion((short) 2));
        delayedApiVersionsResponse(0, (short) 0,
            new ApiVersionsResponse(
                new ApiVersionsResponseData()
                    .setErrorCode(Errors.UNSUPPORTED_VERSION.code())
                    .setApiKeys(apiKeys)
            ));

        // handle ApiVersionResponse, initiate second ApiVersionRequest
        client.poll(0, time.milliseconds());

        // ApiVersionsRequest is in flight but not sent yet
        assertTrue(client.hasInFlightRequests(node.idString()));

        // ApiVersionsResponse has been received
        assertEquals(1, selector.completedReceives().size());

        // clean up the buffers
        selector.completedSends().clear();
        selector.completedSendBuffers().clear();
        selector.completedReceives().clear();

        // completes initiated sends
        client.poll(0, time.milliseconds());

        // ApiVersionsRequest has been sent
        assertEquals(1, selector.completedSends().size());

        buffer = selector.completedSendBuffers().get(0).buffer();
        header = parseHeader(buffer);
        assertEquals(ApiKeys.API_VERSIONS, header.apiKey());
        assertEquals(2, header.apiVersion());

        // prepare response
        delayedApiVersionsResponse(1, (short) 0,
            ApiVersionsResponse.DEFAULT_API_VERSIONS_RESPONSE);

        // handle completed receives
        client.poll(0, time.milliseconds());

        // the ApiVersionsRequest is gone
        assertFalse(client.hasInFlightRequests(node.idString()));
        assertEquals(1, selector.completedReceives().size());

        // the client is ready
        assertTrue(client.isReady(node, time.milliseconds()));
    }

    @Test
    public void testUnsupportedApiVersionsRequestWithoutVersionProvidedByTheBroker() {
        // initiate the connection
        client.ready(node, time.milliseconds());

        // handle the connection, initiate first ApiVersionsRequest
        client.poll(0, time.milliseconds());

        // ApiVersionsRequest is in flight but not sent yet
        assertTrue(client.hasInFlightRequests(node.idString()));

        // completes initiated sends
        client.poll(0, time.milliseconds());
        assertEquals(1, selector.completedSends().size());

        ByteBuffer buffer = selector.completedSendBuffers().get(0).buffer();
        RequestHeader header = parseHeader(buffer);
        assertEquals(ApiKeys.API_VERSIONS, header.apiKey());
        assertEquals(3, header.apiVersion());

        // prepare response
        delayedApiVersionsResponse(0, (short) 0,
            new ApiVersionsResponse(
                new ApiVersionsResponseData()
                    .setErrorCode(Errors.UNSUPPORTED_VERSION.code())
            ));

        // handle ApiVersionResponse, initiate second ApiVersionRequest
        client.poll(0, time.milliseconds());

        // ApiVersionsRequest is in flight but not sent yet
        assertTrue(client.hasInFlightRequests(node.idString()));

        // ApiVersionsResponse has been received
        assertEquals(1, selector.completedReceives().size());

        // clean up the buffers
        selector.completedSends().clear();
        selector.completedSendBuffers().clear();
        selector.completedReceives().clear();

        // completes initiated sends
        client.poll(0, time.milliseconds());

        // ApiVersionsRequest has been sent
        assertEquals(1, selector.completedSends().size());

        buffer = selector.completedSendBuffers().get(0).buffer();
        header = parseHeader(buffer);
        assertEquals(ApiKeys.API_VERSIONS, header.apiKey());
        assertEquals(0, header.apiVersion());

        // prepare response
        delayedApiVersionsResponse(1, (short) 0,
            ApiVersionsResponse.DEFAULT_API_VERSIONS_RESPONSE);

        // handle completed receives
        client.poll(0, time.milliseconds());

        // the ApiVersionsRequest is gone
        assertFalse(client.hasInFlightRequests(node.idString()));
        assertEquals(1, selector.completedReceives().size());

        // the client is ready
        assertTrue(client.isReady(node, time.milliseconds()));
    }

    @Test
    public void testRequestTimeout() {
        awaitReady(client, node); // has to be before creating any request, as it may send ApiVersionsRequest and its response is mocked with correlation id 0
        ProduceRequest.Builder builder = ProduceRequest.forCurrentMagic(new ProduceRequestData()
                .setTopicData(new ProduceRequestData.TopicProduceDataCollection())
                .setAcks((short) 1)
                .setTimeoutMs(1000));
        TestCallbackHandler handler = new TestCallbackHandler();
        int requestTimeoutMs = defaultRequestTimeoutMs + 5000;
        ClientRequest request = client.newClientRequest(node.idString(), builder, time.milliseconds(), true,
                requestTimeoutMs, handler);
        assertEquals(requestTimeoutMs, request.requestTimeoutMs());
        testRequestTimeout(request);
    }

    @Test
    public void testDefaultRequestTimeout() {
        awaitReady(client, node); // has to be before creating any request, as it may send ApiVersionsRequest and its response is mocked with correlation id 0
        ProduceRequest.Builder builder = ProduceRequest.forCurrentMagic(new ProduceRequestData()
                .setTopicData(new ProduceRequestData.TopicProduceDataCollection())
                .setAcks((short) 1)
                .setTimeoutMs(1000));
        ClientRequest request = client.newClientRequest(node.idString(), builder, time.milliseconds(), true);
        assertEquals(defaultRequestTimeoutMs, request.requestTimeoutMs());
        testRequestTimeout(request);
    }

    private void testRequestTimeout(ClientRequest request) {
        client.send(request, time.milliseconds());

        time.sleep(request.requestTimeoutMs() + 1);
        List<ClientResponse> responses = client.poll(0, time.milliseconds());

        assertEquals(1, responses.size());
        ClientResponse clientResponse = responses.get(0);
        assertEquals(node.idString(), clientResponse.destination());
        assertTrue("Expected response to fail due to disconnection", clientResponse.wasDisconnected());
    }

    @Test
    public void testConnectionSetupTimeout() {
        // Use two nodes to ensure that the logic iterate over a set of more than one
        // element. ConcurrentModificationException is not triggered otherwise.
        final Cluster cluster = TestUtils.clusterWith(2);
        final Node node0 = cluster.nodeById(0);
        final Node node1 = cluster.nodeById(1);

        client.ready(node0, time.milliseconds());
        selector.serverConnectionBlocked(node0.idString());

        client.ready(node1, time.milliseconds());
        selector.serverConnectionBlocked(node1.idString());

        client.poll(0, time.milliseconds());
        assertFalse(
                "The connections should not fail before the socket connection setup timeout elapsed",
                client.connectionFailed(node)
        );

        time.sleep((long) (connectionSetupTimeoutMsTest * 1.2) + 1);
        client.poll(0, time.milliseconds());
        assertTrue(
                "Expected the connections to fail due to the socket connection setup timeout",
                client.connectionFailed(node)
        );
    }

    @Test
    public void testConnectionThrottling() {
        // Instrument the test to return a response with a 100ms throttle delay.
        awaitReady(client, node);
        short requestVersion = PRODUCE.latestVersion();
        ProduceRequest.Builder builder = new ProduceRequest.Builder(
<<<<<<< HEAD
            requestVersion,
            requestVersion,
            (short) 1,
            1000,
            Collections.emptyMap(),
            null);
=======
            PRODUCE.latestVersion(),
            PRODUCE.latestVersion(),
            new ProduceRequestData()
                .setAcks((short) 1)
                .setTimeoutMs(1000));
>>>>>>> dc55be2d
        TestCallbackHandler handler = new TestCallbackHandler();
        ClientRequest request = client.newClientRequest(node.idString(), builder, time.milliseconds(), true,
                defaultRequestTimeoutMs, handler);
        client.send(request, time.milliseconds());
        client.poll(1, time.milliseconds());
<<<<<<< HEAD
        int throttleTime = 100;
        ProduceResponse produceResponse = new ProduceResponse(Collections.emptyMap(), throttleTime);
        ByteBuffer buffer = produceResponse.serializeWithHeader(requestVersion, request.correlationId());
=======
        ResponseHeader respHeader =
            new ResponseHeader(request.correlationId(),
                request.apiKey().responseHeaderVersion(PRODUCE.latestVersion()));
        Struct resp = new ProduceResponseData()
                .setThrottleTimeMs(100)
                .toStruct(PRODUCE.latestVersion());
        Struct responseHeaderStruct = respHeader.toStruct();
        int size = responseHeaderStruct.sizeOf() + resp.sizeOf();
        ByteBuffer buffer = ByteBuffer.allocate(size);
        responseHeaderStruct.writeTo(buffer);
        resp.writeTo(buffer);
>>>>>>> dc55be2d
        buffer.flip();
        selector.completeReceive(new NetworkReceive(node.idString(), buffer));
        client.poll(1, time.milliseconds());

        // The connection is not ready due to throttling.
        assertFalse(client.ready(node, time.milliseconds()));
        assertEquals(100, client.throttleDelayMs(node, time.milliseconds()));

        // After 50ms, the connection is not ready yet.
        time.sleep(50);
        assertFalse(client.ready(node, time.milliseconds()));
        assertEquals(50, client.throttleDelayMs(node, time.milliseconds()));

        // After another 50ms, the throttling is done and the connection becomes ready again.
        time.sleep(50);
        assertTrue(client.ready(node, time.milliseconds()));
        assertEquals(0, client.throttleDelayMs(node, time.milliseconds()));
    }

    // Creates expected ApiVersionsResponse from the specified node, where the max protocol version for the specified
    // key is set to the specified version.
    private ApiVersionsResponse createExpectedApiVersionsResponse(ApiKeys key, short maxVersion) {
        ApiVersionsResponseKeyCollection versionList = new ApiVersionsResponseKeyCollection();
        for (ApiKeys apiKey : ApiKeys.values()) {
            if (apiKey == key) {
                versionList.add(new ApiVersionsResponseKey()
                    .setApiKey(apiKey.id)
                    .setMinVersion((short) 0)
                    .setMaxVersion(maxVersion));
            } else {
                versionList.add(new ApiVersionsResponseKey()
                    .setApiKey(apiKey.id)
                    .setMinVersion(apiKey.oldestVersion())
                    .setMaxVersion(apiKey.latestVersion()));
            }
        }
        return new ApiVersionsResponse(new ApiVersionsResponseData()
            .setErrorCode(Errors.NONE.code())
            .setThrottleTimeMs(0)
            .setApiKeys(versionList));
    }

    @Test
    public void testThrottlingNotEnabledForConnectionToOlderBroker() {
        // Instrument the test so that the max protocol version for PRODUCE returned from the node is 5 and thus
        // client-side throttling is not enabled. Also, return a response with a 100ms throttle delay.
        setExpectedApiVersionsResponse(createExpectedApiVersionsResponse(PRODUCE, (short) 5));
        while (!client.ready(node, time.milliseconds()))
            client.poll(1, time.milliseconds());
        selector.clear();

        int correlationId = sendEmptyProduceRequest();
        client.poll(1, time.milliseconds());

        sendThrottledProduceResponse(correlationId, 100);
        client.poll(1, time.milliseconds());

        // Since client-side throttling is disabled, the connection is ready even though the response indicated a
        // throttle delay.
        assertTrue(client.ready(node, time.milliseconds()));
        assertEquals(0, client.throttleDelayMs(node, time.milliseconds()));
    }

    private int sendEmptyProduceRequest() {
        return sendEmptyProduceRequest(node.idString());
    }

    private int sendEmptyProduceRequest(String nodeId) {
        ProduceRequest.Builder builder = ProduceRequest.forCurrentMagic(new ProduceRequestData()
                .setTopicData(new ProduceRequestData.TopicProduceDataCollection())
                .setAcks((short) 1)
                .setTimeoutMs(1000));
        TestCallbackHandler handler = new TestCallbackHandler();
        ClientRequest request = client.newClientRequest(nodeId, builder, time.milliseconds(), true,
                defaultRequestTimeoutMs, handler);
        client.send(request, time.milliseconds());
        return request.correlationId();
    }

    private void sendResponse(AbstractResponse response, short version, int correlationId) {
        ByteBuffer buffer = response.serializeWithHeader(version, correlationId);
        buffer.flip();
        selector.completeReceive(new NetworkReceive(node.idString(), buffer));
    }

    private void sendThrottledProduceResponse(int correlationId, int throttleMs) {
<<<<<<< HEAD
        short requestVersion = PRODUCE.latestVersion();
        ProduceResponse response = new ProduceResponse(Collections.emptyMap(), throttleMs);
        sendResponse(response, requestVersion, correlationId);
=======
        Struct resp = new ProduceResponseData()
                .setThrottleTimeMs(throttleMs)
                .toStruct(PRODUCE.latestVersion());
        sendResponse(new ResponseHeader(correlationId,
            PRODUCE.responseHeaderVersion(PRODUCE.latestVersion())),
            resp);
>>>>>>> dc55be2d
    }

    @Test
    public void testLeastLoadedNode() {
        client.ready(node, time.milliseconds());
        assertFalse(client.isReady(node, time.milliseconds()));
        assertEquals(node, client.leastLoadedNode(time.milliseconds()));

        awaitReady(client, node);
        client.poll(1, time.milliseconds());
        assertTrue("The client should be ready", client.isReady(node, time.milliseconds()));

        // leastloadednode should be our single node
        Node leastNode = client.leastLoadedNode(time.milliseconds());
        assertEquals("There should be one leastloadednode", leastNode.id(), node.id());

        // sleep for longer than reconnect backoff
        time.sleep(reconnectBackoffMsTest);

        // CLOSE node
        selector.serverDisconnect(node.idString());

        client.poll(1, time.milliseconds());
        assertFalse("After we forced the disconnection the client is no longer ready.", client.ready(node, time.milliseconds()));
        leastNode = client.leastLoadedNode(time.milliseconds());
        assertNull("There should be NO leastloadednode", leastNode);
    }

    @Test
    public void testLeastLoadedNodeProvideDisconnectedNodesPrioritizedByLastConnectionTimestamp() {
        int nodeNumber = 3;
        NetworkClient client = createNetworkClientWithMultipleNodes(0, connectionSetupTimeoutMsTest, nodeNumber);

        Set<Node> providedNodeIds = new HashSet<>();
        for (int i = 0; i < nodeNumber * 10; i++) {
            Node node = client.leastLoadedNode(time.milliseconds());
            assertNotNull("Should provide a node", node);
            providedNodeIds.add(node);
            client.ready(node, time.milliseconds());
            client.disconnect(node.idString());
            time.sleep(connectionSetupTimeoutMsTest + 1);
            client.poll(0, time.milliseconds());
            // Define a round as nodeNumber of nodes have been provided
            // In each round every node should be provided exactly once
            if ((i + 1) % nodeNumber == 0) {
                assertEquals("All the nodes should be provided", nodeNumber, providedNodeIds.size());
                providedNodeIds.clear();
            }
        }
    }

    @Test
    public void testAuthenticationFailureWithInFlightMetadataRequest() {
        int refreshBackoffMs = 50;

        MetadataResponse metadataResponse = TestUtils.metadataUpdateWith(2, Collections.emptyMap());
        Metadata metadata = new Metadata(refreshBackoffMs, 5000, new LogContext(), new ClusterResourceListeners());
        metadata.updateWithCurrentRequestVersion(metadataResponse, false, time.milliseconds());

        Cluster cluster = metadata.fetch();
        Node node1 = cluster.nodes().get(0);
        Node node2 = cluster.nodes().get(1);

        NetworkClient client = createNetworkClientWithNoVersionDiscovery(metadata);

        awaitReady(client, node1);

        metadata.requestUpdate();
        time.sleep(refreshBackoffMs);

        client.poll(0, time.milliseconds());

        Optional<Node> nodeWithPendingMetadataOpt = cluster.nodes().stream()
                .filter(node -> client.hasInFlightRequests(node.idString()))
                .findFirst();
        assertEquals(Optional.of(node1), nodeWithPendingMetadataOpt);

        assertFalse(client.ready(node2, time.milliseconds()));
        selector.serverAuthenticationFailed(node2.idString());
        client.poll(0, time.milliseconds());
        assertNotNull(client.authenticationException(node2));

        ByteBuffer requestBuffer = selector.completedSendBuffers().get(0).buffer();
        RequestHeader header = parseHeader(requestBuffer);
        assertEquals(ApiKeys.METADATA, header.apiKey());

        ByteBuffer responseBuffer = metadataResponse.serializeWithHeader(header.apiVersion(), header.correlationId());
        selector.delayedReceive(new DelayedReceive(node1.idString(), new NetworkReceive(node1.idString(), responseBuffer)));

        int initialUpdateVersion = metadata.updateVersion();
        client.poll(0, time.milliseconds());
        assertEquals(initialUpdateVersion + 1, metadata.updateVersion());
    }

    @Test
    public void testLeastLoadedNodeConsidersThrottledConnections() {
        client.ready(node, time.milliseconds());
        awaitReady(client, node);
        client.poll(1, time.milliseconds());
        assertTrue("The client should be ready", client.isReady(node, time.milliseconds()));

        int correlationId = sendEmptyProduceRequest();
        client.poll(1, time.milliseconds());

        sendThrottledProduceResponse(correlationId, 100);
        client.poll(1, time.milliseconds());

        // leastloadednode should return null since the node is throttled
        assertNull(client.leastLoadedNode(time.milliseconds()));
    }

    @Test
    public void testConnectionDelayWithNoExponentialBackoff() {
        long now = time.milliseconds();
        long delay = clientWithNoExponentialBackoff.connectionDelay(node, now);

        assertEquals(0, delay);
    }

    @Test
    public void testConnectionDelayConnectedWithNoExponentialBackoff() {
        awaitReady(clientWithNoExponentialBackoff, node);

        long now = time.milliseconds();
        long delay = clientWithNoExponentialBackoff.connectionDelay(node, now);

        assertEquals(Long.MAX_VALUE, delay);
    }

    @Test
    public void testConnectionDelayDisconnectedWithNoExponentialBackoff() {
        awaitReady(clientWithNoExponentialBackoff, node);

        selector.serverDisconnect(node.idString());
        clientWithNoExponentialBackoff.poll(defaultRequestTimeoutMs, time.milliseconds());
        long delay = clientWithNoExponentialBackoff.connectionDelay(node, time.milliseconds());

        assertEquals(reconnectBackoffMsTest, delay);

        // Sleep until there is no connection delay
        time.sleep(delay);
        assertEquals(0, clientWithNoExponentialBackoff.connectionDelay(node, time.milliseconds()));

        // Start connecting and disconnect before the connection is established
        client.ready(node, time.milliseconds());
        selector.serverDisconnect(node.idString());
        client.poll(defaultRequestTimeoutMs, time.milliseconds());

        // Second attempt should have the same behaviour as exponential backoff is disabled
        assertEquals(reconnectBackoffMsTest, delay);
    }

    @Test
    public void testConnectionDelay() {
        long now = time.milliseconds();
        long delay = client.connectionDelay(node, now);

        assertEquals(0, delay);
    }

    @Test
    public void testConnectionDelayConnected() {
        awaitReady(client, node);

        long now = time.milliseconds();
        long delay = client.connectionDelay(node, now);

        assertEquals(Long.MAX_VALUE, delay);
    }

    @Test
    public void testConnectionDelayDisconnected() {
        awaitReady(client, node);

        // First disconnection
        selector.serverDisconnect(node.idString());
        client.poll(defaultRequestTimeoutMs, time.milliseconds());
        long delay = client.connectionDelay(node, time.milliseconds());
        long expectedDelay = reconnectBackoffMsTest;
        double jitter = 0.3;
        assertEquals(expectedDelay, delay, expectedDelay * jitter);

        // Sleep until there is no connection delay
        time.sleep(delay);
        assertEquals(0, client.connectionDelay(node, time.milliseconds()));

        // Start connecting and disconnect before the connection is established
        client.ready(node, time.milliseconds());
        selector.serverDisconnect(node.idString());
        client.poll(defaultRequestTimeoutMs, time.milliseconds());

        // Second attempt should take twice as long with twice the jitter
        expectedDelay = Math.round(delay * 2);
        delay = client.connectionDelay(node, time.milliseconds());
        jitter = 0.6;
        assertEquals(expectedDelay, delay, expectedDelay * jitter);
    }

    @Test
    public void testDisconnectDuringUserMetadataRequest() {
        // this test ensures that the default metadata updater does not intercept a user-initiated
        // metadata request when the remote node disconnects with the request in-flight.
        awaitReady(client, node);

        MetadataRequest.Builder builder = new MetadataRequest.Builder(Collections.emptyList(), true);
        long now = time.milliseconds();
        ClientRequest request = client.newClientRequest(node.idString(), builder, now, true);
        client.send(request, now);
        client.poll(defaultRequestTimeoutMs, now);
        assertEquals(1, client.inFlightRequestCount(node.idString()));
        assertTrue(client.hasInFlightRequests(node.idString()));
        assertTrue(client.hasInFlightRequests());

        selector.close(node.idString());
        List<ClientResponse> responses = client.poll(defaultRequestTimeoutMs, time.milliseconds());
        assertEquals(1, responses.size());
        assertTrue(responses.iterator().next().wasDisconnected());
    }

    @Test
    public void testServerDisconnectAfterInternalApiVersionRequest() throws Exception {
        awaitInFlightApiVersionRequest();
        selector.serverDisconnect(node.idString());

        // The failed ApiVersion request should not be forwarded to upper layers
        List<ClientResponse> responses = client.poll(0, time.milliseconds());
        assertFalse(client.hasInFlightRequests(node.idString()));
        assertTrue(responses.isEmpty());
    }

    @Test
    public void testClientDisconnectAfterInternalApiVersionRequest() throws Exception {
        awaitInFlightApiVersionRequest();
        client.disconnect(node.idString());
        assertFalse(client.hasInFlightRequests(node.idString()));

        // The failed ApiVersion request should not be forwarded to upper layers
        List<ClientResponse> responses = client.poll(0, time.milliseconds());
        assertTrue(responses.isEmpty());
    }

    @Test
    public void testDisconnectWithMultipleInFlights() {
        NetworkClient client = this.clientWithNoVersionDiscovery;
        awaitReady(client, node);
        assertTrue("Expected NetworkClient to be ready to send to node " + node.idString(),
                client.isReady(node, time.milliseconds()));

        MetadataRequest.Builder builder = new MetadataRequest.Builder(Collections.emptyList(), true);
        long now = time.milliseconds();

        final List<ClientResponse> callbackResponses = new ArrayList<>();
        RequestCompletionHandler callback = response -> callbackResponses.add(response);

        ClientRequest request1 = client.newClientRequest(node.idString(), builder, now, true, defaultRequestTimeoutMs, callback);
        client.send(request1, now);
        client.poll(0, now);

        ClientRequest request2 = client.newClientRequest(node.idString(), builder, now, true, defaultRequestTimeoutMs, callback);
        client.send(request2, now);
        client.poll(0, now);

        assertNotEquals(request1.correlationId(), request2.correlationId());

        assertEquals(2, client.inFlightRequestCount());
        assertEquals(2, client.inFlightRequestCount(node.idString()));

        client.disconnect(node.idString());

        List<ClientResponse> responses = client.poll(0, time.milliseconds());
        assertEquals(2, responses.size());
        assertEquals(responses, callbackResponses);
        assertEquals(0, client.inFlightRequestCount());
        assertEquals(0, client.inFlightRequestCount(node.idString()));

        // Ensure that the responses are returned in the order they were sent
        ClientResponse response1 = responses.get(0);
        assertTrue(response1.wasDisconnected());
        assertEquals(request1.correlationId(), response1.requestHeader().correlationId());

        ClientResponse response2 = responses.get(1);
        assertTrue(response2.wasDisconnected());
        assertEquals(request2.correlationId(), response2.requestHeader().correlationId());
    }

    @Test
    public void testCallDisconnect() throws Exception {
        awaitReady(client, node);
        assertTrue("Expected NetworkClient to be ready to send to node " + node.idString(),
            client.isReady(node, time.milliseconds()));
        assertFalse("Did not expect connection to node " + node.idString() + " to be failed",
            client.connectionFailed(node));
        client.disconnect(node.idString());
        assertFalse("Expected node " + node.idString() + " to be disconnected.",
            client.isReady(node, time.milliseconds()));
        assertTrue("Expected connection to node " + node.idString() + " to be failed after disconnect",
            client.connectionFailed(node));
        assertFalse(client.canConnect(node, time.milliseconds()));

        // ensure disconnect does not reset backoff period if already disconnected
        time.sleep(reconnectBackoffMaxMsTest);
        assertTrue(client.canConnect(node, time.milliseconds()));
        client.disconnect(node.idString());
        assertTrue(client.canConnect(node, time.milliseconds()));
    }

    @Test
    public void testCorrelationId() {
        int count = 100;
        Set<Integer> ids = IntStream.range(0, count)
            .mapToObj(i -> client.nextCorrelationId())
            .collect(Collectors.toSet());
        assertEquals(count, ids.size());
        ids.forEach(id -> assertTrue(id < SaslClientAuthenticator.MIN_RESERVED_CORRELATION_ID));
    }

    private RequestHeader parseHeader(ByteBuffer buffer) {
        buffer.getInt(); // skip size
        return RequestHeader.parse(buffer.slice());
    }

    private void awaitInFlightApiVersionRequest() throws Exception {
        client.ready(node, time.milliseconds());
        TestUtils.waitForCondition(() -> {
            client.poll(0, time.milliseconds());
            return client.hasInFlightRequests(node.idString());
        }, 1000, "");
        assertFalse(client.isReady(node, time.milliseconds()));
    }

    private static class TestCallbackHandler implements RequestCompletionHandler {
        public boolean executed = false;
        public ClientResponse response;

        public void onComplete(ClientResponse response) {
            this.executed = true;
            this.response = response;
        }
    }

    // ManualMetadataUpdater with ability to keep track of failures
    private static class TestMetadataUpdater extends ManualMetadataUpdater {
        KafkaException failure;

        public TestMetadataUpdater(List<Node> nodes) {
            super(nodes);
        }

        @Override
        public void handleServerDisconnect(long now, String destinationId, Optional<AuthenticationException> maybeAuthException) {
            maybeAuthException.ifPresent(exception -> {
                failure = exception;
            });
            super.handleServerDisconnect(now, destinationId, maybeAuthException);
        }

        @Override
        public void handleFailedRequest(long now, Optional<KafkaException> maybeFatalException) {
            maybeFatalException.ifPresent(exception -> {
                failure = exception;
            });
        }

        public KafkaException getAndClearFailure() {
            KafkaException failure = this.failure;
            this.failure = null;
            return failure;
        }
    }
}<|MERGE_RESOLUTION|>--- conflicted
+++ resolved
@@ -30,19 +30,13 @@
 import org.apache.kafka.common.network.NetworkReceive;
 import org.apache.kafka.common.protocol.ApiKeys;
 import org.apache.kafka.common.protocol.Errors;
-import org.apache.kafka.common.protocol.types.Struct;
-<<<<<<< HEAD
-import org.apache.kafka.common.record.MemoryRecords;
 import org.apache.kafka.common.requests.AbstractResponse;
-=======
->>>>>>> dc55be2d
 import org.apache.kafka.common.requests.ApiVersionsResponse;
 import org.apache.kafka.common.requests.MetadataRequest;
 import org.apache.kafka.common.requests.MetadataResponse;
 import org.apache.kafka.common.requests.ProduceRequest;
 import org.apache.kafka.common.requests.ProduceResponse;
 import org.apache.kafka.common.requests.RequestHeader;
-import org.apache.kafka.common.requests.ResponseHeader;
 import org.apache.kafka.common.security.authenticator.SaslClientAuthenticator;
 import org.apache.kafka.common.utils.LogContext;
 import org.apache.kafka.common.utils.MockTime;
@@ -193,42 +187,19 @@
         awaitReady(networkClient, node); // has to be before creating any request, as it may send ApiVersionsRequest and its response is mocked with correlation id 0
         short requestVersion = PRODUCE.latestVersion();
         ProduceRequest.Builder builder = new ProduceRequest.Builder(
-<<<<<<< HEAD
                 requestVersion,
                 requestVersion,
-                (short) 1,
-                1000,
-                Collections.emptyMap(),
-                null);
-=======
-                PRODUCE.latestVersion(),
-                PRODUCE.latestVersion(),
                 new ProduceRequestData()
                     .setAcks((short) 1)
                     .setTimeoutMs(1000));
->>>>>>> dc55be2d
         TestCallbackHandler handler = new TestCallbackHandler();
         ClientRequest request = networkClient.newClientRequest(node.idString(), builder, time.milliseconds(),
             true, defaultRequestTimeoutMs, handler);
         networkClient.send(request, time.milliseconds());
         networkClient.poll(1, time.milliseconds());
         assertEquals(1, networkClient.inFlightRequestCount());
-<<<<<<< HEAD
-        ProduceResponse produceResponse = new ProduceResponse(Collections.emptyMap());
+        ProduceResponse produceResponse = new ProduceResponse(new ProduceResponseData());
         ByteBuffer buffer = produceResponse.serializeWithHeader(requestVersion, request.correlationId());
-=======
-        ResponseHeader respHeader =
-            new ResponseHeader(request.correlationId(),
-                request.apiKey().responseHeaderVersion(PRODUCE.latestVersion()));
-        Struct resp = new ProduceResponseData()
-                .setThrottleTimeMs(100)
-                .toStruct(PRODUCE.latestVersion());
-        Struct responseHeaderStruct = respHeader.toStruct();
-        int size = responseHeaderStruct.sizeOf() + resp.sizeOf();
-        ByteBuffer buffer = ByteBuffer.allocate(size);
-        responseHeaderStruct.writeTo(buffer);
-        resp.writeTo(buffer);
->>>>>>> dc55be2d
         buffer.flip();
         selector.completeReceive(new NetworkReceive(node.idString(), buffer));
         List<ClientResponse> responses = networkClient.poll(1, time.milliseconds());
@@ -525,42 +496,19 @@
         awaitReady(client, node);
         short requestVersion = PRODUCE.latestVersion();
         ProduceRequest.Builder builder = new ProduceRequest.Builder(
-<<<<<<< HEAD
             requestVersion,
             requestVersion,
-            (short) 1,
-            1000,
-            Collections.emptyMap(),
-            null);
-=======
-            PRODUCE.latestVersion(),
-            PRODUCE.latestVersion(),
             new ProduceRequestData()
                 .setAcks((short) 1)
                 .setTimeoutMs(1000));
->>>>>>> dc55be2d
         TestCallbackHandler handler = new TestCallbackHandler();
         ClientRequest request = client.newClientRequest(node.idString(), builder, time.milliseconds(), true,
                 defaultRequestTimeoutMs, handler);
         client.send(request, time.milliseconds());
         client.poll(1, time.milliseconds());
-<<<<<<< HEAD
         int throttleTime = 100;
-        ProduceResponse produceResponse = new ProduceResponse(Collections.emptyMap(), throttleTime);
+        ProduceResponse produceResponse = new ProduceResponse(new ProduceResponseData().setThrottleTimeMs(throttleTime));
         ByteBuffer buffer = produceResponse.serializeWithHeader(requestVersion, request.correlationId());
-=======
-        ResponseHeader respHeader =
-            new ResponseHeader(request.correlationId(),
-                request.apiKey().responseHeaderVersion(PRODUCE.latestVersion()));
-        Struct resp = new ProduceResponseData()
-                .setThrottleTimeMs(100)
-                .toStruct(PRODUCE.latestVersion());
-        Struct responseHeaderStruct = respHeader.toStruct();
-        int size = responseHeaderStruct.sizeOf() + resp.sizeOf();
-        ByteBuffer buffer = ByteBuffer.allocate(size);
-        responseHeaderStruct.writeTo(buffer);
-        resp.writeTo(buffer);
->>>>>>> dc55be2d
         buffer.flip();
         selector.completeReceive(new NetworkReceive(node.idString(), buffer));
         client.poll(1, time.milliseconds());
@@ -647,18 +595,9 @@
     }
 
     private void sendThrottledProduceResponse(int correlationId, int throttleMs) {
-<<<<<<< HEAD
         short requestVersion = PRODUCE.latestVersion();
-        ProduceResponse response = new ProduceResponse(Collections.emptyMap(), throttleMs);
+        ProduceResponse response = new ProduceResponse(new ProduceResponseData().setThrottleTimeMs(throttleMs));
         sendResponse(response, requestVersion, correlationId);
-=======
-        Struct resp = new ProduceResponseData()
-                .setThrottleTimeMs(throttleMs)
-                .toStruct(PRODUCE.latestVersion());
-        sendResponse(new ResponseHeader(correlationId,
-            PRODUCE.responseHeaderVersion(PRODUCE.latestVersion())),
-            resp);
->>>>>>> dc55be2d
     }
 
     @Test
