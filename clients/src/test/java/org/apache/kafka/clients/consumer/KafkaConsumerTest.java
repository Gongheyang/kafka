--- conflicted
+++ resolved
@@ -376,8 +376,6 @@
 
     @ParameterizedTest
     @EnumSource(GroupProtocol.class)
-<<<<<<< HEAD
-=======
     public void testConstructorClose(GroupProtocol groupProtocol) {
         Properties props = new Properties();
         props.setProperty(ConsumerConfig.GROUP_PROTOCOL_CONFIG, groupProtocol.name());
@@ -416,7 +414,6 @@
 
     @ParameterizedTest
     @EnumSource(GroupProtocol.class)
->>>>>>> 84bcdc95
     public void testOsDefaultSocketBufferSizes(GroupProtocol groupProtocol) {
         Map<String, Object> config = new HashMap<>();
         config.put(ConsumerConfig.GROUP_PROTOCOL_CONFIG, groupProtocol.name());
