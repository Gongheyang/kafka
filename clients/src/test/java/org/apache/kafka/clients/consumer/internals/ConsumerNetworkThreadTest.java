/*
 * Licensed to the Apache Software Foundation (ASF) under one or more
 * contributor license agreements. See the NOTICE file distributed with
 * this work for additional information regarding copyright ownership.
 * The ASF licenses this file to You under the Apache License, Version 2.0
 * (the "License"); you may not use this file except in compliance with
 * the License. You may obtain a copy of the License at
 *
 *    http://www.apache.org/licenses/LICENSE-2.0
 *
 * Unless required by applicable law or agreed to in writing, software
 * distributed under the License is distributed on an "AS IS" BASIS,
 * WITHOUT WARRANTIES OR CONDITIONS OF ANY KIND, either express or implied.
 * See the License for the specific language governing permissions and
 * limitations under the License.
 */
package org.apache.kafka.clients.consumer.internals;

import org.apache.kafka.clients.MockClient;
import org.apache.kafka.clients.consumer.OffsetAndMetadata;
import org.apache.kafka.clients.consumer.internals.events.ApplicationEvent;
import org.apache.kafka.clients.consumer.internals.events.ApplicationEventProcessor;
import org.apache.kafka.clients.consumer.internals.events.AssignmentChangeEvent;
import org.apache.kafka.clients.consumer.internals.events.AsyncCommitEvent;
import org.apache.kafka.clients.consumer.internals.events.CompletableApplicationEvent;
import org.apache.kafka.clients.consumer.internals.events.ListOffsetsEvent;
import org.apache.kafka.clients.consumer.internals.events.NewTopicsMetadataUpdateRequestEvent;
import org.apache.kafka.clients.consumer.internals.events.PollEvent;
import org.apache.kafka.clients.consumer.internals.events.ResetPositionsEvent;
import org.apache.kafka.clients.consumer.internals.events.SyncCommitEvent;
import org.apache.kafka.clients.consumer.internals.events.TopicMetadataEvent;
import org.apache.kafka.clients.consumer.internals.events.ValidatePositionsEvent;
import org.apache.kafka.common.Node;
import org.apache.kafka.common.TopicPartition;
import org.apache.kafka.common.message.FindCoordinatorRequestData;
import org.apache.kafka.common.protocol.Errors;
import org.apache.kafka.common.requests.FindCoordinatorRequest;
import org.apache.kafka.common.requests.FindCoordinatorResponse;
import org.apache.kafka.common.requests.MetadataResponse;
import org.apache.kafka.common.requests.OffsetCommitRequest;
import org.apache.kafka.common.requests.OffsetCommitResponse;
import org.apache.kafka.common.requests.RequestTestUtils;
import org.apache.kafka.common.utils.Time;
import org.apache.kafka.common.utils.Timer;
import org.apache.kafka.test.TestCondition;
import org.apache.kafka.test.TestUtils;
import org.junit.jupiter.api.AfterEach;
import org.junit.jupiter.api.BeforeEach;
import org.junit.jupiter.api.Test;

import java.time.Duration;
import java.util.ArrayList;
import java.util.Collection;
import java.util.Collections;
import java.util.HashMap;
import java.util.Map;
import java.util.Optional;
import java.util.concurrent.BlockingQueue;
import java.util.concurrent.CompletableFuture;

import static org.apache.kafka.clients.consumer.internals.ConsumerTestBuilder.DEFAULT_HEARTBEAT_INTERVAL_MS;
import static org.apache.kafka.clients.consumer.internals.ConsumerTestBuilder.DEFAULT_REQUEST_TIMEOUT_MS;
import static org.apache.kafka.test.TestUtils.DEFAULT_MAX_WAIT_MS;
import static org.junit.jupiter.api.Assertions.assertDoesNotThrow;
import static org.junit.jupiter.api.Assertions.assertEquals;
import static org.junit.jupiter.api.Assertions.assertFalse;
import static org.junit.jupiter.api.Assertions.assertTrue;
import static org.mockito.ArgumentMatchers.any;
import static org.mockito.ArgumentMatchers.anyLong;
import static org.mockito.ArgumentMatchers.eq;
import static org.mockito.Mockito.doThrow;
import static org.mockito.Mockito.spy;
import static org.mockito.Mockito.times;
import static org.mockito.Mockito.verify;
import static org.mockito.Mockito.when;

@SuppressWarnings("ClassDataAbstractionCoupling")
public class ConsumerNetworkThreadTest {

    private ConsumerTestBuilder.ConsumerNetworkThreadTestBuilder testBuilder;
    private Time time;
    private ConsumerMetadata metadata;
    private NetworkClientDelegate networkClient;
    private BlockingQueue<ApplicationEvent> applicationEventsQueue;
    private ApplicationEventProcessor applicationEventProcessor;
    private OffsetsRequestManager offsetsRequestManager;
    private CommitRequestManager commitRequestManager;
    private CoordinatorRequestManager coordinatorRequestManager;
    private HeartbeatRequestManager heartbeatRequestManager;
    private MembershipManager memberhipsManager;
    private ConsumerNetworkThread consumerNetworkThread;
    private MockClient client;
    private SubscriptionState subscriptions;

    @BeforeEach
    public void setup() {
        testBuilder = new ConsumerTestBuilder.ConsumerNetworkThreadTestBuilder();
        time = testBuilder.time;
        metadata = testBuilder.metadata;
        networkClient = testBuilder.networkClientDelegate;
        client = testBuilder.client;
        applicationEventsQueue = testBuilder.applicationEventQueue;
        applicationEventProcessor = testBuilder.applicationEventProcessor;
        commitRequestManager = testBuilder.commitRequestManager.orElseThrow(IllegalStateException::new);
        offsetsRequestManager = testBuilder.offsetsRequestManager;
        coordinatorRequestManager = testBuilder.coordinatorRequestManager.orElseThrow(IllegalStateException::new);
        heartbeatRequestManager = testBuilder.heartbeatRequestManager.orElseThrow(IllegalStateException::new);
        memberhipsManager = testBuilder.membershipManager.orElseThrow(IllegalStateException::new);
        consumerNetworkThread = testBuilder.consumerNetworkThread;
        subscriptions = testBuilder.subscriptions;
        consumerNetworkThread.initializeResources();
    }

    @AfterEach
    public void tearDown() {
        if (testBuilder != null)
            testBuilder.close();
    }

    @Test
    public void testStartupAndTearDown() throws InterruptedException {
        // The consumer is closed in ConsumerTestBuilder.ConsumerNetworkThreadTestBuilder.close()
        // which is called from tearDown().
        consumerNetworkThread.start();
        TestCondition isStarted = () -> consumerNetworkThread.isRunning();
        TestCondition isClosed = () -> !(consumerNetworkThread.isRunning() || consumerNetworkThread.isAlive());

        // There's a nonzero amount of time between starting the thread and having it
        // begin to execute our code. Wait for a bit before checking...
        TestUtils.waitForCondition(isStarted,
                "The consumer network thread did not start within " + DEFAULT_MAX_WAIT_MS + " ms");

        consumerNetworkThread.close(Duration.ofMillis(DEFAULT_MAX_WAIT_MS));

        TestUtils.waitForCondition(isClosed,
                "The consumer network thread did not stop within " + DEFAULT_MAX_WAIT_MS + " ms");
    }

    @Test
    public void testApplicationEvent() {
        ApplicationEvent e = new PollEvent(100);
        applicationEventsQueue.add(e);
        consumerNetworkThread.runOnce();
        verify(applicationEventProcessor, times(1)).process(e);
    }

    @Test
    public void testMetadataUpdateEvent() {
        ApplicationEvent e = new NewTopicsMetadataUpdateRequestEvent();
        applicationEventsQueue.add(e);
        consumerNetworkThread.runOnce();
        verify(metadata).requestUpdateForNewTopics();
    }

    @Test
    public void testAsyncCommitEvent() {
<<<<<<< HEAD
        ApplicationEvent e = new AsyncCommitApplicationEvent(new HashMap<>(), time.timer(100L));
=======
        ApplicationEvent e = new AsyncCommitEvent(new HashMap<>());
>>>>>>> d066b94c
        applicationEventsQueue.add(e);
        consumerNetworkThread.runOnce();
        verify(applicationEventProcessor).process(any(AsyncCommitEvent.class));
    }

    @Test
    public void testSyncCommitEvent() {
<<<<<<< HEAD
        ApplicationEvent e = new SyncCommitApplicationEvent(new HashMap<>(), time.timer(100L));
=======
        ApplicationEvent e = new SyncCommitEvent(new HashMap<>(), 100L);
>>>>>>> d066b94c
        applicationEventsQueue.add(e);
        consumerNetworkThread.runOnce();
        verify(applicationEventProcessor).process(any(SyncCommitEvent.class));
    }

    @Test
    public void testListOffsetsEventIsProcessed() {
        Map<TopicPartition, Long> timestamps = Collections.singletonMap(new TopicPartition("topic1", 1), 5L);
<<<<<<< HEAD
        ApplicationEvent e = new ListOffsetsApplicationEvent(timestamps, true, time.timer(1000));
=======
        ApplicationEvent e = new ListOffsetsEvent(timestamps, true);
>>>>>>> d066b94c
        applicationEventsQueue.add(e);
        consumerNetworkThread.runOnce();
        verify(applicationEventProcessor).process(any(ListOffsetsEvent.class));
        assertTrue(applicationEventsQueue.isEmpty());
    }

    @Test
    public void testResetPositionsEventIsProcessed() {
<<<<<<< HEAD
        ResetPositionsApplicationEvent e = new ResetPositionsApplicationEvent(time.timer(1000));
=======
        ResetPositionsEvent e = new ResetPositionsEvent();
>>>>>>> d066b94c
        applicationEventsQueue.add(e);
        consumerNetworkThread.runOnce();
        verify(applicationEventProcessor).process(any(ResetPositionsEvent.class));
        assertTrue(applicationEventsQueue.isEmpty());
    }

    @Test
    public void testResetPositionsProcessFailureIsIgnored() {
        doThrow(new NullPointerException()).when(offsetsRequestManager).resetPositionsIfNeeded();

<<<<<<< HEAD
        ResetPositionsApplicationEvent event = new ResetPositionsApplicationEvent(time.timer(1000));
=======
        ResetPositionsEvent event = new ResetPositionsEvent();
>>>>>>> d066b94c
        applicationEventsQueue.add(event);
        assertDoesNotThrow(() -> consumerNetworkThread.runOnce());

        verify(applicationEventProcessor).process(any(ResetPositionsEvent.class));
    }

    @Test
    public void testValidatePositionsEventIsProcessed() {
<<<<<<< HEAD
        ValidatePositionsApplicationEvent e = new ValidatePositionsApplicationEvent(time.timer(1000));
=======
        ValidatePositionsEvent e = new ValidatePositionsEvent();
>>>>>>> d066b94c
        applicationEventsQueue.add(e);
        consumerNetworkThread.runOnce();
        verify(applicationEventProcessor).process(any(ValidatePositionsEvent.class));
        assertTrue(applicationEventsQueue.isEmpty());
    }

    @Test
    public void testAssignmentChangeEvent() {
        HashMap<TopicPartition, OffsetAndMetadata> offset = mockTopicPartitionOffset();

        final long currentTimeMs = time.milliseconds();
        ApplicationEvent e = new AssignmentChangeEvent(offset, currentTimeMs);
        applicationEventsQueue.add(e);

        consumerNetworkThread.runOnce();
        verify(applicationEventProcessor).process(any(AssignmentChangeEvent.class));
        verify(networkClient, times(1)).poll(anyLong(), anyLong());
        verify(commitRequestManager, times(1)).updateAutoCommitTimer(currentTimeMs);
        // Assignment change should generate an async commit (not retried).
        verify(commitRequestManager, times(1)).maybeAutoCommitAsync();
    }

    @Test
    void testFetchTopicMetadata() {
<<<<<<< HEAD
        applicationEventsQueue.add(new TopicMetadataApplicationEvent("topic", time.timer(Long.MAX_VALUE)));
=======
        applicationEventsQueue.add(new TopicMetadataEvent("topic", Long.MAX_VALUE));
>>>>>>> d066b94c
        consumerNetworkThread.runOnce();
        verify(applicationEventProcessor).process(any(TopicMetadataEvent.class));
    }

    @Test
    void testPollResultTimer() {
        NetworkClientDelegate.UnsentRequest req = new NetworkClientDelegate.UnsentRequest(
                new FindCoordinatorRequest.Builder(
                        new FindCoordinatorRequestData()
                                .setKeyType(FindCoordinatorRequest.CoordinatorType.TRANSACTION.id())
                                .setKey("foobar")),
                Optional.empty());
        req.setTimer(time, DEFAULT_REQUEST_TIMEOUT_MS);

        // purposely setting a non-MAX time to ensure it is returning Long.MAX_VALUE upon success
        NetworkClientDelegate.PollResult success = new NetworkClientDelegate.PollResult(
                10,
                Collections.singletonList(req));
        assertEquals(10, networkClient.addAll(success));

        NetworkClientDelegate.PollResult failure = new NetworkClientDelegate.PollResult(
                10,
                new ArrayList<>());
        assertEquals(10, networkClient.addAll(failure));
    }

    @Test
    void testMaximumTimeToWait() {
        // Initial value before runOnce has been called
        assertEquals(ConsumerNetworkThread.MAX_POLL_TIMEOUT_MS, consumerNetworkThread.maximumTimeToWait());
        consumerNetworkThread.runOnce();
        // After runOnce has been called, it takes the default heartbeat interval from the heartbeat request manager
        assertEquals(DEFAULT_HEARTBEAT_INTERVAL_MS, consumerNetworkThread.maximumTimeToWait());
    }

    @Test
    void testRequestManagersArePolledOnce() {
        consumerNetworkThread.runOnce();
        testBuilder.requestManagers.entries().forEach(rmo -> rmo.ifPresent(rm -> verify(rm, times(1)).poll(anyLong())));
        testBuilder.requestManagers.entries().forEach(rmo -> rmo.ifPresent(rm -> verify(rm, times(1)).maximumTimeToWait(anyLong())));
        verify(networkClient, times(1)).poll(anyLong(), anyLong());
    }

    @Test
    void testEnsureMetadataUpdateOnPoll() {
        MetadataResponse metadataResponse = RequestTestUtils.metadataUpdateWith(2, Collections.emptyMap());
        client.prepareMetadataUpdate(metadataResponse);
        metadata.requestUpdate(false);
        consumerNetworkThread.runOnce();
        verify(metadata, times(1)).updateWithCurrentRequestVersion(eq(metadataResponse), eq(false), anyLong());
    }

    @Test
    void testEnsureEventsAreCompleted() {
        Node node = metadata.fetch().nodes().get(0);
        coordinatorRequestManager.markCoordinatorUnknown("test", time.milliseconds());
        client.prepareResponse(FindCoordinatorResponse.prepareResponse(Errors.NONE, "group-id", node));
        prepareOffsetCommitRequest(new HashMap<>(), Errors.NONE, false);
<<<<<<< HEAD
        Timer timer = time.timer(1000);
        CompletableApplicationEvent<Void> event1 = spy(new AsyncCommitApplicationEvent(Collections.emptyMap(), timer));
        ApplicationEvent event2 = new AsyncCommitApplicationEvent(Collections.emptyMap(), timer);
=======
        CompletableApplicationEvent<Void> event1 = spy(new AsyncCommitEvent(Collections.emptyMap()));
        ApplicationEvent event2 = new AsyncCommitEvent(Collections.emptyMap());
>>>>>>> d066b94c
        CompletableFuture<Void> future = new CompletableFuture<>();
        when(event1.future()).thenReturn(future);
        applicationEventsQueue.add(event1);
        applicationEventsQueue.add(event2);
        assertFalse(future.isDone());
        assertFalse(applicationEventsQueue.isEmpty());

        consumerNetworkThread.cleanup();
        assertTrue(future.isCompletedExceptionally());
        assertTrue(applicationEventsQueue.isEmpty());
    }

    private void prepareOffsetCommitRequest(final Map<TopicPartition, Long> expectedOffsets,
                                            final Errors error,
                                            final boolean disconnected) {
        Map<TopicPartition, Errors> errors = partitionErrors(expectedOffsets.keySet(), error);
        client.prepareResponse(offsetCommitRequestMatcher(expectedOffsets), offsetCommitResponse(errors), disconnected);
    }

    private Map<TopicPartition, Errors> partitionErrors(final Collection<TopicPartition> partitions,
                                                        final Errors error) {
        final Map<TopicPartition, Errors> errors = new HashMap<>();
        for (TopicPartition partition : partitions) {
            errors.put(partition, error);
        }
        return errors;
    }

    private OffsetCommitResponse offsetCommitResponse(final Map<TopicPartition, Errors> responseData) {
        return new OffsetCommitResponse(responseData);
    }

    private MockClient.RequestMatcher offsetCommitRequestMatcher(final Map<TopicPartition, Long> expectedOffsets) {
        return body -> {
            OffsetCommitRequest req = (OffsetCommitRequest) body;
            Map<TopicPartition, Long> offsets = req.offsets();
            if (offsets.size() != expectedOffsets.size())
                return false;

            for (Map.Entry<TopicPartition, Long> expectedOffset : expectedOffsets.entrySet()) {
                if (!offsets.containsKey(expectedOffset.getKey())) {
                    return false;
                } else {
                    Long actualOffset = offsets.get(expectedOffset.getKey());
                    if (!actualOffset.equals(expectedOffset.getValue())) {
                        return false;
                    }
                }
            }
            return true;
        };
    }

    private HashMap<TopicPartition, OffsetAndMetadata> mockTopicPartitionOffset() {
        final TopicPartition t0 = new TopicPartition("t0", 2);
        final TopicPartition t1 = new TopicPartition("t0", 3);
        HashMap<TopicPartition, OffsetAndMetadata> topicPartitionOffsets = new HashMap<>();
        topicPartitionOffsets.put(t0, new OffsetAndMetadata(10L));
        topicPartitionOffsets.put(t1, new OffsetAndMetadata(20L));
        return topicPartitionOffsets;
    }
}<|MERGE_RESOLUTION|>--- conflicted
+++ resolved
@@ -154,11 +154,7 @@
 
     @Test
     public void testAsyncCommitEvent() {
-<<<<<<< HEAD
-        ApplicationEvent e = new AsyncCommitApplicationEvent(new HashMap<>(), time.timer(100L));
-=======
-        ApplicationEvent e = new AsyncCommitEvent(new HashMap<>());
->>>>>>> d066b94c
+        ApplicationEvent e = new AsyncCommitEvent(new HashMap<>(), time.timer(100L));
         applicationEventsQueue.add(e);
         consumerNetworkThread.runOnce();
         verify(applicationEventProcessor).process(any(AsyncCommitEvent.class));
@@ -166,11 +162,7 @@
 
     @Test
     public void testSyncCommitEvent() {
-<<<<<<< HEAD
-        ApplicationEvent e = new SyncCommitApplicationEvent(new HashMap<>(), time.timer(100L));
-=======
-        ApplicationEvent e = new SyncCommitEvent(new HashMap<>(), 100L);
->>>>>>> d066b94c
+        ApplicationEvent e = new SyncCommitEvent(new HashMap<>(), time.timer(100L));
         applicationEventsQueue.add(e);
         consumerNetworkThread.runOnce();
         verify(applicationEventProcessor).process(any(SyncCommitEvent.class));
@@ -179,11 +171,7 @@
     @Test
     public void testListOffsetsEventIsProcessed() {
         Map<TopicPartition, Long> timestamps = Collections.singletonMap(new TopicPartition("topic1", 1), 5L);
-<<<<<<< HEAD
-        ApplicationEvent e = new ListOffsetsApplicationEvent(timestamps, true, time.timer(1000));
-=======
-        ApplicationEvent e = new ListOffsetsEvent(timestamps, true);
->>>>>>> d066b94c
+        ApplicationEvent e = new ListOffsetsEvent(timestamps, true, time.timer(1000));
         applicationEventsQueue.add(e);
         consumerNetworkThread.runOnce();
         verify(applicationEventProcessor).process(any(ListOffsetsEvent.class));
@@ -192,11 +180,7 @@
 
     @Test
     public void testResetPositionsEventIsProcessed() {
-<<<<<<< HEAD
-        ResetPositionsApplicationEvent e = new ResetPositionsApplicationEvent(time.timer(1000));
-=======
-        ResetPositionsEvent e = new ResetPositionsEvent();
->>>>>>> d066b94c
+        ApplicationEvent e = new ResetPositionsEvent(time.timer(1000));
         applicationEventsQueue.add(e);
         consumerNetworkThread.runOnce();
         verify(applicationEventProcessor).process(any(ResetPositionsEvent.class));
@@ -207,11 +191,7 @@
     public void testResetPositionsProcessFailureIsIgnored() {
         doThrow(new NullPointerException()).when(offsetsRequestManager).resetPositionsIfNeeded();
 
-<<<<<<< HEAD
-        ResetPositionsApplicationEvent event = new ResetPositionsApplicationEvent(time.timer(1000));
-=======
-        ResetPositionsEvent event = new ResetPositionsEvent();
->>>>>>> d066b94c
+        ApplicationEvent event = new ResetPositionsEvent(time.timer(1000));
         applicationEventsQueue.add(event);
         assertDoesNotThrow(() -> consumerNetworkThread.runOnce());
 
@@ -220,11 +200,7 @@
 
     @Test
     public void testValidatePositionsEventIsProcessed() {
-<<<<<<< HEAD
-        ValidatePositionsApplicationEvent e = new ValidatePositionsApplicationEvent(time.timer(1000));
-=======
-        ValidatePositionsEvent e = new ValidatePositionsEvent();
->>>>>>> d066b94c
+        ApplicationEvent e = new ValidatePositionsEvent(time.timer(1000));
         applicationEventsQueue.add(e);
         consumerNetworkThread.runOnce();
         verify(applicationEventProcessor).process(any(ValidatePositionsEvent.class));
@@ -249,11 +225,7 @@
 
     @Test
     void testFetchTopicMetadata() {
-<<<<<<< HEAD
-        applicationEventsQueue.add(new TopicMetadataApplicationEvent("topic", time.timer(Long.MAX_VALUE)));
-=======
-        applicationEventsQueue.add(new TopicMetadataEvent("topic", Long.MAX_VALUE));
->>>>>>> d066b94c
+        applicationEventsQueue.add(new TopicMetadataEvent("topic", time.timer(Long.MAX_VALUE)));
         consumerNetworkThread.runOnce();
         verify(applicationEventProcessor).process(any(TopicMetadataEvent.class));
     }
@@ -312,14 +284,9 @@
         coordinatorRequestManager.markCoordinatorUnknown("test", time.milliseconds());
         client.prepareResponse(FindCoordinatorResponse.prepareResponse(Errors.NONE, "group-id", node));
         prepareOffsetCommitRequest(new HashMap<>(), Errors.NONE, false);
-<<<<<<< HEAD
         Timer timer = time.timer(1000);
-        CompletableApplicationEvent<Void> event1 = spy(new AsyncCommitApplicationEvent(Collections.emptyMap(), timer));
-        ApplicationEvent event2 = new AsyncCommitApplicationEvent(Collections.emptyMap(), timer);
-=======
-        CompletableApplicationEvent<Void> event1 = spy(new AsyncCommitEvent(Collections.emptyMap()));
-        ApplicationEvent event2 = new AsyncCommitEvent(Collections.emptyMap());
->>>>>>> d066b94c
+        CompletableApplicationEvent<Void> event1 = spy(new AsyncCommitEvent(Collections.emptyMap(), timer));
+        ApplicationEvent event2 = new AsyncCommitEvent(Collections.emptyMap(), timer);
         CompletableFuture<Void> future = new CompletableFuture<>();
         when(event1.future()).thenReturn(future);
         applicationEventsQueue.add(event1);
