/*
 * Licensed to the Apache Software Foundation (ASF) under one or more
 * contributor license agreements. See the NOTICE file distributed with
 * this work for additional information regarding copyright ownership.
 * The ASF licenses this file to You under the Apache License, Version 2.0
 * (the "License"); you may not use this file except in compliance with
 * the License. You may obtain a copy of the License at
 *
 *    http://www.apache.org/licenses/LICENSE-2.0
 *
 * Unless required by applicable law or agreed to in writing, software
 * distributed under the License is distributed on an "AS IS" BASIS,
 * WITHOUT WARRANTIES OR CONDITIONS OF ANY KIND, either express or implied.
 * See the License for the specific language governing permissions and
 * limitations under the License.
 */
package org.apache.kafka.clients.consumer.internals;

import org.apache.kafka.clients.ApiVersions;
import org.apache.kafka.clients.CommonClientConfigs;
import org.apache.kafka.clients.GroupRebalanceConfig;
import org.apache.kafka.clients.MockClient;
import org.apache.kafka.clients.consumer.ConsumerConfig;
import org.apache.kafka.clients.consumer.internals.events.ApplicationEvent;
import org.apache.kafka.clients.consumer.internals.events.ApplicationEventProcessor;
import org.apache.kafka.clients.consumer.internals.events.BackgroundEvent;
import org.apache.kafka.clients.consumer.internals.events.BackgroundEventHandler;
import org.apache.kafka.common.internals.ClusterResourceListeners;
import org.apache.kafka.common.metrics.Metrics;
import org.apache.kafka.common.requests.MetadataResponse;
import org.apache.kafka.common.requests.RequestTestUtils;
import org.apache.kafka.common.serialization.StringDeserializer;
import org.apache.kafka.common.utils.LogContext;
import org.apache.kafka.common.utils.MockTime;
import org.apache.kafka.common.utils.Time;
import org.apache.kafka.common.utils.Timer;

import java.io.Closeable;
import java.util.HashMap;
import java.util.Optional;
import java.util.Properties;
import java.util.concurrent.BlockingQueue;
import java.util.concurrent.LinkedBlockingQueue;

import static org.apache.kafka.clients.consumer.ConsumerConfig.GROUP_ID_CONFIG;
import static org.apache.kafka.clients.consumer.ConsumerConfig.GROUP_INSTANCE_ID_CONFIG;
import static org.apache.kafka.clients.consumer.ConsumerConfig.KEY_DESERIALIZER_CLASS_CONFIG;
import static org.apache.kafka.clients.consumer.ConsumerConfig.VALUE_DESERIALIZER_CLASS_CONFIG;
import static org.apache.kafka.clients.consumer.internals.ConsumerUtils.CONSUMER_METRIC_GROUP_PREFIX;
import static org.apache.kafka.clients.consumer.internals.ConsumerUtils.createFetchMetricsManager;
import static org.apache.kafka.clients.consumer.internals.ConsumerUtils.createMetrics;
import static org.apache.kafka.clients.consumer.internals.ConsumerUtils.createSubscriptionState;
import static org.apache.kafka.common.utils.Utils.closeQuietly;
import static org.mockito.Mockito.spy;

@SuppressWarnings("ClassDataAbstractionCoupling")
public class ConsumerTestBuilder implements Closeable {

    static final long DEFAULT_RETRY_BACKOFF_MS = 80;
    static final long DEFAULT_RETRY_BACKOFF_MAX_MS = 1000;
    static final int DEFAULT_REQUEST_TIMEOUT_MS = 500;
    static final int DEFAULT_MAX_POLL_INTERVAL_MS = 10000;
    static final String DEFAULT_GROUP_INSTANCE_ID = "group-instance-id";
    static final String DEFAULT_GROUP_ID = "group-id";
    static final int DEFAULT_HEARTBEAT_INTERVAL_MS = 1000;
    static final double DEFAULT_HEARTBEAT_JITTER_MS = 0.0;
    static final String DEFAULT_REMOTE_ASSIGNOR = "uniform";

    final LogContext logContext = new LogContext();
    final Time time;
    public final BlockingQueue<ApplicationEvent> applicationEventQueue;
    public final BlockingQueue<BackgroundEvent> backgroundEventQueue;
    final ConsumerConfig config;
    final long retryBackoffMs;
    final SubscriptionState subscriptions;
    final ConsumerMetadata metadata;
    final FetchConfig fetchConfig;
    final FetchBuffer fetchBuffer;
    final Metrics metrics;
    final Timer pollTimer;
    final FetchMetricsManager metricsManager;
    final NetworkClientDelegate networkClientDelegate;
    final OffsetsRequestManager offsetsRequestManager;
    final Optional<CoordinatorRequestManager> coordinatorRequestManager;
    final Optional<CommitRequestManager> commitRequestManager;
    final Optional<HeartbeatRequestManager> heartbeatRequestManager;
    final Optional<MembershipManager> membershipManager;
    final Optional<HeartbeatRequestManager.HeartbeatState> heartbeatState;
    final Optional<HeartbeatRequestManager.HeartbeatRequestState> heartbeatRequestState;
    final TopicMetadataRequestManager topicMetadataRequestManager;
    final FetchRequestManager fetchRequestManager;
    final RequestManagers requestManagers;
    public final ApplicationEventProcessor applicationEventProcessor;
    public final BackgroundEventHandler backgroundEventHandler;
    public final ConsumerRebalanceListenerInvoker rebalanceListenerInvoker;
    final MockClient client;
    final Optional<GroupInformation> groupInfo;

    public ConsumerTestBuilder(Optional<GroupInformation> groupInfo) {
        this(groupInfo, true, true);
    }

    public ConsumerTestBuilder(Optional<GroupInformation> groupInfo, boolean enableAutoCommit, boolean enableAutoTick) {
        this.groupInfo = groupInfo;
        this.time = enableAutoTick ? new MockTime(1) : new MockTime();
        this.applicationEventQueue = new LinkedBlockingQueue<>();
        this.backgroundEventQueue = new LinkedBlockingQueue<>();
        this.backgroundEventHandler = spy(new BackgroundEventHandler(logContext, backgroundEventQueue));
        GroupRebalanceConfig groupRebalanceConfig = new GroupRebalanceConfig(
                100,
                DEFAULT_MAX_POLL_INTERVAL_MS,
                DEFAULT_HEARTBEAT_INTERVAL_MS,
                groupInfo.map(gi -> gi.groupState.groupId).orElse(null),
                groupInfo.flatMap(gi -> gi.groupState.groupInstanceId),
                DEFAULT_RETRY_BACKOFF_MS,
                DEFAULT_RETRY_BACKOFF_MAX_MS,
                true);
        GroupState groupState = new GroupState(groupRebalanceConfig);
        ApiVersions apiVersions = new ApiVersions();

        Properties properties = new Properties();
        properties.put(KEY_DESERIALIZER_CLASS_CONFIG, StringDeserializer.class);
        properties.put(VALUE_DESERIALIZER_CLASS_CONFIG, StringDeserializer.class);
        properties.put(CommonClientConfigs.RETRY_BACKOFF_MS_CONFIG, DEFAULT_RETRY_BACKOFF_MS);
        properties.put(CommonClientConfigs.REQUEST_TIMEOUT_MS_CONFIG, DEFAULT_REQUEST_TIMEOUT_MS);
        properties.put(CommonClientConfigs.MAX_POLL_INTERVAL_MS_CONFIG, DEFAULT_MAX_POLL_INTERVAL_MS);

        if (!enableAutoCommit)
            properties.put(ConsumerConfig.ENABLE_AUTO_COMMIT_CONFIG, "false");

        groupInfo.ifPresent(gi -> {
            properties.put(GROUP_ID_CONFIG, gi.groupState.groupId);
            gi.groupState.groupInstanceId.ifPresent(groupInstanceId -> properties.put(GROUP_INSTANCE_ID_CONFIG, groupInstanceId));
        });

        this.config = new ConsumerConfig(properties);

        this.fetchConfig = new FetchConfig(config);
        this.retryBackoffMs = config.getLong(ConsumerConfig.RETRY_BACKOFF_MS_CONFIG);
        final long requestTimeoutMs = config.getInt(ConsumerConfig.REQUEST_TIMEOUT_MS_CONFIG);
        this.metrics = createMetrics(config, time);

        this.subscriptions = spy(createSubscriptionState(config, logContext));
        this.metadata = spy(new ConsumerMetadata(config, subscriptions, logContext, new ClusterResourceListeners()));
        this.metricsManager = createFetchMetricsManager(metrics);
        this.pollTimer = time.timer(groupRebalanceConfig.rebalanceTimeoutMs);

        this.client = new MockClient(time, metadata);
        MetadataResponse metadataResponse = RequestTestUtils.metadataUpdateWith(1, new HashMap<String, Integer>() {
            {
                String topic1 = "test1";
                put(topic1, 1);
                String topic2 = "test2";
                put(topic2, 1);
            }
        });
        this.client.updateMetadata(metadataResponse);

        this.networkClientDelegate = spy(new NetworkClientDelegate(time,
                config,
                logContext,
                client));
        this.offsetsRequestManager = spy(new OffsetsRequestManager(subscriptions,
                metadata,
                fetchConfig.isolationLevel,
                time,
                retryBackoffMs,
                requestTimeoutMs,
                apiVersions,
                networkClientDelegate,
                backgroundEventHandler,
                logContext));

        this.topicMetadataRequestManager = spy(new TopicMetadataRequestManager(logContext, config));

        if (groupInfo.isPresent()) {
            GroupInformation gi = groupInfo.get();
            CoordinatorRequestManager coordinator = spy(new CoordinatorRequestManager(
                    time,
                    logContext,
                    DEFAULT_RETRY_BACKOFF_MS,
                    DEFAULT_RETRY_BACKOFF_MAX_MS,
                    backgroundEventHandler,
                    gi.groupState.groupId
            ));
            CommitRequestManager commit = spy(new CommitRequestManager(time,
                    logContext,
                    subscriptions,
                    config,
                    coordinator,
                    backgroundEventHandler,
                    groupState));
            MembershipManager mm = spy(
                    new MembershipManagerImpl(
                        gi.groupState.groupId,
                        gi.groupState.groupInstanceId,
                        gi.serverAssignor,
                        subscriptions,
                        commit,
                        metadata,
                        logContext,
                        Optional.empty(),
                        backgroundEventHandler
                )
            );
            HeartbeatRequestManager.HeartbeatState heartbeatState = spy(new HeartbeatRequestManager.HeartbeatState(
                    subscriptions,
                    mm,
                    DEFAULT_MAX_POLL_INTERVAL_MS));
            HeartbeatRequestManager.HeartbeatRequestState heartbeatRequestState = spy(new HeartbeatRequestManager.HeartbeatRequestState(
                    logContext,
                    time,
                    gi.heartbeatIntervalMs,
                    retryBackoffMs,
                    DEFAULT_RETRY_BACKOFF_MAX_MS,
                    gi.heartbeatJitterMs));
            HeartbeatRequestManager heartbeat = spy(new HeartbeatRequestManager(
                    logContext,
                    pollTimer,
                    config,
                    coordinator,
                    mm,
                    heartbeatState,
                    heartbeatRequestState,
                    backgroundEventHandler));

            this.coordinatorRequestManager = Optional.of(coordinator);
            this.commitRequestManager = Optional.of(commit);
            this.heartbeatRequestManager = Optional.of(heartbeat);
            this.heartbeatState = Optional.of(heartbeatState);
            this.heartbeatRequestState = Optional.of(heartbeatRequestState);
            this.membershipManager = Optional.of(mm);
        } else {
            this.coordinatorRequestManager = Optional.empty();
            this.commitRequestManager = Optional.empty();
            this.heartbeatRequestManager = Optional.empty();
            this.heartbeatState = Optional.empty();
            this.heartbeatRequestState = Optional.empty();
            this.membershipManager = Optional.empty();
        }

        this.fetchBuffer = new FetchBuffer(logContext);
        this.fetchRequestManager = spy(new FetchRequestManager(logContext,
                time,
                metadata,
                subscriptions,
                fetchConfig,
                fetchBuffer,
                metricsManager,
                networkClientDelegate,
                apiVersions));
        this.requestManagers = new RequestManagers(logContext,
                offsetsRequestManager,
                topicMetadataRequestManager,
                fetchRequestManager,
                coordinatorRequestManager,
                commitRequestManager,
                heartbeatRequestManager);
        this.applicationEventProcessor = spy(new ApplicationEventProcessor(
                logContext,
                applicationEventQueue,
                requestManagers,
                metadata)
        );
        ConsumerCoordinatorMetrics consumerCoordinatorMetrics = new ConsumerCoordinatorMetrics(
                subscriptions,
                metrics,
                CONSUMER_METRIC_GROUP_PREFIX
        );
        this.rebalanceListenerInvoker = new ConsumerRebalanceListenerInvoker(
                logContext,
                subscriptions,
                time,
                consumerCoordinatorMetrics
        );
    }

    @Override
    public void close() {
        closeQuietly(requestManagers, RequestManagers.class.getSimpleName());
        closeQuietly(applicationEventProcessor, ApplicationEventProcessor.class.getSimpleName());
    }

    public static class ConsumerNetworkThreadTestBuilder extends ConsumerTestBuilder {

        final ConsumerNetworkThread consumerNetworkThread;

        public ConsumerNetworkThreadTestBuilder() {
            this(createDefaultGroupInformation());
        }

        public ConsumerNetworkThreadTestBuilder(Optional<GroupInformation> groupInfo) {
            super(groupInfo);
            this.consumerNetworkThread = new ConsumerNetworkThread(
                    logContext,
                    time,
                    () -> applicationEventProcessor,
                    () -> networkClientDelegate,
                    () -> requestManagers
            );
        }

        @Override
        public void close() {
            consumerNetworkThread.close();
        }
    }

<<<<<<< HEAD
=======
    public static class ApplicationEventHandlerTestBuilder extends ConsumerTestBuilder {

        public final ApplicationEventHandler applicationEventHandler;

        public ApplicationEventHandlerTestBuilder(Optional<GroupInformation> groupInfo, boolean enableAutoCommit, boolean enableAutoTick) {
            super(groupInfo, enableAutoCommit, enableAutoTick);
            this.applicationEventHandler = spy(new ApplicationEventHandler(
                    logContext,
                    time,
                    applicationEventQueue,
                    () -> applicationEventProcessor,
                    () -> networkClientDelegate,
                    () -> requestManagers));
        }

        @Override
        public void close() {
            closeQuietly(applicationEventHandler, ApplicationEventHandler.class.getSimpleName());
        }
    }

    public static class AsyncKafkaConsumerTestBuilder extends ApplicationEventHandlerTestBuilder {

        final AsyncKafkaConsumer<String, String> consumer;

        final FetchCollector<String, String> fetchCollector;

        public AsyncKafkaConsumerTestBuilder(Optional<GroupInformation> groupInfo, boolean enableAutoCommit, boolean enableAutoTick) {
            super(groupInfo, enableAutoCommit, enableAutoTick);
            String clientId = config.getString(CommonClientConfigs.CLIENT_ID_CONFIG);
            List<ConsumerPartitionAssignor> assignors = ConsumerPartitionAssignor.getAssignorInstances(
                    config.getList(ConsumerConfig.PARTITION_ASSIGNMENT_STRATEGY_CONFIG),
                    config.originals(Collections.singletonMap(ConsumerConfig.CLIENT_ID_CONFIG, clientId))
            );
            Deserializers<String, String> deserializers = new Deserializers<>(new StringDeserializer(), new StringDeserializer());
            this.fetchCollector = spy(new FetchCollector<>(logContext,
                    metadata,
                    subscriptions,
                    fetchConfig,
                    deserializers,
                    metricsManager,
                    time));
            this.consumer = spy(new AsyncKafkaConsumer<>(
                    logContext,
                    clientId,
                    deserializers,
                    new FetchBuffer(logContext),
                    fetchCollector,
                    new ConsumerInterceptors<>(Collections.emptyList()),
                    time,
                    applicationEventHandler,
                    backgroundEventQueue,
                    rebalanceListenerInvoker,
                    metrics,
                    subscriptions,
                    metadata,
                    retryBackoffMs,
                    60000,
                    assignors,
                    groupInfo.map(groupInformation -> groupInformation.groupState.groupId).orElse(null)));
        }

        @Override
        public void close() {
            consumer.close();
        }

        public void close(final Duration timeout) {
            consumer.close(timeout);
        }
    }

>>>>>>> 7f763d32
    public static class GroupInformation {

        final GroupState groupState;
        final int heartbeatIntervalMs;
        final double heartbeatJitterMs;
        final Optional<String> serverAssignor;

        public GroupInformation(GroupState groupState) {
            this(groupState, DEFAULT_HEARTBEAT_INTERVAL_MS, DEFAULT_HEARTBEAT_JITTER_MS, Optional.of(DEFAULT_REMOTE_ASSIGNOR));
        }

        public GroupInformation(GroupState groupState, int heartbeatIntervalMs, double heartbeatJitterMs, Optional<String> serverAssignor) {
            this.groupState = groupState;
            this.heartbeatIntervalMs = heartbeatIntervalMs;
            this.heartbeatJitterMs = heartbeatJitterMs;
            this.serverAssignor = serverAssignor;
        }
    }

    static Optional<GroupInformation> createDefaultGroupInformation() {
        return Optional.of(new GroupInformation(new GroupState(DEFAULT_GROUP_ID, Optional.empty())));
    }
}<|MERGE_RESOLUTION|>--- conflicted
+++ resolved
@@ -306,81 +306,6 @@
         }
     }
 
-<<<<<<< HEAD
-=======
-    public static class ApplicationEventHandlerTestBuilder extends ConsumerTestBuilder {
-
-        public final ApplicationEventHandler applicationEventHandler;
-
-        public ApplicationEventHandlerTestBuilder(Optional<GroupInformation> groupInfo, boolean enableAutoCommit, boolean enableAutoTick) {
-            super(groupInfo, enableAutoCommit, enableAutoTick);
-            this.applicationEventHandler = spy(new ApplicationEventHandler(
-                    logContext,
-                    time,
-                    applicationEventQueue,
-                    () -> applicationEventProcessor,
-                    () -> networkClientDelegate,
-                    () -> requestManagers));
-        }
-
-        @Override
-        public void close() {
-            closeQuietly(applicationEventHandler, ApplicationEventHandler.class.getSimpleName());
-        }
-    }
-
-    public static class AsyncKafkaConsumerTestBuilder extends ApplicationEventHandlerTestBuilder {
-
-        final AsyncKafkaConsumer<String, String> consumer;
-
-        final FetchCollector<String, String> fetchCollector;
-
-        public AsyncKafkaConsumerTestBuilder(Optional<GroupInformation> groupInfo, boolean enableAutoCommit, boolean enableAutoTick) {
-            super(groupInfo, enableAutoCommit, enableAutoTick);
-            String clientId = config.getString(CommonClientConfigs.CLIENT_ID_CONFIG);
-            List<ConsumerPartitionAssignor> assignors = ConsumerPartitionAssignor.getAssignorInstances(
-                    config.getList(ConsumerConfig.PARTITION_ASSIGNMENT_STRATEGY_CONFIG),
-                    config.originals(Collections.singletonMap(ConsumerConfig.CLIENT_ID_CONFIG, clientId))
-            );
-            Deserializers<String, String> deserializers = new Deserializers<>(new StringDeserializer(), new StringDeserializer());
-            this.fetchCollector = spy(new FetchCollector<>(logContext,
-                    metadata,
-                    subscriptions,
-                    fetchConfig,
-                    deserializers,
-                    metricsManager,
-                    time));
-            this.consumer = spy(new AsyncKafkaConsumer<>(
-                    logContext,
-                    clientId,
-                    deserializers,
-                    new FetchBuffer(logContext),
-                    fetchCollector,
-                    new ConsumerInterceptors<>(Collections.emptyList()),
-                    time,
-                    applicationEventHandler,
-                    backgroundEventQueue,
-                    rebalanceListenerInvoker,
-                    metrics,
-                    subscriptions,
-                    metadata,
-                    retryBackoffMs,
-                    60000,
-                    assignors,
-                    groupInfo.map(groupInformation -> groupInformation.groupState.groupId).orElse(null)));
-        }
-
-        @Override
-        public void close() {
-            consumer.close();
-        }
-
-        public void close(final Duration timeout) {
-            consumer.close(timeout);
-        }
-    }
-
->>>>>>> 7f763d32
     public static class GroupInformation {
 
         final GroupState groupState;
