/*
 * Licensed to the Apache Software Foundation (ASF) under one or more
 * contributor license agreements. See the NOTICE file distributed with
 * this work for additional information regarding copyright ownership.
 * The ASF licenses this file to You under the Apache License, Version 2.0
 * (the "License"); you may not use this file except in compliance with
 * the License. You may obtain a copy of the License at
 *
 *    http://www.apache.org/licenses/LICENSE-2.0
 *
 * Unless required by applicable law or agreed to in writing, software
 * distributed under the License is distributed on an "AS IS" BASIS,
 * WITHOUT WARRANTIES OR CONDITIONS OF ANY KIND, either express or implied.
 * See the License for the specific language governing permissions and
 * limitations under the License.
 */
package org.apache.kafka.clients.consumer.internals;

import org.apache.kafka.clients.ApiVersions;
import org.apache.kafka.clients.CommonClientConfigs;
import org.apache.kafka.clients.GroupRebalanceConfig;
import org.apache.kafka.clients.MockClient;
import org.apache.kafka.clients.consumer.ConsumerConfig;
import org.apache.kafka.clients.consumer.ConsumerPartitionAssignor;
import org.apache.kafka.clients.consumer.internals.events.ApplicationEvent;
import org.apache.kafka.clients.consumer.internals.events.ApplicationEventHandler;
import org.apache.kafka.clients.consumer.internals.events.ApplicationEventProcessor;
import org.apache.kafka.clients.consumer.internals.events.BackgroundEvent;
import org.apache.kafka.clients.consumer.internals.events.BackgroundEventHandler;
import org.apache.kafka.common.internals.ClusterResourceListeners;
import org.apache.kafka.common.metrics.Metrics;
import org.apache.kafka.common.requests.MetadataResponse;
import org.apache.kafka.common.requests.RequestTestUtils;
import org.apache.kafka.common.serialization.StringDeserializer;
import org.apache.kafka.common.utils.LogContext;
import org.apache.kafka.common.utils.MockTime;
import org.apache.kafka.common.utils.Time;

import java.io.Closeable;
import java.time.Duration;
import java.util.Collections;
import java.util.HashMap;
import java.util.List;
import java.util.Optional;
import java.util.Properties;
import java.util.concurrent.BlockingQueue;
import java.util.concurrent.LinkedBlockingQueue;

import static org.apache.kafka.clients.consumer.ConsumerConfig.GROUP_ID_CONFIG;
import static org.apache.kafka.clients.consumer.ConsumerConfig.GROUP_INSTANCE_ID_CONFIG;
import static org.apache.kafka.clients.consumer.ConsumerConfig.KEY_DESERIALIZER_CLASS_CONFIG;
import static org.apache.kafka.clients.consumer.ConsumerConfig.VALUE_DESERIALIZER_CLASS_CONFIG;
import static org.apache.kafka.clients.consumer.internals.ConsumerUtils.createFetchMetricsManager;
import static org.apache.kafka.clients.consumer.internals.ConsumerUtils.createMetrics;
import static org.apache.kafka.clients.consumer.internals.ConsumerUtils.createSubscriptionState;
import static org.apache.kafka.common.utils.Utils.closeQuietly;
import static org.mockito.Mockito.spy;

@SuppressWarnings("ClassDataAbstractionCoupling")
public class ConsumerTestBuilder implements Closeable {

    static final long DEFAULT_RETRY_BACKOFF_MS = 80;
    static final long DEFAULT_RETRY_BACKOFF_MAX_MS = 1000;
    static final int DEFAULT_REQUEST_TIMEOUT_MS = 500;
    static final int DEFAULT_MAX_POLL_INTERVAL_MS = 10000;
    static final String DEFAULT_GROUP_INSTANCE_ID = "group-instance-id";
    static final String DEFAULT_GROUP_ID = "group-id";
    static final int DEFAULT_HEARTBEAT_INTERVAL_MS = 1000;
    static final double DEFAULT_HEARTBEAT_JITTER_MS = 0.0;
    static final String DEFAULT_REMOTE_ASSIGNOR = "uniform";

    final LogContext logContext = new LogContext();
    final Time time;
    public final BlockingQueue<ApplicationEvent> applicationEventQueue;
    public final BlockingQueue<BackgroundEvent> backgroundEventQueue;
    final ConsumerConfig config;
    final long retryBackoffMs;
    final SubscriptionState subscriptions;
    final ConsumerMetadata metadata;
    final FetchConfig fetchConfig;
    final FetchBuffer fetchBuffer;
    final Metrics metrics;
    final FetchMetricsManager metricsManager;
    final NetworkClientDelegate networkClientDelegate;
    final OffsetsRequestManager offsetsRequestManager;
    final Optional<CoordinatorRequestManager> coordinatorRequestManager;
    final Optional<CommitRequestManager> commitRequestManager;
    final Optional<HeartbeatRequestManager> heartbeatRequestManager;
    final Optional<MembershipManager> membershipManager;
    final Optional<HeartbeatRequestManager.HeartbeatState> heartbeatState;
    final Optional<HeartbeatRequestManager.HeartbeatRequestState> heartbeatRequestState;
    final TopicMetadataRequestManager topicMetadataRequestManager;
    final FetchRequestManager fetchRequestManager;
    final RequestManagers requestManagers;
    public final ApplicationEventProcessor applicationEventProcessor;
    public final BackgroundEventHandler backgroundEventHandler;
    final MockClient client;
    final Optional<GroupInformation> groupInfo;

    public ConsumerTestBuilder() {
        this(Optional.empty());
    }

    public ConsumerTestBuilder(Optional<GroupInformation> groupInfo) {
        this(groupInfo, true, true);
    }

    public ConsumerTestBuilder(Optional<GroupInformation> groupInfo, boolean enableAutoCommit, boolean enableAutoTick) {
        this.groupInfo = groupInfo;
        this.time = enableAutoTick ? new MockTime(1) : new MockTime();
        this.applicationEventQueue = new LinkedBlockingQueue<>();
        this.backgroundEventQueue = new LinkedBlockingQueue<>();
        this.backgroundEventHandler = spy(new BackgroundEventHandler(logContext, backgroundEventQueue));
        GroupRebalanceConfig groupRebalanceConfig = new GroupRebalanceConfig(
                100,
                DEFAULT_MAX_POLL_INTERVAL_MS,
                DEFAULT_HEARTBEAT_INTERVAL_MS,
                groupInfo.map(gi -> gi.groupId).orElse(null),
                groupInfo.flatMap(gi -> gi.groupInstanceId),
                DEFAULT_RETRY_BACKOFF_MS,
                DEFAULT_RETRY_BACKOFF_MAX_MS,
                true);
        ApiVersions apiVersions = new ApiVersions();

        Properties properties = new Properties();
        properties.put(KEY_DESERIALIZER_CLASS_CONFIG, StringDeserializer.class);
        properties.put(VALUE_DESERIALIZER_CLASS_CONFIG, StringDeserializer.class);
        properties.put(CommonClientConfigs.RETRY_BACKOFF_MS_CONFIG, DEFAULT_RETRY_BACKOFF_MS);
        properties.put(CommonClientConfigs.REQUEST_TIMEOUT_MS_CONFIG, DEFAULT_REQUEST_TIMEOUT_MS);
        properties.put(CommonClientConfigs.MAX_POLL_INTERVAL_MS_CONFIG, DEFAULT_MAX_POLL_INTERVAL_MS);

        if (!enableAutoCommit)
            properties.put(ConsumerConfig.ENABLE_AUTO_COMMIT_CONFIG, "false");

        groupInfo.ifPresent(gi -> {
            properties.put(GROUP_ID_CONFIG, gi.groupId);
            gi.groupInstanceId.ifPresent(groupInstanceId -> properties.put(GROUP_INSTANCE_ID_CONFIG, groupInstanceId));
        });

        this.config = new ConsumerConfig(properties);

        this.fetchConfig = new FetchConfig(config);
        this.retryBackoffMs = config.getLong(ConsumerConfig.RETRY_BACKOFF_MS_CONFIG);
        final long requestTimeoutMs = config.getInt(ConsumerConfig.REQUEST_TIMEOUT_MS_CONFIG);
        this.metrics = createMetrics(config, time);

        this.subscriptions = spy(createSubscriptionState(config, logContext));
        this.metadata = spy(new ConsumerMetadata(config, subscriptions, logContext, new ClusterResourceListeners()));
        this.metricsManager = createFetchMetricsManager(metrics);

        this.client = new MockClient(time, metadata);
        MetadataResponse metadataResponse = RequestTestUtils.metadataUpdateWith(1, new HashMap<String, Integer>() {
            {
                String topic1 = "test1";
                put(topic1, 1);
                String topic2 = "test2";
                put(topic2, 1);
            }
        });
        this.client.updateMetadata(metadataResponse);

        this.networkClientDelegate = spy(new NetworkClientDelegate(time,
                config,
                logContext,
                client));
        this.offsetsRequestManager = spy(new OffsetsRequestManager(subscriptions,
                metadata,
                fetchConfig.isolationLevel,
                time,
                retryBackoffMs,
                requestTimeoutMs,
                apiVersions,
                networkClientDelegate,
                backgroundEventHandler,
                logContext));

        this.topicMetadataRequestManager = spy(new TopicMetadataRequestManager(logContext, config));

        if (groupInfo.isPresent()) {
            GroupInformation gi = groupInfo.get();
            CoordinatorRequestManager coordinator = spy(new CoordinatorRequestManager(
                    time,
                    logContext,
                    DEFAULT_RETRY_BACKOFF_MS,
                    DEFAULT_RETRY_BACKOFF_MAX_MS,
                    backgroundEventHandler,
                    gi.groupId
            ));
            CommitRequestManager commit = spy(new CommitRequestManager(time,
                    logContext,
                    subscriptions,
                    config,
                    coordinator,
                    backgroundEventHandler,
<<<<<<< HEAD
                    DEFAULT_GROUP_ID,
                    Optional.of(DEFAULT_GROUP_INSTANCE_ID)));
            MembershipManager mm = spy(new MembershipManagerImpl(
                    gi.groupId,
                    gi.groupInstanceId,
                    Optional.empty(),
                    subscriptions,
                    commit,
                    metadata,
                    logContext
=======
                    groupState));
            MembershipManager mm = spy(
                    new MembershipManagerImpl(
                        gi.groupState.groupId,
                        gi.groupState.groupInstanceId,
                        gi.serverAssignor,
                        subscriptions,
                        commit,
                        metadata,
                        logContext
>>>>>>> 6be2e5c1
                )
            );
            HeartbeatRequestManager.HeartbeatState heartbeatState = spy(new HeartbeatRequestManager.HeartbeatState(
                    subscriptions,
                    mm,
                    DEFAULT_MAX_POLL_INTERVAL_MS));
            HeartbeatRequestManager.HeartbeatRequestState heartbeatRequestState = spy(new HeartbeatRequestManager.HeartbeatRequestState(
                    logContext,
                    time,
                    gi.heartbeatIntervalMs,
                    retryBackoffMs,
                    DEFAULT_RETRY_BACKOFF_MAX_MS,
                    gi.heartbeatJitterMs));
            HeartbeatRequestManager heartbeat = spy(new HeartbeatRequestManager(
                    logContext,
                    config,
                    coordinator,
                    mm,
                    heartbeatState,
                    heartbeatRequestState,
                    backgroundEventHandler));

            this.coordinatorRequestManager = Optional.of(coordinator);
            this.commitRequestManager = Optional.of(commit);
            this.heartbeatRequestManager = Optional.of(heartbeat);
            this.heartbeatState = Optional.of(heartbeatState);
            this.heartbeatRequestState = Optional.of(heartbeatRequestState);
            this.membershipManager = Optional.of(mm);
        } else {
            this.coordinatorRequestManager = Optional.empty();
            this.commitRequestManager = Optional.empty();
            this.heartbeatRequestManager = Optional.empty();
            this.heartbeatState = Optional.empty();
            this.heartbeatRequestState = Optional.empty();
            this.membershipManager = Optional.empty();
        }

        this.fetchBuffer = new FetchBuffer(logContext);
        this.fetchRequestManager = spy(new FetchRequestManager(logContext,
                time,
                metadata,
                subscriptions,
                fetchConfig,
                fetchBuffer,
                metricsManager,
                networkClientDelegate,
                apiVersions));
        this.requestManagers = new RequestManagers(logContext,
                offsetsRequestManager,
                topicMetadataRequestManager,
                fetchRequestManager,
                coordinatorRequestManager,
                commitRequestManager,
                heartbeatRequestManager,
                membershipManager);
        this.applicationEventProcessor = spy(new ApplicationEventProcessor(
                logContext,
                applicationEventQueue,
                requestManagers,
                metadata)
        );
    }

    @Override
    public void close() {
        closeQuietly(requestManagers, RequestManagers.class.getSimpleName());
        closeQuietly(applicationEventProcessor, ApplicationEventProcessor.class.getSimpleName());
    }

    public static class ConsumerNetworkThreadTestBuilder extends ConsumerTestBuilder {

        final ConsumerNetworkThread consumerNetworkThread;

        public ConsumerNetworkThreadTestBuilder() {
            this(createDefaultGroupInformation());
        }

        public ConsumerNetworkThreadTestBuilder(Optional<GroupInformation> groupInfo) {
            super(groupInfo);
            this.consumerNetworkThread = new ConsumerNetworkThread(
                    logContext,
                    time,
                    () -> applicationEventProcessor,
                    () -> networkClientDelegate,
                    () -> requestManagers
            );
        }

        @Override
        public void close() {
            consumerNetworkThread.close();
        }
    }

    public static class ApplicationEventHandlerTestBuilder extends ConsumerTestBuilder {

        public final ApplicationEventHandler applicationEventHandler;

        public ApplicationEventHandlerTestBuilder(Optional<GroupInformation> groupInfo, boolean enableAutoCommit, boolean enableAutoTick) {
            super(groupInfo, enableAutoCommit, enableAutoTick);
            this.applicationEventHandler = spy(new ApplicationEventHandler(
                    logContext,
                    time,
                    applicationEventQueue,
                    () -> applicationEventProcessor,
                    () -> networkClientDelegate,
                    () -> requestManagers));
        }

        @Override
        public void close() {
            closeQuietly(applicationEventHandler, ApplicationEventHandler.class.getSimpleName());
        }
    }

    public static class AsyncKafkaConsumerTestBuilder extends ApplicationEventHandlerTestBuilder {

        final AsyncKafkaConsumer<String, String> consumer;

        final FetchCollector<String, String> fetchCollector;

        public AsyncKafkaConsumerTestBuilder(Optional<GroupInformation> groupInfo, boolean enableAutoCommit, boolean enableAutoTick) {
            super(groupInfo, enableAutoCommit, enableAutoTick);
            String clientId = config.getString(CommonClientConfigs.CLIENT_ID_CONFIG);
            List<ConsumerPartitionAssignor> assignors = ConsumerPartitionAssignor.getAssignorInstances(
                    config.getList(ConsumerConfig.PARTITION_ASSIGNMENT_STRATEGY_CONFIG),
                    config.originals(Collections.singletonMap(ConsumerConfig.CLIENT_ID_CONFIG, clientId))
            );
            Deserializers<String, String> deserializers = new Deserializers<>(new StringDeserializer(), new StringDeserializer());
            this.fetchCollector = spy(new FetchCollector<>(logContext,
                    metadata,
                    subscriptions,
                    fetchConfig,
                    deserializers,
                    metricsManager,
                    time));
            this.consumer = spy(new AsyncKafkaConsumer<>(
                    logContext,
                    clientId,
                    deserializers,
                    new FetchBuffer(logContext),
                    fetchCollector,
                    new ConsumerInterceptors<>(Collections.emptyList()),
                    time,
                    applicationEventHandler,
                    backgroundEventQueue,
                    metrics,
                    subscriptions,
                    metadata,
                    retryBackoffMs,
                    60000,
                    assignors,
                    groupInfo.map(groupInformation -> groupInformation.groupId).orElse(null)));
        }

        @Override
        public void close() {
            consumer.close();
        }

        public void close(final Duration timeout) {
            consumer.close(timeout);
        }
    }

    public static class GroupInformation {
        final String groupId;
        final Optional<String> groupInstanceId;
        final int heartbeatIntervalMs;
        final double heartbeatJitterMs;
        final Optional<String> serverAssignor;

<<<<<<< HEAD
        public GroupInformation(String groupId, Optional<String> groupInstanceId) {
            this(groupId, groupInstanceId, DEFAULT_HEARTBEAT_INTERVAL_MS,
                    DEFAULT_HEARTBEAT_JITTER_MS);
        }

        public GroupInformation(String groupId, Optional<String> groupInstanceId,
                                int heartbeatIntervalMs, double heartbeatJitterMs) {
            this.heartbeatIntervalMs = heartbeatIntervalMs;
            this.heartbeatJitterMs = heartbeatJitterMs;
            this.groupId = groupId;
            this.groupInstanceId = groupInstanceId;
=======
        public GroupInformation(GroupState groupState) {
            this(groupState, DEFAULT_HEARTBEAT_INTERVAL_MS, DEFAULT_HEARTBEAT_JITTER_MS, Optional.of(DEFAULT_REMOTE_ASSIGNOR));
        }

        public GroupInformation(GroupState groupState, int heartbeatIntervalMs, double heartbeatJitterMs, Optional<String> serverAssignor) {
            this.groupState = groupState;
            this.heartbeatIntervalMs = heartbeatIntervalMs;
            this.heartbeatJitterMs = heartbeatJitterMs;
            this.serverAssignor = serverAssignor;
>>>>>>> 6be2e5c1
        }
    }

    static Optional<GroupInformation> createDefaultGroupInformation() {
        return Optional.of(new GroupInformation(DEFAULT_GROUP_ID, Optional.empty()));
    }
}<|MERGE_RESOLUTION|>--- conflicted
+++ resolved
@@ -18,7 +18,6 @@
 
 import org.apache.kafka.clients.ApiVersions;
 import org.apache.kafka.clients.CommonClientConfigs;
-import org.apache.kafka.clients.GroupRebalanceConfig;
 import org.apache.kafka.clients.MockClient;
 import org.apache.kafka.clients.consumer.ConsumerConfig;
 import org.apache.kafka.clients.consumer.ConsumerPartitionAssignor;
@@ -111,15 +110,6 @@
         this.applicationEventQueue = new LinkedBlockingQueue<>();
         this.backgroundEventQueue = new LinkedBlockingQueue<>();
         this.backgroundEventHandler = spy(new BackgroundEventHandler(logContext, backgroundEventQueue));
-        GroupRebalanceConfig groupRebalanceConfig = new GroupRebalanceConfig(
-                100,
-                DEFAULT_MAX_POLL_INTERVAL_MS,
-                DEFAULT_HEARTBEAT_INTERVAL_MS,
-                groupInfo.map(gi -> gi.groupId).orElse(null),
-                groupInfo.flatMap(gi -> gi.groupInstanceId),
-                DEFAULT_RETRY_BACKOFF_MS,
-                DEFAULT_RETRY_BACKOFF_MAX_MS,
-                true);
         ApiVersions apiVersions = new ApiVersions();
 
         Properties properties = new Properties();
@@ -192,29 +182,17 @@
                     config,
                     coordinator,
                     backgroundEventHandler,
-<<<<<<< HEAD
-                    DEFAULT_GROUP_ID,
-                    Optional.of(DEFAULT_GROUP_INSTANCE_ID)));
-            MembershipManager mm = spy(new MembershipManagerImpl(
                     gi.groupId,
-                    gi.groupInstanceId,
-                    Optional.empty(),
-                    subscriptions,
-                    commit,
-                    metadata,
-                    logContext
-=======
-                    groupState));
+                    gi.groupInstanceId));
             MembershipManager mm = spy(
                     new MembershipManagerImpl(
-                        gi.groupState.groupId,
-                        gi.groupState.groupInstanceId,
+                        gi.groupId,
+                        gi.groupInstanceId,
                         gi.serverAssignor,
                         subscriptions,
                         commit,
                         metadata,
                         logContext
->>>>>>> 6be2e5c1
                 )
             );
             HeartbeatRequestManager.HeartbeatState heartbeatState = spy(new HeartbeatRequestManager.HeartbeatState(
@@ -387,29 +365,17 @@
         final double heartbeatJitterMs;
         final Optional<String> serverAssignor;
 
-<<<<<<< HEAD
         public GroupInformation(String groupId, Optional<String> groupInstanceId) {
-            this(groupId, groupInstanceId, DEFAULT_HEARTBEAT_INTERVAL_MS,
-                    DEFAULT_HEARTBEAT_JITTER_MS);
-        }
-
-        public GroupInformation(String groupId, Optional<String> groupInstanceId,
-                                int heartbeatIntervalMs, double heartbeatJitterMs) {
-            this.heartbeatIntervalMs = heartbeatIntervalMs;
-            this.heartbeatJitterMs = heartbeatJitterMs;
-            this.groupId = groupId;
-            this.groupInstanceId = groupInstanceId;
-=======
-        public GroupInformation(GroupState groupState) {
-            this(groupState, DEFAULT_HEARTBEAT_INTERVAL_MS, DEFAULT_HEARTBEAT_JITTER_MS, Optional.of(DEFAULT_REMOTE_ASSIGNOR));
-        }
-
-        public GroupInformation(GroupState groupState, int heartbeatIntervalMs, double heartbeatJitterMs, Optional<String> serverAssignor) {
-            this.groupState = groupState;
+            this(groupId, groupInstanceId, DEFAULT_HEARTBEAT_INTERVAL_MS, DEFAULT_HEARTBEAT_JITTER_MS,
+                Optional.of(DEFAULT_REMOTE_ASSIGNOR));
+        }
+
+        public GroupInformation(String groupId, Optional<String> groupInstanceId, int heartbeatIntervalMs, double heartbeatJitterMs, Optional<String> serverAssignor) {
             this.heartbeatIntervalMs = heartbeatIntervalMs;
             this.heartbeatJitterMs = heartbeatJitterMs;
             this.serverAssignor = serverAssignor;
->>>>>>> 6be2e5c1
+            this.groupId = groupId;
+            this.groupInstanceId = groupInstanceId;
         }
     }
 
