--- conflicted
+++ resolved
@@ -3434,11 +3434,7 @@
         assertFalse(future.isDone());
 
         assertDoesNotThrow(() -> sendFetches(false));
-<<<<<<< HEAD
-        assertTrue(future.isCompletedExceptionally());
-=======
         assertFutureThrows(future, AuthenticationException.class);
->>>>>>> 5ec9dffa
     }
 
     @Test
