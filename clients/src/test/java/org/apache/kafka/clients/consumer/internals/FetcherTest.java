--- conflicted
+++ resolved
@@ -1072,19 +1072,12 @@
             selector.clear();
         }
         Map<MetricName, KafkaMetric> allMetrics = metrics.metrics();
-<<<<<<< HEAD
         KafkaMetric avgMetric = allMetrics.get(metrics.metricInstance(metricsRegistry.fetchThrottleTimeAvg));
         KafkaMetric maxMetric = allMetrics.get(metrics.metricInstance(metricsRegistry.fetchThrottleTimeMax));
-        assertEquals(200, avgMetric.value(), EPSILON);
-        assertEquals(300, maxMetric.value(), EPSILON);
-=======
-        KafkaMetric avgMetric = allMetrics.get(metrics.metricName("fetch-throttle-time-avg", metricGroup, ""));
-        KafkaMetric maxMetric = allMetrics.get(metrics.metricName("fetch-throttle-time-max", metricGroup, ""));
         // Throttle times are ApiVersions=400, Fetch=(100, 200, 300)
         assertEquals(250, avgMetric.value(), EPSILON);
         assertEquals(400, maxMetric.value(), EPSILON);
         client.close();
->>>>>>> 7892b4e6
     }
 
 
