/*
 * Licensed to the Apache Software Foundation (ASF) under one or more
 * contributor license agreements. See the NOTICE file distributed with
 * this work for additional information regarding copyright ownership.
 * The ASF licenses this file to You under the Apache License, Version 2.0
 * (the "License"); you may not use this file except in compliance with
 * the License. You may obtain a copy of the License at
 *
 *    http://www.apache.org/licenses/LICENSE-2.0
 *
 * Unless required by applicable law or agreed to in writing, software
 * distributed under the License is distributed on an "AS IS" BASIS,
 * WITHOUT WARRANTIES OR CONDITIONS OF ANY KIND, either express or implied.
 * See the License for the specific language governing permissions and
 * limitations under the License.
 */
package org.apache.kafka.clients.producer.internals;

import org.apache.kafka.clients.ApiVersions;
import org.apache.kafka.clients.ClientRequest;
import org.apache.kafka.clients.Metadata;
import org.apache.kafka.clients.MockClient;
import org.apache.kafka.clients.NetworkClient;
import org.apache.kafka.clients.NodeApiVersions;
import org.apache.kafka.clients.producer.Callback;
import org.apache.kafka.clients.producer.RecordMetadata;
import org.apache.kafka.common.Cluster;
import org.apache.kafka.common.MetricName;
import org.apache.kafka.common.Node;
import org.apache.kafka.common.TopicPartition;
import org.apache.kafka.common.errors.ClusterAuthorizationException;
import org.apache.kafka.common.errors.OutOfOrderSequenceException;
import org.apache.kafka.common.errors.RecordTooLargeException;
import org.apache.kafka.common.errors.TimeoutException;
import org.apache.kafka.common.errors.UnsupportedForMessageFormatException;
import org.apache.kafka.common.errors.UnsupportedVersionException;
import org.apache.kafka.common.internals.ClusterResourceListeners;
import org.apache.kafka.common.metrics.KafkaMetric;
import org.apache.kafka.common.metrics.MetricConfig;
import org.apache.kafka.common.metrics.Metrics;
import org.apache.kafka.common.metrics.Sensor;
import org.apache.kafka.common.network.NetworkReceive;
import org.apache.kafka.common.protocol.ApiKeys;
import org.apache.kafka.common.protocol.Errors;
import org.apache.kafka.common.record.CompressionRatioEstimator;
import org.apache.kafka.common.record.CompressionType;
import org.apache.kafka.common.record.MemoryRecords;
import org.apache.kafka.common.record.MutableRecordBatch;
import org.apache.kafka.common.record.Record;
import org.apache.kafka.common.record.RecordBatch;
import org.apache.kafka.common.requests.AbstractRequest;
import org.apache.kafka.common.requests.AddPartitionsToTxnResponse;
import org.apache.kafka.common.requests.ApiVersionsResponse;
import org.apache.kafka.common.requests.FindCoordinatorResponse;
import org.apache.kafka.common.requests.InitProducerIdRequest;
import org.apache.kafka.common.requests.InitProducerIdResponse;
import org.apache.kafka.common.requests.ProduceRequest;
import org.apache.kafka.common.requests.ProduceResponse;
import org.apache.kafka.common.requests.ResponseHeader;
import org.apache.kafka.common.utils.LogContext;
import org.apache.kafka.common.utils.MockTime;
import org.apache.kafka.test.DelayedReceive;
import org.apache.kafka.test.MockSelector;
import org.apache.kafka.test.TestUtils;
import org.junit.After;
import org.junit.Before;
import org.junit.Test;

import java.nio.ByteBuffer;
import java.util.Collections;
import java.util.Deque;
import java.util.HashMap;
import java.util.Iterator;
import java.util.LinkedHashMap;
import java.util.List;
import java.util.Map;
import java.util.concurrent.ExecutionException;
import java.util.concurrent.Future;
import java.util.concurrent.atomic.AtomicInteger;
import java.util.concurrent.atomic.AtomicReference;

import static org.junit.Assert.assertEquals;
import static org.junit.Assert.assertFalse;
import static org.junit.Assert.assertNull;
import static org.junit.Assert.assertTrue;
import static org.junit.Assert.fail;

public class SenderTest {

    private static final int MAX_REQUEST_SIZE = 1024 * 1024;
    private static final short ACKS_ALL = -1;
    private static final int MAX_RETRIES = 0;
    private static final String CLIENT_ID = "clientId";
    private static final double EPS = 0.0001;
    private static final int MAX_BLOCK_TIMEOUT = 1000;
    private static final int REQUEST_TIMEOUT = 1000;

    private TopicPartition tp0 = new TopicPartition("test", 0);
    private TopicPartition tp1 = new TopicPartition("test", 1);
    private MockTime time = new MockTime();
    private MockClient client = new MockClient(time);
    private int batchSize = 16 * 1024;
    private Metadata metadata = new Metadata(0, Long.MAX_VALUE, true, true, new ClusterResourceListeners());
    private ApiVersions apiVersions = new ApiVersions();
    private Cluster cluster = TestUtils.singletonCluster("test", 2);
    private Metrics metrics = null;
    private RecordAccumulator accumulator = null;
    private Sender sender = null;
    private SenderMetricsRegistry senderMetricsRegistry = null;
    private final LogContext logContext = new LogContext();

    @Before
    public void setup() {
        client.setNode(cluster.nodes().get(0));
        setupWithTransactionState(null);
    }

    @After
    public void tearDown() {
        this.metrics.close();
    }

    @Test
    public void testSimple() throws Exception {
        long offset = 0;
        Future<RecordMetadata> future = accumulator.append(tp0, 0L, "key".getBytes(), "value".getBytes(), null, null, MAX_BLOCK_TIMEOUT).future;
        sender.run(time.milliseconds()); // connect
        sender.run(time.milliseconds()); // send produce request
        assertEquals("We should have a single produce request in flight.", 1, client.inFlightRequestCount());
        assertTrue(client.hasInFlightRequests());
        client.respond(produceResponse(tp0, offset, Errors.NONE, 0));
        sender.run(time.milliseconds());
        assertEquals("All requests completed.", 0, client.inFlightRequestCount());
        assertFalse(client.hasInFlightRequests());
        sender.run(time.milliseconds());
        assertTrue("Request should be completed", future.isDone());
        assertEquals(offset, future.get().offset());
    }

    @Test
    public void testMessageFormatDownConversion() throws Exception {
        // this test case verifies the behavior when the version of the produce request supported by the
        // broker changes after the record set is created

        long offset = 0;

        // start off support produce request v3
        apiVersions.update("0", NodeApiVersions.create());

        Future<RecordMetadata> future = accumulator.append(tp0, 0L, "key".getBytes(), "value".getBytes(),
                null, null, MAX_BLOCK_TIMEOUT).future;

        // now the partition leader supports only v2
        apiVersions.update("0", NodeApiVersions.create(Collections.singleton(
                new ApiVersionsResponse.ApiVersion(ApiKeys.PRODUCE.id, (short) 0, (short) 2))));

        client.prepareResponse(new MockClient.RequestMatcher() {
            @Override
            public boolean matches(AbstractRequest body) {
                ProduceRequest request = (ProduceRequest) body;
                if (request.version() != 2)
                    return false;

                MemoryRecords records = request.partitionRecordsOrFail().get(tp0);
                return records != null &&
                        records.sizeInBytes() > 0 &&
                        records.hasMatchingMagic(RecordBatch.MAGIC_VALUE_V1);
            }
        }, produceResponse(tp0, offset, Errors.NONE, 0));

        sender.run(time.milliseconds()); // connect
        sender.run(time.milliseconds()); // send produce request

        assertTrue("Request should be completed", future.isDone());
        assertEquals(offset, future.get().offset());
    }

    @Test
    public void testDownConversionForMismatchedMagicValues() throws Exception {
        // it can happen that we construct a record set with mismatching magic values (perhaps
        // because the partition leader changed after the record set was initially constructed)
        // in this case, we down-convert record sets with newer magic values to match the oldest
        // created record set

        long offset = 0;

        // start off support produce request v3
        apiVersions.update("0", NodeApiVersions.create());

        Future<RecordMetadata> future1 = accumulator.append(tp0, 0L, "key".getBytes(), "value".getBytes(),
                null, null, MAX_BLOCK_TIMEOUT).future;

        // now the partition leader supports only v2
        apiVersions.update("0", NodeApiVersions.create(Collections.singleton(
                new ApiVersionsResponse.ApiVersion(ApiKeys.PRODUCE.id, (short) 0, (short) 2))));

        Future<RecordMetadata> future2 = accumulator.append(tp1, 0L, "key".getBytes(), "value".getBytes(),
                null, null, MAX_BLOCK_TIMEOUT).future;

        // start off support produce request v3
        apiVersions.update("0", NodeApiVersions.create());

        ProduceResponse.PartitionResponse resp = new ProduceResponse.PartitionResponse(Errors.NONE, offset, RecordBatch.NO_TIMESTAMP);
        Map<TopicPartition, ProduceResponse.PartitionResponse> partResp = new HashMap<>();
        partResp.put(tp0, resp);
        partResp.put(tp1, resp);
        ProduceResponse produceResponse = new ProduceResponse(partResp, 0);

        client.prepareResponse(new MockClient.RequestMatcher() {
            @Override
            public boolean matches(AbstractRequest body) {
                ProduceRequest request = (ProduceRequest) body;
                if (request.version() != 2)
                    return false;

                Map<TopicPartition, MemoryRecords> recordsMap = request.partitionRecordsOrFail();
                if (recordsMap.size() != 2)
                    return false;

                for (MemoryRecords records : recordsMap.values()) {
                    if (records == null || records.sizeInBytes() == 0 || !records.hasMatchingMagic(RecordBatch.MAGIC_VALUE_V1))
                        return false;
                }
                return true;
            }
        }, produceResponse);

        sender.run(time.milliseconds()); // connect
        sender.run(time.milliseconds()); // send produce request

        assertTrue("Request should be completed", future1.isDone());
        assertTrue("Request should be completed", future2.isDone());
    }

    /*
     * Send multiple requests. Verify that the client side quota metrics have the right values
     */
    @Test
    public void testQuotaMetrics() throws Exception {
        MockSelector selector = new MockSelector(time);
        Sensor throttleTimeSensor = Sender.throttleTimeSensor(metrics, this.senderMetricsRegistry);
        Cluster cluster = TestUtils.singletonCluster("test", 1);
        Node node = cluster.nodes().get(0);
        NetworkClient client = new NetworkClient(selector, metadata, "mock", Integer.MAX_VALUE,
                1000, 1000, 64 * 1024, 64 * 1024, 1000,
                time, true, new ApiVersions(), throttleTimeSensor, logContext);

        short apiVersionsResponseVersion = ApiKeys.API_VERSIONS.latestVersion();
        ByteBuffer buffer = ApiVersionsResponse.createApiVersionsResponse(400, RecordBatch.CURRENT_MAGIC_VALUE).serialize(apiVersionsResponseVersion, new ResponseHeader(0));
        selector.delayedReceive(new DelayedReceive(node.idString(), new NetworkReceive(node.idString(), buffer)));
        while (!client.ready(node, time.milliseconds()))
            client.poll(1, time.milliseconds());
        selector.clear();

        for (int i = 1; i <= 3; i++) {
            int throttleTimeMs = 100 * i;
            ProduceRequest.Builder builder = new ProduceRequest.Builder(RecordBatch.CURRENT_MAGIC_VALUE, (short) 1, 1000,
                            Collections.<TopicPartition, MemoryRecords>emptyMap());
            ClientRequest request = client.newClientRequest(node.idString(), builder, time.milliseconds(), true, null);
            client.send(request, time.milliseconds());
            client.poll(1, time.milliseconds());
            ProduceResponse response = produceResponse(tp0, i, Errors.NONE, throttleTimeMs);
            buffer = response.serialize(ApiKeys.PRODUCE.latestVersion(), new ResponseHeader(request.correlationId()));
            selector.completeReceive(new NetworkReceive(node.idString(), buffer));
            client.poll(1, time.milliseconds());
            selector.clear();
        }
        Map<MetricName, KafkaMetric> allMetrics = metrics.metrics();
        KafkaMetric avgMetric = allMetrics.get(metrics.metricInstance(this.senderMetricsRegistry.produceThrottleTimeAvg));
        KafkaMetric maxMetric = allMetrics.get(metrics.metricInstance(this.senderMetricsRegistry.produceThrottleTimeMax));
        // Throttle times are ApiVersions=400, Produce=(100, 200, 300)
        assertEquals(250, avgMetric.value(), EPS);
        assertEquals(400, maxMetric.value(), EPS);
        client.close();
    }

    @Test
    public void testRetries() throws Exception {
        // create a sender with retries = 1
        int maxRetries = 1;
        Metrics m = new Metrics();
        SenderMetricsRegistry senderMetrics = new SenderMetricsRegistry(m);
        try {
<<<<<<< HEAD
            Sender sender = new Sender(loggerFactory, client, metadata, this.accumulator, false, MAX_REQUEST_SIZE, ACKS_ALL,
                    maxRetries, senderMetrics, time, REQUEST_TIMEOUT, 50, null, apiVersions);
=======
            Sender sender = new Sender(logContext, client, metadata, this.accumulator, false, MAX_REQUEST_SIZE, ACKS_ALL,
                    maxRetries, m, new SenderMetricsRegistry(), time, REQUEST_TIMEOUT, 50, null, apiVersions);
>>>>>>> 6055c749
            // do a successful retry
            Future<RecordMetadata> future = accumulator.append(tp0, 0L, "key".getBytes(), "value".getBytes(), null, null, MAX_BLOCK_TIMEOUT).future;
            sender.run(time.milliseconds()); // connect
            sender.run(time.milliseconds()); // send produce request
            String id = client.requests().peek().destination();
            Node node = new Node(Integer.parseInt(id), "localhost", 0);
            assertEquals(1, client.inFlightRequestCount());
            assertTrue(client.hasInFlightRequests());
            assertTrue("Client ready status should be true", client.isReady(node, 0L));
            client.disconnect(id);
            assertEquals(0, client.inFlightRequestCount());
            assertFalse(client.hasInFlightRequests());
            assertFalse("Client ready status should be false", client.isReady(node, 0L));
            sender.run(time.milliseconds()); // receive error
            sender.run(time.milliseconds()); // reconnect
            sender.run(time.milliseconds()); // resend
            assertEquals(1, client.inFlightRequestCount());
            assertTrue(client.hasInFlightRequests());
            long offset = 0;
            client.respond(produceResponse(tp0, offset, Errors.NONE, 0));
            sender.run(time.milliseconds());
            assertTrue("Request should have retried and completed", future.isDone());
            assertEquals(offset, future.get().offset());

            // do an unsuccessful retry
            future = accumulator.append(tp0, 0L, "key".getBytes(), "value".getBytes(), null, null, MAX_BLOCK_TIMEOUT).future;
            sender.run(time.milliseconds()); // send produce request
            for (int i = 0; i < maxRetries + 1; i++) {
                client.disconnect(client.requests().peek().destination());
                sender.run(time.milliseconds()); // receive error
                sender.run(time.milliseconds()); // reconnect
                sender.run(time.milliseconds()); // resend
            }
            sender.run(time.milliseconds());
            completedWithError(future, Errors.NETWORK_EXCEPTION);
        } finally {
            m.close();
        }
    }

    @Test
    public void testSendInOrder() throws Exception {
        int maxRetries = 1;
        Metrics m = new Metrics();
        SenderMetricsRegistry senderMetrics = new SenderMetricsRegistry(m);

        try {
<<<<<<< HEAD
            Sender sender = new Sender(loggerFactory, client, metadata, this.accumulator, true, MAX_REQUEST_SIZE, ACKS_ALL, maxRetries,
                    senderMetrics, time, REQUEST_TIMEOUT, 50, null, apiVersions);
=======
            Sender sender = new Sender(logContext, client, metadata, this.accumulator, true, MAX_REQUEST_SIZE, ACKS_ALL, maxRetries,
                    m, new SenderMetricsRegistry(), time, REQUEST_TIMEOUT, 50, null, apiVersions);
>>>>>>> 6055c749
            // Create a two broker cluster, with partition 0 on broker 0 and partition 1 on broker 1
            Cluster cluster1 = TestUtils.clusterWith(2, "test", 2);
            metadata.update(cluster1, Collections.<String>emptySet(), time.milliseconds());

            // Send the first message.
            TopicPartition tp2 = new TopicPartition("test", 1);
            accumulator.append(tp2, 0L, "key1".getBytes(), "value1".getBytes(), null, null, MAX_BLOCK_TIMEOUT);
            sender.run(time.milliseconds()); // connect
            sender.run(time.milliseconds()); // send produce request
            String id = client.requests().peek().destination();
            assertEquals(ApiKeys.PRODUCE, client.requests().peek().requestBuilder().apiKey());
            Node node = new Node(Integer.parseInt(id), "localhost", 0);
            assertEquals(1, client.inFlightRequestCount());
            assertTrue(client.hasInFlightRequests());
            assertTrue("Client ready status should be true", client.isReady(node, 0L));

            time.sleep(900);
            // Now send another message to tp2
            accumulator.append(tp2, 0L, "key2".getBytes(), "value2".getBytes(), null, null, MAX_BLOCK_TIMEOUT);

            // Update metadata before sender receives response from broker 0. Now partition 2 moves to broker 0
            Cluster cluster2 = TestUtils.singletonCluster("test", 2);
            metadata.update(cluster2, Collections.<String>emptySet(), time.milliseconds());
            // Sender should not send the second message to node 0.
            sender.run(time.milliseconds());
            assertEquals(1, client.inFlightRequestCount());
            assertTrue(client.hasInFlightRequests());
        } finally {
            m.close();
        }
    }

    @Test
    public void testAppendInExpiryCallback() throws InterruptedException {
        int messagesPerBatch = 10;
        final AtomicInteger expiryCallbackCount = new AtomicInteger(0);
        final AtomicReference<Exception> unexpectedException = new AtomicReference<>();
        final byte[] key = "key".getBytes();
        final byte[] value = "value".getBytes();
        final long maxBlockTimeMs = 1000;
        Callback callback = new Callback() {
            @Override
            public void onCompletion(RecordMetadata metadata, Exception exception) {
                if (exception instanceof TimeoutException) {
                    expiryCallbackCount.incrementAndGet();
                    try {
                        accumulator.append(tp1, 0L, key, value, Record.EMPTY_HEADERS, null, maxBlockTimeMs);
                    } catch (InterruptedException e) {
                        throw new RuntimeException("Unexpected interruption", e);
                    }
                } else if (exception != null)
                    unexpectedException.compareAndSet(null, exception);
            }
        };

        for (int i = 0; i < messagesPerBatch; i++)
            accumulator.append(tp1, 0L, key, value, null, callback, maxBlockTimeMs);

        // Advance the clock to expire the first batch.
        time.sleep(10000);
        // Disconnect the target node for the pending produce request. This will ensure that sender will try to
        // expire the batch.
        Node clusterNode = this.cluster.nodes().get(0);
        client.disconnect(clusterNode.idString());
        client.blackout(clusterNode, 100);

        sender.run(time.milliseconds());  // We should try to flush the batch, but we expire it instead without sending anything.

        assertEquals("Callbacks not invoked for expiry", messagesPerBatch, expiryCallbackCount.get());
        assertNull("Unexpected exception", unexpectedException.get());
        // Make sure that the reconds were appended back to the batch.
        assertTrue(accumulator.batches().containsKey(tp1));
        assertEquals(1, accumulator.batches().get(tp1).size());
        assertEquals(messagesPerBatch, accumulator.batches().get(tp1).peekFirst().recordCount);
    }

    /**
     * Tests that topics are added to the metadata list when messages are available to send
     * and expired if not used during a metadata refresh interval.
     */
    @Test
    public void testMetadataTopicExpiry() throws Exception {
        long offset = 0;
        metadata.update(Cluster.empty(), Collections.<String>emptySet(), time.milliseconds());

        Future<RecordMetadata> future = accumulator.append(tp0, time.milliseconds(), "key".getBytes(), "value".getBytes(), null, null, MAX_BLOCK_TIMEOUT).future;
        sender.run(time.milliseconds());
        assertTrue("Topic not added to metadata", metadata.containsTopic(tp0.topic()));
        metadata.update(cluster, Collections.<String>emptySet(), time.milliseconds());
        sender.run(time.milliseconds());  // send produce request
        client.respond(produceResponse(tp0, offset++, Errors.NONE, 0));
        sender.run(time.milliseconds());
        assertEquals("Request completed.", 0, client.inFlightRequestCount());
        assertFalse(client.hasInFlightRequests());
        sender.run(time.milliseconds());
        assertTrue("Request should be completed", future.isDone());

        assertTrue("Topic not retained in metadata list", metadata.containsTopic(tp0.topic()));
        time.sleep(Metadata.TOPIC_EXPIRY_MS);
        metadata.update(Cluster.empty(), Collections.<String>emptySet(), time.milliseconds());
        assertFalse("Unused topic has not been expired", metadata.containsTopic(tp0.topic()));
        future = accumulator.append(tp0, time.milliseconds(), "key".getBytes(), "value".getBytes(), null, null, MAX_BLOCK_TIMEOUT).future;
        sender.run(time.milliseconds());
        assertTrue("Topic not added to metadata", metadata.containsTopic(tp0.topic()));
        metadata.update(cluster, Collections.<String>emptySet(), time.milliseconds());
        sender.run(time.milliseconds());  // send produce request
        client.respond(produceResponse(tp0, offset++, Errors.NONE, 0));
        sender.run(time.milliseconds());
        assertEquals("Request completed.", 0, client.inFlightRequestCount());
        assertFalse(client.hasInFlightRequests());
        sender.run(time.milliseconds());
        assertTrue("Request should be completed", future.isDone());
    }

    @Test
    public void testInitProducerIdRequest() throws Exception {
        final long producerId = 343434L;
        TransactionManager transactionManager = new TransactionManager();
        setupWithTransactionState(transactionManager);
        client.setNode(new Node(1, "localhost", 33343));
        prepareAndReceiveInitProducerId(producerId, Errors.NONE);
        assertTrue(transactionManager.hasProducerId());
        assertEquals(producerId, transactionManager.producerIdAndEpoch().producerId);
        assertEquals((short) 0, transactionManager.producerIdAndEpoch().epoch);
    }

    @Test
    public void testClusterAuthorizationExceptionInInitProducerIdRequest() throws Exception {
        final long producerId = 343434L;
        TransactionManager transactionManager = new TransactionManager();
        setupWithTransactionState(transactionManager);
        client.setNode(new Node(1, "localhost", 33343));
        prepareAndReceiveInitProducerId(producerId, Errors.CLUSTER_AUTHORIZATION_FAILED);
        assertFalse(transactionManager.hasProducerId());
        assertTrue(transactionManager.hasError());
        assertTrue(transactionManager.lastError() instanceof ClusterAuthorizationException);

        // cluster authorization is a fatal error for the producer
        assertSendFailure(ClusterAuthorizationException.class);
    }


    @Test
    public void testIdempotenceWithMultipleInflights() throws Exception {
        final long producerId = 343434L;
        TransactionManager transactionManager = new TransactionManager();
        setupWithTransactionState(transactionManager);
        prepareAndReceiveInitProducerId(producerId, Errors.NONE);
        assertTrue(transactionManager.hasProducerId());

        assertEquals(0, transactionManager.sequenceNumber(tp0).longValue());

        // Send first ProduceRequest
        Future<RecordMetadata> request1 = accumulator.append(tp0, time.milliseconds(), "key".getBytes(), "value".getBytes(), null, null, MAX_BLOCK_TIMEOUT).future;
        sender.run(time.milliseconds());
        String nodeId = client.requests().peek().destination();
        Node node = new Node(Integer.valueOf(nodeId), "localhost", 0);
        assertEquals(1, client.inFlightRequestCount());
        assertEquals(1, transactionManager.sequenceNumber(tp0).longValue());
        assertEquals(-1, transactionManager.lastAckedSequence(tp0));

        // Send second ProduceRequest
        Future<RecordMetadata> request2 = accumulator.append(tp0, time.milliseconds(), "key".getBytes(), "value".getBytes(), null, null, MAX_BLOCK_TIMEOUT).future;
        sender.run(time.milliseconds());
        assertEquals(2, client.inFlightRequestCount());
        assertEquals(2, transactionManager.sequenceNumber(tp0).longValue());
        assertEquals(-1, transactionManager.lastAckedSequence(tp0));
        assertFalse(request1.isDone());
        assertFalse(request2.isDone());
        assertTrue(client.isReady(node, time.milliseconds()));

        sendIdempotentProducerResponse(0, tp0, Errors.NONE, 0L);

        sender.run(time.milliseconds()); // receive response 0

        assertEquals(1, client.inFlightRequestCount());
        assertEquals(0, transactionManager.lastAckedSequence(tp0));
        assertTrue(request1.isDone());
        assertEquals(0, request1.get().offset());
        assertFalse(request2.isDone());

        sendIdempotentProducerResponse(1, tp0, Errors.NONE, 1L);
        sender.run(time.milliseconds()); // receive response 1
        assertEquals(1, transactionManager.lastAckedSequence(tp0));
        assertFalse(client.hasInFlightRequests());
        assertTrue(request2.isDone());
        assertEquals(1, request2.get().offset());
    }


    @Test
    public void testIdempotenceWithMultipleInflightsFirstFails() throws Exception {
        final long producerId = 343434L;
        TransactionManager transactionManager = new TransactionManager();
        setupWithTransactionState(transactionManager);
        prepareAndReceiveInitProducerId(producerId, Errors.NONE);
        assertTrue(transactionManager.hasProducerId());

        assertEquals(0, transactionManager.sequenceNumber(tp0).longValue());

        // Send first ProduceRequest
        Future<RecordMetadata> request1 = accumulator.append(tp0, time.milliseconds(), "key".getBytes(), "value".getBytes(), null, null, MAX_BLOCK_TIMEOUT).future;
        sender.run(time.milliseconds());
        String nodeId = client.requests().peek().destination();
        Node node = new Node(Integer.valueOf(nodeId), "localhost", 0);
        assertEquals(1, client.inFlightRequestCount());
        assertEquals(1, transactionManager.sequenceNumber(tp0).longValue());
        assertEquals(-1, transactionManager.lastAckedSequence(tp0));

        // Send second ProduceRequest
        Future<RecordMetadata> request2 = accumulator.append(tp0, time.milliseconds(), "key".getBytes(), "value".getBytes(), null, null, MAX_BLOCK_TIMEOUT).future;
        sender.run(time.milliseconds());
        assertEquals(2, client.inFlightRequestCount());
        assertEquals(2, transactionManager.sequenceNumber(tp0).longValue());
        assertEquals(-1, transactionManager.lastAckedSequence(tp0));
        assertFalse(request1.isDone());
        assertFalse(request2.isDone());
        assertTrue(client.isReady(node, time.milliseconds()));

        sendIdempotentProducerResponse(0, tp0, Errors.LEADER_NOT_AVAILABLE, -1L);

        sender.run(time.milliseconds()); // receive response 0

        assertEquals(1, client.inFlightRequestCount());
        assertEquals(-1, transactionManager.lastAckedSequence(tp0));

        sendIdempotentProducerResponse(1, tp0, Errors.OUT_OF_ORDER_SEQUENCE_NUMBER, -1L);

        sender.run(time.milliseconds()); // re send request 0, receive response 1

        assertEquals(-1, transactionManager.lastAckedSequence(tp0));
        assertEquals(1, client.inFlightRequestCount());

        sender.run(time.milliseconds()); // Do nothing, we are reduced to one in flight request during retries.

        assertEquals(1, client.inFlightRequestCount());

        assertEquals(-1, transactionManager.lastAckedSequence(tp0));

        sendIdempotentProducerResponse(0, tp0, Errors.NONE, 0L);
        sender.run(time.milliseconds());  // receive response 0
        assertEquals(0, transactionManager.lastAckedSequence(tp0));
        assertEquals(0, client.inFlightRequestCount());

        assertFalse(request2.isDone());
        assertTrue(request1.isDone());
        assertEquals(0, request1.get().offset());

        sender.run(time.milliseconds()); // send request 1
        assertEquals(1, client.inFlightRequestCount());
        sendIdempotentProducerResponse(1, tp0, Errors.NONE, 1L);
        sender.run(time.milliseconds());  // receive response 1

        assertTrue(request2.isDone());
        assertEquals(1, request2.get().offset());
        assertFalse(client.hasInFlightRequests());
        assertEquals(1, transactionManager.lastAckedSequence(tp0));
    }

    @Test
    public void testIdempotenceWithMultipleInflightsWhereFirstFailsFatallyAndSequenceOfFutureBatchesIsAdjusted() throws Exception {
        final long producerId = 343434L;
        TransactionManager transactionManager = new TransactionManager();
        setupWithTransactionState(transactionManager);
        prepareAndReceiveInitProducerId(producerId, Errors.NONE);
        assertTrue(transactionManager.hasProducerId());

        assertEquals(0, transactionManager.sequenceNumber(tp0).longValue());

        // Send first ProduceRequest
        Future<RecordMetadata> request1 = accumulator.append(tp0, time.milliseconds(), "key".getBytes(), "value".getBytes(), null, null, MAX_BLOCK_TIMEOUT).future;
        sender.run(time.milliseconds());
        String nodeId = client.requests().peek().destination();
        Node node = new Node(Integer.valueOf(nodeId), "localhost", 0);
        assertEquals(1, client.inFlightRequestCount());
        assertEquals(1, transactionManager.sequenceNumber(tp0).longValue());
        assertEquals(-1, transactionManager.lastAckedSequence(tp0));

        // Send second ProduceRequest
        Future<RecordMetadata> request2 = accumulator.append(tp0, time.milliseconds(), "key".getBytes(), "value".getBytes(), null, null, MAX_BLOCK_TIMEOUT).future;
        sender.run(time.milliseconds());
        assertEquals(2, client.inFlightRequestCount());
        assertEquals(2, transactionManager.sequenceNumber(tp0).longValue());
        assertEquals(-1, transactionManager.lastAckedSequence(tp0));
        assertFalse(request1.isDone());
        assertFalse(request2.isDone());
        assertTrue(client.isReady(node, time.milliseconds()));

        sendIdempotentProducerResponse(0, tp0, Errors.MESSAGE_TOO_LARGE, -1L);

        sender.run(time.milliseconds()); // receive response 0, should adjust sequences of future batches.

        assertTrue(request1.isDone());
        try {
            request1.get();
            fail("Should have raised an error");
        } catch (Exception e) {
            assertTrue(e.getCause() instanceof RecordTooLargeException);
        }

        assertEquals(1, client.inFlightRequestCount());
        assertEquals(-1, transactionManager.lastAckedSequence(tp0));

        sendIdempotentProducerResponse(1, tp0, Errors.OUT_OF_ORDER_SEQUENCE_NUMBER, -1L);

        sender.run(time.milliseconds()); // receive response 1

        assertEquals(-1, transactionManager.lastAckedSequence(tp0));
        assertEquals(0, client.inFlightRequestCount());

        sender.run(time.milliseconds()); // resend request 1

        assertEquals(1, client.inFlightRequestCount());

        assertEquals(-1, transactionManager.lastAckedSequence(tp0));

        sendIdempotentProducerResponse(0, tp0, Errors.NONE, 0L);
        sender.run(time.milliseconds());  // receive response 1
        assertEquals(0, transactionManager.lastAckedSequence(tp0));
        assertEquals(0, client.inFlightRequestCount());

        assertTrue(request1.isDone());
        assertEquals(0, request2.get().offset());
    }

    @Test
    public void testMustNotRetryOutOfOrderSequenceForNextBatch() throws Exception {
        final long producerId = 343434L;
        TransactionManager transactionManager = new TransactionManager();
        setupWithTransactionState(transactionManager);
        prepareAndReceiveInitProducerId(producerId, Errors.NONE);
        assertTrue(transactionManager.hasProducerId());

        assertEquals(0, transactionManager.sequenceNumber(tp0).longValue());

        // Send first ProduceRequest with multiple messages.
        Future<RecordMetadata> request1 = accumulator.append(tp0, time.milliseconds(), "key".getBytes(), "value".getBytes(), null, null, MAX_BLOCK_TIMEOUT).future;
        accumulator.append(tp0, time.milliseconds(), "key".getBytes(), "value".getBytes(), null, null, MAX_BLOCK_TIMEOUT);
        sender.run(time.milliseconds());
        String nodeId = client.requests().peek().destination();
        Node node = new Node(Integer.valueOf(nodeId), "localhost", 0);
        assertEquals(1, client.inFlightRequestCount());

        // make sure the next sequence number accounts for multi-message batches.
        assertEquals(2, transactionManager.sequenceNumber(tp0).longValue());
        assertEquals(-1, transactionManager.lastAckedSequence(tp0));
        sendIdempotentProducerResponse(0, tp0, Errors.NONE, 0);

        sender.run(time.milliseconds());

        // Send second ProduceRequest
        Future<RecordMetadata> request2 = accumulator.append(tp0, time.milliseconds(), "key".getBytes(), "value".getBytes(), null, null, MAX_BLOCK_TIMEOUT).future;
        sender.run(time.milliseconds());
        assertEquals(1, client.inFlightRequestCount());
        assertEquals(3, transactionManager.sequenceNumber(tp0).longValue());
        assertEquals(1, transactionManager.lastAckedSequence(tp0));
        assertTrue(request1.isDone());
        assertEquals(0, request1.get().offset());
        assertFalse(request2.isDone());
        assertTrue(client.isReady(node, time.milliseconds()));

        // This OutOfOrderSequence is fatal since it is returned for the batch succeeding the last acknowledged batch.
        sendIdempotentProducerResponse(2, tp0, Errors.OUT_OF_ORDER_SEQUENCE_NUMBER, -1L);

        sender.run(time.milliseconds());
        assertTrue(request2.isDone());

        try {
            request2.get();
            fail("Expected an OutOfOrderSequenceException");
        } catch (ExecutionException e) {
            assert e.getCause() instanceof OutOfOrderSequenceException;
        }
    }

    @Test
    public void testCorrectHandlingOfOutOfOrderResponses() throws Exception {
        final long producerId = 343434L;
        TransactionManager transactionManager = new TransactionManager();
        setupWithTransactionState(transactionManager);
        prepareAndReceiveInitProducerId(producerId, Errors.NONE);
        assertTrue(transactionManager.hasProducerId());

        assertEquals(0, transactionManager.sequenceNumber(tp0).longValue());

        // Send first ProduceRequest
        Future<RecordMetadata> request1 = accumulator.append(tp0, time.milliseconds(), "key".getBytes(), "value".getBytes(), null, null, MAX_BLOCK_TIMEOUT).future;
        sender.run(time.milliseconds());
        String nodeId = client.requests().peek().destination();
        Node node = new Node(Integer.valueOf(nodeId), "localhost", 0);
        assertEquals(1, client.inFlightRequestCount());
        assertEquals(1, transactionManager.sequenceNumber(tp0).longValue());
        assertEquals(-1, transactionManager.lastAckedSequence(tp0));

        // Send second ProduceRequest
        Future<RecordMetadata> request2 = accumulator.append(tp0, time.milliseconds(), "key".getBytes(), "value".getBytes(), null, null, MAX_BLOCK_TIMEOUT).future;
        sender.run(time.milliseconds());
        assertEquals(2, client.inFlightRequestCount());
        assertEquals(2, transactionManager.sequenceNumber(tp0).longValue());
        assertEquals(-1, transactionManager.lastAckedSequence(tp0));
        assertFalse(request1.isDone());
        assertFalse(request2.isDone());
        assertTrue(client.isReady(node, time.milliseconds()));

        ClientRequest firstClientRequest = client.requests().peek();
        ClientRequest secondClientRequest = (ClientRequest) client.requests().toArray()[1];

        client.respondToRequest(secondClientRequest, produceResponse(tp0, -1, Errors.OUT_OF_ORDER_SEQUENCE_NUMBER, -1));

        sender.run(time.milliseconds()); // receive response 1
        Deque<ProducerBatch> queuedBatches = accumulator.batches().get(tp0);

        // Make sure that we are queueing the second batch first.
        assertEquals(1, queuedBatches.size());
        assertEquals(1, queuedBatches.peekFirst().baseSequence());
        assertEquals(1, client.inFlightRequestCount());
        assertEquals(-1, transactionManager.lastAckedSequence(tp0));

        client.respondToRequest(firstClientRequest, produceResponse(tp0, -1, Errors.NOT_LEADER_FOR_PARTITION, -1));

        sender.run(time.milliseconds()); // receive response 0

        // Make sure we requeued both batches in the correct order.
        assertEquals(2, queuedBatches.size());
        assertEquals(0, queuedBatches.peekFirst().baseSequence());
        assertEquals(1, queuedBatches.peekLast().baseSequence());
        assertEquals(-1, transactionManager.lastAckedSequence(tp0));
        assertEquals(0, client.inFlightRequestCount());
        assertFalse(request1.isDone());
        assertFalse(request2.isDone());

        sender.run(time.milliseconds()); // send request 0
        assertEquals(1, client.inFlightRequestCount());
        sender.run(time.milliseconds()); // don't do anything, only one inflight allowed once we are retrying.

        assertEquals(1, client.inFlightRequestCount());
        assertEquals(-1, transactionManager.lastAckedSequence(tp0));

        // Make sure that the requests are sent in order, even though the previous responses were not in order.
        sendIdempotentProducerResponse(0, tp0, Errors.NONE, 0L);
        sender.run(time.milliseconds());  // receive response 0
        assertEquals(0, transactionManager.lastAckedSequence(tp0));
        assertEquals(0, client.inFlightRequestCount());
        assertTrue(request1.isDone());
        assertEquals(0, request1.get().offset());

        sender.run(time.milliseconds()); // send request 1
        assertEquals(1, client.inFlightRequestCount());
        sendIdempotentProducerResponse(1, tp0, Errors.NONE, 1L);
        sender.run(time.milliseconds());  // receive response 1

        assertFalse(client.hasInFlightRequests());
        assertEquals(1, transactionManager.lastAckedSequence(tp0));
        assertTrue(request2.isDone());
        assertEquals(1, request2.get().offset());
    }

    @Test
    public void testCorrectHandlingOfOutOfOrderResponsesWhenSecondSucceeds() throws Exception {
        final long producerId = 343434L;
        TransactionManager transactionManager = new TransactionManager();
        setupWithTransactionState(transactionManager);
        prepareAndReceiveInitProducerId(producerId, Errors.NONE);
        assertTrue(transactionManager.hasProducerId());

        assertEquals(0, transactionManager.sequenceNumber(tp0).longValue());

        // Send first ProduceRequest
        Future<RecordMetadata> request1 = accumulator.append(tp0, time.milliseconds(), "key".getBytes(), "value".getBytes(), null, null, MAX_BLOCK_TIMEOUT).future;
        sender.run(time.milliseconds());
        String nodeId = client.requests().peek().destination();
        Node node = new Node(Integer.valueOf(nodeId), "localhost", 0);
        assertEquals(1, client.inFlightRequestCount());

        // Send second ProduceRequest
        Future<RecordMetadata> request2 = accumulator.append(tp0, time.milliseconds(), "key".getBytes(), "value".getBytes(), null, null, MAX_BLOCK_TIMEOUT).future;
        sender.run(time.milliseconds());
        assertEquals(2, client.inFlightRequestCount());
        assertFalse(request1.isDone());
        assertFalse(request2.isDone());
        assertTrue(client.isReady(node, time.milliseconds()));

        ClientRequest firstClientRequest = client.requests().peek();
        ClientRequest secondClientRequest = (ClientRequest) client.requests().toArray()[1];

        client.respondToRequest(secondClientRequest, produceResponse(tp0, 1, Errors.NONE, 1));

        sender.run(time.milliseconds()); // receive response 1
        assertTrue(request2.isDone());
        assertEquals(1, request2.get().offset());
        assertFalse(request1.isDone());
        Deque<ProducerBatch> queuedBatches = accumulator.batches().get(tp0);

        assertEquals(0, queuedBatches.size());
        assertEquals(1, client.inFlightRequestCount());
        assertEquals(1, transactionManager.lastAckedSequence(tp0));

        client.respondToRequest(firstClientRequest, produceResponse(tp0, -1, Errors.REQUEST_TIMED_OUT, -1));

        sender.run(time.milliseconds()); // receive response 0

        // Make sure we requeued both batches in the correct order.
        assertEquals(1, queuedBatches.size());
        assertEquals(0, queuedBatches.peekFirst().baseSequence());
        assertEquals(1, transactionManager.lastAckedSequence(tp0));
        assertEquals(0, client.inFlightRequestCount());

        sender.run(time.milliseconds()); // resend request 0
        assertEquals(1, client.inFlightRequestCount());

        assertEquals(1, client.inFlightRequestCount());
        assertEquals(1, transactionManager.lastAckedSequence(tp0));

        // Make sure we handle the out of order successful responses correctly.
        sendIdempotentProducerResponse(0, tp0, Errors.NONE, 0L);
        sender.run(time.milliseconds());  // receive response 0
        assertEquals(0, queuedBatches.size());
        assertEquals(1, transactionManager.lastAckedSequence(tp0));
        assertEquals(0, client.inFlightRequestCount());

        assertFalse(client.hasInFlightRequests());
        assertTrue(request1.isDone());
        assertEquals(0, request1.get().offset());
    }

    @Test
    public void testExpiryOfUnsentBatchesShouldNotCauseUnresolvedSequences() throws Exception {
        final long producerId = 343434L;
        TransactionManager transactionManager = new TransactionManager();
        setupWithTransactionState(transactionManager);
        prepareAndReceiveInitProducerId(producerId, Errors.NONE);
        assertTrue(transactionManager.hasProducerId());

        assertEquals(0, transactionManager.sequenceNumber(tp0).longValue());

        // Send first ProduceRequest
        Future<RecordMetadata> request1 = accumulator.append(tp0, 0L, "key".getBytes(), "value".getBytes(), null, null, MAX_BLOCK_TIMEOUT).future;
        Node node = this.cluster.nodes().get(0);
        time.sleep(10000L);
        client.disconnect(node.idString());
        client.blackout(node, 10);

        sender.run(time.milliseconds());

        assertTrue(request1.isDone());
        try {
            request1.get();
            fail("Should have raised timeout exception");
        } catch (ExecutionException e) {
            assertTrue(e.getCause() instanceof TimeoutException);
        }
        assertFalse(transactionManager.hasUnresolvedSequence(tp0));
    }

    @Test
    public void testExpiryOfFirstBatchShouldNotCauseUnresolvedSequencesIfFutureBatchesSucceed() throws Exception {
        final long producerId = 343434L;
        TransactionManager transactionManager = new TransactionManager();
        setupWithTransactionState(transactionManager);
        prepareAndReceiveInitProducerId(producerId, Errors.NONE);
        assertTrue(transactionManager.hasProducerId());

        assertEquals(0, transactionManager.sequenceNumber(tp0).longValue());

        // Send first ProduceRequest
        Future<RecordMetadata> request1 = accumulator.append(tp0, time.milliseconds(), "key".getBytes(), "value".getBytes(), null, null, MAX_BLOCK_TIMEOUT).future;
        sender.run(time.milliseconds());  // send request

        Future<RecordMetadata> request2 = accumulator.append(tp0, time.milliseconds(), "key".getBytes(), "value".getBytes(), null, null, MAX_BLOCK_TIMEOUT).future;
        sender.run(time.milliseconds());  // send request

        assertEquals(2, client.inFlightRequestCount());

        sendIdempotentProducerResponse(0, tp0, Errors.REQUEST_TIMED_OUT, -1);
        sender.run(time.milliseconds());  // receive first response

        Node node = this.cluster.nodes().get(0);
        time.sleep(10000L);
        client.disconnect(node.idString());
        client.blackout(node, 10);

        sender.run(time.milliseconds()); // now expire the first batch.
        assertTrue(request1.isDone());
        try {
            request1.get();
            fail("Should have raised timeout exception");
        } catch (ExecutionException e) {
            assertTrue(e.getCause() instanceof TimeoutException);
        }
        assertTrue(transactionManager.hasUnresolvedSequence(tp0));
        // let's enqueue another batch, which should not be dequeued until the unresolved state is clear.
        Future<RecordMetadata> request3 = accumulator.append(tp0, time.milliseconds(), "key".getBytes(), "value".getBytes(), null, null, MAX_BLOCK_TIMEOUT).future;

        time.sleep(20);

        assertFalse(request2.isDone());

        sender.run(time.milliseconds());  // send second request
        sendIdempotentProducerResponse(1, tp0, Errors.NONE, 1);
        sender.run(time.milliseconds()); // receive second response, the third request shouldn't be sent since we are in an unresolved state.
        assertTrue(request2.isDone());
        assertEquals(1, request2.get().offset());
        Deque<ProducerBatch> batches = accumulator.batches().get(tp0);

        assertEquals(1, batches.size());
        assertFalse(batches.peekFirst().hasSequence());
        assertFalse(client.hasInFlightRequests());
        assertEquals(2L, transactionManager.sequenceNumber(tp0).longValue());
        assertTrue(transactionManager.hasUnresolvedSequence(tp0));

        sender.run(time.milliseconds());  // clear the unresolved state, send the pending request.
        assertFalse(transactionManager.hasUnresolvedSequence(tp0));
        assertTrue(transactionManager.hasProducerId());
        assertEquals(0, batches.size());
        assertEquals(1, client.inFlightRequestCount());
        assertFalse(request3.isDone());
    }

    @Test
    public void testExpiryOfFirstBatchShouldCauseResetIfFutureBatchesFail() throws Exception {
        final long producerId = 343434L;
        TransactionManager transactionManager = new TransactionManager();
        setupWithTransactionState(transactionManager);
        prepareAndReceiveInitProducerId(producerId, Errors.NONE);
        assertTrue(transactionManager.hasProducerId());

        assertEquals(0, transactionManager.sequenceNumber(tp0).longValue());

        // Send first ProduceRequest
        Future<RecordMetadata> request1 = accumulator.append(tp0, time.milliseconds(), "key".getBytes(), "value".getBytes(), null, null, MAX_BLOCK_TIMEOUT).future;
        sender.run(time.milliseconds());  // send request

        Future<RecordMetadata> request2 = accumulator.append(tp0, time.milliseconds(), "key".getBytes(), "value".getBytes(), null, null, MAX_BLOCK_TIMEOUT).future;
        sender.run(time.milliseconds());  // send request

        assertEquals(2, client.inFlightRequestCount());

        sendIdempotentProducerResponse(0, tp0, Errors.NOT_LEADER_FOR_PARTITION, -1);
        sender.run(time.milliseconds());  // receive first response

        Node node = this.cluster.nodes().get(0);
        time.sleep(10000L);
        client.disconnect(node.idString());
        client.blackout(node, 10);

        sender.run(time.milliseconds()); // now expire the first batch.
        assertTrue(request1.isDone());
        try {
            request1.get();
            fail("Should have raised timeout exception");
        } catch (ExecutionException e) {
            assertTrue(e.getCause() instanceof TimeoutException);
        }
        assertTrue(transactionManager.hasUnresolvedSequence(tp0));
        // let's enqueue another batch, which should not be dequeued until the unresolved state is clear.
        Future<RecordMetadata> request3 = accumulator.append(tp0, time.milliseconds(), "key".getBytes(), "value".getBytes(), null, null, MAX_BLOCK_TIMEOUT).future;

        time.sleep(20);

        assertFalse(request2.isDone());

        sender.run(time.milliseconds());  // send second request
        sendIdempotentProducerResponse(1, tp0, Errors.OUT_OF_ORDER_SEQUENCE_NUMBER, 1);
        sender.run(time.milliseconds()); // receive second response, the third request shouldn't be sent since we are in an unresolved state.
        assertTrue(request2.isDone());

        try {
            request2.get();
            fail("should have failed with an exception");
        } catch (Exception e) {
            assertTrue(e.getCause() instanceof OutOfOrderSequenceException);
        }

        Deque<ProducerBatch> batches = accumulator.batches().get(tp0);

        // The second request should not be requeued.
        assertEquals(1, batches.size());
        assertFalse(batches.peekFirst().hasSequence());
        assertFalse(client.hasInFlightRequests());

        // The producer state should be reset.
        assertFalse(transactionManager.hasProducerId());
        assertFalse(transactionManager.hasUnresolvedSequence(tp0));
    }

    @Test
    public void testExpiryOfAllSentBatchesShouldCauseUnresolvedSequences() throws Exception {
        final long producerId = 343434L;
        TransactionManager transactionManager = new TransactionManager();
        setupWithTransactionState(transactionManager);
        prepareAndReceiveInitProducerId(producerId, Errors.NONE);
        assertTrue(transactionManager.hasProducerId());

        assertEquals(0, transactionManager.sequenceNumber(tp0).longValue());

        // Send first ProduceRequest
        Future<RecordMetadata> request1 = accumulator.append(tp0, 0L, "key".getBytes(), "value".getBytes(), null, null, MAX_BLOCK_TIMEOUT).future;
        sender.run(time.milliseconds());  // send request
        sendIdempotentProducerResponse(0, tp0, Errors.NOT_LEADER_FOR_PARTITION, -1);
        sender.run(time.milliseconds());  // receive response

        assertEquals(1L, transactionManager.sequenceNumber(tp0).longValue());

        Node node = this.cluster.nodes().get(0);
        time.sleep(10000L);
        client.disconnect(node.idString());
        client.blackout(node, 10);

        sender.run(time.milliseconds()); // now expire the batch.

        assertTrue(request1.isDone());
        try {
            request1.get();
            fail("Should have raised timeout exception");
        } catch (ExecutionException e) {
            assertTrue(e.getCause() instanceof TimeoutException);
        }
        assertTrue(transactionManager.hasUnresolvedSequence(tp0));
        assertFalse(client.hasInFlightRequests());
        Deque<ProducerBatch> batches = accumulator.batches().get(tp0);
        assertEquals(0, batches.size());
        assertTrue(transactionManager.hasProducerId(producerId));
        // We should now clear the old producerId and get a new one in a single run loop.
        prepareAndReceiveInitProducerId(producerId + 1, Errors.NONE);
        assertTrue(transactionManager.hasProducerId(producerId + 1));
    }

    @Test
    public void testCorrectHandlingOfDuplicateSequenceError() throws Exception {
        final long producerId = 343434L;
        TransactionManager transactionManager = new TransactionManager();
        setupWithTransactionState(transactionManager);
        prepareAndReceiveInitProducerId(producerId, Errors.NONE);
        assertTrue(transactionManager.hasProducerId());

        assertEquals(0, transactionManager.sequenceNumber(tp0).longValue());

        // Send first ProduceRequest
        Future<RecordMetadata> request1 = accumulator.append(tp0, time.milliseconds(), "key".getBytes(), "value".getBytes(), null, null, MAX_BLOCK_TIMEOUT).future;
        sender.run(time.milliseconds());
        String nodeId = client.requests().peek().destination();
        Node node = new Node(Integer.valueOf(nodeId), "localhost", 0);
        assertEquals(1, client.inFlightRequestCount());
        assertEquals(1, transactionManager.sequenceNumber(tp0).longValue());
        assertEquals(-1, transactionManager.lastAckedSequence(tp0));

        // Send second ProduceRequest
        Future<RecordMetadata> request2 = accumulator.append(tp0, time.milliseconds(), "key".getBytes(), "value".getBytes(), null, null, MAX_BLOCK_TIMEOUT).future;
        sender.run(time.milliseconds());
        assertEquals(2, client.inFlightRequestCount());
        assertEquals(2, transactionManager.sequenceNumber(tp0).longValue());
        assertEquals(-1, transactionManager.lastAckedSequence(tp0));
        assertFalse(request1.isDone());
        assertFalse(request2.isDone());
        assertTrue(client.isReady(node, time.milliseconds()));

        ClientRequest firstClientRequest = client.requests().peek();
        ClientRequest secondClientRequest = (ClientRequest) client.requests().toArray()[1];

        client.respondToRequest(secondClientRequest, produceResponse(tp0, 1, Errors.NONE, -1));

        sender.run(time.milliseconds()); // receive response 1

        assertEquals(1, transactionManager.lastAckedSequence(tp0));

        client.respondToRequest(firstClientRequest, produceResponse(tp0, -1, Errors.DUPLICATE_SEQUENCE_NUMBER, -1));

        sender.run(time.milliseconds()); // receive response 0

        // Make sure that the last ack'd sequence doesn't change.
        assertEquals(1, transactionManager.lastAckedSequence(tp0));
        assertFalse(client.hasInFlightRequests());
    }

    void sendIdempotentProducerResponse(final int expectedSequence, TopicPartition tp, Errors responseError, long responseOffset) {
        client.respond(new MockClient.RequestMatcher() {
            @Override
            public boolean matches(AbstractRequest body) {
                ProduceRequest produceRequest = (ProduceRequest) body;
                assertTrue(produceRequest.isIdempotent());

                MemoryRecords records = produceRequest.partitionRecordsOrFail().get(tp0);
                Iterator<MutableRecordBatch> batchIterator = records.batches().iterator();
                RecordBatch firstBatch = batchIterator.next();
                assertFalse(batchIterator.hasNext());
                assertEquals(expectedSequence, firstBatch.baseSequence());

                return true;
            }
        }, produceResponse(tp, responseOffset, responseError, 0));
    }

    @Test
    public void testClusterAuthorizationExceptionInProduceRequest() throws Exception {
        final long producerId = 343434L;
        TransactionManager transactionManager = new TransactionManager();
        setupWithTransactionState(transactionManager);

        client.setNode(new Node(1, "localhost", 33343));
        prepareAndReceiveInitProducerId(producerId, Errors.NONE);
        assertTrue(transactionManager.hasProducerId());

        // cluster authorization is a fatal error for the producer
        Future<RecordMetadata> future = accumulator.append(tp0, time.milliseconds(), "key".getBytes(), "value".getBytes(),
                null, null, MAX_BLOCK_TIMEOUT).future;
        client.prepareResponse(new MockClient.RequestMatcher() {
            @Override
            public boolean matches(AbstractRequest body) {
                return body instanceof ProduceRequest && ((ProduceRequest) body).isIdempotent();
            }
        }, produceResponse(tp0, -1, Errors.CLUSTER_AUTHORIZATION_FAILED, 0));

        sender.run(time.milliseconds());
        assertTrue(future.isDone());
        try {
            future.get();
            fail("Future should have raised ClusterAuthorizationException");
        } catch (ExecutionException e) {
            assertTrue(e.getCause() instanceof ClusterAuthorizationException);
        }

        // cluster authorization errors are fatal, so we should continue seeing it on future sends
        assertTrue(transactionManager.hasFatalError());
        assertSendFailure(ClusterAuthorizationException.class);
    }

    @Test
    public void testUnsupportedForMessageFormatInProduceRequest() throws Exception {
        final long producerId = 343434L;
        TransactionManager transactionManager = new TransactionManager();
        setupWithTransactionState(transactionManager);

        client.setNode(new Node(1, "localhost", 33343));
        prepareAndReceiveInitProducerId(producerId, Errors.NONE);
        assertTrue(transactionManager.hasProducerId());

        Future<RecordMetadata> future = accumulator.append(tp0, time.milliseconds(), "key".getBytes(), "value".getBytes(),
                null, null, MAX_BLOCK_TIMEOUT).future;
        client.prepareResponse(new MockClient.RequestMatcher() {
            @Override
            public boolean matches(AbstractRequest body) {
                return body instanceof ProduceRequest && ((ProduceRequest) body).isIdempotent();
            }
        }, produceResponse(tp0, -1, Errors.UNSUPPORTED_FOR_MESSAGE_FORMAT, 0));

        sender.run(time.milliseconds());
        assertTrue(future.isDone());
        try {
            future.get();
            fail("Future should have raised UnsupportedForMessageFormat");
        } catch (ExecutionException e) {
            assertTrue(e.getCause() instanceof UnsupportedForMessageFormatException);
        }

        // unsupported for message format is not a fatal error
        assertFalse(transactionManager.hasError());
    }

    @Test
    public void testUnsupportedVersionInProduceRequest() throws Exception {
        final long producerId = 343434L;
        TransactionManager transactionManager = new TransactionManager();
        setupWithTransactionState(transactionManager);

        client.setNode(new Node(1, "localhost", 33343));
        prepareAndReceiveInitProducerId(producerId, Errors.NONE);
        assertTrue(transactionManager.hasProducerId());

        Future<RecordMetadata> future = accumulator.append(tp0, time.milliseconds(), "key".getBytes(), "value".getBytes(),
                null, null, MAX_BLOCK_TIMEOUT).future;
        client.prepareUnsupportedVersionResponse(new MockClient.RequestMatcher() {
            @Override
            public boolean matches(AbstractRequest body) {
                return body instanceof ProduceRequest && ((ProduceRequest) body).isIdempotent();
            }
        });

        sender.run(time.milliseconds());
        assertTrue(future.isDone());
        try {
            future.get();
            fail("Future should have raised UnsupportedVersionException");
        } catch (ExecutionException e) {
            assertTrue(e.getCause() instanceof UnsupportedVersionException);
        }

        // unsupported version errors are fatal, so we should continue seeing it on future sends
        assertTrue(transactionManager.hasFatalError());
        assertSendFailure(UnsupportedVersionException.class);
    }

    @Test
    public void testSequenceNumberIncrement() throws InterruptedException {
        final long producerId = 343434L;
        TransactionManager transactionManager = new TransactionManager();
        transactionManager.setProducerIdAndEpoch(new ProducerIdAndEpoch(producerId, (short) 0));
        setupWithTransactionState(transactionManager);
        client.setNode(new Node(1, "localhost", 33343));

        int maxRetries = 10;
        Metrics m = new Metrics();
<<<<<<< HEAD
        SenderMetricsRegistry senderMetrics = new SenderMetricsRegistry(m);

        Sender sender = new Sender(loggerFactory, client, metadata, this.accumulator, true, MAX_REQUEST_SIZE, ACKS_ALL, maxRetries,
                senderMetrics, time, REQUEST_TIMEOUT, 50, transactionManager, apiVersions);
=======
        Sender sender = new Sender(logContext, client, metadata, this.accumulator, true, MAX_REQUEST_SIZE, ACKS_ALL, maxRetries,
                m, new SenderMetricsRegistry(), time, REQUEST_TIMEOUT, 50, transactionManager, apiVersions);
>>>>>>> 6055c749

        Future<RecordMetadata> responseFuture = accumulator.append(tp0, time.milliseconds(), "key".getBytes(), "value".getBytes(), null, null, MAX_BLOCK_TIMEOUT).future;
        client.prepareResponse(new MockClient.RequestMatcher() {
            @Override
            public boolean matches(AbstractRequest body) {
                if (body instanceof ProduceRequest) {
                    ProduceRequest request = (ProduceRequest) body;
                    MemoryRecords records = request.partitionRecordsOrFail().get(tp0);
                    Iterator<MutableRecordBatch> batchIterator = records.batches().iterator();
                    assertTrue(batchIterator.hasNext());
                    RecordBatch batch = batchIterator.next();
                    assertFalse(batchIterator.hasNext());
                    assertEquals(0, batch.baseSequence());
                    assertEquals(producerId, batch.producerId());
                    assertEquals(0, batch.producerEpoch());
                    return true;
                }
                return false;
            }
        }, produceResponse(tp0, 0, Errors.NONE, 0));

        sender.run(time.milliseconds());  // connect.
        sender.run(time.milliseconds());  // send.

        sender.run(time.milliseconds());  // receive response
        assertTrue(responseFuture.isDone());
        assertEquals(0L, (long) transactionManager.lastAckedSequence(tp0));
        assertEquals(1L, (long) transactionManager.sequenceNumber(tp0));
    }

    @Test
    public void testAbortRetryWhenProducerIdChanges() throws InterruptedException {
        final long producerId = 343434L;
        TransactionManager transactionManager = new TransactionManager();
        transactionManager.setProducerIdAndEpoch(new ProducerIdAndEpoch(producerId, (short) 0));
        setupWithTransactionState(transactionManager);
        client.setNode(new Node(1, "localhost", 33343));

        int maxRetries = 10;
        Metrics m = new Metrics();
<<<<<<< HEAD
        SenderMetricsRegistry senderMetrics = new SenderMetricsRegistry(m);
        Sender sender = new Sender(loggerFactory, client, metadata, this.accumulator, true, MAX_REQUEST_SIZE, ACKS_ALL, maxRetries,
                senderMetrics, time, REQUEST_TIMEOUT, 50, transactionManager, apiVersions);
=======
        SenderMetricsRegistry metricsRegistry = new SenderMetricsRegistry();
        Sender sender = new Sender(logContext, client, metadata, this.accumulator, true, MAX_REQUEST_SIZE, ACKS_ALL, maxRetries,
                m, metricsRegistry, time, REQUEST_TIMEOUT, 50, transactionManager, apiVersions);
>>>>>>> 6055c749

        Future<RecordMetadata> responseFuture = accumulator.append(tp0, time.milliseconds(), "key".getBytes(), "value".getBytes(), null, null, MAX_BLOCK_TIMEOUT).future;
        sender.run(time.milliseconds());  // connect.
        sender.run(time.milliseconds());  // send.
        String id = client.requests().peek().destination();
        Node node = new Node(Integer.valueOf(id), "localhost", 0);
        assertEquals(1, client.inFlightRequestCount());
        assertTrue("Client ready status should be true", client.isReady(node, 0L));
        client.disconnect(id);
        assertEquals(0, client.inFlightRequestCount());
        assertFalse("Client ready status should be false", client.isReady(node, 0L));

        transactionManager.resetProducerId();
        transactionManager.setProducerIdAndEpoch(new ProducerIdAndEpoch(producerId + 1, (short) 0));
        sender.run(time.milliseconds()); // receive error
        sender.run(time.milliseconds()); // reconnect
        sender.run(time.milliseconds()); // nothing to do, since the pid has changed. We should check the metrics for errors.
        assertEquals("Expected requests to be aborted after pid change", 0, client.inFlightRequestCount());

        KafkaMetric recordErrors = m.metrics().get(senderMetrics.getRecordErrorRate());
        assertTrue("Expected non-zero value for record send errors", recordErrors.value() > 0);

        assertTrue(responseFuture.isDone());
        assertEquals(0, (long) transactionManager.sequenceNumber(tp0));
    }

    @Test
    public void testResetWhenOutOfOrderSequenceReceived() throws InterruptedException {
        final long producerId = 343434L;
        TransactionManager transactionManager = new TransactionManager();
        transactionManager.setProducerIdAndEpoch(new ProducerIdAndEpoch(producerId, (short) 0));
        setupWithTransactionState(transactionManager);
        client.setNode(new Node(1, "localhost", 33343));

        int maxRetries = 10;
        Metrics m = new Metrics();
<<<<<<< HEAD
        SenderMetricsRegistry senderMetrics = new SenderMetricsRegistry(m);

        Sender sender = new Sender(loggerFactory, client, metadata, this.accumulator, true, MAX_REQUEST_SIZE, ACKS_ALL, maxRetries,
                senderMetrics, time, REQUEST_TIMEOUT, 50, transactionManager, apiVersions);
=======
        Sender sender = new Sender(logContext, client, metadata, this.accumulator, true, MAX_REQUEST_SIZE, ACKS_ALL, maxRetries,
                m, new SenderMetricsRegistry(), time, REQUEST_TIMEOUT, 50, transactionManager, apiVersions);
>>>>>>> 6055c749

        Future<RecordMetadata> responseFuture = accumulator.append(tp0, time.milliseconds(), "key".getBytes(), "value".getBytes(), null, null, MAX_BLOCK_TIMEOUT).future;
        sender.run(time.milliseconds());  // connect.
        sender.run(time.milliseconds());  // send.

        assertEquals(1, client.inFlightRequestCount());

        client.respond(produceResponse(tp0, 0, Errors.OUT_OF_ORDER_SEQUENCE_NUMBER, 0));

        sender.run(time.milliseconds());
        assertTrue(responseFuture.isDone());
        assertFalse("Expected transaction state to be reset upon receiving an OutOfOrderSequenceException", transactionManager.hasProducerId());
    }

    @Test
    public void testIdempotentSplitBatchAndSend() throws Exception {
        TopicPartition tp = new TopicPartition("testSplitBatchAndSend", 1);
        TransactionManager txnManager = new TransactionManager();
        ProducerIdAndEpoch producerIdAndEpoch = new ProducerIdAndEpoch(123456L, (short) 0);
        txnManager.setProducerIdAndEpoch(producerIdAndEpoch);
        testSplitBatchAndSend(txnManager, producerIdAndEpoch, tp);
    }

    @Test
    public void testTransactionalSplitBatchAndSend() throws Exception {
        ProducerIdAndEpoch producerIdAndEpoch = new ProducerIdAndEpoch(123456L, (short) 0);
        TopicPartition tp = new TopicPartition("testSplitBatchAndSend", 1);
        TransactionManager txnManager = new TransactionManager(logContext, "testSplitBatchAndSend", 60000, 100);

        setupWithTransactionState(txnManager);
        doInitTransactions(txnManager, producerIdAndEpoch);

        txnManager.beginTransaction();
        txnManager.maybeAddPartitionToTransaction(tp);
        client.prepareResponse(new AddPartitionsToTxnResponse(0, Collections.singletonMap(tp, Errors.NONE)));
        sender.run(time.milliseconds());

        testSplitBatchAndSend(txnManager, producerIdAndEpoch, tp);
    }

    private void testSplitBatchAndSend(TransactionManager txnManager,
                                       ProducerIdAndEpoch producerIdAndEpoch,
                                       TopicPartition tp) throws Exception {
        int maxRetries = 1;
        String topic = tp.topic();
        // Set a good compression ratio.
        CompressionRatioEstimator.setEstimation(topic, CompressionType.GZIP, 0.2f);
        try (Metrics m = new Metrics()) {
            accumulator = new RecordAccumulator(logContext, batchSize, 1024 * 1024, CompressionType.GZIP, 0L, 0L, m, time,
                    new ApiVersions(), txnManager);
<<<<<<< HEAD
            SenderMetricsRegistry senderMetrics = new SenderMetricsRegistry(m);
            Sender sender = new Sender(loggerFactory, client, metadata, this.accumulator, true, MAX_REQUEST_SIZE, ACKS_ALL, maxRetries,
                    senderMetrics, time, REQUEST_TIMEOUT, 1000L, txnManager, new ApiVersions());
=======
            SenderMetricsRegistry metricsRegistry = new SenderMetricsRegistry();
            Sender sender = new Sender(logContext, client, metadata, this.accumulator, true, MAX_REQUEST_SIZE, ACKS_ALL, maxRetries,
                    m, metricsRegistry, time, REQUEST_TIMEOUT, 1000L, txnManager, new ApiVersions());
>>>>>>> 6055c749
            // Create a two broker cluster, with partition 0 on broker 0 and partition 1 on broker 1
            Cluster cluster1 = TestUtils.clusterWith(2, topic, 2);
            metadata.update(cluster1, Collections.<String>emptySet(), time.milliseconds());
            // Send the first message.
            Future<RecordMetadata> f1 =
                    accumulator.append(tp, 0L, "key1".getBytes(), new byte[batchSize / 2], null, null, MAX_BLOCK_TIMEOUT).future;
            Future<RecordMetadata> f2 =
                    accumulator.append(tp, 0L, "key2".getBytes(), new byte[batchSize / 2], null, null, MAX_BLOCK_TIMEOUT).future;
            sender.run(time.milliseconds()); // connect
            sender.run(time.milliseconds()); // send produce request

            assertEquals("The next sequence should be 2", 2, txnManager.sequenceNumber(tp).longValue());
            String id = client.requests().peek().destination();
            assertEquals(ApiKeys.PRODUCE, client.requests().peek().requestBuilder().apiKey());
            Node node = new Node(Integer.valueOf(id), "localhost", 0);
            assertEquals(1, client.inFlightRequestCount());
            assertTrue("Client ready status should be true", client.isReady(node, 0L));

            Map<TopicPartition, ProduceResponse.PartitionResponse> responseMap = new HashMap<>();
            responseMap.put(tp, new ProduceResponse.PartitionResponse(Errors.MESSAGE_TOO_LARGE));
            client.respond(new ProduceResponse(responseMap));
            sender.run(time.milliseconds()); // split and reenqueue
            assertEquals("The next sequence should be 2", 2, txnManager.sequenceNumber(tp).longValue());
            // The compression ratio should have been improved once.
            assertEquals(CompressionType.GZIP.rate - CompressionRatioEstimator.COMPRESSION_RATIO_IMPROVING_STEP,
                    CompressionRatioEstimator.estimation(topic, CompressionType.GZIP), 0.01);
            sender.run(time.milliseconds()); // send the first produce request
            assertEquals("The next sequence number should be 2", 2, txnManager.sequenceNumber(tp).longValue());
            assertFalse("The future shouldn't have been done.", f1.isDone());
            assertFalse("The future shouldn't have been done.", f2.isDone());
            id = client.requests().peek().destination();
            assertEquals(ApiKeys.PRODUCE, client.requests().peek().requestBuilder().apiKey());
            node = new Node(Integer.valueOf(id), "localhost", 0);
            assertEquals(1, client.inFlightRequestCount());
            assertTrue("Client ready status should be true", client.isReady(node, 0L));

            responseMap.put(tp, new ProduceResponse.PartitionResponse(Errors.NONE, 0L, 0L));
            client.respond(produceRequestMatcher(tp, producerIdAndEpoch, 0, txnManager.isTransactional()),
                    new ProduceResponse(responseMap));

            sender.run(time.milliseconds()); // receive
            assertTrue("The future should have been done.", f1.isDone());
            assertEquals("The next sequence number should still be 2", 2, txnManager.sequenceNumber(tp).longValue());
            assertEquals("The last ack'd sequence number should be 0", 0, txnManager.lastAckedSequence(tp));
            assertFalse("The future shouldn't have been done.", f2.isDone());
            assertEquals("Offset of the first message should be 0", 0L, f1.get().offset());
            sender.run(time.milliseconds()); // send the seconcd produce request
            id = client.requests().peek().destination();
            assertEquals(ApiKeys.PRODUCE, client.requests().peek().requestBuilder().apiKey());
            node = new Node(Integer.valueOf(id), "localhost", 0);
            assertEquals(1, client.inFlightRequestCount());
            assertTrue("Client ready status should be true", client.isReady(node, 0L));

            responseMap.put(tp, new ProduceResponse.PartitionResponse(Errors.NONE, 1L, 0L));
            client.respond(produceRequestMatcher(tp, producerIdAndEpoch, 1, txnManager.isTransactional()),
                    new ProduceResponse(responseMap));

            sender.run(time.milliseconds()); // receive
            assertTrue("The future should have been done.", f2.isDone());
            assertEquals("The next sequence number should be 2", 2, txnManager.sequenceNumber(tp).longValue());
            assertEquals("The last ack'd sequence number should be 1", 1, txnManager.lastAckedSequence(tp));
            assertEquals("Offset of the first message should be 1", 1L, f2.get().offset());
            assertTrue("There should be no batch in the accumulator", accumulator.batches().get(tp).isEmpty());

            assertTrue("There should be a split",
                    m.metrics().get(senderMetrics.getBatchSplitRate()).value() > 0);
        }
    }

    private MockClient.RequestMatcher produceRequestMatcher(final TopicPartition tp,
                                                            final ProducerIdAndEpoch producerIdAndEpoch,
                                                            final int sequence,
                                                            final boolean isTransactional) {
        return new MockClient.RequestMatcher() {
            @Override
            public boolean matches(AbstractRequest body) {
                if (!(body instanceof ProduceRequest))
                    return false;

                ProduceRequest request = (ProduceRequest) body;
                Map<TopicPartition, MemoryRecords> recordsMap = request.partitionRecordsOrFail();
                MemoryRecords records = recordsMap.get(tp);
                if (records == null)
                    return false;

                List<MutableRecordBatch> batches = TestUtils.toList(records.batches());
                if (batches.isEmpty() || batches.size() > 1)
                    return false;

                MutableRecordBatch batch = batches.get(0);
                return batch.baseOffset() == 0L &&
                        batch.baseSequence() == sequence &&
                        batch.producerId() == producerIdAndEpoch.producerId &&
                        batch.producerEpoch() == producerIdAndEpoch.epoch &&
                        batch.isTransactional() == isTransactional;
            }
        };
    }

    private void completedWithError(Future<RecordMetadata> future, Errors error) throws Exception {
        assertTrue("Request should be completed", future.isDone());
        try {
            future.get();
            fail("Should have thrown an exception.");
        } catch (ExecutionException e) {
            assertEquals(error.exception().getClass(), e.getCause().getClass());
        }
    }

    private ProduceResponse produceResponse(TopicPartition tp, long offset, Errors error, int throttleTimeMs) {
        ProduceResponse.PartitionResponse resp = new ProduceResponse.PartitionResponse(error, offset, RecordBatch.NO_TIMESTAMP);
        Map<TopicPartition, ProduceResponse.PartitionResponse> partResp = Collections.singletonMap(tp, resp);
        return new ProduceResponse(partResp, throttleTimeMs);
    }

    private void setupWithTransactionState(TransactionManager transactionManager) {
        Map<String, String> metricTags = new LinkedHashMap<>();
        metricTags.put("client-id", CLIENT_ID);
        MetricConfig metricConfig = new MetricConfig().tags(metricTags);
        this.metrics = new Metrics(metricConfig, time);
        this.accumulator = new RecordAccumulator(logContext, batchSize, 1024 * 1024, CompressionType.NONE, 0L, 0L, metrics, time,
                apiVersions, transactionManager);
<<<<<<< HEAD
        this.senderMetricsRegistry = new SenderMetricsRegistry(this.metrics);

        this.sender = new Sender(loggerFactory, this.client, this.metadata, this.accumulator, true, MAX_REQUEST_SIZE, ACKS_ALL,
                MAX_RETRIES, this.senderMetricsRegistry, this.time, REQUEST_TIMEOUT, 50, transactionManager, apiVersions);
=======

        this.senderMetricsRegistry = new SenderMetricsRegistry(metricTags.keySet());

        this.sender = new Sender(logContext, this.client, this.metadata, this.accumulator, false, MAX_REQUEST_SIZE, ACKS_ALL,
                Integer.MAX_VALUE, this.metrics, this.senderMetricsRegistry, this.time, REQUEST_TIMEOUT, 50, transactionManager, apiVersions);
>>>>>>> 6055c749
        this.metadata.update(this.cluster, Collections.<String>emptySet(), time.milliseconds());
    }

    private void assertSendFailure(Class<? extends RuntimeException> expectedError) throws Exception {
        Future<RecordMetadata> future = accumulator.append(tp0, time.milliseconds(), "key".getBytes(), "value".getBytes(),
                null, null, MAX_BLOCK_TIMEOUT).future;
        sender.run(time.milliseconds());
        assertTrue(future.isDone());
        try {
            future.get();
            fail("Future should have raised " + expectedError.getSimpleName());
        } catch (ExecutionException e) {
            assertTrue(expectedError.isAssignableFrom(e.getCause().getClass()));
        }
    }

    private void prepareAndReceiveInitProducerId(long producerId, Errors error) {
        short producerEpoch = 0;
        if (error != Errors.NONE)
            producerEpoch = RecordBatch.NO_PRODUCER_EPOCH;

        client.prepareResponse(new MockClient.RequestMatcher() {
            @Override
            public boolean matches(AbstractRequest body) {
                return body instanceof InitProducerIdRequest && ((InitProducerIdRequest) body).transactionalId() == null;
            }
        }, new InitProducerIdResponse(0, error, producerId, producerEpoch));
        sender.run(time.milliseconds());
    }

    private void doInitTransactions(TransactionManager transactionManager, ProducerIdAndEpoch producerIdAndEpoch) {
        transactionManager.initializeTransactions();
        prepareFindCoordinatorResponse(Errors.NONE);
        sender.run(time.milliseconds());
        sender.run(time.milliseconds());

        prepareInitPidResponse(Errors.NONE, producerIdAndEpoch.producerId, producerIdAndEpoch.epoch);
        sender.run(time.milliseconds());
        assertTrue(transactionManager.hasProducerId());
    }

    private void prepareFindCoordinatorResponse(Errors error) {
        client.prepareResponse(new FindCoordinatorResponse(error, cluster.nodes().get(0)));
    }

    private void prepareInitPidResponse(Errors error, long pid, short epoch) {
        client.prepareResponse(new InitProducerIdResponse(0, error, pid, epoch));
    }

}<|MERGE_RESOLUTION|>--- conflicted
+++ resolved
@@ -281,13 +281,8 @@
         Metrics m = new Metrics();
         SenderMetricsRegistry senderMetrics = new SenderMetricsRegistry(m);
         try {
-<<<<<<< HEAD
-            Sender sender = new Sender(loggerFactory, client, metadata, this.accumulator, false, MAX_REQUEST_SIZE, ACKS_ALL,
+            Sender sender = new Sender(logContext, client, metadata, this.accumulator, false, MAX_REQUEST_SIZE, ACKS_ALL,
                     maxRetries, senderMetrics, time, REQUEST_TIMEOUT, 50, null, apiVersions);
-=======
-            Sender sender = new Sender(logContext, client, metadata, this.accumulator, false, MAX_REQUEST_SIZE, ACKS_ALL,
-                    maxRetries, m, new SenderMetricsRegistry(), time, REQUEST_TIMEOUT, 50, null, apiVersions);
->>>>>>> 6055c749
             // do a successful retry
             Future<RecordMetadata> future = accumulator.append(tp0, 0L, "key".getBytes(), "value".getBytes(), null, null, MAX_BLOCK_TIMEOUT).future;
             sender.run(time.milliseconds()); // connect
@@ -335,13 +330,8 @@
         SenderMetricsRegistry senderMetrics = new SenderMetricsRegistry(m);
 
         try {
-<<<<<<< HEAD
-            Sender sender = new Sender(loggerFactory, client, metadata, this.accumulator, true, MAX_REQUEST_SIZE, ACKS_ALL, maxRetries,
+            Sender sender = new Sender(logContext, client, metadata, this.accumulator, true, MAX_REQUEST_SIZE, ACKS_ALL, maxRetries,
                     senderMetrics, time, REQUEST_TIMEOUT, 50, null, apiVersions);
-=======
-            Sender sender = new Sender(logContext, client, metadata, this.accumulator, true, MAX_REQUEST_SIZE, ACKS_ALL, maxRetries,
-                    m, new SenderMetricsRegistry(), time, REQUEST_TIMEOUT, 50, null, apiVersions);
->>>>>>> 6055c749
             // Create a two broker cluster, with partition 0 on broker 0 and partition 1 on broker 1
             Cluster cluster1 = TestUtils.clusterWith(2, "test", 2);
             metadata.update(cluster1, Collections.<String>emptySet(), time.milliseconds());
@@ -1243,15 +1233,8 @@
 
         int maxRetries = 10;
         Metrics m = new Metrics();
-<<<<<<< HEAD
-        SenderMetricsRegistry senderMetrics = new SenderMetricsRegistry(m);
-
-        Sender sender = new Sender(loggerFactory, client, metadata, this.accumulator, true, MAX_REQUEST_SIZE, ACKS_ALL, maxRetries,
+        Sender sender = new Sender(logContext, client, metadata, this.accumulator, true, MAX_REQUEST_SIZE, ACKS_ALL, maxRetries,
                 senderMetrics, time, REQUEST_TIMEOUT, 50, transactionManager, apiVersions);
-=======
-        Sender sender = new Sender(logContext, client, metadata, this.accumulator, true, MAX_REQUEST_SIZE, ACKS_ALL, maxRetries,
-                m, new SenderMetricsRegistry(), time, REQUEST_TIMEOUT, 50, transactionManager, apiVersions);
->>>>>>> 6055c749
 
         Future<RecordMetadata> responseFuture = accumulator.append(tp0, time.milliseconds(), "key".getBytes(), "value".getBytes(), null, null, MAX_BLOCK_TIMEOUT).future;
         client.prepareResponse(new MockClient.RequestMatcher() {
@@ -1292,15 +1275,9 @@
 
         int maxRetries = 10;
         Metrics m = new Metrics();
-<<<<<<< HEAD
         SenderMetricsRegistry senderMetrics = new SenderMetricsRegistry(m);
-        Sender sender = new Sender(loggerFactory, client, metadata, this.accumulator, true, MAX_REQUEST_SIZE, ACKS_ALL, maxRetries,
+        Sender sender = new Sender(logContext, client, metadata, this.accumulator, true, MAX_REQUEST_SIZE, ACKS_ALL, maxRetries,
                 senderMetrics, time, REQUEST_TIMEOUT, 50, transactionManager, apiVersions);
-=======
-        SenderMetricsRegistry metricsRegistry = new SenderMetricsRegistry();
-        Sender sender = new Sender(logContext, client, metadata, this.accumulator, true, MAX_REQUEST_SIZE, ACKS_ALL, maxRetries,
-                m, metricsRegistry, time, REQUEST_TIMEOUT, 50, transactionManager, apiVersions);
->>>>>>> 6055c749
 
         Future<RecordMetadata> responseFuture = accumulator.append(tp0, time.milliseconds(), "key".getBytes(), "value".getBytes(), null, null, MAX_BLOCK_TIMEOUT).future;
         sender.run(time.milliseconds());  // connect.
@@ -1337,15 +1314,8 @@
 
         int maxRetries = 10;
         Metrics m = new Metrics();
-<<<<<<< HEAD
-        SenderMetricsRegistry senderMetrics = new SenderMetricsRegistry(m);
-
-        Sender sender = new Sender(loggerFactory, client, metadata, this.accumulator, true, MAX_REQUEST_SIZE, ACKS_ALL, maxRetries,
+        Sender sender = new Sender(logContext, client, metadata, this.accumulator, true, MAX_REQUEST_SIZE, ACKS_ALL, maxRetries,
                 senderMetrics, time, REQUEST_TIMEOUT, 50, transactionManager, apiVersions);
-=======
-        Sender sender = new Sender(logContext, client, metadata, this.accumulator, true, MAX_REQUEST_SIZE, ACKS_ALL, maxRetries,
-                m, new SenderMetricsRegistry(), time, REQUEST_TIMEOUT, 50, transactionManager, apiVersions);
->>>>>>> 6055c749
 
         Future<RecordMetadata> responseFuture = accumulator.append(tp0, time.milliseconds(), "key".getBytes(), "value".getBytes(), null, null, MAX_BLOCK_TIMEOUT).future;
         sender.run(time.milliseconds());  // connect.
@@ -1396,15 +1366,9 @@
         try (Metrics m = new Metrics()) {
             accumulator = new RecordAccumulator(logContext, batchSize, 1024 * 1024, CompressionType.GZIP, 0L, 0L, m, time,
                     new ApiVersions(), txnManager);
-<<<<<<< HEAD
             SenderMetricsRegistry senderMetrics = new SenderMetricsRegistry(m);
-            Sender sender = new Sender(loggerFactory, client, metadata, this.accumulator, true, MAX_REQUEST_SIZE, ACKS_ALL, maxRetries,
+            Sender sender = new Sender(logContext, client, metadata, this.accumulator, true, MAX_REQUEST_SIZE, ACKS_ALL, maxRetries,
                     senderMetrics, time, REQUEST_TIMEOUT, 1000L, txnManager, new ApiVersions());
-=======
-            SenderMetricsRegistry metricsRegistry = new SenderMetricsRegistry();
-            Sender sender = new Sender(logContext, client, metadata, this.accumulator, true, MAX_REQUEST_SIZE, ACKS_ALL, maxRetries,
-                    m, metricsRegistry, time, REQUEST_TIMEOUT, 1000L, txnManager, new ApiVersions());
->>>>>>> 6055c749
             // Create a two broker cluster, with partition 0 on broker 0 and partition 1 on broker 1
             Cluster cluster1 = TestUtils.clusterWith(2, topic, 2);
             metadata.update(cluster1, Collections.<String>emptySet(), time.milliseconds());
@@ -1527,18 +1491,10 @@
         this.metrics = new Metrics(metricConfig, time);
         this.accumulator = new RecordAccumulator(logContext, batchSize, 1024 * 1024, CompressionType.NONE, 0L, 0L, metrics, time,
                 apiVersions, transactionManager);
-<<<<<<< HEAD
         this.senderMetricsRegistry = new SenderMetricsRegistry(this.metrics);
 
-        this.sender = new Sender(loggerFactory, this.client, this.metadata, this.accumulator, true, MAX_REQUEST_SIZE, ACKS_ALL,
-                MAX_RETRIES, this.senderMetricsRegistry, this.time, REQUEST_TIMEOUT, 50, transactionManager, apiVersions);
-=======
-
-        this.senderMetricsRegistry = new SenderMetricsRegistry(metricTags.keySet());
-
         this.sender = new Sender(logContext, this.client, this.metadata, this.accumulator, false, MAX_REQUEST_SIZE, ACKS_ALL,
-                Integer.MAX_VALUE, this.metrics, this.senderMetricsRegistry, this.time, REQUEST_TIMEOUT, 50, transactionManager, apiVersions);
->>>>>>> 6055c749
+                Integer.MAX_VALUE, this.senderMetricsRegistry, this.time, REQUEST_TIMEOUT, 50, transactionManager, apiVersions);
         this.metadata.update(this.cluster, Collections.<String>emptySet(), time.milliseconds());
     }
 
