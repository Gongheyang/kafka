/*
 * Licensed to the Apache Software Foundation (ASF) under one or more
 * contributor license agreements. See the NOTICE file distributed with
 * this work for additional information regarding copyright ownership.
 * The ASF licenses this file to You under the Apache License, Version 2.0
 * (the "License"); you may not use this file except in compliance with
 * the License. You may obtain a copy of the License at
 *
 *    http://www.apache.org/licenses/LICENSE-2.0
 *
 * Unless required by applicable law or agreed to in writing, software
 * distributed under the License is distributed on an "AS IS" BASIS,
 * WITHOUT WARRANTIES OR CONDITIONS OF ANY KIND, either express or implied.
 * See the License for the specific language governing permissions and
 * limitations under the License.
 */

package org.apache.kafka.common.message;

import com.fasterxml.jackson.databind.JsonNode;

import org.apache.kafka.common.IsolationLevel;
import org.apache.kafka.common.Uuid;
import org.apache.kafka.common.errors.UnsupportedVersionException;
import org.apache.kafka.common.message.AddPartitionsToTxnRequestData.AddPartitionsToTxnTopic;
import org.apache.kafka.common.message.AddPartitionsToTxnRequestData.AddPartitionsToTxnTopicCollection;
import org.apache.kafka.common.message.DescribeClusterResponseData.DescribeClusterBroker;
import org.apache.kafka.common.message.DescribeClusterResponseData.DescribeClusterBrokerCollection;
import org.apache.kafka.common.message.DescribeGroupsResponseData.DescribedGroup;
import org.apache.kafka.common.message.DescribeGroupsResponseData.DescribedGroupMember;
import org.apache.kafka.common.message.JoinGroupResponseData.JoinGroupResponseMember;
import org.apache.kafka.common.message.LeaveGroupResponseData.MemberResponse;
import org.apache.kafka.common.message.ListOffsetsRequestData.ListOffsetsPartition;
import org.apache.kafka.common.message.ListOffsetsRequestData.ListOffsetsTopic;
import org.apache.kafka.common.message.ListOffsetsResponseData.ListOffsetsPartitionResponse;
import org.apache.kafka.common.message.ListOffsetsResponseData.ListOffsetsTopicResponse;
import org.apache.kafka.common.message.OffsetCommitRequestData.OffsetCommitRequestPartition;
import org.apache.kafka.common.message.OffsetCommitRequestData.OffsetCommitRequestTopic;
import org.apache.kafka.common.message.OffsetCommitResponseData.OffsetCommitResponsePartition;
import org.apache.kafka.common.message.OffsetCommitResponseData.OffsetCommitResponseTopic;
import org.apache.kafka.common.message.OffsetFetchRequestData.OffsetFetchRequestTopic;
import org.apache.kafka.common.message.OffsetFetchResponseData.OffsetFetchResponsePartition;
import org.apache.kafka.common.message.OffsetFetchResponseData.OffsetFetchResponseTopic;
import org.apache.kafka.common.message.TxnOffsetCommitRequestData.TxnOffsetCommitRequestPartition;
import org.apache.kafka.common.message.TxnOffsetCommitRequestData.TxnOffsetCommitRequestTopic;
import org.apache.kafka.common.message.TxnOffsetCommitResponseData.TxnOffsetCommitResponsePartition;
import org.apache.kafka.common.message.TxnOffsetCommitResponseData.TxnOffsetCommitResponseTopic;
import org.apache.kafka.common.protocol.ApiKeys;
import org.apache.kafka.common.protocol.ByteBufferAccessor;
import org.apache.kafka.common.protocol.Errors;
import org.apache.kafka.common.protocol.Message;
import org.apache.kafka.common.protocol.ObjectSerializationCache;
import org.apache.kafka.common.protocol.types.RawTaggedField;
<<<<<<< HEAD
import org.apache.kafka.common.protocol.types.SchemaException;
import org.apache.kafka.common.protocol.types.Struct;
=======
import org.apache.kafka.common.protocol.types.Type;
>>>>>>> e1a4dccc
import org.junit.jupiter.api.Test;
import org.junit.jupiter.api.Timeout;

import java.lang.reflect.Method;
import java.nio.ByteBuffer;
import java.util.ArrayList;
import java.util.Arrays;
import java.util.Collections;
import java.util.List;
import java.util.function.Supplier;

import static java.util.Collections.singletonList;
import static org.junit.jupiter.api.Assertions.assertEquals;
import static org.junit.jupiter.api.Assertions.assertNotEquals;
import static org.junit.jupiter.api.Assertions.assertThrows;
import static org.junit.jupiter.api.Assertions.assertTrue;
import static org.junit.jupiter.api.Assertions.fail;

@Timeout(120)
public final class MessageTest {

    private final String memberId = "memberId";
    private final String instanceId = "instanceId";

    @Test
    public void testAddOffsetsToTxnVersions() throws Exception {
        testAllMessageRoundTrips(new AddOffsetsToTxnRequestData().
                setTransactionalId("foobar").
                setProducerId(0xbadcafebadcafeL).
                setProducerEpoch((short) 123).
                setGroupId("baaz"));
        testAllMessageRoundTrips(new AddOffsetsToTxnResponseData().
                setThrottleTimeMs(42).
                setErrorCode((short) 0));
    }

    @Test
    public void testAddPartitionsToTxnVersions() throws Exception {
        testAllMessageRoundTrips(new AddPartitionsToTxnRequestData().
                setTransactionalId("blah").
                setProducerId(0xbadcafebadcafeL).
                setProducerEpoch((short) 30000).
                setTopics(new AddPartitionsToTxnTopicCollection(singletonList(
                        new AddPartitionsToTxnTopic().
                                setName("Topic").
                                setPartitions(singletonList(1))).iterator())));
    }

    @Test
    public void testCreateTopicsVersions() throws Exception {
        testAllMessageRoundTrips(new CreateTopicsRequestData().
                setTimeoutMs(1000).setTopics(new CreateTopicsRequestData.CreatableTopicCollection()));
    }

    @Test
    public void testDescribeAclsRequest() throws Exception {
        testAllMessageRoundTrips(new DescribeAclsRequestData().
                setResourceTypeFilter((byte) 42).
                setResourceNameFilter(null).
                setPatternTypeFilter((byte) 3).
                setPrincipalFilter("abc").
                setHostFilter(null).
                setOperation((byte) 0).
                setPermissionType((byte) 0));
    }

    @Test
    public void testMetadataVersions() throws Exception {
        testAllMessageRoundTrips(new MetadataRequestData().setTopics(
                Arrays.asList(new MetadataRequestData.MetadataRequestTopic().setName("foo"),
                        new MetadataRequestData.MetadataRequestTopic().setName("bar")
                )));
        testAllMessageRoundTripsFromVersion((short) 1, new MetadataRequestData().
                setTopics(null).
                setAllowAutoTopicCreation(true).
                setIncludeClusterAuthorizedOperations(false).
                setIncludeTopicAuthorizedOperations(false));
        testAllMessageRoundTripsFromVersion((short) 4, new MetadataRequestData().
                setTopics(null).
                setAllowAutoTopicCreation(false).
                setIncludeClusterAuthorizedOperations(false).
                setIncludeTopicAuthorizedOperations(false));
    }

    @Test
    public void testHeartbeatVersions() throws Exception {
        Supplier<HeartbeatRequestData> newRequest = () -> new HeartbeatRequestData()
                .setGroupId("groupId")
                .setMemberId(memberId)
                .setGenerationId(15);
        testAllMessageRoundTrips(newRequest.get());
        testAllMessageRoundTrips(newRequest.get().setGroupInstanceId(null));
        testAllMessageRoundTripsFromVersion((short) 3, newRequest.get().setGroupInstanceId("instanceId"));
    }

    @Test
    public void testJoinGroupRequestVersions() throws Exception {
        Supplier<JoinGroupRequestData> newRequest = () -> new JoinGroupRequestData()
                .setGroupId("groupId")
                .setMemberId(memberId)
                .setProtocolType("consumer")
                .setProtocols(new JoinGroupRequestData.JoinGroupRequestProtocolCollection())
                .setSessionTimeoutMs(10000);
        testAllMessageRoundTrips(newRequest.get());
        testAllMessageRoundTripsFromVersion((short) 1, newRequest.get().setRebalanceTimeoutMs(20000));
        testAllMessageRoundTrips(newRequest.get().setGroupInstanceId(null));
        testAllMessageRoundTripsFromVersion((short) 5, newRequest.get().setGroupInstanceId("instanceId"));
    }

    @Test
    public void testListOffsetsRequestVersions() throws Exception {
        List<ListOffsetsTopic> v = Collections.singletonList(new ListOffsetsTopic()
                .setName("topic")
                .setPartitions(Collections.singletonList(new ListOffsetsPartition()
                        .setPartitionIndex(0)
                        .setTimestamp(123L))));
        Supplier<ListOffsetsRequestData> newRequest = () -> new ListOffsetsRequestData()
                .setTopics(v)
                .setReplicaId(0);
        testAllMessageRoundTrips(newRequest.get());
        testAllMessageRoundTripsFromVersion((short) 2, newRequest.get().setIsolationLevel(IsolationLevel.READ_COMMITTED.id()));
    }

    @Test
    public void testListOffsetsResponseVersions() throws Exception {
        ListOffsetsPartitionResponse partition = new ListOffsetsPartitionResponse()
                .setErrorCode(Errors.NONE.code())
                .setPartitionIndex(0)
                .setOldStyleOffsets(Collections.singletonList(321L));
        List<ListOffsetsTopicResponse> topics = Collections.singletonList(new ListOffsetsTopicResponse()
                .setName("topic")
                .setPartitions(Collections.singletonList(partition)));
        Supplier<ListOffsetsResponseData> response = () -> new ListOffsetsResponseData()
                .setTopics(topics);
        for (short version = 0; version <= ApiKeys.LIST_OFFSETS.latestVersion(); version++) {
            ListOffsetsResponseData responseData = response.get();
            if (version > 0) {
                responseData.topics().get(0).partitions().get(0)
                    .setOldStyleOffsets(Collections.emptyList())
                    .setOffset(456L)
                    .setTimestamp(123L);
            }
            if (version > 1) {
                responseData.setThrottleTimeMs(1000);
            }
            if (version > 3) {
                partition.setLeaderEpoch(1);
            }
            testEquivalentMessageRoundTrip(version, responseData);
        }
    }

    @Test
    public void testJoinGroupResponseVersions() throws Exception {
        Supplier<JoinGroupResponseData> newResponse = () -> new JoinGroupResponseData()
                .setMemberId(memberId)
                .setLeader(memberId)
                .setGenerationId(1)
                .setMembers(Collections.singletonList(
                        new JoinGroupResponseMember()
                                .setMemberId(memberId)
                ));
        testAllMessageRoundTrips(newResponse.get());
        testAllMessageRoundTripsFromVersion((short) 2, newResponse.get().setThrottleTimeMs(1000));
        testAllMessageRoundTrips(newResponse.get().members().get(0).setGroupInstanceId(null));
        testAllMessageRoundTripsFromVersion((short) 5, newResponse.get().members().get(0).setGroupInstanceId("instanceId"));
    }

    @Test
    public void testLeaveGroupResponseVersions() throws Exception {
        Supplier<LeaveGroupResponseData> newResponse = () -> new LeaveGroupResponseData()
                                                                 .setErrorCode(Errors.NOT_COORDINATOR.code());

        testAllMessageRoundTrips(newResponse.get());
        testAllMessageRoundTripsFromVersion((short) 1, newResponse.get().setThrottleTimeMs(1000));

        testAllMessageRoundTripsFromVersion((short) 3, newResponse.get().setMembers(
            Collections.singletonList(new MemberResponse()
            .setMemberId(memberId)
            .setGroupInstanceId(instanceId))
        ));
    }

    @Test
    public void testSyncGroupDefaultGroupInstanceId() throws Exception {
        Supplier<SyncGroupRequestData> request = () -> new SyncGroupRequestData()
                .setGroupId("groupId")
                .setMemberId(memberId)
                .setGenerationId(15)
                .setAssignments(new ArrayList<>());
        testAllMessageRoundTrips(request.get());
        testAllMessageRoundTrips(request.get().setGroupInstanceId(null));
        testAllMessageRoundTripsFromVersion((short) 3, request.get().setGroupInstanceId(instanceId));
    }

    @Test
    public void testOffsetCommitDefaultGroupInstanceId() throws Exception {
        testAllMessageRoundTrips(new OffsetCommitRequestData()
                .setTopics(new ArrayList<>())
                .setGroupId("groupId"));

        Supplier<OffsetCommitRequestData> request = () -> new OffsetCommitRequestData()
                .setGroupId("groupId")
                .setMemberId(memberId)
                .setTopics(new ArrayList<>())
                .setGenerationId(15);
        testAllMessageRoundTripsFromVersion((short) 1, request.get());
        testAllMessageRoundTripsFromVersion((short) 1, request.get().setGroupInstanceId(null));
        testAllMessageRoundTripsFromVersion((short) 7, request.get().setGroupInstanceId(instanceId));
    }

    @Test
    public void testDescribeGroupsRequestVersions() throws Exception {
        testAllMessageRoundTrips(new DescribeGroupsRequestData()
                .setGroups(Collections.singletonList("group"))
                .setIncludeAuthorizedOperations(false));
    }

    @Test
    public void testDescribeGroupsResponseVersions() throws Exception {
        DescribedGroupMember baseMember = new DescribedGroupMember()
            .setMemberId(memberId);

        DescribedGroup baseGroup = new DescribedGroup()
                                       .setGroupId("group")
                                       .setGroupState("Stable").setErrorCode(Errors.NONE.code())
                                       .setMembers(Collections.singletonList(baseMember))
                                       .setProtocolType("consumer");
        DescribeGroupsResponseData baseResponse = new DescribeGroupsResponseData()
                                                      .setGroups(Collections.singletonList(baseGroup));
        testAllMessageRoundTrips(baseResponse);

        testAllMessageRoundTripsFromVersion((short) 1, baseResponse.setThrottleTimeMs(10));

        baseGroup.setAuthorizedOperations(1);
        testAllMessageRoundTripsFromVersion((short) 3, baseResponse);

        baseMember.setGroupInstanceId(instanceId);
        testAllMessageRoundTripsFromVersion((short) 4, baseResponse);
    }

    @Test
    public void testDescribeClusterRequestVersions() throws Exception {
        testAllMessageRoundTrips(new DescribeClusterRequestData()
            .setIncludeClusterAuthorizedOperations(true));
    }

    @Test
    public void testDescribeClusterResponseVersions() throws Exception {
        DescribeClusterResponseData data = new DescribeClusterResponseData()
            .setBrokers(new DescribeClusterBrokerCollection(
                Collections.singletonList(new DescribeClusterBroker()
                    .setBrokerId(1)
                    .setHost("localhost")
                    .setPort(9092)
                    .setRack("rack1")).iterator()))
            .setClusterId("clusterId")
            .setControllerId(1)
            .setClusterAuthorizedOperations(10);

        testAllMessageRoundTrips(data);
    }

    @Test
    public void testGroupInstanceIdIgnorableInDescribeGroupsResponse() throws Exception {
        DescribeGroupsResponseData responseWithGroupInstanceId =
            new DescribeGroupsResponseData()
                .setGroups(Collections.singletonList(
                    new DescribedGroup()
                        .setGroupId("group")
                        .setGroupState("Stable")
                        .setErrorCode(Errors.NONE.code())
                        .setMembers(Collections.singletonList(
                            new DescribedGroupMember()
                                .setMemberId(memberId)
                                .setGroupInstanceId(instanceId)))
                        .setProtocolType("consumer")
                ));

        DescribeGroupsResponseData expectedResponse = responseWithGroupInstanceId.duplicate();
        // Unset GroupInstanceId
        expectedResponse.groups().get(0).members().get(0).setGroupInstanceId(null);

        testAllMessageRoundTripsBeforeVersion((short) 4, responseWithGroupInstanceId, expectedResponse);
    }

    @Test
    public void testThrottleTimeIgnorableInDescribeGroupsResponse() throws Exception {
        DescribeGroupsResponseData responseWithGroupInstanceId =
            new DescribeGroupsResponseData()
                .setGroups(Collections.singletonList(
                    new DescribedGroup()
                        .setGroupId("group")
                        .setGroupState("Stable")
                        .setErrorCode(Errors.NONE.code())
                        .setMembers(Collections.singletonList(
                            new DescribedGroupMember()
                                .setMemberId(memberId)))
                        .setProtocolType("consumer")
                ))
                .setThrottleTimeMs(10);

        DescribeGroupsResponseData expectedResponse = responseWithGroupInstanceId.duplicate();
        // Unset throttle time
        expectedResponse.setThrottleTimeMs(0);

        testAllMessageRoundTripsBeforeVersion((short) 1, responseWithGroupInstanceId, expectedResponse);
    }

    @Test
    public void testOffsetForLeaderEpochVersions() throws Exception {
        // Version 2 adds optional current leader epoch
        OffsetForLeaderEpochRequestData.OffsetForLeaderPartition partitionDataNoCurrentEpoch =
                new OffsetForLeaderEpochRequestData.OffsetForLeaderPartition()
                        .setPartition(0)
                        .setLeaderEpoch(3);
        OffsetForLeaderEpochRequestData.OffsetForLeaderPartition partitionDataWithCurrentEpoch =
                new OffsetForLeaderEpochRequestData.OffsetForLeaderPartition()
                        .setPartition(0)
                        .setLeaderEpoch(3)
                        .setCurrentLeaderEpoch(5);
        OffsetForLeaderEpochRequestData data = new OffsetForLeaderEpochRequestData();
        data.topics().add(new OffsetForLeaderEpochRequestData.OffsetForLeaderTopic()
                .setTopic("foo")
                .setPartitions(singletonList(partitionDataNoCurrentEpoch)));

        testAllMessageRoundTrips(data);
        testAllMessageRoundTripsBeforeVersion((short) 2, partitionDataWithCurrentEpoch, partitionDataNoCurrentEpoch);
        testAllMessageRoundTripsFromVersion((short) 2, partitionDataWithCurrentEpoch);

        // Version 3 adds the optional replica Id field
        testAllMessageRoundTripsFromVersion((short) 3, new OffsetForLeaderEpochRequestData().setReplicaId(5));
        testAllMessageRoundTripsBeforeVersion((short) 3,
                new OffsetForLeaderEpochRequestData().setReplicaId(5),
                new OffsetForLeaderEpochRequestData());
        testAllMessageRoundTripsBeforeVersion((short) 3,
                new OffsetForLeaderEpochRequestData().setReplicaId(5),
                new OffsetForLeaderEpochRequestData().setReplicaId(-2));
    }

    @Test
    public void testLeaderAndIsrVersions() throws Exception {
        // Version 3 adds two new fields - AddingReplicas and RemovingReplicas
        LeaderAndIsrRequestData.LeaderAndIsrTopicState partitionStateNoAddingRemovingReplicas =
            new LeaderAndIsrRequestData.LeaderAndIsrTopicState()
                .setTopicName("topic")
                .setPartitionStates(Collections.singletonList(
                    new LeaderAndIsrRequestData.LeaderAndIsrPartitionState()
                        .setPartitionIndex(0)
                        .setReplicas(Collections.singletonList(0))
                ));
        LeaderAndIsrRequestData.LeaderAndIsrTopicState partitionStateWithAddingRemovingReplicas =
            new LeaderAndIsrRequestData.LeaderAndIsrTopicState()
                .setTopicName("topic")
                .setPartitionStates(Collections.singletonList(
                    new LeaderAndIsrRequestData.LeaderAndIsrPartitionState()
                        .setPartitionIndex(0)
                        .setReplicas(Collections.singletonList(0))
                        .setAddingReplicas(Collections.singletonList(1))
                        .setRemovingReplicas(Collections.singletonList(1))
                ));
        testAllMessageRoundTripsBetweenVersions(
            (short) 2,
            (short) 3,
            new LeaderAndIsrRequestData().setTopicStates(Collections.singletonList(partitionStateWithAddingRemovingReplicas)),
            new LeaderAndIsrRequestData().setTopicStates(Collections.singletonList(partitionStateNoAddingRemovingReplicas)));
        testAllMessageRoundTripsFromVersion((short) 3, new LeaderAndIsrRequestData().setTopicStates(Collections.singletonList(partitionStateWithAddingRemovingReplicas)));
    }

    @Test
    public void testOffsetCommitRequestVersions() throws Exception {
        String groupId = "groupId";
        String topicName = "topic";
        String metadata = "metadata";
        int partition = 2;
        int offset = 100;

        testAllMessageRoundTrips(new OffsetCommitRequestData()
                                     .setGroupId(groupId)
                                     .setTopics(Collections.singletonList(
                                         new OffsetCommitRequestTopic()
                                             .setName(topicName)
                                             .setPartitions(Collections.singletonList(
                                                 new OffsetCommitRequestPartition()
                                                     .setPartitionIndex(partition)
                                                     .setCommittedMetadata(metadata)
                                                     .setCommittedOffset(offset)
                                             )))));

        Supplier<OffsetCommitRequestData> request =
            () -> new OffsetCommitRequestData()
                      .setGroupId(groupId)
                      .setMemberId("memberId")
                      .setGroupInstanceId("instanceId")
                      .setTopics(Collections.singletonList(
                          new OffsetCommitRequestTopic()
                              .setName(topicName)
                              .setPartitions(Collections.singletonList(
                                  new OffsetCommitRequestPartition()
                                      .setPartitionIndex(partition)
                                      .setCommittedLeaderEpoch(10)
                                      .setCommittedMetadata(metadata)
                                      .setCommittedOffset(offset)
                                      .setCommitTimestamp(20)
                            ))))
                    .setRetentionTimeMs(20);

        for (short version = 0; version <= ApiKeys.OFFSET_COMMIT.latestVersion(); version++) {
            OffsetCommitRequestData requestData = request.get();
            if (version < 1) {
                requestData.setMemberId("");
                requestData.setGenerationId(-1);
            }

            if (version != 1) {
                requestData.topics().get(0).partitions().get(0).setCommitTimestamp(-1);
            }

            if (version < 2 || version > 4) {
                requestData.setRetentionTimeMs(-1);
            }

            if (version < 6) {
                requestData.topics().get(0).partitions().get(0).setCommittedLeaderEpoch(-1);
            }

            if (version < 7) {
                requestData.setGroupInstanceId(null);
            }

            if (version == 1) {
                testEquivalentMessageRoundTrip(version, requestData);
            } else if (version >= 2 && version <= 4) {
                testAllMessageRoundTripsBetweenVersions(version, (short) 4, requestData, requestData);
            } else {
                testAllMessageRoundTripsFromVersion(version, requestData);
            }
        }
    }

    @Test
    public void testOffsetCommitResponseVersions() throws Exception {
        Supplier<OffsetCommitResponseData> response =
            () -> new OffsetCommitResponseData()
                      .setTopics(
                          singletonList(
                              new OffsetCommitResponseTopic()
                                  .setName("topic")
                                  .setPartitions(singletonList(
                                      new OffsetCommitResponsePartition()
                                          .setPartitionIndex(1)
                                          .setErrorCode(Errors.UNKNOWN_MEMBER_ID.code())
                                  ))
                          )
                      )
                      .setThrottleTimeMs(20);

        for (short version = 0; version <= ApiKeys.OFFSET_COMMIT.latestVersion(); version++) {
            OffsetCommitResponseData responseData = response.get();
            if (version < 3) {
                responseData.setThrottleTimeMs(0);
            }
            testAllMessageRoundTripsFromVersion(version, responseData);
        }
    }

    @Test
    public void testTxnOffsetCommitRequestVersions() throws Exception {
        String groupId = "groupId";
        String topicName = "topic";
        String metadata = "metadata";
        String txnId = "transactionalId";
        int producerId = 25;
        short producerEpoch = 10;
        String instanceId = "instance";
        String memberId = "member";
        int generationId = 1;

        int partition = 2;
        int offset = 100;

        testAllMessageRoundTrips(new TxnOffsetCommitRequestData()
                                     .setGroupId(groupId)
                                     .setTransactionalId(txnId)
                                     .setProducerId(producerId)
                                     .setProducerEpoch(producerEpoch)
                                     .setTopics(Collections.singletonList(
                                         new TxnOffsetCommitRequestTopic()
                                             .setName(topicName)
                                             .setPartitions(Collections.singletonList(
                                                 new TxnOffsetCommitRequestPartition()
                                                     .setPartitionIndex(partition)
                                                     .setCommittedMetadata(metadata)
                                                     .setCommittedOffset(offset)
                                             )))));

        Supplier<TxnOffsetCommitRequestData> request =
            () -> new TxnOffsetCommitRequestData()
                      .setGroupId(groupId)
                      .setTransactionalId(txnId)
                      .setProducerId(producerId)
                      .setProducerEpoch(producerEpoch)
                      .setGroupInstanceId(instanceId)
                      .setMemberId(memberId)
                      .setGenerationId(generationId)
                      .setTopics(Collections.singletonList(
                          new TxnOffsetCommitRequestTopic()
                              .setName(topicName)
                              .setPartitions(Collections.singletonList(
                                  new TxnOffsetCommitRequestPartition()
                                      .setPartitionIndex(partition)
                                      .setCommittedLeaderEpoch(10)
                                      .setCommittedMetadata(metadata)
                                      .setCommittedOffset(offset)
                              ))));

        for (short version = 0; version <= ApiKeys.TXN_OFFSET_COMMIT.latestVersion(); version++) {
            TxnOffsetCommitRequestData requestData = request.get();
            if (version < 2) {
                requestData.topics().get(0).partitions().get(0).setCommittedLeaderEpoch(-1);
            }

            if (version < 3) {
                final short finalVersion = version;
                assertThrows(UnsupportedVersionException.class, () -> testEquivalentMessageRoundTrip(finalVersion, requestData));
                requestData.setGroupInstanceId(null);
                assertThrows(UnsupportedVersionException.class, () -> testEquivalentMessageRoundTrip(finalVersion, requestData));
                requestData.setMemberId("");
                assertThrows(UnsupportedVersionException.class, () -> testEquivalentMessageRoundTrip(finalVersion, requestData));
                requestData.setGenerationId(-1);
            }

            testAllMessageRoundTripsFromVersion(version, requestData);
        }
    }

    @Test
    public void testTxnOffsetCommitResponseVersions() throws Exception {
        testAllMessageRoundTrips(
            new TxnOffsetCommitResponseData()
                .setTopics(
                   singletonList(
                       new TxnOffsetCommitResponseTopic()
                           .setName("topic")
                           .setPartitions(singletonList(
                               new TxnOffsetCommitResponsePartition()
                                   .setPartitionIndex(1)
                                   .setErrorCode(Errors.UNKNOWN_MEMBER_ID.code())
                           ))
                   )
               )
               .setThrottleTimeMs(20));
    }

    @Test
    public void testOffsetFetchVersions() throws Exception {
        String groupId = "groupId";
        String topicName = "topic";

        List<OffsetFetchRequestTopic> topics = Collections.singletonList(
            new OffsetFetchRequestTopic()
                .setName(topicName)
                .setPartitionIndexes(Collections.singletonList(5)));
        testAllMessageRoundTrips(new OffsetFetchRequestData()
                                     .setTopics(new ArrayList<>())
                                     .setGroupId(groupId));

        testAllMessageRoundTrips(new OffsetFetchRequestData()
                                     .setGroupId(groupId)
                                     .setTopics(topics));

        OffsetFetchRequestData allPartitionData = new OffsetFetchRequestData()
                                                      .setGroupId(groupId)
                                                      .setTopics(null);

        OffsetFetchRequestData requireStableData = new OffsetFetchRequestData()
                                                       .setGroupId(groupId)
                                                       .setTopics(topics)
                                                       .setRequireStable(true);

        for (short version = 0; version <= ApiKeys.OFFSET_FETCH.latestVersion(); version++) {
            final short finalVersion = version;
            if (version < 2) {
                assertThrows(NullPointerException.class, () -> testAllMessageRoundTripsFromVersion(finalVersion, allPartitionData));
            } else {
                testAllMessageRoundTripsFromVersion(version, allPartitionData);
            }

            if (version < 7) {
                assertThrows(UnsupportedVersionException.class, () -> testAllMessageRoundTripsFromVersion(finalVersion, requireStableData));
            } else {
                testAllMessageRoundTripsFromVersion(finalVersion, requireStableData);
            }
        }

        Supplier<OffsetFetchResponseData> response =
            () -> new OffsetFetchResponseData()
                      .setTopics(Collections.singletonList(
                          new OffsetFetchResponseTopic()
                              .setName(topicName)
                              .setPartitions(Collections.singletonList(
                                  new OffsetFetchResponsePartition()
                                      .setPartitionIndex(5)
                                      .setMetadata(null)
                                      .setCommittedOffset(100)
                                      .setCommittedLeaderEpoch(3)
                                      .setErrorCode(Errors.UNKNOWN_TOPIC_OR_PARTITION.code())))))
                      .setErrorCode(Errors.NOT_COORDINATOR.code())
                      .setThrottleTimeMs(10);
        for (short version = 0; version <= ApiKeys.OFFSET_FETCH.latestVersion(); version++) {
            OffsetFetchResponseData responseData = response.get();
            if (version <= 1) {
                responseData.setErrorCode(Errors.NONE.code());
            }

            if (version <= 2) {
                responseData.setThrottleTimeMs(0);
            }

            if (version <= 4) {
                responseData.topics().get(0).partitions().get(0).setCommittedLeaderEpoch(-1);
            }

            testAllMessageRoundTripsFromVersion(version, responseData);
        }
    }

    @Test
    public void testProduceResponseVersions() throws Exception {
        String topicName = "topic";
        int partitionIndex = 0;
        short errorCode = Errors.INVALID_TOPIC_EXCEPTION.code();
        long baseOffset = 12L;
        int throttleTimeMs = 1234;
        long logAppendTimeMs = 1234L;
        long logStartOffset = 1234L;
        int batchIndex = 0;
        String batchIndexErrorMessage = "error message";
        String errorMessage = "global error message";

        testAllMessageRoundTrips(new ProduceResponseData()
            .setResponses(new ProduceResponseData.TopicProduceResponseCollection(singletonList(
                new ProduceResponseData.TopicProduceResponse()
                    .setName(topicName)
                    .setPartitionResponses(singletonList(
                        new ProduceResponseData.PartitionProduceResponse()
                            .setIndex(partitionIndex)
                            .setErrorCode(errorCode)
                            .setBaseOffset(baseOffset)))).iterator())));

        Supplier<ProduceResponseData> response = () -> new ProduceResponseData()
                .setResponses(new ProduceResponseData.TopicProduceResponseCollection(singletonList(
                    new ProduceResponseData.TopicProduceResponse()
                        .setName(topicName)
                        .setPartitionResponses(singletonList(
                             new ProduceResponseData.PartitionProduceResponse()
                                 .setIndex(partitionIndex)
                                 .setErrorCode(errorCode)
                                 .setBaseOffset(baseOffset)
                                 .setLogAppendTimeMs(logAppendTimeMs)
                                 .setLogStartOffset(logStartOffset)
                                 .setRecordErrors(singletonList(
                                     new ProduceResponseData.BatchIndexAndErrorMessage()
                                         .setBatchIndex(batchIndex)
                                         .setBatchIndexErrorMessage(batchIndexErrorMessage)))
                                 .setErrorMessage(errorMessage)))).iterator()))
                .setThrottleTimeMs(throttleTimeMs);

        for (short version = 0; version <= ApiKeys.PRODUCE.latestVersion(); version++) {
            ProduceResponseData responseData = response.get();

            if (version < 8) {
                responseData.responses().iterator().next().partitionResponses().get(0).setRecordErrors(Collections.emptyList());
                responseData.responses().iterator().next().partitionResponses().get(0).setErrorMessage(null);
            }

            if (version < 5) {
                responseData.responses().iterator().next().partitionResponses().get(0).setLogStartOffset(-1);
            }

            if (version < 2) {
                responseData.responses().iterator().next().partitionResponses().get(0).setLogAppendTimeMs(-1);
            }

            if (version < 1) {
                responseData.setThrottleTimeMs(0);
            }

            if (version >= 3 && version <= 4) {
                testAllMessageRoundTripsBetweenVersions(version, (short) 4, responseData, responseData);
            } else if (version >= 6 && version <= 7) {
                testAllMessageRoundTripsBetweenVersions(version, (short) 7, responseData, responseData);
            } else {
                testEquivalentMessageRoundTrip(version, responseData);
            }
        }
    }

    @Test
    public void testSimpleMessage() throws Exception {
        final SimpleExampleMessageData message = new SimpleExampleMessageData();
        message.setMyStruct(new SimpleExampleMessageData.MyStruct().setStructId(25).setArrayInStruct(
            Collections.singletonList(new SimpleExampleMessageData.StructArray().setArrayFieldId(20))
        ));
        message.setMyTaggedStruct(new SimpleExampleMessageData.TaggedStruct().setStructId("abc"));

        message.setProcessId(Uuid.randomUuid());
        message.setMyNullableString("notNull");
        message.setMyInt16((short) 3);
        message.setMyString("test string");
        SimpleExampleMessageData duplicate = message.duplicate();
        assertEquals(duplicate, message);
        assertEquals(message, duplicate);
        duplicate.setMyTaggedIntArray(Collections.singletonList(123));
        assertNotEquals(duplicate, message);
        assertNotEquals(message, duplicate);

        testAllMessageRoundTripsFromVersion((short) 2, message);
    }

    private void testAllMessageRoundTrips(Message message) throws Exception {
        testDuplication(message);
        testAllMessageRoundTripsFromVersion(message.lowestSupportedVersion(), message);
    }

    private void testDuplication(Message message) {
        Message duplicate = message.duplicate();
        assertEquals(duplicate, message);
        assertEquals(message, duplicate);
        assertEquals(duplicate.hashCode(), message.hashCode());
        assertEquals(message.hashCode(), duplicate.hashCode());
    }

    private void testAllMessageRoundTripsBeforeVersion(short beforeVersion, Message message, Message expected) throws Exception {
        testAllMessageRoundTripsBetweenVersions((short) 0, beforeVersion, message, expected);
    }

    /**
     * @param startVersion - the version we want to start at, inclusive
     * @param endVersion - the version we want to end at, exclusive
     */
    private void testAllMessageRoundTripsBetweenVersions(short startVersion, short endVersion, Message message, Message expected) throws Exception {
        for (short version = startVersion; version < endVersion; version++) {
            testMessageRoundTrip(version, message, expected);
        }
    }

    private void testAllMessageRoundTripsFromVersion(short fromVersion, Message message) throws Exception {
        for (short version = fromVersion; version <= message.highestSupportedVersion(); version++) {
            testEquivalentMessageRoundTrip(version, message);
        }
    }

    private void testMessageRoundTrip(short version, Message message, Message expected) throws Exception {
        testByteBufferRoundTrip(version, message, expected);
    }

    private void testEquivalentMessageRoundTrip(short version, Message message) throws Exception {
        testByteBufferRoundTrip(version, message, message);
        testJsonRoundTrip(version, message, message);
    }

    private void testByteBufferRoundTrip(short version, Message message, Message expected) throws Exception {
        ObjectSerializationCache cache = new ObjectSerializationCache();
        int size = message.size(cache, version);
        ByteBuffer buf = ByteBuffer.allocate(size);
        ByteBufferAccessor byteBufferAccessor = new ByteBufferAccessor(buf);
        message.write(byteBufferAccessor, cache, version);
        assertEquals(size, buf.position(), "The result of the size function does not match the number of bytes " +
            "written for version " + version);
        Message message2 = message.getClass().getConstructor().newInstance();
        buf.flip();
        message2.read(byteBufferAccessor, version);
        assertEquals(size, buf.position(), "The result of the size function does not match the number of bytes " +
            "read back in for version " + version);
        assertEquals(expected, message2, "The message object created after a round trip did not match for " +
            "version " + version);
        assertEquals(expected.hashCode(), message2.hashCode());
        assertEquals(expected.toString(), message2.toString());
    }

<<<<<<< HEAD
    private void testStructRoundTrip(short version, Message message, Message expected) throws Exception {
        Struct struct = message.toStruct(version);
        Message message2 = message.getClass().getConstructor().newInstance();
        message2.fromStruct(struct, version);
        assertEquals(expected, message2);
        assertEquals(expected.hashCode(), message2.hashCode());
        assertEquals(expected.toString(), message2.toString());
    }

=======
    @SuppressWarnings("unchecked")
>>>>>>> e1a4dccc
    private void testJsonRoundTrip(short version, Message message, Message expected) throws Exception {
        String jsonConverter = jsonConverterTypeName(message.getClass().getTypeName());
        Class<?> converter = Class.forName(jsonConverter);
        Method writeMethod = converter.getMethod("write", message.getClass(), short.class);
        JsonNode jsonNode = (JsonNode) writeMethod.invoke(null, message, version);
        Method readMethod = converter.getMethod("read", JsonNode.class, short.class);
        Message message2 = (Message) readMethod.invoke(null, jsonNode, version);
        assertEquals(expected, message2);
        assertEquals(expected.hashCode(), message2.hashCode());
        assertEquals(expected.toString(), message2.toString());
    }

    private static String jsonConverterTypeName(String source) {
        int outerClassIndex = source.lastIndexOf('$');
        if (outerClassIndex == -1) {
            return  source + "JsonConverter";
        } else {
            return source.substring(0, outerClassIndex) + "JsonConverter$" +
                source.substring(outerClassIndex + 1) + "JsonConverter";
        }
    }

    /**
     * Verify that the JSON files support the same message versions as the
     * schemas accessible through the ApiKey class.
     */
    @Test
    public void testMessageVersions() {
        for (ApiKeys apiKey : ApiKeys.values()) {
            Message message = null;
            try {
                message = ApiMessageType.fromApiKey(apiKey.id).newRequest();
            } catch (UnsupportedVersionException e) {
                fail("No request message spec found for API " + apiKey);
            }
            assertTrue(apiKey.latestVersion() <= message.highestSupportedVersion(),
                "Request message spec for " + apiKey + " only " + "supports versions up to " +
                message.highestSupportedVersion());
            try {
                message = ApiMessageType.fromApiKey(apiKey.id).newResponse();
            } catch (UnsupportedVersionException e) {
                fail("No response message spec found for API " + apiKey);
            }
            assertTrue(apiKey.latestVersion() <= message.highestSupportedVersion(),
                "Response message spec for " + apiKey + " only " + "supports versions up to " +
                message.highestSupportedVersion());
        }
    }

    @Test
    public void testDefaultValues() {
        verifyWriteRaisesUve((short) 0, "validateOnly",
            new CreateTopicsRequestData().setValidateOnly(true));
        verifyWriteSucceeds((short) 0,
            new CreateTopicsRequestData().setValidateOnly(false));
        verifyWriteSucceeds((short) 0,
            new OffsetCommitRequestData().setRetentionTimeMs(123));
        verifyWriteRaisesUve((short) 5, "forgotten",
            new FetchRequestData().setForgottenTopicsData(singletonList(
                new FetchRequestData.ForgottenTopic().setTopic("foo"))));
    }

    @Test
    public void testNonIgnorableFieldWithDefaultNull() {
        // Test non-ignorable string field `groupInstanceId` with default null
        verifyWriteRaisesUve((short) 0, "groupInstanceId", new HeartbeatRequestData()
                .setGroupId("groupId")
                .setGenerationId(15)
                .setMemberId(memberId)
                .setGroupInstanceId(instanceId));
        verifyWriteSucceeds((short) 0, new HeartbeatRequestData()
                .setGroupId("groupId")
                .setGenerationId(15)
                .setMemberId(memberId)
                .setGroupInstanceId(null));
        verifyWriteSucceeds((short) 0, new HeartbeatRequestData()
                .setGroupId("groupId")
                .setGenerationId(15)
                .setMemberId(memberId));
    }

    @Test
    public void testWriteNullForNonNullableFieldRaisesException() {
        CreateTopicsRequestData createTopics = new CreateTopicsRequestData().setTopics(null);
        for (short i = (short) 0; i <= createTopics.highestSupportedVersion(); i++) {
            verifyWriteRaisesNpe(i, createTopics);
        }
        MetadataRequestData metadata = new MetadataRequestData().setTopics(null);
        verifyWriteRaisesNpe((short) 0, metadata);
    }

    @Test
    public void testUnknownTaggedFields() {
        CreateTopicsRequestData createTopics = new CreateTopicsRequestData();
        verifyWriteSucceeds((short) 6, createTopics);
        RawTaggedField field1000 = new RawTaggedField(1000, new byte[] {0x1, 0x2, 0x3});
        createTopics.unknownTaggedFields().add(field1000);
        verifyWriteRaisesUve((short) 0, "Tagged fields were set", createTopics);
        verifyWriteSucceeds((short) 6, createTopics);
    }

    private void verifyWriteRaisesNpe(short version, Message message) {
        ObjectSerializationCache cache = new ObjectSerializationCache();
        assertThrows(NullPointerException.class, () -> {
            int size = message.size(cache, version);
            ByteBuffer buf = ByteBuffer.allocate(size);
            ByteBufferAccessor byteBufferAccessor = new ByteBufferAccessor(buf);
            message.write(byteBufferAccessor, cache, version);
        });
    }

    private void verifyWriteRaisesUve(short version,
                                      String problemText,
                                      Message message) {
        ObjectSerializationCache cache = new ObjectSerializationCache();
        UnsupportedVersionException e =
            assertThrows(UnsupportedVersionException.class, () -> {
                int size = message.size(cache, version);
                ByteBuffer buf = ByteBuffer.allocate(size);
                ByteBufferAccessor byteBufferAccessor = new ByteBufferAccessor(buf);
                message.write(byteBufferAccessor, cache, version);
            });
        assertTrue(e.getMessage().contains(problemText), "Expected to get an error message about " + problemText +
            ", but got: " + e.getMessage());
    }

    private void verifyWriteSucceeds(short version, Message message) {
        ObjectSerializationCache cache = new ObjectSerializationCache();
        int size = message.size(cache, version);
        ByteBuffer buf = ByteBuffer.allocate(size * 2);
        ByteBufferAccessor byteBufferAccessor = new ByteBufferAccessor(buf);
        message.write(byteBufferAccessor, cache, version);
        assertEquals(size, buf.position(), "Expected the serialized size to be " + size + ", but it was " + buf.position());
    }

    @Test
    public void testCompareWithUnknownTaggedFields() {
        CreateTopicsRequestData createTopics = new CreateTopicsRequestData();
        createTopics.setTimeoutMs(123);
        CreateTopicsRequestData createTopics2 = new CreateTopicsRequestData();
        createTopics2.setTimeoutMs(123);
        assertEquals(createTopics, createTopics2);
        assertEquals(createTopics2, createTopics);
        // Call the accessor, which will create a new empty list.
        createTopics.unknownTaggedFields();
        // Verify that the equalities still hold after the new empty list has been created.
        assertEquals(createTopics, createTopics2);
        assertEquals(createTopics2, createTopics);
        createTopics.unknownTaggedFields().add(new RawTaggedField(0, new byte[] {0}));
        assertNotEquals(createTopics, createTopics2);
        assertNotEquals(createTopics2, createTopics);
        createTopics2.unknownTaggedFields().add(new RawTaggedField(0, new byte[] {0}));
        assertEquals(createTopics, createTopics2);
        assertEquals(createTopics2, createTopics);
    }
}<|MERGE_RESOLUTION|>--- conflicted
+++ resolved
@@ -51,12 +51,6 @@
 import org.apache.kafka.common.protocol.Message;
 import org.apache.kafka.common.protocol.ObjectSerializationCache;
 import org.apache.kafka.common.protocol.types.RawTaggedField;
-<<<<<<< HEAD
-import org.apache.kafka.common.protocol.types.SchemaException;
-import org.apache.kafka.common.protocol.types.Struct;
-=======
-import org.apache.kafka.common.protocol.types.Type;
->>>>>>> e1a4dccc
 import org.junit.jupiter.api.Test;
 import org.junit.jupiter.api.Timeout;
 
@@ -838,19 +832,6 @@
         assertEquals(expected.toString(), message2.toString());
     }
 
-<<<<<<< HEAD
-    private void testStructRoundTrip(short version, Message message, Message expected) throws Exception {
-        Struct struct = message.toStruct(version);
-        Message message2 = message.getClass().getConstructor().newInstance();
-        message2.fromStruct(struct, version);
-        assertEquals(expected, message2);
-        assertEquals(expected.hashCode(), message2.hashCode());
-        assertEquals(expected.toString(), message2.toString());
-    }
-
-=======
-    @SuppressWarnings("unchecked")
->>>>>>> e1a4dccc
     private void testJsonRoundTrip(short version, Message message, Message expected) throws Exception {
         String jsonConverter = jsonConverterTypeName(message.getClass().getTypeName());
         Class<?> converter = Class.forName(jsonConverter);
