--- conflicted
+++ resolved
@@ -108,13 +108,6 @@
         this.port = serverSocketChannel.socket().getLocalPort();
         this.socketChannels = Collections.synchronizedList(new ArrayList<SocketChannel>());
         this.newChannels = Collections.synchronizedList(new ArrayList<SocketChannel>());
-<<<<<<< HEAD
-        this.credentialCache = new CredentialCache();
-        if (securityProtocol == SecurityProtocol.SASL_PLAINTEXT || securityProtocol == SecurityProtocol.SASL_SSL)
-            ScramCredentialUtils.createCache(credentialCache, ScramMechanism.mechanismNames());
-        ChannelBuilder channelBuilder = ChannelBuilders.serverChannelBuilder(listenerName, securityProtocol, config, credentialCache);
-        this.selector = new Selector(5000, new Metrics(), new MockTime(), "MetricGroup", channelBuilder, 5000L);
-=======
         this.credentialCache = credentialCache;
         this.tokenCache = tokenCache;
         if (securityProtocol == SecurityProtocol.SASL_PLAINTEXT || securityProtocol == SecurityProtocol.SASL_SSL) {
@@ -126,8 +119,7 @@
         if (channelBuilder == null)
             channelBuilder = ChannelBuilders.serverChannelBuilder(listenerName, false, securityProtocol, config, credentialCache, tokenCache, time);
         this.metrics = new Metrics();
-        this.selector = new Selector(10000, failedAuthenticationDelayMs, metrics, time, "MetricGroup", channelBuilder, new LogContext());
->>>>>>> 9b476bc5
+        this.selector = new Selector(10000, failedAuthenticationDelayMs, metrics, time, "MetricGroup", channelBuilder, new LogContext(), 5000L);
         acceptorThread = new AcceptorThread();
         this.time = time;
     }
