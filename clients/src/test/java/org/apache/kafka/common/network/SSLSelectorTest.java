/**
 * Licensed to the Apache Software Foundation (ASF) under one or more contributor license agreements. See the NOTICE
 * file distributed with this work for additional information regarding copyright ownership. The ASF licenses this file
 * to You under the Apache License, Version 2.0 (the "License"); you may not use this file except in compliance with the
 * License. You may obtain a copy of the License at
 *
 * http://www.apache.org/licenses/LICENSE-2.0
 *
 * Unless required by applicable law or agreed to in writing, software distributed under the License is distributed on
 * an "AS IS" BASIS, WITHOUT WARRANTIES OR CONDITIONS OF ANY KIND, either express or implied. See the License for the
 * specific language governing permissions and limitations under the License.
 */
package org.apache.kafka.common.network;

import static org.junit.Assert.assertEquals;

import java.util.LinkedHashMap;
import java.util.Map;
import java.io.File;
import java.io.IOException;
import java.net.InetSocketAddress;

import org.apache.kafka.common.metrics.Metrics;
import org.apache.kafka.common.config.SSLConfigs;
<<<<<<< HEAD
import org.apache.kafka.common.metrics.Metrics;
=======
import org.apache.kafka.common.security.ssl.SSLFactory;
>>>>>>> 6a06e22e
import org.apache.kafka.common.utils.MockTime;
import org.apache.kafka.test.TestSSLUtils;
import org.junit.After;
import org.junit.Before;
import org.junit.Test;

/**
 * A set of tests for the selector. These use a test harness that runs a simple socket server that echos back responses.
 */
public class SSLSelectorTest extends SelectorTest {

    private Metrics metrics;

    @Before
    public void setup() throws Exception {
        File trustStoreFile = File.createTempFile("truststore", ".jks");

        Map<String, Object> sslServerConfigs = TestSSLUtils.createSSLConfig(false, true, Mode.SERVER, trustStoreFile, "server");
        sslServerConfigs.put(SSLConfigs.PRINCIPAL_BUILDER_CLASS_CONFIG, Class.forName(SSLConfigs.DEFAULT_PRINCIPAL_BUILDER_CLASS));
        this.server = new EchoServer(sslServerConfigs);
        this.server.start();
<<<<<<< HEAD
        Map<String, Object> sslClientConfigs = TestSSLUtils.createSSLConfig(false, false, Mode.SERVER, trustStoreFile, "client");
=======
        this.time = new MockTime();
        Map<String, Object> sslClientConfigs = TestSSLUtils.createSSLConfig(false, false, SSLFactory.Mode.SERVER, trustStoreFile, "client");
>>>>>>> 6a06e22e
        sslClientConfigs.put(SSLConfigs.PRINCIPAL_BUILDER_CLASS_CONFIG, Class.forName(SSLConfigs.DEFAULT_PRINCIPAL_BUILDER_CLASS));

        this.channelBuilder = new SSLChannelBuilder(Mode.CLIENT);
        this.channelBuilder.configure(sslClientConfigs);
        this.metrics = new Metrics();
        this.selector = new Selector(5000, metrics, time, "MetricGroup", new LinkedHashMap<String, String>(), channelBuilder);
    }

    @After
    public void teardown() throws Exception {
        this.selector.close();
        this.server.close();
        this.metrics.close();
    }

    /**
     * Tests that SSL renegotiation initiated by the server are handled correctly by the client
     * @throws Exception
     */
    @Test
    public void testRenegotiation() throws Exception {
        int reqs = 500;
        String node = "0";
        // create connections
        InetSocketAddress addr = new InetSocketAddress("localhost", server.port);
        selector.connect(node, addr, BUFFER_SIZE, BUFFER_SIZE);

        // send echo requests and receive responses
        int requests = 0;
        int responses = 0;
        int renegotiates = 0;
        while (!selector.isChannelReady(node)) {
            selector.poll(1000L);
        }
        selector.send(createSend(node, node + "-" + 0));
        requests++;

        // loop until we complete all requests
        while (responses < reqs) {
            selector.poll(0L);
            if (responses >= 100 && renegotiates == 0) {
                renegotiates++;
                server.renegotiate();
            }
            assertEquals("No disconnects should have occurred.", 0, selector.disconnected().size());

            // handle any responses we may have gotten
            for (NetworkReceive receive : selector.completedReceives()) {
                String[] pieces = asString(receive).split("-");
                assertEquals("Should be in the form 'conn-counter'", 2, pieces.length);
                assertEquals("Check the source", receive.source(), pieces[0]);
                assertEquals("Check that the receive has kindly been rewound", 0, receive.payload().position());
                assertEquals("Check the request counter", responses, Integer.parseInt(pieces[1]));
                responses++;
            }

            // prepare new sends for the next round
            for (int i = 0; i < selector.completedSends().size() && requests < reqs && selector.isChannelReady(node); i++, requests++) {
                selector.send(createSend(node, node + "-" + requests));
            }
        }
    }

    /**
     * Connects and waits for handshake to complete. This is required since SSLTransportLayer
     * implementation requires the channel to be ready before send is invoked (unlike plaintext
     * where send can be invoked straight after connect)
     */
    protected void connect(String node, InetSocketAddress serverAddr) throws IOException {
        blockingConnect(node, serverAddr);
    }

}<|MERGE_RESOLUTION|>--- conflicted
+++ resolved
@@ -22,11 +22,6 @@
 
 import org.apache.kafka.common.metrics.Metrics;
 import org.apache.kafka.common.config.SSLConfigs;
-<<<<<<< HEAD
-import org.apache.kafka.common.metrics.Metrics;
-=======
-import org.apache.kafka.common.security.ssl.SSLFactory;
->>>>>>> 6a06e22e
 import org.apache.kafka.common.utils.MockTime;
 import org.apache.kafka.test.TestSSLUtils;
 import org.junit.After;
@@ -48,12 +43,8 @@
         sslServerConfigs.put(SSLConfigs.PRINCIPAL_BUILDER_CLASS_CONFIG, Class.forName(SSLConfigs.DEFAULT_PRINCIPAL_BUILDER_CLASS));
         this.server = new EchoServer(sslServerConfigs);
         this.server.start();
-<<<<<<< HEAD
+        this.time = new MockTime();
         Map<String, Object> sslClientConfigs = TestSSLUtils.createSSLConfig(false, false, Mode.SERVER, trustStoreFile, "client");
-=======
-        this.time = new MockTime();
-        Map<String, Object> sslClientConfigs = TestSSLUtils.createSSLConfig(false, false, SSLFactory.Mode.SERVER, trustStoreFile, "client");
->>>>>>> 6a06e22e
         sslClientConfigs.put(SSLConfigs.PRINCIPAL_BUILDER_CLASS_CONFIG, Class.forName(SSLConfigs.DEFAULT_PRINCIPAL_BUILDER_CLASS));
 
         this.channelBuilder = new SSLChannelBuilder(Mode.CLIENT);
