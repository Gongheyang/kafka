--- conflicted
+++ resolved
@@ -87,11 +87,7 @@
         this.channelBuilder = new PlaintextChannelBuilder(ListenerName.forSecurityProtocol(SecurityProtocol.PLAINTEXT));
         this.channelBuilder.configure(configs);
         this.metrics = new Metrics();
-<<<<<<< HEAD
-        this.selector = new Selector(5000, this.metrics, time, "MetricGroup", channelBuilder, 5000L);
-=======
-        this.selector = new Selector(5000, this.metrics, time, "MetricGroup", channelBuilder, new LogContext());
->>>>>>> 9b476bc5
+        this.selector = new Selector(5000, this.metrics, time, "MetricGroup", channelBuilder, new LogContext(), 5000L);
     }
 
     @After
