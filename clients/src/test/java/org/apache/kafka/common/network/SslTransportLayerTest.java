--- conflicted
+++ resolved
@@ -24,10 +24,7 @@
 import org.apache.kafka.common.memory.MemoryPool;
 import org.apache.kafka.common.message.ApiMessageType;
 import org.apache.kafka.common.metrics.Metrics;
-<<<<<<< HEAD
-=======
 import org.apache.kafka.common.requests.ApiVersionsResponse;
->>>>>>> 62e88657
 import org.apache.kafka.common.security.TestSecurityConfig;
 import org.apache.kafka.common.security.auth.SecurityProtocol;
 import org.apache.kafka.common.security.ssl.DefaultSslEngineFactory;
@@ -70,20 +67,11 @@
 import javax.net.ssl.SSLEngine;
 import javax.net.ssl.SSLParameters;
 
-<<<<<<< HEAD
-import static org.junit.Assert.assertEquals;
-import static org.junit.Assert.assertFalse;
-import static org.junit.Assert.assertThrows;
-import static org.junit.Assert.assertTrue;
-import static org.junit.Assert.fail;
-import static org.junit.Assume.assumeTrue;
-=======
 import static org.junit.jupiter.api.Assertions.assertEquals;
 import static org.junit.jupiter.api.Assertions.assertFalse;
 import static org.junit.jupiter.api.Assertions.assertThrows;
 import static org.junit.jupiter.api.Assertions.assertTrue;
 import static org.junit.jupiter.api.Assumptions.assumeTrue;
->>>>>>> 62e88657
 
 /**
  * Tests for the SSL transport layer. These use a test harness that runs a simple socket server that echos back responses.
@@ -93,25 +81,6 @@
     private static final int BUFFER_SIZE = 4 * 1024;
     private static Time time = Time.SYSTEM;
 
-<<<<<<< HEAD
-    private final String tlsProtocol;
-    private final boolean useInlinePem;
-    private NioEchoServer server;
-    private Selector selector;
-    private CertStores serverCertStores;
-    private CertStores clientCertStores;
-    private Map<String, Object> sslClientConfigs;
-    private Map<String, Object> sslServerConfigs;
-    private Map<String, Object> sslConfigOverrides;
-
-    @Parameterized.Parameters(name = "tlsProtocol={0}, useInlinePem={1}")
-    public static Collection<Object[]> data() {
-        List<Object[]> values = new ArrayList<>();
-        values.add(new Object[] {"TLSv1.2", false});
-        values.add(new Object[] {"TLSv1.2", true});
-        if (Java.IS_JAVA11_COMPATIBLE) {
-            values.add(new Object[] {"TLSv1.3", false});
-=======
     private static class Args {
         private final String tlsProtocol;
         private final boolean useInlinePem;
@@ -128,17 +97,8 @@
             sslConfigOverrides.put(SslConfigs.SSL_PROTOCOL_CONFIG, tlsProtocol);
             sslConfigOverrides.put(SslConfigs.SSL_ENABLED_PROTOCOLS_CONFIG, Collections.singletonList(tlsProtocol));
             init();
->>>>>>> 62e88657
-        }
-
-<<<<<<< HEAD
-    public SslTransportLayerTest(String tlsProtocol, boolean useInlinePem) {
-        this.tlsProtocol = tlsProtocol;
-        this.useInlinePem = useInlinePem;
-        sslConfigOverrides = new HashMap<>();
-        sslConfigOverrides.put(SslConfigs.SSL_PROTOCOL_CONFIG, tlsProtocol);
-        sslConfigOverrides.put(SslConfigs.SSL_ENABLED_PROTOCOLS_CONFIG, Collections.singletonList(tlsProtocol));
-=======
+        }
+
         Map<String, Object> getTrustingConfig(CertStores certStores, CertStores peerCertStores) {
             Map<String, Object> configs = certStores.getTrustingConfig(peerCertStores);
             configs.putAll(sslConfigOverrides);
@@ -160,30 +120,8 @@
             return "tlsProtocol=" + tlsProtocol +
                     ", useInlinePem=" + useInlinePem;
         }
->>>>>>> 62e88657
-    }
-    private CertStores.Builder certBuilder(boolean isServer, String cn) {
-        return new CertStores.Builder(isServer)
-            .cn(cn)
-            .usePem(useInlinePem);
-    }
-
-<<<<<<< HEAD
-    @Before
-    public void setup() throws Exception {
-        // Create certificates for use by client and server. Add server cert to client truststore and vice versa.
-        serverCertStores = certBuilder(true, "server").addHostName("localhost").build();
-        clientCertStores = certBuilder(false, "client").addHostName("localhost").build();
-        sslServerConfigs = getTrustingConfig(serverCertStores, clientCertStores);
-        sslClientConfigs = getTrustingConfig(clientCertStores, serverCertStores);
-        sslServerConfigs.put(SslConfigs.SSL_ENGINE_FACTORY_CLASS_CONFIG, DefaultSslEngineFactory.class);
-        sslClientConfigs.put(SslConfigs.SSL_ENGINE_FACTORY_CLASS_CONFIG, DefaultSslEngineFactory.class);
-
-        LogContext logContext = new LogContext();
-        ChannelBuilder channelBuilder = new SslChannelBuilder(Mode.CLIENT, null, false, logContext);
-        channelBuilder.configure(sslClientConfigs);
-        this.selector = new Selector(5000, new Metrics(), time, "MetricGroup", channelBuilder, logContext);
-=======
+    }
+
     private static class SslTransportLayerArgumentsProvider implements ArgumentsProvider {
 
         @Override
@@ -196,7 +134,6 @@
             }
             return parameters.stream();
         }
->>>>>>> 62e88657
     }
 
     private NioEchoServer server;
@@ -237,15 +174,6 @@
     @ArgumentsSource(SslTransportLayerArgumentsProvider.class)
     public void testValidEndpointIdentificationSanIp(Args args) throws Exception {
         String node = "0";
-<<<<<<< HEAD
-        serverCertStores = certBuilder(true, "server").hostAddress(InetAddress.getByName("127.0.0.1")).build();
-        clientCertStores = certBuilder(false, "client").hostAddress(InetAddress.getByName("127.0.0.1")).build();
-        sslServerConfigs = getTrustingConfig(serverCertStores, clientCertStores);
-        sslClientConfigs = getTrustingConfig(clientCertStores, serverCertStores);
-        server = createEchoServer(SecurityProtocol.SSL);
-        sslClientConfigs.put(SslConfigs.SSL_ENDPOINT_IDENTIFICATION_ALGORITHM_CONFIG, "HTTPS");
-        createSelector(sslClientConfigs);
-=======
         args.serverCertStores = certBuilder(true, "server", args.useInlinePem).hostAddress(InetAddress.getByName("127.0.0.1")).build();
         args.clientCertStores = certBuilder(false, "client", args.useInlinePem).hostAddress(InetAddress.getByName("127.0.0.1")).build();
         args.sslServerConfigs = args.getTrustingConfig(args.serverCertStores, args.clientCertStores);
@@ -253,7 +181,6 @@
         server = createEchoServer(args, SecurityProtocol.SSL);
         args.sslClientConfigs.put(SslConfigs.SSL_ENDPOINT_IDENTIFICATION_ALGORITHM_CONFIG, "HTTPS");
         createSelector(args.sslClientConfigs);
->>>>>>> 62e88657
         InetSocketAddress addr = new InetSocketAddress("127.0.0.1", server.port());
         selector.connect(node, addr, BUFFER_SIZE, BUFFER_SIZE);
 
@@ -264,16 +191,6 @@
      * Tests that server certificate with CN containing valid hostname
      * is accepted by a client that connects using hostname and validates server endpoint.
      */
-<<<<<<< HEAD
-    @Test
-    public void testValidEndpointIdentificationCN() throws Exception {
-        serverCertStores = certBuilder(true, "localhost").build();
-        clientCertStores = certBuilder(false, "localhost").build();
-        sslServerConfigs = getTrustingConfig(serverCertStores, clientCertStores);
-        sslClientConfigs = getTrustingConfig(clientCertStores, serverCertStores);
-        sslClientConfigs.put(SslConfigs.SSL_ENDPOINT_IDENTIFICATION_ALGORITHM_CONFIG, "HTTPS");
-        verifySslConfigs();
-=======
     @ParameterizedTest
     @ArgumentsSource(SslTransportLayerArgumentsProvider.class)
     public void testValidEndpointIdentificationCN(Args args) throws Exception {
@@ -283,7 +200,6 @@
         args.sslClientConfigs = args.getTrustingConfig(args.clientCertStores, args.serverCertStores);
         args.sslClientConfigs.put(SslConfigs.SSL_ENDPOINT_IDENTIFICATION_ALGORITHM_CONFIG, "HTTPS");
         verifySslConfigs(args);
->>>>>>> 62e88657
     }
 
     /**
@@ -325,17 +241,10 @@
         String node = "0";
 
         // Create client certificate with an invalid hostname
-<<<<<<< HEAD
-        clientCertStores = certBuilder(false, "non-existent.com").build();
-        serverCertStores = certBuilder(true, "localhost").build();
-        sslServerConfigs = getTrustingConfig(serverCertStores, clientCertStores);
-        sslClientConfigs = getTrustingConfig(clientCertStores, serverCertStores);
-=======
         args.clientCertStores = certBuilder(false, "non-existent.com", args.useInlinePem).build();
         args.serverCertStores = certBuilder(true, "localhost", args.useInlinePem).build();
         args.sslServerConfigs = args.getTrustingConfig(args.serverCertStores, args.clientCertStores);
         args.sslClientConfigs = args.getTrustingConfig(args.clientCertStores, args.serverCertStores);
->>>>>>> 62e88657
 
         // Create a server with endpoint validation enabled on the server SSL engine
         SslChannelBuilder serverChannelBuilder = new TestSslChannelBuilder(Mode.SERVER) {
@@ -364,16 +273,6 @@
      * a client that validates server endpoint. Server certificate uses
      * wrong hostname as common name to trigger endpoint validation failure.
      */
-<<<<<<< HEAD
-    @Test
-    public void testInvalidEndpointIdentification() throws Exception {
-        serverCertStores = certBuilder(true, "server").addHostName("notahost").build();
-        clientCertStores = certBuilder(false, "client").addHostName("localhost").build();
-        sslServerConfigs = getTrustingConfig(serverCertStores, clientCertStores);
-        sslClientConfigs = getTrustingConfig(clientCertStores, serverCertStores);
-        sslClientConfigs.put(SslConfigs.SSL_ENDPOINT_IDENTIFICATION_ALGORITHM_CONFIG, "HTTPS");
-        verifySslConfigsWithHandshakeFailure();
-=======
     @ParameterizedTest
     @ArgumentsSource(SslTransportLayerArgumentsProvider.class)
     public void testInvalidEndpointIdentification(Args args) throws Exception {
@@ -383,23 +282,12 @@
         args.sslClientConfigs = args.getTrustingConfig(args.clientCertStores, args.serverCertStores);
         args.sslClientConfigs.put(SslConfigs.SSL_ENDPOINT_IDENTIFICATION_ALGORITHM_CONFIG, "HTTPS");
         verifySslConfigsWithHandshakeFailure(args);
->>>>>>> 62e88657
     }
 
     /**
      * Tests that server certificate with invalid host name is accepted by
      * a client that has disabled endpoint validation
      */
-<<<<<<< HEAD
-    @Test
-    public void testEndpointIdentificationDisabled() throws Exception {
-        serverCertStores = certBuilder(true, "server").addHostName("notahost").build();
-        clientCertStores = certBuilder(false, "client").addHostName("localhost").build();
-        sslServerConfigs = getTrustingConfig(serverCertStores, clientCertStores);
-        sslClientConfigs = getTrustingConfig(clientCertStores, serverCertStores);
-
-        server = createEchoServer(SecurityProtocol.SSL);
-=======
     @ParameterizedTest
     @ArgumentsSource(SslTransportLayerArgumentsProvider.class)
     public void testEndpointIdentificationDisabled(Args args) throws Exception {
@@ -409,7 +297,6 @@
         args.sslClientConfigs = args.getTrustingConfig(args.clientCertStores, args.serverCertStores);
 
         server = createEchoServer(args, SecurityProtocol.SSL);
->>>>>>> 62e88657
         InetSocketAddress addr = new InetSocketAddress("localhost", server.port());
 
         // Disable endpoint validation, connection should succeed
@@ -439,18 +326,11 @@
      * Tests that server accepts connections from clients with a trusted certificate
      * when client authentication is required.
      */
-<<<<<<< HEAD
-    @Test
-    public void testClientAuthenticationRequiredValidProvided() throws Exception {
-        sslServerConfigs.put(BrokerSecurityConfigs.SSL_CLIENT_AUTH_CONFIG, "required");
-        verifySslConfigs();
-=======
     @ParameterizedTest
     @ArgumentsSource(SslTransportLayerArgumentsProvider.class)
     public void testClientAuthenticationRequiredValidProvided(Args args) throws Exception {
         args.sslServerConfigs.put(BrokerSecurityConfigs.SSL_CLIENT_AUTH_CONFIG, "required");
         verifySslConfigs(args);
->>>>>>> 62e88657
     }
 
     /**
@@ -475,13 +355,8 @@
         selector.close();
 
         // Remove client auth, so connection should fail
-<<<<<<< HEAD
-        CertStores.KEYSTORE_PROPS.forEach(sslClientConfigs::remove);
-        createSelector(sslClientConfigs);
-=======
         CertStores.KEYSTORE_PROPS.forEach(args.sslClientConfigs::remove);
         createSelector(args.sslClientConfigs);
->>>>>>> 62e88657
         selector.connect(node, addr, BUFFER_SIZE, BUFFER_SIZE);
         NetworkTestUtils.waitForChannelClose(selector, node, ChannelState.State.AUTHENTICATION_FAILED);
         selector.close();
@@ -501,14 +376,6 @@
      * Tests that server does not accept connections from clients with an untrusted certificate
      * when client authentication is required.
      */
-<<<<<<< HEAD
-    @Test
-    public void testClientAuthenticationRequiredUntrustedProvided() throws Exception {
-        sslServerConfigs = serverCertStores.getUntrustingConfig();
-        sslServerConfigs.putAll(sslConfigOverrides);
-        sslServerConfigs.put(BrokerSecurityConfigs.SSL_CLIENT_AUTH_CONFIG, "required");
-        verifySslConfigsWithHandshakeFailure();
-=======
     @ParameterizedTest
     @ArgumentsSource(SslTransportLayerArgumentsProvider.class)
     public void testClientAuthenticationRequiredUntrustedProvided(Args args) throws Exception {
@@ -516,41 +383,24 @@
         args.sslServerConfigs.putAll(args.sslConfigOverrides);
         args.sslServerConfigs.put(BrokerSecurityConfigs.SSL_CLIENT_AUTH_CONFIG, "required");
         verifySslConfigsWithHandshakeFailure(args);
->>>>>>> 62e88657
     }
 
     /**
      * Tests that server does not accept connections from clients which don't
      * provide a certificate when client authentication is required.
      */
-<<<<<<< HEAD
-    @Test
-    public void testClientAuthenticationRequiredNotProvided() throws Exception {
-        sslServerConfigs.put(BrokerSecurityConfigs.SSL_CLIENT_AUTH_CONFIG, "required");
-        CertStores.KEYSTORE_PROPS.forEach(sslClientConfigs::remove);
-        verifySslConfigsWithHandshakeFailure();
-=======
     @ParameterizedTest
     @ArgumentsSource(SslTransportLayerArgumentsProvider.class)
     public void testClientAuthenticationRequiredNotProvided(Args args) throws Exception {
         args.sslServerConfigs.put(BrokerSecurityConfigs.SSL_CLIENT_AUTH_CONFIG, "required");
         CertStores.KEYSTORE_PROPS.forEach(args.sslClientConfigs::remove);
         verifySslConfigsWithHandshakeFailure(args);
->>>>>>> 62e88657
     }
 
     /**
      * Tests that server accepts connections from a client configured
      * with an untrusted certificate if client authentication is disabled
      */
-<<<<<<< HEAD
-    @Test
-    public void testClientAuthenticationDisabledUntrustedProvided() throws Exception {
-        sslServerConfigs = serverCertStores.getUntrustingConfig();
-        sslServerConfigs.putAll(sslConfigOverrides);
-        sslServerConfigs.put(BrokerSecurityConfigs.SSL_CLIENT_AUTH_CONFIG, "none");
-        verifySslConfigs();
-=======
     @ParameterizedTest
     @ArgumentsSource(SslTransportLayerArgumentsProvider.class)
     public void testClientAuthenticationDisabledUntrustedProvided(Args args) throws Exception {
@@ -558,21 +408,12 @@
         args.sslServerConfigs.putAll(args.sslConfigOverrides);
         args.sslServerConfigs.put(BrokerSecurityConfigs.SSL_CLIENT_AUTH_CONFIG, "none");
         verifySslConfigs(args);
->>>>>>> 62e88657
     }
 
     /**
      * Tests that server accepts connections from a client that does not provide
      * a certificate if client authentication is disabled
      */
-<<<<<<< HEAD
-    @Test
-    public void testClientAuthenticationDisabledNotProvided() throws Exception {
-        sslServerConfigs.put(BrokerSecurityConfigs.SSL_CLIENT_AUTH_CONFIG, "none");
-
-        CertStores.KEYSTORE_PROPS.forEach(sslClientConfigs::remove);
-        verifySslConfigs();
-=======
     @ParameterizedTest
     @ArgumentsSource(SslTransportLayerArgumentsProvider.class)
     public void testClientAuthenticationDisabledNotProvided(Args args) throws Exception {
@@ -580,39 +421,23 @@
 
         CertStores.KEYSTORE_PROPS.forEach(args.sslClientConfigs::remove);
         verifySslConfigs(args);
->>>>>>> 62e88657
     }
 
     /**
      * Tests that server accepts connections from a client configured
      * with a valid certificate if client authentication is requested
      */
-<<<<<<< HEAD
-    @Test
-    public void testClientAuthenticationRequestedValidProvided() throws Exception {
-        sslServerConfigs.put(BrokerSecurityConfigs.SSL_CLIENT_AUTH_CONFIG, "requested");
-        verifySslConfigs();
-=======
     @ParameterizedTest
     @ArgumentsSource(SslTransportLayerArgumentsProvider.class)
     public void testClientAuthenticationRequestedValidProvided(Args args) throws Exception {
         args.sslServerConfigs.put(BrokerSecurityConfigs.SSL_CLIENT_AUTH_CONFIG, "requested");
         verifySslConfigs(args);
->>>>>>> 62e88657
     }
 
     /**
      * Tests that server accepts connections from a client that does not provide
      * a certificate if client authentication is requested but not required
      */
-<<<<<<< HEAD
-    @Test
-    public void testClientAuthenticationRequestedNotProvided() throws Exception {
-        sslServerConfigs.put(BrokerSecurityConfigs.SSL_CLIENT_AUTH_CONFIG, "requested");
-
-        CertStores.KEYSTORE_PROPS.forEach(sslClientConfigs::remove);
-        verifySslConfigs();
-=======
     @ParameterizedTest
     @ArgumentsSource(SslTransportLayerArgumentsProvider.class)
     public void testClientAuthenticationRequestedNotProvided(Args args) throws Exception {
@@ -620,24 +445,11 @@
 
         CertStores.KEYSTORE_PROPS.forEach(args.sslClientConfigs::remove);
         verifySslConfigs(args);
->>>>>>> 62e88657
     }
 
     /**
      * Tests key-pair created using DSA.
      */
-<<<<<<< HEAD
-    @Test
-    public void testDsaKeyPair() throws Exception {
-        // DSA algorithms are not supported for TLSv1.3.
-        assumeTrue(tlsProtocol.equals("TLSv1.2"));
-        serverCertStores = certBuilder(true, "server").keyAlgorithm("DSA").build();
-        clientCertStores = certBuilder(false, "client").keyAlgorithm("DSA").build();
-        sslServerConfigs = getTrustingConfig(serverCertStores, clientCertStores);
-        sslClientConfigs = getTrustingConfig(clientCertStores, serverCertStores);
-        sslServerConfigs.put(BrokerSecurityConfigs.SSL_CLIENT_AUTH_CONFIG, "required");
-        verifySslConfigs();
-=======
     @ParameterizedTest
     @ArgumentsSource(SslTransportLayerArgumentsProvider.class)
     public void testDsaKeyPair(Args args) throws Exception {
@@ -649,22 +461,11 @@
         args.sslClientConfigs = args.getTrustingConfig(args.clientCertStores, args.serverCertStores);
         args.sslServerConfigs.put(BrokerSecurityConfigs.SSL_CLIENT_AUTH_CONFIG, "required");
         verifySslConfigs(args);
->>>>>>> 62e88657
     }
 
     /**
      * Tests key-pair created using EC.
      */
-<<<<<<< HEAD
-    @Test
-    public void testECKeyPair() throws Exception {
-        serverCertStores = certBuilder(true, "server").keyAlgorithm("EC").build();
-        clientCertStores = certBuilder(false, "client").keyAlgorithm("EC").build();
-        sslServerConfigs = getTrustingConfig(serverCertStores, clientCertStores);
-        sslClientConfigs = getTrustingConfig(clientCertStores, serverCertStores);
-        sslServerConfigs.put(BrokerSecurityConfigs.SSL_CLIENT_AUTH_CONFIG, "required");
-        verifySslConfigs();
-=======
     @ParameterizedTest
     @ArgumentsSource(SslTransportLayerArgumentsProvider.class)
     public void testECKeyPair(Args args) throws Exception {
@@ -674,20 +475,11 @@
         args.sslClientConfigs = args.getTrustingConfig(args.clientCertStores, args.serverCertStores);
         args.sslServerConfigs.put(BrokerSecurityConfigs.SSL_CLIENT_AUTH_CONFIG, "required");
         verifySslConfigs(args);
->>>>>>> 62e88657
     }
 
     /**
      * Tests PEM key store and trust store files which don't have store passwords.
      */
-<<<<<<< HEAD
-    @Test
-    public void testPemFiles() throws Exception {
-        TestSslUtils.convertToPem(sslServerConfigs, true, true);
-        TestSslUtils.convertToPem(sslClientConfigs, true, true);
-        sslServerConfigs.put(BrokerSecurityConfigs.SSL_CLIENT_AUTH_CONFIG, "required");
-        verifySslConfigs();
-=======
     @ParameterizedTest
     @ArgumentsSource(SslTransportLayerArgumentsProvider.class)
     public void testPemFiles(Args args) throws Exception {
@@ -695,7 +487,6 @@
         TestSslUtils.convertToPem(args.sslClientConfigs, true, true);
         args.sslServerConfigs.put(BrokerSecurityConfigs.SSL_CLIENT_AUTH_CONFIG, "required");
         verifySslConfigs(args);
->>>>>>> 62e88657
     }
 
     /**
@@ -703,18 +494,6 @@
      * with PEM files since unprotected private key on disk is not safe. We do allow with inline
      * PEM config since key config can be encrypted or externalized similar to other password configs.
      */
-<<<<<<< HEAD
-    @Test
-    public void testPemFilesWithoutClientKeyPassword() throws Exception {
-        TestSslUtils.convertToPem(sslServerConfigs, !useInlinePem, true);
-        TestSslUtils.convertToPem(sslClientConfigs, !useInlinePem, false);
-        sslServerConfigs.put(BrokerSecurityConfigs.SSL_CLIENT_AUTH_CONFIG, "required");
-        server = createEchoServer(SecurityProtocol.SSL);
-        if (useInlinePem)
-            verifySslConfigs();
-        else
-            assertThrows(KafkaException.class, () -> createSelector(sslClientConfigs));
-=======
     @ParameterizedTest
     @ArgumentsSource(SslTransportLayerArgumentsProvider.class)
     public void testPemFilesWithoutClientKeyPassword(Args args) throws Exception {
@@ -727,7 +506,6 @@
             verifySslConfigs(args);
         else
             assertThrows(KafkaException.class, () -> createSelector(args.sslClientConfigs));
->>>>>>> 62e88657
     }
 
     /**
@@ -735,17 +513,6 @@
      * with PEM files since unprotected private key on disk is not safe. We do allow with inline
      * PEM config since key config can be encrypted or externalized similar to other password configs.
      */
-<<<<<<< HEAD
-    @Test
-    public void testPemFilesWithoutServerKeyPassword() throws Exception {
-        TestSslUtils.convertToPem(sslServerConfigs, !useInlinePem, false);
-        TestSslUtils.convertToPem(sslClientConfigs, !useInlinePem, true);
-
-        if (useInlinePem)
-            verifySslConfigs();
-        else
-            assertThrows(KafkaException.class, () -> createEchoServer(SecurityProtocol.SSL));
-=======
     @ParameterizedTest
     @ArgumentsSource(SslTransportLayerArgumentsProvider.class)
     public void testPemFilesWithoutServerKeyPassword(Args args) throws Exception {
@@ -756,20 +523,14 @@
             verifySslConfigs(args);
         else
             assertThrows(KafkaException.class, () -> createEchoServer(args, SecurityProtocol.SSL));
->>>>>>> 62e88657
     }
 
     /**
      * Tests that an invalid SecureRandom implementation cannot be configured
      */
-<<<<<<< HEAD
-    @Test
-    public void testInvalidSecureRandomImplementation() {
-=======
     @ParameterizedTest
     @ArgumentsSource(SslTransportLayerArgumentsProvider.class)
     public void testInvalidSecureRandomImplementation(Args args) {
->>>>>>> 62e88657
         try (SslChannelBuilder channelBuilder = newClientChannelBuilder()) {
             args.sslClientConfigs.put(SslConfigs.SSL_SECURE_RANDOM_IMPLEMENTATION_CONFIG, "invalid");
             assertThrows(KafkaException.class, () -> channelBuilder.configure(args.sslClientConfigs));
@@ -779,14 +540,9 @@
     /**
      * Tests that channels cannot be created if truststore cannot be loaded
      */
-<<<<<<< HEAD
-    @Test
-    public void testInvalidTruststorePassword() {
-=======
     @ParameterizedTest
     @ArgumentsSource(SslTransportLayerArgumentsProvider.class)
     public void testInvalidTruststorePassword(Args args) {
->>>>>>> 62e88657
         try (SslChannelBuilder channelBuilder = newClientChannelBuilder()) {
             args.sslClientConfigs.put(SslConfigs.SSL_TRUSTSTORE_PASSWORD_CONFIG, "invalid");
             assertThrows(KafkaException.class, () -> channelBuilder.configure(args.sslClientConfigs));
@@ -796,14 +552,9 @@
     /**
      * Tests that channels cannot be created if keystore cannot be loaded
      */
-<<<<<<< HEAD
-    @Test
-    public void testInvalidKeystorePassword() {
-=======
     @ParameterizedTest
     @ArgumentsSource(SslTransportLayerArgumentsProvider.class)
     public void testInvalidKeystorePassword(Args args) {
->>>>>>> 62e88657
         try (SslChannelBuilder channelBuilder = newClientChannelBuilder()) {
             args.sslClientConfigs.put(SslConfigs.SSL_KEYSTORE_PASSWORD_CONFIG, "invalid");
             assertThrows(KafkaException.class, () -> channelBuilder.configure(args.sslClientConfigs));
@@ -814,14 +565,6 @@
      * Tests that client connections can be created to a server
      * if null truststore password is used
      */
-<<<<<<< HEAD
-    @Test
-    public void testNullTruststorePassword() throws Exception {
-        sslClientConfigs.remove(SslConfigs.SSL_TRUSTSTORE_PASSWORD_CONFIG);
-        sslServerConfigs.remove(SslConfigs.SSL_TRUSTSTORE_PASSWORD_CONFIG);
-
-        verifySslConfigs();
-=======
     @ParameterizedTest
     @ArgumentsSource(SslTransportLayerArgumentsProvider.class)
     public void testNullTruststorePassword(Args args) throws Exception {
@@ -829,24 +572,12 @@
         args.sslServerConfigs.remove(SslConfigs.SSL_TRUSTSTORE_PASSWORD_CONFIG);
 
         verifySslConfigs(args);
->>>>>>> 62e88657
     }
 
     /**
      * Tests that client connections cannot be created to a server
      * if key password is invalid
      */
-<<<<<<< HEAD
-    @Test
-    public void testInvalidKeyPassword() throws Exception {
-        sslServerConfigs.put(SslConfigs.SSL_KEY_PASSWORD_CONFIG, new Password("invalid"));
-        if (useInlinePem) {
-            // We fail fast for PEM
-            assertThrows(InvalidConfigurationException.class, () -> createEchoServer(SecurityProtocol.SSL));
-            return;
-        }
-        verifySslConfigsWithHandshakeFailure();
-=======
     @ParameterizedTest
     @ArgumentsSource(SslTransportLayerArgumentsProvider.class)
     public void testInvalidKeyPassword(Args args) throws Exception {
@@ -857,24 +588,16 @@
             return;
         }
         verifySslConfigsWithHandshakeFailure(args);
->>>>>>> 62e88657
     }
 
     /**
      * Tests that connection success with the default TLS version.
      */
-<<<<<<< HEAD
-    @Test
-    public void testTlsDefaults() throws Exception {
-        sslServerConfigs = serverCertStores.getTrustingConfig(clientCertStores);
-        sslClientConfigs = clientCertStores.getTrustingConfig(serverCertStores);
-=======
     @ParameterizedTest
     @ArgumentsSource(SslTransportLayerArgumentsProvider.class)
     public void testTlsDefaults(Args args) throws Exception {
         args.sslServerConfigs = args.serverCertStores.getTrustingConfig(args.clientCertStores);
         args.sslClientConfigs = args.clientCertStores.getTrustingConfig(args.serverCertStores);
->>>>>>> 62e88657
 
         assertEquals(SslConfigs.DEFAULT_SSL_PROTOCOL, args.sslServerConfigs.get(SslConfigs.SSL_PROTOCOL_CONFIG));
         assertEquals(SslConfigs.DEFAULT_SSL_PROTOCOL, args.sslClientConfigs.get(SslConfigs.SSL_PROTOCOL_CONFIG));
@@ -889,30 +612,17 @@
         server.verifyAuthenticationMetrics(1, 0);
         selector.close();
 
-<<<<<<< HEAD
-        checkAuthenticationFailed("1", "TLSv1.1");
-        server.verifyAuthenticationMetrics(1, 1);
-
-        checkAuthenticationFailed("2", "TLSv1");
-=======
         checkAuthenticationFailed(args, "1", "TLSv1.1");
         server.verifyAuthenticationMetrics(1, 1);
 
         checkAuthenticationFailed(args, "2", "TLSv1");
->>>>>>> 62e88657
         server.verifyAuthenticationMetrics(1, 2);
     }
 
     /** Checks connection failed using the specified {@code tlsVersion}. */
-<<<<<<< HEAD
-    private void checkAuthenticationFailed(String node, String tlsVersion) throws IOException {
-        sslClientConfigs.put(SslConfigs.SSL_ENABLED_PROTOCOLS_CONFIG, Arrays.asList(tlsVersion));
-        createSelector(sslClientConfigs);
-=======
     private void checkAuthenticationFailed(Args args, String node, String tlsVersion) throws IOException {
         args.sslClientConfigs.put(SslConfigs.SSL_ENABLED_PROTOCOLS_CONFIG, Arrays.asList(tlsVersion));
         createSelector(args.sslClientConfigs);
->>>>>>> 62e88657
         InetSocketAddress addr = new InetSocketAddress("localhost", server.port());
         selector.connect(node, addr, BUFFER_SIZE, BUFFER_SIZE);
 
@@ -930,11 +640,7 @@
         args.sslServerConfigs.put(SslConfigs.SSL_ENABLED_PROTOCOLS_CONFIG, Arrays.asList("TLSv1.2"));
         server = createEchoServer(args, SecurityProtocol.SSL);
 
-<<<<<<< HEAD
-        checkAuthenticationFailed("0", "TLSv1.1");
-=======
         checkAuthenticationFailed(args, "0", "TLSv1.1");
->>>>>>> 62e88657
         server.verifyAuthenticationMetrics(0, 1);
     }
 
@@ -953,11 +659,7 @@
         args.sslClientConfigs.put(SslConfigs.SSL_CIPHER_SUITES_CONFIG, Arrays.asList(cipherSuites[1]));
         createSelector(args.sslClientConfigs);
 
-<<<<<<< HEAD
-        checkAuthenticationFailed("1", tlsProtocol);
-=======
         checkAuthenticationFailed(args, "1", args.tlsProtocol);
->>>>>>> 62e88657
         server.verifyAuthenticationMetrics(0, 1);
     }
 
@@ -1335,14 +1037,9 @@
      * Verifies that inter-broker listener with validation of truststore against keystore
      * fails if certs from keystore are not trusted.
      */
-<<<<<<< HEAD
-    @Test(expected = KafkaException.class)
-    public void testInterBrokerSslConfigValidationFailure() {
-=======
     @ParameterizedTest
     @ArgumentsSource(SslTransportLayerArgumentsProvider.class)
     public void testInterBrokerSslConfigValidationFailure(Args args) {
->>>>>>> 62e88657
         SecurityProtocol securityProtocol = SecurityProtocol.SSL;
         args.sslServerConfigs.put(BrokerSecurityConfigs.SSL_CLIENT_AUTH_CONFIG, "required");
         TestSecurityConfig config = new TestSecurityConfig(args.sslServerConfigs);
@@ -1376,11 +1073,7 @@
         oldClientSelector.connect(oldNode, addr, BUFFER_SIZE, BUFFER_SIZE);
         NetworkTestUtils.checkClientConnection(selector, oldNode, 100, 10);
 
-<<<<<<< HEAD
-        CertStores newServerCertStores = certBuilder(true, "server").addHostName("localhost").build();
-=======
         CertStores newServerCertStores = certBuilder(true, "server", args.useInlinePem).addHostName("localhost").build();
->>>>>>> 62e88657
         Map<String, Object> newKeystoreConfigs = newServerCertStores.keyStoreProps();
         assertTrue(serverChannelBuilder instanceof ListenerReconfigurable, "SslChannelBuilder not reconfigurable");
         ListenerReconfigurable reconfigurableBuilder = (ListenerReconfigurable) serverChannelBuilder;
@@ -1401,13 +1094,8 @@
         // Verify that old client continues to work
         NetworkTestUtils.checkClientConnection(oldClientSelector, oldNode, 100, 10);
 
-<<<<<<< HEAD
-        CertStores invalidCertStores = certBuilder(true, "server").addHostName("127.0.0.1").build();
-        Map<String, Object>  invalidConfigs = getTrustingConfig(invalidCertStores, clientCertStores);
-=======
         CertStores invalidCertStores = certBuilder(true, "server", args.useInlinePem).addHostName("127.0.0.1").build();
         Map<String, Object>  invalidConfigs = args.getTrustingConfig(invalidCertStores, args.clientCertStores);
->>>>>>> 62e88657
         verifyInvalidReconfigure(reconfigurableBuilder, invalidConfigs, "keystore with different SubjectAltName");
 
         Map<String, Object>  missingStoreConfigs = new HashMap<>();
@@ -1443,11 +1131,7 @@
         selector.close();
 
         TestSslUtils.CertificateBuilder certBuilder = new TestSslUtils.CertificateBuilder().sanDnsNames("localhost", "*.example.com");
-<<<<<<< HEAD
-        String truststorePath = (String) sslClientConfigs.get(SslConfigs.SSL_TRUSTSTORE_LOCATION_CONFIG);
-=======
         String truststorePath = (String) args.sslClientConfigs.get(SslConfigs.SSL_TRUSTSTORE_LOCATION_CONFIG);
->>>>>>> 62e88657
         File truststoreFile = truststorePath != null ? new File(truststorePath) : null;
         TestSslUtils.SslConfigsBuilder builder = new TestSslUtils.SslConfigsBuilder(Mode.SERVER)
                 .useClientCert(false)
@@ -1455,11 +1139,7 @@
                 .cn("server")
                 .certBuilder(certBuilder)
                 .createNewTrustStore(truststoreFile)
-<<<<<<< HEAD
-                .usePem(useInlinePem);
-=======
                 .usePem(args.useInlinePem);
->>>>>>> 62e88657
         Map<String, Object> newConfigs = builder.build();
         Map<String, Object> newKeystoreConfigs = new HashMap<>();
         for (String propName : CertStores.KEYSTORE_PROPS) {
@@ -1478,11 +1158,7 @@
         NetworkTestUtils.checkClientConnection(selector, node2, 100, 10);
 
         TestSslUtils.CertificateBuilder invalidBuilder = new TestSslUtils.CertificateBuilder().sanDnsNames("localhost");
-<<<<<<< HEAD
-        if (!useInlinePem)
-=======
         if (!args.useInlinePem)
->>>>>>> 62e88657
             builder.useExistingTrustStore(truststoreFile);
         Map<String, Object> invalidConfig = builder.certBuilder(invalidBuilder).build();
         Map<String, Object> invalidKeystoreConfigs = new HashMap<>();
@@ -1520,13 +1196,8 @@
         oldClientSelector.connect(oldNode, addr, BUFFER_SIZE, BUFFER_SIZE);
         NetworkTestUtils.checkClientConnection(selector, oldNode, 100, 10);
 
-<<<<<<< HEAD
-        CertStores newClientCertStores = certBuilder(true, "client").addHostName("localhost").build();
-        sslClientConfigs = getTrustingConfig(newClientCertStores, serverCertStores);
-=======
         CertStores newClientCertStores = certBuilder(true, "client", args.useInlinePem).addHostName("localhost").build();
         args.sslClientConfigs = args.getTrustingConfig(newClientCertStores, args.serverCertStores);
->>>>>>> 62e88657
         Map<String, Object> newTruststoreConfigs = newClientCertStores.trustStoreProps();
         assertTrue(serverChannelBuilder instanceof ListenerReconfigurable, "SslChannelBuilder not reconfigurable");
         ListenerReconfigurable reconfigurableBuilder = (ListenerReconfigurable) serverChannelBuilder;
@@ -1564,71 +1235,42 @@
     /**
      * Tests if client can plugin customize ssl.engine.factory
      */
-<<<<<<< HEAD
-    @Test
-    public void testCustomClientSslEngineFactory() throws Exception {
-        sslClientConfigs.put(SslConfigs.SSL_ENGINE_FACTORY_CLASS_CONFIG, TestSslUtils.TestSslEngineFactory.class);
-        verifySslConfigs();
-=======
     @ParameterizedTest
     @ArgumentsSource(SslTransportLayerArgumentsProvider.class)
     public void testCustomClientSslEngineFactory(Args args) throws Exception {
         args.sslClientConfigs.put(SslConfigs.SSL_ENGINE_FACTORY_CLASS_CONFIG, TestSslUtils.TestSslEngineFactory.class);
         verifySslConfigs(args);
->>>>>>> 62e88657
     }
 
     /**
      * Tests if server can plugin customize ssl.engine.factory
      */
-<<<<<<< HEAD
-    @Test
-    public void testCustomServerSslEngineFactory() throws Exception {
-        sslServerConfigs.put(SslConfigs.SSL_ENGINE_FACTORY_CLASS_CONFIG, TestSslUtils.TestSslEngineFactory.class);
-        verifySslConfigs();
-=======
     @ParameterizedTest
     @ArgumentsSource(SslTransportLayerArgumentsProvider.class)
     public void testCustomServerSslEngineFactory(Args args) throws Exception {
         args.sslServerConfigs.put(SslConfigs.SSL_ENGINE_FACTORY_CLASS_CONFIG, TestSslUtils.TestSslEngineFactory.class);
         verifySslConfigs(args);
->>>>>>> 62e88657
     }
 
     /**
      * Tests if client and server both can plugin customize ssl.engine.factory and talk to each other!
      */
-<<<<<<< HEAD
-    @Test
-    public void testCustomClientAndServerSslEngineFactory() throws Exception {
-        sslClientConfigs.put(SslConfigs.SSL_ENGINE_FACTORY_CLASS_CONFIG, TestSslUtils.TestSslEngineFactory.class);
-        sslServerConfigs.put(SslConfigs.SSL_ENGINE_FACTORY_CLASS_CONFIG, TestSslUtils.TestSslEngineFactory.class);
-        verifySslConfigs();
-=======
     @ParameterizedTest
     @ArgumentsSource(SslTransportLayerArgumentsProvider.class)
     public void testCustomClientAndServerSslEngineFactory(Args args) throws Exception {
         args.sslClientConfigs.put(SslConfigs.SSL_ENGINE_FACTORY_CLASS_CONFIG, TestSslUtils.TestSslEngineFactory.class);
         args.sslServerConfigs.put(SslConfigs.SSL_ENGINE_FACTORY_CLASS_CONFIG, TestSslUtils.TestSslEngineFactory.class);
         verifySslConfigs(args);
->>>>>>> 62e88657
     }
 
     /**
      * Tests invalid ssl.engine.factory plugin class
      */
-<<<<<<< HEAD
-    @Test(expected = KafkaException.class)
-    public void testInvalidSslEngineFactory() {
-        sslClientConfigs.put(SslConfigs.SSL_ENGINE_FACTORY_CLASS_CONFIG, String.class);
-        createSelector(sslClientConfigs);
-=======
     @ParameterizedTest
     @ArgumentsSource(SslTransportLayerArgumentsProvider.class)
     public void testInvalidSslEngineFactory(Args args) {
         args.sslClientConfigs.put(SslConfigs.SSL_ENGINE_FACTORY_CLASS_CONFIG, String.class);
         assertThrows(KafkaException.class, () -> createSelector(args.sslClientConfigs));
->>>>>>> 62e88657
     }
 
     private void verifyInvalidReconfigure(ListenerReconfigurable reconfigurable,
@@ -1691,25 +1333,6 @@
                 .usePem(useInlinePem);
     }
 
-    private void verifySslConfigs() throws Exception {
-        server = createEchoServer(SecurityProtocol.SSL);
-        createSelector(sslClientConfigs);
-        InetSocketAddress addr = new InetSocketAddress("localhost", server.port());
-        String node = "0";
-        selector.connect(node, addr, BUFFER_SIZE, BUFFER_SIZE);
-        NetworkTestUtils.checkClientConnection(selector, node, 100, 10);
-    }
-
-    public void verifySslConfigsWithHandshakeFailure() throws Exception {
-        server = createEchoServer(SecurityProtocol.SSL);
-        createSelector(sslClientConfigs);
-        InetSocketAddress addr = new InetSocketAddress("localhost", server.port());
-        String node = "0";
-        selector.connect(node, addr, BUFFER_SIZE, BUFFER_SIZE);
-        NetworkTestUtils.waitForChannelClose(selector, node, ChannelState.State.AUTHENTICATION_FAILED);
-        server.verifyAuthenticationMetrics(0, 1);
-    }
-
     @FunctionalInterface
     private interface FailureAction {
         FailureAction NO_OP = () -> { };
@@ -1747,11 +1370,7 @@
         protected SslTransportLayer buildTransportLayer(SslFactory sslFactory, String id, SelectionKey key,
                                                         ChannelMetadataRegistry metadataRegistry) throws IOException {
             SocketChannel socketChannel = (SocketChannel) key.channel();
-<<<<<<< HEAD
-            SSLEngine sslEngine = sslFactory.createSslEngine(host, socketChannel.socket().getPort());
-=======
             SSLEngine sslEngine = sslFactory.createSslEngine(socketChannel.socket());
->>>>>>> 62e88657
             return newTransportLayer(id, key, sslEngine);
         }
 
