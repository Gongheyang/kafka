/*
 * Licensed to the Apache Software Foundation (ASF) under one or more
 * contributor license agreements. See the NOTICE file distributed with
 * this work for additional information regarding copyright ownership.
 * The ASF licenses this file to You under the Apache License, Version 2.0
 * (the "License"); you may not use this file except in compliance with
 * the License. You may obtain a copy of the License at
 *
 *    http://www.apache.org/licenses/LICENSE-2.0
 *
 * Unless required by applicable law or agreed to in writing, software
 * distributed under the License is distributed on an "AS IS" BASIS,
 * WITHOUT WARRANTIES OR CONDITIONS OF ANY KIND, either express or implied.
 * See the License for the specific language governing permissions and
 * limitations under the License.
 */

package org.apache.kafka.common.requests;

import java.util.HashSet;
import org.apache.kafka.common.feature.Features;
import org.apache.kafka.common.feature.FinalizedVersionRange;
import org.apache.kafka.common.feature.SupportedVersionRange;
import org.apache.kafka.common.message.ApiMessageType;
import org.apache.kafka.common.message.ApiMessageType.ListenerType;
import org.apache.kafka.common.message.ApiVersionsResponseData.ApiVersion;
import org.apache.kafka.common.message.ApiVersionsResponseData.ApiVersionCollection;
import org.apache.kafka.common.message.ApiVersionsResponseData.FinalizedFeatureKey;
import org.apache.kafka.common.message.ApiVersionsResponseData.SupportedFeatureKey;
import org.apache.kafka.common.protocol.ApiKeys;
import org.apache.kafka.common.record.RecordBatch;
import org.apache.kafka.common.record.RecordVersion;
import org.apache.kafka.common.utils.Utils;
import org.junit.jupiter.api.Test;
import org.junit.jupiter.params.ParameterizedTest;
import org.junit.jupiter.params.provider.EnumSource;

import java.util.Map;

import static org.junit.jupiter.api.Assertions.assertEquals;
import static org.junit.jupiter.api.Assertions.assertFalse;
import static org.junit.jupiter.api.Assertions.assertNotNull;
import static org.junit.jupiter.api.Assertions.assertNull;
import static org.junit.jupiter.api.Assertions.assertThrows;
import static org.junit.jupiter.api.Assertions.assertTrue;

public class ApiVersionsResponseTest {

    @ParameterizedTest
    @EnumSource(ApiMessageType.ListenerType.class)
    public void shouldHaveCorrectDefaultApiVersionsResponse(ApiMessageType.ListenerType scope) {
        ApiVersionsResponse defaultResponse = ApiVersionsResponse.defaultApiVersionsResponse(scope);
        assertEquals(ApiKeys.apisForListener(scope).size(), defaultResponse.data().apiKeys().size(),
            "API versions for all API keys must be maintained.");

        for (ApiKeys key : ApiKeys.apisForListener(scope)) {
            ApiVersion version = defaultResponse.apiVersion(key.id);
            assertNotNull(version, "Could not find ApiVersion for API " + key.name);
            assertEquals(version.minVersion(), key.oldestVersion(), "Incorrect min version for Api " + key.name);
            assertEquals(version.maxVersion(), key.latestVersion(), "Incorrect max version for Api " + key.name);

            // Check if versions less than min version are indeed set as null, i.e., deprecated.
            for (int i = 0; i < version.minVersion(); ++i) {
                assertNull(key.messageType.requestSchemas()[i],
                    "Request version " + i + " for API " + version.apiKey() + " must be null");
                assertNull(key.messageType.responseSchemas()[i],
                    "Response version " + i + " for API " + version.apiKey() + " must be null");
            }

            // Check if versions between min and max versions are non null, i.e., valid.
            for (int i = version.minVersion(); i <= version.maxVersion(); ++i) {
                assertNotNull(key.messageType.requestSchemas()[i],
                    "Request version " + i + " for API " + version.apiKey() + " must not be null");
                assertNotNull(key.messageType.responseSchemas()[i],
                    "Response version " + i + " for API " + version.apiKey() + " must not be null");
            }
        }

        assertTrue(defaultResponse.data().supportedFeatures().isEmpty());
        assertTrue(defaultResponse.data().finalizedFeatures().isEmpty());
        assertEquals(ApiVersionsResponse.UNKNOWN_FINALIZED_FEATURES_EPOCH, defaultResponse.data().finalizedFeaturesEpoch());
    }

    @Test
    public void shouldHaveCommonlyAgreedApiVersionResponseWithControllerOnForwardableAPIs() {
        final ApiKeys forwardableAPIKey = ApiKeys.CREATE_ACLS;
        final ApiKeys nonForwardableAPIKey = ApiKeys.JOIN_GROUP;
        final short minVersion = 0;
        final short maxVersion = 1;
        Map<ApiKeys, ApiVersion> activeControllerApiVersions = Utils.mkMap(
            Utils.mkEntry(forwardableAPIKey, new ApiVersion()
                .setApiKey(forwardableAPIKey.id)
                .setMinVersion(minVersion)
                .setMaxVersion(maxVersion)),
            Utils.mkEntry(nonForwardableAPIKey, new ApiVersion()
                .setApiKey(nonForwardableAPIKey.id)
                .setMinVersion(minVersion)
                .setMaxVersion(maxVersion))
        );

        ApiVersionCollection commonResponse = ApiVersionsResponse.intersectForwardableApis(
            ApiMessageType.ListenerType.ZK_BROKER,
            RecordVersion.current(),
            activeControllerApiVersions
        );

        verifyVersions(forwardableAPIKey.id, minVersion, maxVersion, commonResponse);

        verifyVersions(nonForwardableAPIKey.id, ApiKeys.JOIN_GROUP.oldestVersion(),
            ApiKeys.JOIN_GROUP.latestVersion(), commonResponse);
    }

    @Test
    public void shouldCreateApiResponseOnlyWithKeysSupportedByMagicValue() {
<<<<<<< HEAD
        ApiVersionsResponse response = ApiVersionsResponse.apiVersionsResponse(
=======
        ApiVersionsResponse response = ApiVersionsResponse.createApiVersionsResponse(
>>>>>>> 0a9893ca
            10,
            RecordVersion.V1,
            Features.emptySupportedFeatures(),
            Features.emptyFinalizedFeatures(),
            ApiVersionsResponse.UNKNOWN_FINALIZED_FEATURES_EPOCH,
            null,
            ListenerType.ZK_BROKER
        );
        verifyApiKeysForMagic(response, RecordBatch.MAGIC_VALUE_V1);
        assertEquals(10, response.throttleTimeMs());
        assertTrue(response.data().supportedFeatures().isEmpty());
        assertTrue(response.data().finalizedFeatures().isEmpty());
        assertEquals(ApiVersionsResponse.UNKNOWN_FINALIZED_FEATURES_EPOCH, response.data().finalizedFeaturesEpoch());
    }

    @Test
    public void shouldReturnFeatureKeysWhenMagicIsCurrentValueAndThrottleMsIsDefaultThrottle() {
<<<<<<< HEAD
        ApiVersionsResponse response = ApiVersionsResponse.apiVersionsResponse(
=======
        ApiVersionsResponse response = ApiVersionsResponse.createApiVersionsResponse(
>>>>>>> 0a9893ca
            10,
            RecordVersion.V1,
            Features.supportedFeatures(
                Utils.mkMap(Utils.mkEntry("feature", new SupportedVersionRange((short) 1, (short) 4)))),
            Features.finalizedFeatures(
                Utils.mkMap(Utils.mkEntry("feature", new FinalizedVersionRange((short) 2, (short) 3)))),
            10L,
            null,
            ListenerType.ZK_BROKER
        );

        verifyApiKeysForMagic(response, RecordBatch.MAGIC_VALUE_V1);
        assertEquals(10, response.throttleTimeMs());
        assertEquals(1, response.data().supportedFeatures().size());
        SupportedFeatureKey sKey = response.data().supportedFeatures().find("feature");
        assertNotNull(sKey);
        assertEquals(1, sKey.minVersion());
        assertEquals(4, sKey.maxVersion());
        assertEquals(1, response.data().finalizedFeatures().size());
        FinalizedFeatureKey fKey = response.data().finalizedFeatures().find("feature");
        assertNotNull(fKey);
        assertEquals(2, fKey.minVersionLevel());
        assertEquals(3, fKey.maxVersionLevel());
        assertEquals(10, response.data().finalizedFeaturesEpoch());
    }

<<<<<<< HEAD
    public void shouldReturnAllKeysWhenMagicIsCurrentValueAndThrottleMsIsDefaultThrottle() {
        ApiVersionsResponse response = ApiVersionsResponse.apiVersionsResponse(
=======
    @Test
    public void shouldReturnAllKeysWhenMagicIsCurrentValueAndThrottleMsIsDefaultThrottle() {
        ApiVersionsResponse response = ApiVersionsResponse.createApiVersionsResponse(
>>>>>>> 0a9893ca
            AbstractResponse.DEFAULT_THROTTLE_TIME,
            RecordVersion.current(),
            Features.emptySupportedFeatures(),
            Features.emptyFinalizedFeatures(),
            ApiVersionsResponse.UNKNOWN_FINALIZED_FEATURES_EPOCH,
            null,
            ListenerType.ZK_BROKER
        );
<<<<<<< HEAD
        assertEquals(new HashSet<ApiKeys>(ApiKeys.zkBrokerApis()), apiKeysInResponse(response));
=======
        assertEquals(new HashSet<>(ApiKeys.zkBrokerApis()), apiKeysInResponse(response));
>>>>>>> 0a9893ca
        assertEquals(AbstractResponse.DEFAULT_THROTTLE_TIME, response.throttleTimeMs());
        assertTrue(response.data().supportedFeatures().isEmpty());
        assertTrue(response.data().finalizedFeatures().isEmpty());
        assertEquals(ApiVersionsResponse.UNKNOWN_FINALIZED_FEATURES_EPOCH, response.data().finalizedFeaturesEpoch());
    }

    @Test
    public void testMetadataQuorumApisAreDisabled() {
<<<<<<< HEAD
        ApiVersionsResponse response = ApiVersionsResponse.apiVersionsResponse(
=======
        ApiVersionsResponse response = ApiVersionsResponse.createApiVersionsResponse(
>>>>>>> 0a9893ca
            AbstractResponse.DEFAULT_THROTTLE_TIME,
            RecordVersion.current(),
            Features.emptySupportedFeatures(),
            Features.emptyFinalizedFeatures(),
            ApiVersionsResponse.UNKNOWN_FINALIZED_FEATURES_EPOCH,
            null,
            ListenerType.ZK_BROKER
        );

        // Ensure that APIs needed for the KRaft mode are not exposed through ApiVersions until we are ready for them
        HashSet<ApiKeys> exposedApis = apiKeysInResponse(response);
        assertFalse(exposedApis.contains(ApiKeys.ENVELOPE));
        assertFalse(exposedApis.contains(ApiKeys.VOTE));
        assertFalse(exposedApis.contains(ApiKeys.BEGIN_QUORUM_EPOCH));
        assertFalse(exposedApis.contains(ApiKeys.END_QUORUM_EPOCH));
        assertFalse(exposedApis.contains(ApiKeys.DESCRIBE_QUORUM));
    }

    @Test
    public void testIntersect() {
        assertFalse(ApiVersionsResponse.intersect(null, null).isPresent());
        assertThrows(IllegalArgumentException.class,
            () -> ApiVersionsResponse.intersect(new ApiVersion().setApiKey((short) 10), new ApiVersion().setApiKey((short) 3)));

        short min = 0;
        short max = 10;
        ApiVersion thisVersion = new ApiVersion()
                .setApiKey(ApiKeys.FETCH.id)
                .setMinVersion(min)
                .setMaxVersion(Short.MAX_VALUE);

        ApiVersion other = new ApiVersion()
                .setApiKey(ApiKeys.FETCH.id)
                .setMinVersion(Short.MIN_VALUE)
                .setMaxVersion(max);

        ApiVersion expected = new ApiVersion()
                .setApiKey(ApiKeys.FETCH.id)
                .setMinVersion(min)
                .setMaxVersion(max);

        assertFalse(ApiVersionsResponse.intersect(thisVersion, null).isPresent());
        assertFalse(ApiVersionsResponse.intersect(null, other).isPresent());

        assertEquals(expected, ApiVersionsResponse.intersect(thisVersion, other).get());
        // test for symmetric
        assertEquals(expected, ApiVersionsResponse.intersect(other, thisVersion).get());
    }

    private void verifyVersions(short forwardableAPIKey,
                                short minVersion,
                                short maxVersion,
                                ApiVersionCollection commonResponse) {
        ApiVersion expectedVersionsForForwardableAPI =
            new ApiVersion()
                .setApiKey(forwardableAPIKey)
                .setMinVersion(minVersion)
                .setMaxVersion(maxVersion);
        assertEquals(expectedVersionsForForwardableAPI, commonResponse.find(forwardableAPIKey));
    }

    private void verifyApiKeysForMagic(ApiVersionsResponse response, Byte maxMagic) {
        for (ApiVersion version : response.data().apiKeys()) {
            assertTrue(ApiKeys.forId(version.apiKey()).minRequiredInterBrokerMagic <= maxMagic);
        }
    }

    private HashSet<ApiKeys> apiKeysInResponse(ApiVersionsResponse apiVersions) {
        HashSet<ApiKeys> apiKeys = new HashSet<>();
        for (ApiVersion version : apiVersions.data().apiKeys()) {
            apiKeys.add(ApiKeys.forId(version.apiKey()));
        }
        return apiKeys;
    }

}<|MERGE_RESOLUTION|>--- conflicted
+++ resolved
@@ -112,11 +112,7 @@
 
     @Test
     public void shouldCreateApiResponseOnlyWithKeysSupportedByMagicValue() {
-<<<<<<< HEAD
-        ApiVersionsResponse response = ApiVersionsResponse.apiVersionsResponse(
-=======
-        ApiVersionsResponse response = ApiVersionsResponse.createApiVersionsResponse(
->>>>>>> 0a9893ca
+        ApiVersionsResponse response = ApiVersionsResponse.createApiVersionsResponse(
             10,
             RecordVersion.V1,
             Features.emptySupportedFeatures(),
@@ -134,11 +130,7 @@
 
     @Test
     public void shouldReturnFeatureKeysWhenMagicIsCurrentValueAndThrottleMsIsDefaultThrottle() {
-<<<<<<< HEAD
-        ApiVersionsResponse response = ApiVersionsResponse.apiVersionsResponse(
-=======
-        ApiVersionsResponse response = ApiVersionsResponse.createApiVersionsResponse(
->>>>>>> 0a9893ca
+        ApiVersionsResponse response = ApiVersionsResponse.createApiVersionsResponse(
             10,
             RecordVersion.V1,
             Features.supportedFeatures(
@@ -165,14 +157,9 @@
         assertEquals(10, response.data().finalizedFeaturesEpoch());
     }
 
-<<<<<<< HEAD
+    @Test
     public void shouldReturnAllKeysWhenMagicIsCurrentValueAndThrottleMsIsDefaultThrottle() {
-        ApiVersionsResponse response = ApiVersionsResponse.apiVersionsResponse(
-=======
-    @Test
-    public void shouldReturnAllKeysWhenMagicIsCurrentValueAndThrottleMsIsDefaultThrottle() {
-        ApiVersionsResponse response = ApiVersionsResponse.createApiVersionsResponse(
->>>>>>> 0a9893ca
+        ApiVersionsResponse response = ApiVersionsResponse.createApiVersionsResponse(
             AbstractResponse.DEFAULT_THROTTLE_TIME,
             RecordVersion.current(),
             Features.emptySupportedFeatures(),
@@ -181,11 +168,7 @@
             null,
             ListenerType.ZK_BROKER
         );
-<<<<<<< HEAD
-        assertEquals(new HashSet<ApiKeys>(ApiKeys.zkBrokerApis()), apiKeysInResponse(response));
-=======
         assertEquals(new HashSet<>(ApiKeys.zkBrokerApis()), apiKeysInResponse(response));
->>>>>>> 0a9893ca
         assertEquals(AbstractResponse.DEFAULT_THROTTLE_TIME, response.throttleTimeMs());
         assertTrue(response.data().supportedFeatures().isEmpty());
         assertTrue(response.data().finalizedFeatures().isEmpty());
@@ -194,11 +177,7 @@
 
     @Test
     public void testMetadataQuorumApisAreDisabled() {
-<<<<<<< HEAD
-        ApiVersionsResponse response = ApiVersionsResponse.apiVersionsResponse(
-=======
-        ApiVersionsResponse response = ApiVersionsResponse.createApiVersionsResponse(
->>>>>>> 0a9893ca
+        ApiVersionsResponse response = ApiVersionsResponse.createApiVersionsResponse(
             AbstractResponse.DEFAULT_THROTTLE_TIME,
             RecordVersion.current(),
             Features.emptySupportedFeatures(),
