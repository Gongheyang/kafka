--- conflicted
+++ resolved
@@ -121,26 +121,16 @@
             Compression.NONE, TimestampType.CREATE_TIME, 0L);
         builder.append(10L, null, "a".getBytes());
         ProduceRequest.Builder requestBuilder = ProduceRequest.forMagic(RecordBatch.CURRENT_MAGIC_VALUE,
-<<<<<<< HEAD
-                new ProduceRequestData()
-                        .setTopicData(new ProduceRequestData.TopicProduceDataCollection(Collections.singletonList(
-                                new ProduceRequestData.TopicProduceData()
-                                        .setTopicId(Uuid.fromString("H3Emm3vW7AKKO4NTRPaCWt"))
-                                        .setPartitionData(Collections.singletonList(
-                                                new ProduceRequestData.PartitionProduceData().setIndex(9).setRecords(builder.build()))))
-                                .iterator()))
-                        .setAcks((short) 1)
-                        .setTimeoutMs(5000));
-=======
             new ProduceRequestData()
                 .setTopicData(new ProduceRequestData.TopicProduceDataCollection(Collections.singletonList(
-                    new ProduceRequestData.TopicProduceData().setName("test").setPartitionData(Collections.singletonList(
-                        new ProduceRequestData.PartitionProduceData().setIndex(9).setRecords(builder.build()))))
+                    new ProduceRequestData.TopicProduceData()
+                            .setTopicId(Uuid.fromString("H3Emm3vW7AKKO4NTRPaCWt"))
+                            .setPartitionData(Collections.singletonList(
+                                    new ProduceRequestData.PartitionProduceData().setIndex(9).setRecords(builder.build()))))
                     .iterator()))
                 .setAcks((short) 1)
                 .setTimeoutMs(5000),
             false);
->>>>>>> b94defa1
         assertEquals(3, requestBuilder.oldestAllowedVersion());
         assertEquals(ApiKeys.PRODUCE.latestVersion(), requestBuilder.latestAllowedVersion());
     }
