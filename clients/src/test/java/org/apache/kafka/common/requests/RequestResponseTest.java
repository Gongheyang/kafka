/*
 * Licensed to the Apache Software Foundation (ASF) under one or more
 * contributor license agreements. See the NOTICE file distributed with
 * this work for additional information regarding copyright ownership.
 * The ASF licenses this file to You under the Apache License, Version 2.0
 * (the "License"); you may not use this file except in compliance with
 * the License. You may obtain a copy of the License at
 *
 *    http://www.apache.org/licenses/LICENSE-2.0
 *
 * Unless required by applicable law or agreed to in writing, software
 * distributed under the License is distributed on an "AS IS" BASIS,
 * WITHOUT WARRANTIES OR CONDITIONS OF ANY KIND, either express or implied.
 * See the License for the specific language governing permissions and
 * limitations under the License.
 */
package org.apache.kafka.common.requests;

import org.apache.kafka.common.ConsumerGroupState;
import org.apache.kafka.common.ElectionType;
import org.apache.kafka.common.IsolationLevel;
import org.apache.kafka.common.Node;
import org.apache.kafka.common.TopicPartition;
import org.apache.kafka.common.TopicIdPartition;
import org.apache.kafka.common.Uuid;
import org.apache.kafka.common.acl.AccessControlEntry;
import org.apache.kafka.common.acl.AccessControlEntryFilter;
import org.apache.kafka.common.acl.AclBinding;
import org.apache.kafka.common.acl.AclBindingFilter;
import org.apache.kafka.common.acl.AclOperation;
import org.apache.kafka.common.acl.AclPermissionType;
import org.apache.kafka.common.config.ConfigResource;
import org.apache.kafka.common.errors.NotCoordinatorException;
import org.apache.kafka.common.errors.NotEnoughReplicasException;
import org.apache.kafka.common.errors.SecurityDisabledException;
import org.apache.kafka.common.errors.UnknownServerException;
import org.apache.kafka.common.errors.UnsupportedVersionException;
import org.apache.kafka.common.message.AddOffsetsToTxnRequestData;
import org.apache.kafka.common.message.AddOffsetsToTxnResponseData;
import org.apache.kafka.common.message.AlterClientQuotasResponseData;
import org.apache.kafka.common.message.AlterConfigsResponseData;
import org.apache.kafka.common.message.AlterPartitionReassignmentsRequestData;
import org.apache.kafka.common.message.AlterPartitionReassignmentsResponseData;
import org.apache.kafka.common.message.AlterReplicaLogDirsRequestData;
import org.apache.kafka.common.message.AlterReplicaLogDirsRequestData.AlterReplicaLogDirTopic;
import org.apache.kafka.common.message.AlterReplicaLogDirsRequestData.AlterReplicaLogDirTopicCollection;
import org.apache.kafka.common.message.AlterReplicaLogDirsResponseData;
import org.apache.kafka.common.message.ApiMessageType;
import org.apache.kafka.common.message.ApiVersionsRequestData;
import org.apache.kafka.common.message.ApiVersionsResponseData;
import org.apache.kafka.common.message.ApiVersionsResponseData.ApiVersion;
import org.apache.kafka.common.message.ApiVersionsResponseData.ApiVersionCollection;
import org.apache.kafka.common.message.BrokerHeartbeatRequestData;
import org.apache.kafka.common.message.BrokerHeartbeatResponseData;
import org.apache.kafka.common.message.BrokerRegistrationRequestData;
import org.apache.kafka.common.message.BrokerRegistrationResponseData;
import org.apache.kafka.common.message.ControlledShutdownRequestData;
import org.apache.kafka.common.message.ControlledShutdownResponseData;
import org.apache.kafka.common.message.ControlledShutdownResponseData.RemainingPartition;
import org.apache.kafka.common.message.ControlledShutdownResponseData.RemainingPartitionCollection;
import org.apache.kafka.common.message.CreateAclsRequestData;
import org.apache.kafka.common.message.CreateAclsResponseData;
import org.apache.kafka.common.message.CreateDelegationTokenRequestData;
import org.apache.kafka.common.message.CreateDelegationTokenRequestData.CreatableRenewers;
import org.apache.kafka.common.message.CreateDelegationTokenResponseData;
import org.apache.kafka.common.message.CreatePartitionsRequestData;
import org.apache.kafka.common.message.CreatePartitionsRequestData.CreatePartitionsAssignment;
import org.apache.kafka.common.message.CreatePartitionsRequestData.CreatePartitionsTopic;
import org.apache.kafka.common.message.CreatePartitionsRequestData.CreatePartitionsTopicCollection;
import org.apache.kafka.common.message.CreatePartitionsResponseData;
import org.apache.kafka.common.message.CreatePartitionsResponseData.CreatePartitionsTopicResult;
import org.apache.kafka.common.message.CreateTopicsRequestData;
import org.apache.kafka.common.message.CreateTopicsRequestData.CreatableReplicaAssignment;
import org.apache.kafka.common.message.CreateTopicsRequestData.CreatableTopic;
import org.apache.kafka.common.message.CreateTopicsRequestData.CreatableTopicCollection;
import org.apache.kafka.common.message.CreateTopicsRequestData.CreateableTopicConfig;
import org.apache.kafka.common.message.CreateTopicsResponseData;
import org.apache.kafka.common.message.CreateTopicsResponseData.CreatableTopicConfigs;
import org.apache.kafka.common.message.CreateTopicsResponseData.CreatableTopicResult;
import org.apache.kafka.common.message.DeleteAclsRequestData;
import org.apache.kafka.common.message.DeleteAclsResponseData;
import org.apache.kafka.common.message.DeleteGroupsRequestData;
import org.apache.kafka.common.message.DeleteGroupsResponseData;
import org.apache.kafka.common.message.DeleteGroupsResponseData.DeletableGroupResult;
import org.apache.kafka.common.message.DeleteGroupsResponseData.DeletableGroupResultCollection;
import org.apache.kafka.common.message.DeleteTopicsRequestData;
import org.apache.kafka.common.message.DeleteTopicsResponseData;
import org.apache.kafka.common.message.DeleteTopicsResponseData.DeletableTopicResult;
import org.apache.kafka.common.message.DescribeAclsResponseData;
import org.apache.kafka.common.message.DescribeAclsResponseData.AclDescription;
import org.apache.kafka.common.message.DescribeAclsResponseData.DescribeAclsResource;
import org.apache.kafka.common.message.DescribeClientQuotasResponseData;
import org.apache.kafka.common.message.DescribeClusterRequestData;
import org.apache.kafka.common.message.DescribeClusterResponseData;
import org.apache.kafka.common.message.DescribeClusterResponseData.DescribeClusterBroker;
import org.apache.kafka.common.message.DescribeClusterResponseData.DescribeClusterBrokerCollection;
import org.apache.kafka.common.message.DescribeConfigsRequestData;
import org.apache.kafka.common.message.DescribeConfigsResponseData;
import org.apache.kafka.common.message.DescribeConfigsResponseData.DescribeConfigsResourceResult;
import org.apache.kafka.common.message.DescribeConfigsResponseData.DescribeConfigsResult;
import org.apache.kafka.common.message.DescribeGroupsRequestData;
import org.apache.kafka.common.message.DescribeGroupsResponseData;
import org.apache.kafka.common.message.DescribeGroupsResponseData.DescribedGroup;
import org.apache.kafka.common.message.DescribeProducersRequestData;
import org.apache.kafka.common.message.DescribeProducersResponseData;
import org.apache.kafka.common.message.DescribeTransactionsRequestData;
import org.apache.kafka.common.message.DescribeTransactionsResponseData;
import org.apache.kafka.common.message.ElectLeadersResponseData.PartitionResult;
import org.apache.kafka.common.message.ElectLeadersResponseData.ReplicaElectionResult;
import org.apache.kafka.common.message.EndTxnRequestData;
import org.apache.kafka.common.message.EndTxnResponseData;
import org.apache.kafka.common.message.ExpireDelegationTokenRequestData;
import org.apache.kafka.common.message.ExpireDelegationTokenResponseData;
import org.apache.kafka.common.message.FetchRequestData;
import org.apache.kafka.common.message.FetchResponseData;
import org.apache.kafka.common.message.FindCoordinatorRequestData;
import org.apache.kafka.common.message.HeartbeatRequestData;
import org.apache.kafka.common.message.HeartbeatResponseData;
import org.apache.kafka.common.message.IncrementalAlterConfigsRequestData;
import org.apache.kafka.common.message.IncrementalAlterConfigsRequestData.AlterConfigsResource;
import org.apache.kafka.common.message.IncrementalAlterConfigsRequestData.AlterableConfig;
import org.apache.kafka.common.message.IncrementalAlterConfigsResponseData;
import org.apache.kafka.common.message.IncrementalAlterConfigsResponseData.AlterConfigsResourceResponse;
import org.apache.kafka.common.message.InitProducerIdRequestData;
import org.apache.kafka.common.message.InitProducerIdResponseData;
import org.apache.kafka.common.message.JoinGroupRequestData;
import org.apache.kafka.common.message.JoinGroupResponseData;
import org.apache.kafka.common.message.JoinGroupResponseData.JoinGroupResponseMember;
import org.apache.kafka.common.message.LeaderAndIsrRequestData.LeaderAndIsrPartitionState;
import org.apache.kafka.common.message.LeaderAndIsrResponseData;
import org.apache.kafka.common.message.LeaderAndIsrResponseData.LeaderAndIsrTopicErrorCollection;
import org.apache.kafka.common.message.LeaveGroupRequestData.MemberIdentity;
import org.apache.kafka.common.message.LeaveGroupResponseData;
import org.apache.kafka.common.message.ListGroupsRequestData;
import org.apache.kafka.common.message.ListGroupsResponseData;
import org.apache.kafka.common.message.ListOffsetsRequestData.ListOffsetsPartition;
import org.apache.kafka.common.message.ListOffsetsRequestData.ListOffsetsTopic;
import org.apache.kafka.common.message.ListOffsetsResponseData;
import org.apache.kafka.common.message.ListOffsetsResponseData.ListOffsetsPartitionResponse;
import org.apache.kafka.common.message.ListOffsetsResponseData.ListOffsetsTopicResponse;
import org.apache.kafka.common.message.ListPartitionReassignmentsRequestData;
import org.apache.kafka.common.message.ListPartitionReassignmentsResponseData;
import org.apache.kafka.common.message.ListTransactionsRequestData;
import org.apache.kafka.common.message.ListTransactionsResponseData;
import org.apache.kafka.common.message.OffsetCommitRequestData;
import org.apache.kafka.common.message.OffsetCommitResponseData;
import org.apache.kafka.common.message.OffsetDeleteRequestData;
import org.apache.kafka.common.message.OffsetDeleteRequestData.OffsetDeleteRequestPartition;
import org.apache.kafka.common.message.OffsetDeleteRequestData.OffsetDeleteRequestTopic;
import org.apache.kafka.common.message.OffsetDeleteRequestData.OffsetDeleteRequestTopicCollection;
import org.apache.kafka.common.message.OffsetDeleteResponseData;
import org.apache.kafka.common.message.OffsetDeleteResponseData.OffsetDeleteResponsePartition;
import org.apache.kafka.common.message.OffsetDeleteResponseData.OffsetDeleteResponsePartitionCollection;
import org.apache.kafka.common.message.OffsetDeleteResponseData.OffsetDeleteResponseTopic;
import org.apache.kafka.common.message.OffsetDeleteResponseData.OffsetDeleteResponseTopicCollection;
import org.apache.kafka.common.message.OffsetForLeaderEpochRequestData.OffsetForLeaderPartition;
import org.apache.kafka.common.message.OffsetForLeaderEpochRequestData.OffsetForLeaderTopic;
import org.apache.kafka.common.message.OffsetForLeaderEpochRequestData.OffsetForLeaderTopicCollection;
import org.apache.kafka.common.message.OffsetForLeaderEpochResponseData;
import org.apache.kafka.common.message.OffsetForLeaderEpochResponseData.EpochEndOffset;
import org.apache.kafka.common.message.OffsetForLeaderEpochResponseData.OffsetForLeaderTopicResult;
import org.apache.kafka.common.message.ProduceRequestData;
import org.apache.kafka.common.message.ProduceResponseData;
import org.apache.kafka.common.message.RenewDelegationTokenRequestData;
import org.apache.kafka.common.message.RenewDelegationTokenResponseData;
import org.apache.kafka.common.message.SaslAuthenticateRequestData;
import org.apache.kafka.common.message.SaslAuthenticateResponseData;
import org.apache.kafka.common.message.SaslHandshakeRequestData;
import org.apache.kafka.common.message.SaslHandshakeResponseData;
import org.apache.kafka.common.message.StopReplicaRequestData.StopReplicaPartitionState;
import org.apache.kafka.common.message.StopReplicaRequestData.StopReplicaTopicState;
import org.apache.kafka.common.message.StopReplicaResponseData;
import org.apache.kafka.common.message.SyncGroupRequestData;
import org.apache.kafka.common.message.SyncGroupRequestData.SyncGroupRequestAssignment;
import org.apache.kafka.common.message.SyncGroupResponseData;
import org.apache.kafka.common.message.UnregisterBrokerRequestData;
import org.apache.kafka.common.message.UnregisterBrokerResponseData;
import org.apache.kafka.common.message.UpdateMetadataRequestData.UpdateMetadataBroker;
import org.apache.kafka.common.message.UpdateMetadataRequestData.UpdateMetadataEndpoint;
import org.apache.kafka.common.message.UpdateMetadataRequestData.UpdateMetadataPartitionState;
import org.apache.kafka.common.message.UpdateMetadataResponseData;
import org.apache.kafka.common.network.ListenerName;
import org.apache.kafka.common.network.Send;
import org.apache.kafka.common.protocol.ApiKeys;
import org.apache.kafka.common.protocol.ByteBufferAccessor;
import org.apache.kafka.common.protocol.Errors;
import org.apache.kafka.common.protocol.ObjectSerializationCache;
import org.apache.kafka.common.quota.ClientQuotaAlteration;
import org.apache.kafka.common.quota.ClientQuotaEntity;
import org.apache.kafka.common.quota.ClientQuotaFilter;
import org.apache.kafka.common.record.CompressionType;
import org.apache.kafka.common.record.MemoryRecords;
import org.apache.kafka.common.record.RecordBatch;
import org.apache.kafka.common.record.SimpleRecord;
import org.apache.kafka.common.requests.CreateTopicsRequest.Builder;
import org.apache.kafka.common.requests.DescribeConfigsResponse.ConfigType;
import org.apache.kafka.common.requests.FindCoordinatorRequest.CoordinatorType;
import org.apache.kafka.common.requests.FindCoordinatorRequest.NoBatchedFindCoordinatorsException;
import org.apache.kafka.common.resource.PatternType;
import org.apache.kafka.common.resource.ResourcePattern;
import org.apache.kafka.common.resource.ResourcePatternFilter;
import org.apache.kafka.common.resource.ResourceType;
import org.apache.kafka.common.security.auth.KafkaPrincipal;
import org.apache.kafka.common.security.auth.SecurityProtocol;
import org.apache.kafka.common.security.token.delegation.DelegationToken;
import org.apache.kafka.common.security.token.delegation.TokenInformation;
import org.apache.kafka.common.utils.SecurityUtils;
import org.apache.kafka.common.utils.Utils;
import org.junit.jupiter.api.Test;

import java.nio.BufferUnderflowException;
import java.nio.ByteBuffer;
import java.util.ArrayList;
import java.util.Arrays;
import java.util.Collections;
import java.util.HashMap;
import java.util.LinkedHashMap;
import java.util.LinkedList;
import java.util.List;
import java.util.Map;
import java.util.Optional;
import java.util.Set;

import static java.util.Arrays.asList;
import static java.util.Collections.emptyList;
import static java.util.Collections.singletonList;
import static org.apache.kafka.common.protocol.ApiKeys.CREATE_PARTITIONS;
import static org.apache.kafka.common.protocol.ApiKeys.CREATE_TOPICS;
import static org.apache.kafka.common.protocol.ApiKeys.DELETE_TOPICS;
import static org.apache.kafka.common.protocol.ApiKeys.DESCRIBE_CONFIGS;
import static org.apache.kafka.common.protocol.ApiKeys.FETCH;
import static org.apache.kafka.common.protocol.ApiKeys.FIND_COORDINATOR;
import static org.apache.kafka.common.protocol.ApiKeys.JOIN_GROUP;
import static org.apache.kafka.common.protocol.ApiKeys.LEADER_AND_ISR;
import static org.apache.kafka.common.protocol.ApiKeys.LIST_GROUPS;
import static org.apache.kafka.common.protocol.ApiKeys.LIST_OFFSETS;
import static org.apache.kafka.common.protocol.ApiKeys.OFFSET_FETCH;
import static org.apache.kafka.common.protocol.ApiKeys.STOP_REPLICA;
import static org.apache.kafka.common.protocol.ApiKeys.SYNC_GROUP;
import static org.apache.kafka.common.requests.FetchMetadata.INVALID_SESSION_ID;
import static org.junit.jupiter.api.Assertions.assertEquals;
import static org.junit.jupiter.api.Assertions.assertFalse;
import static org.junit.jupiter.api.Assertions.assertNotNull;
import static org.junit.jupiter.api.Assertions.assertNull;
import static org.junit.jupiter.api.Assertions.assertThrows;
import static org.junit.jupiter.api.Assertions.assertTrue;
import static org.junit.jupiter.api.Assertions.fail;

public class RequestResponseTest {

    // Exception includes a message that we verify is not included in error responses
    private final UnknownServerException unknownServerException = new UnknownServerException("secret");

    @Test
    public void testSerialization() throws Exception {
        checkRequest(createControlledShutdownRequest(), true);
        checkResponse(createControlledShutdownResponse(), 1, true);
        checkErrorResponse(createControlledShutdownRequest(), unknownServerException, true);
        checkErrorResponse(createControlledShutdownRequest(0), unknownServerException, true);
        checkRequest(createFetchRequest(4), true);
        checkResponse(createFetchResponse(true), 4, true);
        List<TopicIdPartition> toForgetTopics = new ArrayList<>();
        toForgetTopics.add(new TopicIdPartition(Uuid.ZERO_UUID, new TopicPartition("foo", 0)));
        toForgetTopics.add(new TopicIdPartition(Uuid.ZERO_UUID, new TopicPartition("foo", 2)));
        toForgetTopics.add(new TopicIdPartition(Uuid.ZERO_UUID, new TopicPartition("bar", 0)));
        checkRequest(createFetchRequest(7, new FetchMetadata(123, 456), toForgetTopics), true);
        checkResponse(createFetchResponse(123), 7, true);
        checkResponse(createFetchResponse(Errors.FETCH_SESSION_ID_NOT_FOUND, 123), 7, true);
        checkErrorResponse(createFetchRequest(7), unknownServerException, true);
        checkRequest(createHeartBeatRequest(), true);
        checkErrorResponse(createHeartBeatRequest(), unknownServerException, true);
        checkResponse(createHeartBeatResponse(), 0, true);

        for (short version : JOIN_GROUP.allVersions()) {
            checkRequest(createJoinGroupRequest(version), true);
            checkErrorResponse(createJoinGroupRequest(version), unknownServerException, true);
            checkResponse(createJoinGroupResponse(version), version, true);
        }

        for (short version : SYNC_GROUP.allVersions()) {
            checkRequest(createSyncGroupRequest(version), true);
            checkErrorResponse(createSyncGroupRequest(version), unknownServerException, true);
            checkResponse(createSyncGroupResponse(version), version, true);
        }

        checkRequest(createLeaveGroupRequest(), true);
        checkErrorResponse(createLeaveGroupRequest(), unknownServerException, true);
        checkResponse(createLeaveGroupResponse(), 0, true);

        for (short version : ApiKeys.LIST_GROUPS.allVersions()) {
            checkRequest(createListGroupsRequest(version), false);
            checkErrorResponse(createListGroupsRequest(version), unknownServerException, true);
            checkResponse(createListGroupsResponse(version), version, true);
        }

        checkRequest(createDescribeGroupRequest(), true);
        checkErrorResponse(createDescribeGroupRequest(), unknownServerException, true);
        checkResponse(createDescribeGroupResponse(), 0, true);
        checkRequest(createDeleteGroupsRequest(), true);
        checkErrorResponse(createDeleteGroupsRequest(), unknownServerException, true);
        checkResponse(createDeleteGroupsResponse(), 0, true);
        for (short version : LIST_OFFSETS.allVersions()) {
            checkRequest(createListOffsetRequest(version), true);
            checkErrorResponse(createListOffsetRequest(version), unknownServerException, true);
            checkResponse(createListOffsetResponse(version), version, true);
        }
        checkRequest(MetadataRequest.Builder.allTopics().build((short) 2), true);
        checkRequest(createMetadataRequest(1, Collections.singletonList("topic1")), true);
        checkErrorResponse(createMetadataRequest(1, Collections.singletonList("topic1")), unknownServerException, true);
        checkResponse(createMetadataResponse(), 2, true);
        checkErrorResponse(createMetadataRequest(2, Collections.singletonList("topic1")), unknownServerException, true);
        checkResponse(createMetadataResponse(), 3, true);
        checkErrorResponse(createMetadataRequest(3, Collections.singletonList("topic1")), unknownServerException, true);
        checkResponse(createMetadataResponse(), 4, true);
        checkErrorResponse(createMetadataRequest(4, Collections.singletonList("topic1")), unknownServerException, true);
        checkRequest(createOffsetFetchRequest(0, false), true);
        checkRequest(createOffsetFetchRequest(1, false), true);
        checkRequest(createOffsetFetchRequest(2, false), true);
        checkRequest(createOffsetFetchRequest(7, true), true);
        checkRequest(createOffsetFetchRequest(8, true), true);
        checkRequest(createOffsetFetchRequestWithMultipleGroups(8, true), true);
        checkRequest(createOffsetFetchRequestWithMultipleGroups(8, false), true);
        checkRequest(createOffsetFetchRequestForAllPartition(7, true), true);
        checkRequest(createOffsetFetchRequestForAllPartition(8, true), true);
        checkErrorResponse(createOffsetFetchRequest(0, false), unknownServerException, true);
        checkErrorResponse(createOffsetFetchRequest(1, false), unknownServerException, true);
        checkErrorResponse(createOffsetFetchRequest(2, false), unknownServerException, true);
        checkErrorResponse(createOffsetFetchRequest(7, true), unknownServerException, true);
        checkErrorResponse(createOffsetFetchRequest(8, true), unknownServerException, true);
        checkErrorResponse(createOffsetFetchRequestWithMultipleGroups(8, true), unknownServerException, true);
        checkErrorResponse(createOffsetFetchRequestForAllPartition(7, true),
            new NotCoordinatorException("Not Coordinator"), true);
        checkErrorResponse(createOffsetFetchRequestForAllPartition(8, true),
            new NotCoordinatorException("Not Coordinator"), true);
        checkErrorResponse(createOffsetFetchRequestWithMultipleGroups(8, true),
            new NotCoordinatorException("Not Coordinator"), true);
        checkResponse(createOffsetFetchResponse(0), 0, true);
        checkResponse(createOffsetFetchResponse(7), 7, true);
        checkResponse(createOffsetFetchResponse(8), 8, true);
        checkRequest(createProduceRequest(2), true);
        checkErrorResponse(createProduceRequest(2), unknownServerException, true);
        checkRequest(createProduceRequest(3), true);
        checkErrorResponse(createProduceRequest(3), unknownServerException, true);
        checkResponse(createProduceResponse(), 2, true);
        checkResponse(createProduceResponseWithErrorMessage(), 8, true);

        for (short version : STOP_REPLICA.allVersions()) {
            checkRequest(createStopReplicaRequest(version, true), true);
            checkRequest(createStopReplicaRequest(version, false), true);
            checkErrorResponse(createStopReplicaRequest(version, true), unknownServerException, true);
            checkErrorResponse(createStopReplicaRequest(version, false), unknownServerException, true);
            checkResponse(createStopReplicaResponse(), version, true);
        }

        for (short version : LEADER_AND_ISR.allVersions()) {
            checkRequest(createLeaderAndIsrRequest(version), true);
            checkErrorResponse(createLeaderAndIsrRequest(version), unknownServerException, false);
            checkResponse(createLeaderAndIsrResponse(version), version, true);
        }
        
        checkRequest(createSaslHandshakeRequest(), true);
        checkErrorResponse(createSaslHandshakeRequest(), unknownServerException, true);
        checkResponse(createSaslHandshakeResponse(), 0, true);
        checkRequest(createSaslAuthenticateRequest(), true);
        checkErrorResponse(createSaslAuthenticateRequest(), unknownServerException, true);
        checkResponse(createSaslAuthenticateResponse(), 0, true);
        checkResponse(createSaslAuthenticateResponse(), 1, true);

        for (short version : CREATE_TOPICS.allVersions()) {
            checkRequest(createCreateTopicRequest(version), true);
            checkErrorResponse(createCreateTopicRequest(version), unknownServerException, true);
            checkResponse(createCreateTopicResponse(), version, true);
        }

        for (short version : DELETE_TOPICS.allVersions()) {
            checkRequest(createDeleteTopicsRequest(version), true);
            checkErrorResponse(createDeleteTopicsRequest(version), unknownServerException, true);
            checkResponse(createDeleteTopicsResponse(), version, true);
        }

        for (short version : CREATE_PARTITIONS.allVersions()) {
            checkRequest(createCreatePartitionsRequest(version), true);
            checkRequest(createCreatePartitionsRequestWithAssignments(version), false);
            checkErrorResponse(createCreatePartitionsRequest(version), unknownServerException, true);
            checkResponse(createCreatePartitionsResponse(), version, true);
        }

        checkRequest(createInitPidRequest(), true);
        checkErrorResponse(createInitPidRequest(), unknownServerException, true);
        checkResponse(createInitPidResponse(), 0, true);

        checkRequest(createAddPartitionsToTxnRequest(), true);
        checkResponse(createAddPartitionsToTxnResponse(), 0, true);
        checkErrorResponse(createAddPartitionsToTxnRequest(), unknownServerException, true);
        checkRequest(createAddOffsetsToTxnRequest(), true);
        checkResponse(createAddOffsetsToTxnResponse(), 0, true);
        checkErrorResponse(createAddOffsetsToTxnRequest(), unknownServerException, true);
        checkRequest(createEndTxnRequest(), true);
        checkResponse(createEndTxnResponse(), 0, true);
        checkErrorResponse(createEndTxnRequest(), unknownServerException, true);
        checkRequest(createWriteTxnMarkersRequest(), true);
        checkResponse(createWriteTxnMarkersResponse(), 0, true);
        checkErrorResponse(createWriteTxnMarkersRequest(), unknownServerException, true);

        checkOlderFetchVersions();
        checkResponse(createMetadataResponse(), 0, true);
        checkResponse(createMetadataResponse(), 1, true);
        checkErrorResponse(createMetadataRequest(1, Collections.singletonList("topic1")), unknownServerException, true);
        checkRequest(createOffsetCommitRequest(0), true);
        checkErrorResponse(createOffsetCommitRequest(0), unknownServerException, true);
        checkRequest(createOffsetCommitRequest(1), true);
        checkErrorResponse(createOffsetCommitRequest(1), unknownServerException, true);
        checkRequest(createOffsetCommitRequest(2), true);
        checkErrorResponse(createOffsetCommitRequest(2), unknownServerException, true);
        checkRequest(createOffsetCommitRequest(3), true);
        checkErrorResponse(createOffsetCommitRequest(3), unknownServerException, true);
        checkRequest(createOffsetCommitRequest(4), true);
        checkErrorResponse(createOffsetCommitRequest(4), unknownServerException, true);
        checkResponse(createOffsetCommitResponse(), 4, true);
        checkRequest(createOffsetCommitRequest(5), true);
        checkErrorResponse(createOffsetCommitRequest(5), unknownServerException, true);
        checkResponse(createOffsetCommitResponse(), 5, true);
        checkRequest(createJoinGroupRequest(0), true);
        checkRequest(createUpdateMetadataRequest(0, null), false);
        checkErrorResponse(createUpdateMetadataRequest(0, null), unknownServerException, true);
        checkRequest(createUpdateMetadataRequest(1, null), false);
        checkRequest(createUpdateMetadataRequest(1, "rack1"), false);
        checkErrorResponse(createUpdateMetadataRequest(1, null), unknownServerException, true);
        checkRequest(createUpdateMetadataRequest(2, "rack1"), false);
        checkRequest(createUpdateMetadataRequest(2, null), false);
        checkErrorResponse(createUpdateMetadataRequest(2, "rack1"), unknownServerException, true);
        checkRequest(createUpdateMetadataRequest(3, "rack1"), false);
        checkRequest(createUpdateMetadataRequest(3, null), false);
        checkErrorResponse(createUpdateMetadataRequest(3, "rack1"), unknownServerException, true);
        checkRequest(createUpdateMetadataRequest(4, "rack1"), false);
        checkRequest(createUpdateMetadataRequest(4, null), false);
        checkErrorResponse(createUpdateMetadataRequest(4, "rack1"), unknownServerException, true);
        checkRequest(createUpdateMetadataRequest(5, "rack1"), false);
        checkRequest(createUpdateMetadataRequest(5, null), false);
        checkErrorResponse(createUpdateMetadataRequest(5, "rack1"), unknownServerException, true);
        checkResponse(createUpdateMetadataResponse(), 0, true);
        checkRequest(createListOffsetRequest(0), true);
        checkErrorResponse(createListOffsetRequest(0), unknownServerException, true);
        checkResponse(createListOffsetResponse(0), 0, true);
        checkRequest(createLeaderEpochRequestForReplica(0, 1), true);
        checkRequest(createLeaderEpochRequestForConsumer(), true);
        checkResponse(createLeaderEpochResponse(), 0, true);
        checkErrorResponse(createLeaderEpochRequestForConsumer(), unknownServerException, true);
        checkRequest(createAddPartitionsToTxnRequest(), true);
        checkErrorResponse(createAddPartitionsToTxnRequest(), unknownServerException, true);
        checkResponse(createAddPartitionsToTxnResponse(), 0, true);
        checkRequest(createAddOffsetsToTxnRequest(), true);
        checkErrorResponse(createAddOffsetsToTxnRequest(), unknownServerException, true);
        checkResponse(createAddOffsetsToTxnResponse(), 0, true);
        checkRequest(createEndTxnRequest(), true);
        checkErrorResponse(createEndTxnRequest(), unknownServerException, true);
        checkResponse(createEndTxnResponse(), 0, true);
        checkRequest(createWriteTxnMarkersRequest(), true);
        checkErrorResponse(createWriteTxnMarkersRequest(), unknownServerException, true);
        checkResponse(createWriteTxnMarkersResponse(), 0, true);
        checkRequest(createTxnOffsetCommitRequest(0), true);
        checkRequest(createTxnOffsetCommitRequest(3), true);
        checkRequest(createTxnOffsetCommitRequestWithAutoDowngrade(2), true);
        checkErrorResponse(createTxnOffsetCommitRequest(0), unknownServerException, true);
        checkErrorResponse(createTxnOffsetCommitRequest(3), unknownServerException, true);
        checkErrorResponse(createTxnOffsetCommitRequestWithAutoDowngrade(2), unknownServerException, true);
        checkResponse(createTxnOffsetCommitResponse(), 0, true);
        checkRequest(createDescribeAclsRequest(), true);
        checkErrorResponse(createDescribeAclsRequest(), new SecurityDisabledException("Security is not enabled."), true);
        checkResponse(createDescribeAclsResponse(), ApiKeys.DESCRIBE_ACLS.latestVersion(), true);
        checkRequest(createCreateAclsRequest(), true);
        checkErrorResponse(createCreateAclsRequest(), new SecurityDisabledException("Security is not enabled."), true);
        checkResponse(createCreateAclsResponse(), ApiKeys.CREATE_ACLS.latestVersion(), true);
        checkRequest(createDeleteAclsRequest(), true);
        checkErrorResponse(createDeleteAclsRequest(), new SecurityDisabledException("Security is not enabled."), true);
        checkResponse(createDeleteAclsResponse(ApiKeys.DELETE_ACLS.latestVersion()), ApiKeys.DELETE_ACLS.latestVersion(), true);
        checkRequest(createAlterConfigsRequest(), false);
        checkErrorResponse(createAlterConfigsRequest(), unknownServerException, true);
        checkResponse(createAlterConfigsResponse(), 0, false);
        checkRequest(createDescribeConfigsRequest(0), true);
        checkRequest(createDescribeConfigsRequestWithConfigEntries(0), false);
        checkErrorResponse(createDescribeConfigsRequest(0), unknownServerException, true);
        checkResponse(createDescribeConfigsResponse((short) 0), 0, false);
        checkRequest(createDescribeConfigsRequest(1), true);
        checkRequest(createDescribeConfigsRequestWithConfigEntries(1), false);
        checkRequest(createDescribeConfigsRequestWithDocumentation(1), false);
        checkRequest(createDescribeConfigsRequestWithDocumentation(2), false);
        checkRequest(createDescribeConfigsRequestWithDocumentation(3), false);
        checkErrorResponse(createDescribeConfigsRequest(1), unknownServerException, true);
        checkResponse(createDescribeConfigsResponse((short) 1), 1, false);
        checkDescribeConfigsResponseVersions();
        checkRequest(createCreateTokenRequest(), true);
        checkErrorResponse(createCreateTokenRequest(), unknownServerException, true);
        checkResponse(createCreateTokenResponse(), 0, true);
        checkRequest(createDescribeTokenRequest(), true);
        checkErrorResponse(createDescribeTokenRequest(), unknownServerException, true);
        checkResponse(createDescribeTokenResponse(), 0, true);
        checkRequest(createExpireTokenRequest(), true);
        checkErrorResponse(createExpireTokenRequest(), unknownServerException, true);
        checkResponse(createExpireTokenResponse(), 0, true);
        checkRequest(createRenewTokenRequest(), true);
        checkErrorResponse(createRenewTokenRequest(), unknownServerException, true);
        checkResponse(createRenewTokenResponse(), 0, true);
        checkRequest(createElectLeadersRequest(), true);
        checkRequest(createElectLeadersRequestNullPartitions(), true);
        checkErrorResponse(createElectLeadersRequest(), unknownServerException, true);
        checkResponse(createElectLeadersResponse(), 1, true);
        checkRequest(createIncrementalAlterConfigsRequest(), true);
        checkErrorResponse(createIncrementalAlterConfigsRequest(), unknownServerException, true);
        checkResponse(createIncrementalAlterConfigsResponse(), 0, true);
        checkRequest(createAlterPartitionReassignmentsRequest(), true);
        checkErrorResponse(createAlterPartitionReassignmentsRequest(), unknownServerException, true);
        checkResponse(createAlterPartitionReassignmentsResponse(), 0, true);
        checkRequest(createListPartitionReassignmentsRequest(), true);
        checkErrorResponse(createListPartitionReassignmentsRequest(), unknownServerException, true);
        checkResponse(createListPartitionReassignmentsResponse(), 0, true);
        checkRequest(createOffsetDeleteRequest(), true);
        checkErrorResponse(createOffsetDeleteRequest(), unknownServerException, true);
        checkResponse(createOffsetDeleteResponse(), 0, true);
        checkRequest(createAlterReplicaLogDirsRequest(), true);
        checkErrorResponse(createAlterReplicaLogDirsRequest(), unknownServerException, true);
        checkResponse(createAlterReplicaLogDirsResponse(), 0, true);

        checkRequest(createDescribeClientQuotasRequest(), true);
        checkErrorResponse(createDescribeClientQuotasRequest(), unknownServerException, true);
        checkResponse(createDescribeClientQuotasResponse(), 0, true);
        checkRequest(createAlterClientQuotasRequest(), true);
        checkErrorResponse(createAlterClientQuotasRequest(), unknownServerException, true);
        checkResponse(createAlterClientQuotasResponse(), 0, true);
    }

    @Test
    public void testApiVersionsSerialization() {
        for (short version : ApiKeys.API_VERSIONS.allVersions()) {
            checkRequest(createApiVersionRequest(version), true);
            checkErrorResponse(createApiVersionRequest(version), unknownServerException, true);
            checkErrorResponse(createApiVersionRequest(version), new UnsupportedVersionException("Not Supported"), true);
            checkResponse(createApiVersionResponse(), version, true);
            checkResponse(ApiVersionsResponse.defaultApiVersionsResponse(ApiMessageType.ListenerType.ZK_BROKER), version, true);
        }
    }

    @Test
    public void testBrokerHeartbeatSerialization() {
        for (short version : ApiKeys.BROKER_HEARTBEAT.allVersions()) {
            checkRequest(createBrokerHeartbeatRequest(version), true);
            checkErrorResponse(createBrokerHeartbeatRequest(version), unknownServerException, true);
            checkResponse(createBrokerHeartbeatResponse(), version, true);
        }
    }

    @Test
    public void testBrokerRegistrationSerialization() {
        for (short version : ApiKeys.BROKER_REGISTRATION.allVersions()) {
            checkRequest(createBrokerRegistrationRequest(version), true);
            checkErrorResponse(createBrokerRegistrationRequest(version), unknownServerException, true);
            checkResponse(createBrokerRegistrationResponse(), 0, true);
        }
    }

    @Test
    public void testDescribeProducersSerialization() {
        for (short version : ApiKeys.DESCRIBE_PRODUCERS.allVersions()) {
            checkRequest(createDescribeProducersRequest(version), true);
            checkErrorResponse(createDescribeProducersRequest(version), unknownServerException, true);
            checkResponse(createDescribeProducersResponse(), version, true);
        }
    }

    @Test
    public void testDescribeTransactionsSerialization() {
        for (short version : ApiKeys.DESCRIBE_TRANSACTIONS.allVersions()) {
            checkRequest(createDescribeTransactionsRequest(version), true);
            checkErrorResponse(createDescribeTransactionsRequest(version), unknownServerException, true);
            checkResponse(createDescribeTransactionsResponse(), version, true);
        }
    }

    @Test
    public void testListTransactionsSerialization() {
        for (short version : ApiKeys.LIST_TRANSACTIONS.allVersions()) {
            checkRequest(createListTransactionsRequest(version), true);
            checkErrorResponse(createListTransactionsRequest(version), unknownServerException, true);
            checkResponse(createListTransactionsResponse(), version, true);
        }
    }

    @Test
    public void testDescribeClusterSerialization() {
        for (short version : ApiKeys.DESCRIBE_CLUSTER.allVersions()) {
            checkRequest(createDescribeClusterRequest(version), true);
            checkErrorResponse(createDescribeClusterRequest(version), unknownServerException, true);
            checkResponse(createDescribeClusterResponse(), version, true);
        }
    }

    @Test
    public void testUnregisterBrokerSerialization() {
        for (short version : ApiKeys.UNREGISTER_BROKER.allVersions()) {
            checkRequest(createUnregisterBrokerRequest(version), true);
            checkErrorResponse(createUnregisterBrokerRequest(version), unknownServerException, true);
            checkResponse(createUnregisterBrokerResponse(), version, true);
        }
    }

    @Test
    public void testFindCoordinatorRequestSerialization() {
        for (short version : ApiKeys.FIND_COORDINATOR.allVersions()) {
            checkRequest(createFindCoordinatorRequest(version), true);
            checkRequest(createBatchedFindCoordinatorRequest(Collections.singletonList("group1"), version), true);
            if (version < FindCoordinatorRequest.MIN_BATCHED_VERSION) {
                assertThrows(NoBatchedFindCoordinatorsException.class, () ->
                        createBatchedFindCoordinatorRequest(Arrays.asList("group1", "group2"), version));
            } else {
                checkRequest(createBatchedFindCoordinatorRequest(Arrays.asList("group1", "group2"), version), true);
            }
            checkErrorResponse(createFindCoordinatorRequest(version), unknownServerException, true);
            checkResponse(createFindCoordinatorResponse(version), version, true);
        }
    }

    private DescribeClusterRequest createDescribeClusterRequest(short version) {
        return new DescribeClusterRequest.Builder(
            new DescribeClusterRequestData()
                .setIncludeClusterAuthorizedOperations(true))
            .build(version);
    }

    private DescribeClusterResponse createDescribeClusterResponse() {
        return new DescribeClusterResponse(
            new DescribeClusterResponseData()
                .setBrokers(new DescribeClusterBrokerCollection(
                    Collections.singletonList(new DescribeClusterBroker()
                        .setBrokerId(1)
                        .setHost("localhost")
                        .setPort(9092)
                        .setRack("rack1")).iterator()))
                .setClusterId("clusterId")
                .setControllerId(1)
                .setClusterAuthorizedOperations(10));
    }

    @Test
    public void testResponseHeader() {
        ResponseHeader header = createResponseHeader((short) 1);
        ObjectSerializationCache serializationCache = new ObjectSerializationCache();
        ByteBuffer buffer = ByteBuffer.allocate(header.size(serializationCache));
        header.write(buffer, serializationCache);
        buffer.flip();
        ResponseHeader deserialized = ResponseHeader.parse(buffer, header.headerVersion());
        assertEquals(header.correlationId(), deserialized.correlationId());
    }

    private void checkOlderFetchVersions() {
        for (short version : FETCH.allVersions()) {
            if (version > 7) {
                checkErrorResponse(createFetchRequest(version), unknownServerException, true);
            }
            checkRequest(createFetchRequest(version), true);
            checkResponse(createFetchResponse(version >= 4), version, true);
        }
    }

    private void verifyDescribeConfigsResponse(DescribeConfigsResponse expected, DescribeConfigsResponse actual,
                                               int version) {
        for (Map.Entry<ConfigResource, DescribeConfigsResult> resource : expected.resultMap().entrySet()) {
            List<DescribeConfigsResourceResult> actualEntries = actual.resultMap().get(resource.getKey()).configs();
            List<DescribeConfigsResourceResult> expectedEntries = expected.resultMap().get(resource.getKey()).configs();
            assertEquals(expectedEntries.size(), actualEntries.size());
            for (int i = 0; i < actualEntries.size(); ++i) {
                DescribeConfigsResourceResult actualEntry = actualEntries.get(i);
                DescribeConfigsResourceResult expectedEntry = expectedEntries.get(i);
                assertEquals(expectedEntry.name(), actualEntry.name());
                assertEquals(expectedEntry.value(), actualEntry.value(),
                    "Non-matching values for " + actualEntry.name() + " in version " + version);
                assertEquals(expectedEntry.readOnly(), actualEntry.readOnly(),
                    "Non-matching readonly for " + actualEntry.name() + " in version " + version);
                assertEquals(expectedEntry.isSensitive(), actualEntry.isSensitive(),
                    "Non-matching isSensitive for " + actualEntry.name() + " in version " + version);
                if (version < 3) {
                    assertEquals(ConfigType.UNKNOWN.id(), actualEntry.configType(),
                        "Non-matching configType for " + actualEntry.name() + " in version " + version);
                } else {
                    assertEquals(expectedEntry.configType(), actualEntry.configType(),
                        "Non-matching configType for " + actualEntry.name() + " in version " + version);
                }
                if (version == 0) {
                    assertEquals(DescribeConfigsResponse.ConfigSource.STATIC_BROKER_CONFIG.id(), actualEntry.configSource(),
                        "Non matching configSource for " + actualEntry.name() + " in version " + version);
                } else {
                    assertEquals(expectedEntry.configSource(), actualEntry.configSource(),
                        "Non-matching configSource for " + actualEntry.name() + " in version " + version);
                }
            }
        }
    }

    private void checkDescribeConfigsResponseVersions() {
        for (short version : ApiKeys.DESCRIBE_CONFIGS.allVersions()) {
            DescribeConfigsResponse response = createDescribeConfigsResponse(version);
            DescribeConfigsResponse deserialized0 = (DescribeConfigsResponse) AbstractResponse.parseResponse(ApiKeys.DESCRIBE_CONFIGS,
                    response.serialize(version), version);
            verifyDescribeConfigsResponse(response, deserialized0, version);
        }
    }

    private void checkErrorResponse(AbstractRequest req, Throwable e, boolean checkEqualityAndHashCode) {
        AbstractResponse response = req.getErrorResponse(e);
        checkResponse(response, req.version(), checkEqualityAndHashCode);
        Errors error = Errors.forException(e);
        Map<Errors, Integer> errorCounts = response.errorCounts();
        assertEquals(Collections.singleton(error), errorCounts.keySet(),
            "API Key " + req.apiKey().name + " v" + req.version() + " failed errorCounts test");
        assertTrue(errorCounts.get(error) > 0);
        if (e instanceof UnknownServerException) {
            String responseStr = response.toString();
            assertFalse(responseStr.contains(e.getMessage()),
                String.format("Unknown message included in response for %s: %s ", req.apiKey(), responseStr));
        }
    }

    private void checkRequest(AbstractRequest req, boolean checkEquality) {
        // Check that we can serialize, deserialize and serialize again
        // Check for equality of the ByteBuffer only if indicated (it is likely to fail if any of the fields
        // in the request is a HashMap with multiple elements since ordering of the elements may vary)
        try {
            ByteBuffer serializedBytes = req.serialize();
            AbstractRequest deserialized = AbstractRequest.parseRequest(req.apiKey(), req.version(), serializedBytes).request;
            ByteBuffer serializedBytes2 = deserialized.serialize();
            serializedBytes.rewind();
            if (checkEquality)
                assertEquals(serializedBytes, serializedBytes2, "Request " + req + "failed equality test");
        } catch (Exception e) {
            throw new RuntimeException("Failed to deserialize request " + req + " with type " + req.getClass(), e);
        }
    }

    private void checkResponse(AbstractResponse response, int version, boolean checkEquality) {
        // Check that we can serialize, deserialize and serialize again
        // Check for equality and hashCode of the Struct only if indicated (it is likely to fail if any of the fields
        // in the response is a HashMap with multiple elements since ordering of the elements may vary)
        try {
            ByteBuffer serializedBytes = response.serialize((short) version);
            AbstractResponse deserialized = AbstractResponse.parseResponse(response.apiKey(), serializedBytes, (short) version);
            ByteBuffer serializedBytes2 = deserialized.serialize((short) version);
            serializedBytes.rewind();
            if (checkEquality)
                assertEquals(serializedBytes, serializedBytes2, "Response " + response + "failed equality test");
        } catch (Exception e) {
            throw new RuntimeException("Failed to deserialize response " + response + " with type " + response.getClass(), e);
        }
    }

    @Test
    public void cannotUseFindCoordinatorV0ToFindTransactionCoordinator() {
        FindCoordinatorRequest.Builder builder = new FindCoordinatorRequest.Builder(
                new FindCoordinatorRequestData()
                    .setKeyType(CoordinatorType.TRANSACTION.id)
                    .setKey("foobar"));
        assertThrows(UnsupportedVersionException.class, () -> builder.build((short) 0));
    }

    @Test
    public void testPartitionSize() {
        TopicPartition tp0 = new TopicPartition("test", 0);
        TopicPartition tp1 = new TopicPartition("test", 1);
        MemoryRecords records0 = MemoryRecords.withRecords(RecordBatch.MAGIC_VALUE_V2,
            CompressionType.NONE, new SimpleRecord("woot".getBytes()));
        MemoryRecords records1 = MemoryRecords.withRecords(RecordBatch.MAGIC_VALUE_V2,
            CompressionType.NONE, new SimpleRecord("woot".getBytes()), new SimpleRecord("woot".getBytes()));
        ProduceRequest request = ProduceRequest.forMagic(RecordBatch.MAGIC_VALUE_V2,
                new ProduceRequestData()
                        .setTopicData(new ProduceRequestData.TopicProduceDataCollection(Arrays.asList(
                                new ProduceRequestData.TopicProduceData().setName(tp0.topic()).setPartitionData(
                                        Collections.singletonList(new ProduceRequestData.PartitionProduceData().setIndex(tp0.partition()).setRecords(records0))),
                                new ProduceRequestData.TopicProduceData().setName(tp1.topic()).setPartitionData(
                                        Collections.singletonList(new ProduceRequestData.PartitionProduceData().setIndex(tp1.partition()).setRecords(records1))))
                                .iterator()))
                        .setAcks((short) 1)
                        .setTimeoutMs(5000)
                        .setTransactionalId("transactionalId"))
            .build((short) 3);
        assertEquals(2, request.partitionSizes().size());
        assertEquals(records0.sizeInBytes(), (int) request.partitionSizes().get(tp0));
        assertEquals(records1.sizeInBytes(), (int) request.partitionSizes().get(tp1));
    }

    @Test
    public void produceRequestToStringTest() {
        ProduceRequest request = createProduceRequest(ApiKeys.PRODUCE.latestVersion());
        assertEquals(1, request.data().topicData().size());
        assertFalse(request.toString(false).contains("partitionSizes"));
        assertTrue(request.toString(false).contains("numPartitions=1"));
        assertTrue(request.toString(true).contains("partitionSizes"));
        assertFalse(request.toString(true).contains("numPartitions"));

        request.clearPartitionRecords();
        try {
            request.data();
            fail("dataOrException should fail after clearPartitionRecords()");
        } catch (IllegalStateException e) {
            // OK
        }

        // `toString` should behave the same after `clearPartitionRecords`
        assertFalse(request.toString(false).contains("partitionSizes"));
        assertTrue(request.toString(false).contains("numPartitions=1"));
        assertTrue(request.toString(true).contains("partitionSizes"));
        assertFalse(request.toString(true).contains("numPartitions"));
    }

    @Test
    public void produceRequestGetErrorResponseTest() {
        ProduceRequest request = createProduceRequest(ApiKeys.PRODUCE.latestVersion());

        ProduceResponse errorResponse = (ProduceResponse) request.getErrorResponse(new NotEnoughReplicasException());
        ProduceResponseData.TopicProduceResponse topicProduceResponse = errorResponse.data().responses().iterator().next();
        ProduceResponseData.PartitionProduceResponse partitionProduceResponse = topicProduceResponse.partitionResponses().iterator().next();

        assertEquals(Errors.NOT_ENOUGH_REPLICAS, Errors.forCode(partitionProduceResponse.errorCode()));
        assertEquals(ProduceResponse.INVALID_OFFSET, partitionProduceResponse.baseOffset());
        assertEquals(RecordBatch.NO_TIMESTAMP, partitionProduceResponse.logAppendTimeMs());

        request.clearPartitionRecords();

        // `getErrorResponse` should behave the same after `clearPartitionRecords`
        errorResponse = (ProduceResponse) request.getErrorResponse(new NotEnoughReplicasException());
        topicProduceResponse = errorResponse.data().responses().iterator().next();
        partitionProduceResponse = topicProduceResponse.partitionResponses().iterator().next();

        assertEquals(Errors.NOT_ENOUGH_REPLICAS, Errors.forCode(partitionProduceResponse.errorCode()));
        assertEquals(ProduceResponse.INVALID_OFFSET, partitionProduceResponse.baseOffset());
        assertEquals(RecordBatch.NO_TIMESTAMP, partitionProduceResponse.logAppendTimeMs());
    }

    @Test
    public void fetchResponseVersionTest() {
        LinkedHashMap<TopicIdPartition, FetchResponseData.PartitionData> responseData = new LinkedHashMap<>();
        Uuid id = Uuid.randomUuid();
        Map<Uuid, String> topicNames = Collections.singletonMap(id, "test");


        MemoryRecords records = MemoryRecords.readableRecords(ByteBuffer.allocate(10));
        // Use zero UUID since we are comparing with old request versions
        responseData.put(new TopicIdPartition(Uuid.ZERO_UUID, new TopicPartition("test", 0)),
                new FetchResponseData.PartitionData()
                        .setPartitionIndex(0)
                        .setHighWatermark(1000000)
                        .setLogStartOffset(-1)
                        .setRecords(records));

        FetchResponse v0Response = FetchResponse.of(Errors.NONE, 0, INVALID_SESSION_ID, responseData);
        FetchResponse v1Response = FetchResponse.of(Errors.NONE, 10, INVALID_SESSION_ID, responseData);
        FetchResponse v0Deserialized = FetchResponse.parse(v0Response.serialize((short) 0), (short) 0);
        FetchResponse v1Deserialized = FetchResponse.parse(v1Response.serialize((short) 1), (short) 1);
        assertEquals(0, v0Deserialized.throttleTimeMs(), "Throttle time must be zero");
        assertEquals(10, v1Deserialized.throttleTimeMs(), "Throttle time must be 10");
        assertEquals(responseData, v0Deserialized.responseData(topicNames, (short) 0), "Response data does not match");
        assertEquals(responseData, v1Deserialized.responseData(topicNames, (short) 1), "Response data does not match");

        LinkedHashMap<TopicIdPartition, FetchResponseData.PartitionData> idResponseData = new LinkedHashMap<>();
        idResponseData.put(new TopicIdPartition(id, new TopicPartition("test", 0)),
                new FetchResponseData.PartitionData()
                        .setPartitionIndex(0)
                        .setHighWatermark(1000000)
                        .setLogStartOffset(-1)
                        .setRecords(records));
        FetchResponse idTestResponse = FetchResponse.of(Errors.NONE, 0, INVALID_SESSION_ID, idResponseData);
        FetchResponse v12Deserialized = FetchResponse.parse(idTestResponse.serialize((short) 12), (short) 12);
        FetchResponse newestDeserialized = FetchResponse.parse(idTestResponse.serialize(FETCH.latestVersion()), FETCH.latestVersion());
        assertTrue(v12Deserialized.topicIds().isEmpty());
        assertEquals(1, newestDeserialized.topicIds().size());
        assertTrue(newestDeserialized.topicIds().contains(id));
    }

    @Test
    public void testFetchResponseV4() {
        LinkedHashMap<TopicIdPartition, FetchResponseData.PartitionData> responseData = new LinkedHashMap<>();
        Map<Uuid, String> topicNames = new HashMap<>();
        topicNames.put(Uuid.randomUuid(), "bar");
        topicNames.put(Uuid.randomUuid(), "foo");
        MemoryRecords records = MemoryRecords.readableRecords(ByteBuffer.allocate(10));

        List<FetchResponseData.AbortedTransaction> abortedTransactions = asList(
                new FetchResponseData.AbortedTransaction().setProducerId(10).setFirstOffset(100),
                new FetchResponseData.AbortedTransaction().setProducerId(15).setFirstOffset(50)
        );

        // Use zero UUID since this is an old request version.
        responseData.put(new TopicIdPartition(Uuid.ZERO_UUID, new TopicPartition("bar", 0)),
                new FetchResponseData.PartitionData()
                        .setPartitionIndex(0)
                        .setHighWatermark(1000000)
                        .setAbortedTransactions(abortedTransactions)
                        .setRecords(records));
        responseData.put(new TopicIdPartition(Uuid.ZERO_UUID, new TopicPartition("bar", 1)),
                new FetchResponseData.PartitionData()
                        .setPartitionIndex(1)
                        .setHighWatermark(900000)
                        .setLastStableOffset(5)
                        .setRecords(records));
        responseData.put(new TopicIdPartition(Uuid.ZERO_UUID, new TopicPartition("foo", 0)),
                new FetchResponseData.PartitionData()
                        .setPartitionIndex(0)
                        .setHighWatermark(70000)
                        .setLastStableOffset(6)
                        .setRecords(records));

        FetchResponse response = FetchResponse.of(Errors.NONE, 10, INVALID_SESSION_ID, responseData);
        FetchResponse deserialized = FetchResponse.parse(response.serialize((short) 4), (short) 4);
        assertEquals(responseData, deserialized.responseData(topicNames, (short) 4));
    }

    @Test
    public void verifyFetchResponseFullWrites() throws Exception {
        verifyFetchResponseFullWrite(FETCH.latestVersion(), createFetchResponse(123));
        verifyFetchResponseFullWrite(FETCH.latestVersion(),
            createFetchResponse(Errors.FETCH_SESSION_ID_NOT_FOUND, 123));
        for (short version : FETCH.allVersions()) {
            verifyFetchResponseFullWrite(version, createFetchResponse(version >= 4));
        }
    }

    private void verifyFetchResponseFullWrite(short apiVersion, FetchResponse fetchResponse) throws Exception {
        int correlationId = 15;

        short responseHeaderVersion = FETCH.responseHeaderVersion(apiVersion);
        Send send = fetchResponse.toSend(new ResponseHeader(correlationId, responseHeaderVersion), apiVersion);
        ByteBufferChannel channel = new ByteBufferChannel(send.size());
        send.writeTo(channel);
        channel.close();

        ByteBuffer buf = channel.buffer();

        // read the size
        int size = buf.getInt();
        assertTrue(size > 0);

        // read the header
        ResponseHeader responseHeader = ResponseHeader.parse(channel.buffer(), responseHeaderVersion);
        assertEquals(correlationId, responseHeader.correlationId());

        assertEquals(fetchResponse.serialize(apiVersion), buf);
        FetchResponseData deserialized = new FetchResponseData(new ByteBufferAccessor(buf), apiVersion);
        ObjectSerializationCache serializationCache = new ObjectSerializationCache();
        assertEquals(size, responseHeader.size(serializationCache) + deserialized.size(serializationCache, apiVersion));
    }

    @Test
    public void testControlledShutdownResponse() {
        ControlledShutdownResponse response = createControlledShutdownResponse();
        short version = ApiKeys.CONTROLLED_SHUTDOWN.latestVersion();
        ByteBuffer buffer = response.serialize(version);
        ControlledShutdownResponse deserialized = ControlledShutdownResponse.parse(buffer, version);
        assertEquals(response.error(), deserialized.error());
        assertEquals(response.data().remainingPartitions(), deserialized.data().remainingPartitions());
    }

    @Test
    public void testCreateTopicRequestV0FailsIfValidateOnly() {
        assertThrows(UnsupportedVersionException.class,
            () -> createCreateTopicRequest(0, true));
    }

    @Test
    public void testCreateTopicRequestV3FailsIfNoPartitionsOrReplicas() {
        final UnsupportedVersionException exception = assertThrows(
            UnsupportedVersionException.class, () -> {
                CreateTopicsRequestData data = new CreateTopicsRequestData()
                    .setTimeoutMs(123)
                    .setValidateOnly(false);
                data.topics().add(new CreatableTopic().
                    setName("foo").
                    setNumPartitions(CreateTopicsRequest.NO_NUM_PARTITIONS).
                    setReplicationFactor((short) 1));
                data.topics().add(new CreatableTopic().
                    setName("bar").
                    setNumPartitions(1).
                    setReplicationFactor(CreateTopicsRequest.NO_REPLICATION_FACTOR));

                new Builder(data).build((short) 3);
            });
        assertTrue(exception.getMessage().contains("supported in CreateTopicRequest version 4+"));
        assertTrue(exception.getMessage().contains("[foo, bar]"));
    }

    @Test
    public void testFetchRequestMaxBytesOldVersions() {
        final short version = 1;
        FetchRequest fr = createFetchRequest(version);
        FetchRequest fr2 = FetchRequest.parse(fr.serialize(), version);
        assertEquals(fr2.maxBytes(), fr.maxBytes());
    }

    @Test
    public void testFetchRequestIsolationLevel() throws Exception {
        FetchRequest request = createFetchRequest(4, IsolationLevel.READ_COMMITTED);
        FetchRequest deserialized = (FetchRequest) AbstractRequest.parseRequest(request.apiKey(), request.version(),
                request.serialize()).request;
        assertEquals(request.isolationLevel(), deserialized.isolationLevel());

        request = createFetchRequest(4, IsolationLevel.READ_UNCOMMITTED);
        deserialized = (FetchRequest) AbstractRequest.parseRequest(request.apiKey(), request.version(),
                request.serialize()).request;
        assertEquals(request.isolationLevel(), deserialized.isolationLevel());
    }

    @Test
    public void testFetchRequestWithMetadata() throws Exception {
        FetchRequest request = createFetchRequest(4, IsolationLevel.READ_COMMITTED);
        FetchRequest deserialized = (FetchRequest) AbstractRequest.parseRequest(ApiKeys.FETCH, request.version(),
                request.serialize()).request;
        assertEquals(request.isolationLevel(), deserialized.isolationLevel());

        request = createFetchRequest(4, IsolationLevel.READ_UNCOMMITTED);
        deserialized = (FetchRequest) AbstractRequest.parseRequest(ApiKeys.FETCH, request.version(),
                request.serialize()).request;
        assertEquals(request.isolationLevel(), deserialized.isolationLevel());
    }

    @Test
    public void testFetchRequestCompat() {
        Map<TopicIdPartition, FetchRequest.PartitionData> fetchData = new HashMap<>();
        fetchData.put(new TopicIdPartition(Uuid.ZERO_UUID, new TopicPartition("test", 0)), new FetchRequest.PartitionData(100, 2, 100, Optional.of(42)));
        FetchRequest req = FetchRequest.Builder
                .forConsumer((short) 2, 100, 100, fetchData)
                .metadata(new FetchMetadata(10, 20))
                .isolationLevel(IsolationLevel.READ_COMMITTED)
                .build((short) 2);

        FetchRequestData data = req.data();
        ObjectSerializationCache cache = new ObjectSerializationCache();
        int size = data.size(cache, (short) 2);

        ByteBufferAccessor writer = new ByteBufferAccessor(ByteBuffer.allocate(size));
        data.write(writer, cache, (short) 2);
    }

    @Test
    public void testSerializeWithHeader() {
        CreatableTopicCollection topicsToCreate = new CreatableTopicCollection(1);
        topicsToCreate.add(new CreatableTopic()
                               .setName("topic")
                               .setNumPartitions(3)
                               .setReplicationFactor((short) 2));

        CreateTopicsRequest createTopicsRequest = new CreateTopicsRequest.Builder(
            new CreateTopicsRequestData()
                .setTimeoutMs(10)
                .setTopics(topicsToCreate)
        ).build();

        short requestVersion = ApiKeys.CREATE_TOPICS.latestVersion();
        RequestHeader requestHeader = new RequestHeader(ApiKeys.CREATE_TOPICS, requestVersion, "client", 2);
        ByteBuffer serializedRequest = createTopicsRequest.serializeWithHeader(requestHeader);

        RequestHeader parsedHeader = RequestHeader.parse(serializedRequest);
        assertEquals(requestHeader, parsedHeader);

        RequestAndSize parsedRequest = AbstractRequest.parseRequest(
            ApiKeys.CREATE_TOPICS, requestVersion, serializedRequest);

        assertEquals(createTopicsRequest.data(), parsedRequest.request.data());
    }

    @Test
    public void testSerializeWithInconsistentHeaderApiKey() {
        CreateTopicsRequest createTopicsRequest = new CreateTopicsRequest.Builder(
            new CreateTopicsRequestData()
        ).build();
        short requestVersion = ApiKeys.CREATE_TOPICS.latestVersion();
        RequestHeader requestHeader = new RequestHeader(DELETE_TOPICS, requestVersion, "client", 2);
        assertThrows(IllegalArgumentException.class, () -> createTopicsRequest.serializeWithHeader(requestHeader));
    }

    @Test
    public void testSerializeWithInconsistentHeaderVersion() {
        CreateTopicsRequest createTopicsRequest = new CreateTopicsRequest.Builder(
            new CreateTopicsRequestData()
        ).build((short) 2);
        RequestHeader requestHeader = new RequestHeader(CREATE_TOPICS, (short) 1, "client", 2);
        assertThrows(IllegalArgumentException.class, () -> createTopicsRequest.serializeWithHeader(requestHeader));
    }

    @Test
    public void testJoinGroupRequestVersion0RebalanceTimeout() {
        final short version = 0;
        JoinGroupRequest jgr = createJoinGroupRequest(version);
        JoinGroupRequest jgr2 = JoinGroupRequest.parse(jgr.serialize(), version);
        assertEquals(jgr2.data().rebalanceTimeoutMs(), jgr.data().rebalanceTimeoutMs());
    }

    @Test
    public void testOffsetFetchRequestBuilderToStringV0ToV7() {
        List<Boolean> stableFlags = Arrays.asList(true, false);
        for (Boolean requireStable : stableFlags) {
            String allTopicPartitionsString = new OffsetFetchRequest.Builder("someGroup",
                requireStable,
                null,
                false)
                .toString();

            assertTrue(allTopicPartitionsString.contains("groupId='someGroup', topics=null,"
                + " groups=[], requireStable=" + requireStable));
            String string = new OffsetFetchRequest.Builder("group1",
                requireStable,
                Collections.singletonList(
                    new TopicPartition("test11", 1)),
                false)
                .toString();
            assertTrue(string.contains("test11"));
            assertTrue(string.contains("group1"));
            assertTrue(string.contains("requireStable=" + requireStable));
        }
    }

    @Test
    public void testOffsetFetchRequestBuilderToStringV8AndAbove() {
        List<Boolean> stableFlags = Arrays.asList(true, false);
        for (Boolean requireStable : stableFlags) {
            String allTopicPartitionsString = new OffsetFetchRequest.Builder(
                Collections.singletonMap("someGroup", null),
                requireStable,
                false)
                .toString();
            assertTrue(allTopicPartitionsString.contains("groups=[OffsetFetchRequestGroup"
                + "(groupId='someGroup', topics=null)], requireStable=" + requireStable));

            String subsetTopicPartitionsString = new OffsetFetchRequest.Builder(
                Collections.singletonMap(
                    "group1",
                    Collections.singletonList(new TopicPartition("test11", 1))),
                requireStable,
                false)
                .toString();
            assertTrue(subsetTopicPartitionsString.contains("test11"));
            assertTrue(subsetTopicPartitionsString.contains("group1"));
            assertTrue(subsetTopicPartitionsString.contains("requireStable=" + requireStable));
        }
    }

    @Test
    public void testApiVersionsRequestBeforeV3Validation() {
        for (short version = 0; version < 3; version++) {
            ApiVersionsRequest request = new ApiVersionsRequest(new ApiVersionsRequestData(), version);
            assertTrue(request.isValid());
        }
    }

    @Test
    public void testValidApiVersionsRequest() {
        ApiVersionsRequest request;

        request = new ApiVersionsRequest.Builder().build();
        assertTrue(request.isValid());

        request = new ApiVersionsRequest(new ApiVersionsRequestData()
            .setClientSoftwareName("apache-kafka.java")
            .setClientSoftwareVersion("0.0.0-SNAPSHOT"),
            ApiKeys.API_VERSIONS.latestVersion()
        );
        assertTrue(request.isValid());
    }

    @Test
    public void testListGroupRequestV3FailsWithStates() {
        ListGroupsRequestData data = new ListGroupsRequestData()
                .setStatesFilter(asList(ConsumerGroupState.STABLE.name()));
        assertThrows(UnsupportedVersionException.class, () -> new ListGroupsRequest.Builder(data).build((short) 3));
    }

    @Test
    public void testInvalidApiVersionsRequest() {
        testInvalidCase("java@apache_kafka", "0.0.0-SNAPSHOT");
        testInvalidCase("apache-kafka-java", "0.0.0@java");
        testInvalidCase("-apache-kafka-java", "0.0.0");
        testInvalidCase("apache-kafka-java.", "0.0.0");
    }

    private void testInvalidCase(String name, String version) {
        ApiVersionsRequest request = new ApiVersionsRequest(new ApiVersionsRequestData()
            .setClientSoftwareName(name)
            .setClientSoftwareVersion(version),
            ApiKeys.API_VERSIONS.latestVersion()
        );
        assertFalse(request.isValid());
    }

    @Test
    public void testApiVersionResponseWithUnsupportedError() {
        for (short version : ApiKeys.API_VERSIONS.allVersions()) {
            ApiVersionsRequest request = new ApiVersionsRequest.Builder().build(version);
            ApiVersionsResponse response = request.getErrorResponse(0, Errors.UNSUPPORTED_VERSION.exception());
            assertEquals(Errors.UNSUPPORTED_VERSION.code(), response.data().errorCode());

            ApiVersion apiVersion = response.data().apiKeys().find(ApiKeys.API_VERSIONS.id);
            assertNotNull(apiVersion);
            assertEquals(ApiKeys.API_VERSIONS.id, apiVersion.apiKey());
            assertEquals(ApiKeys.API_VERSIONS.oldestVersion(), apiVersion.minVersion());
            assertEquals(ApiKeys.API_VERSIONS.latestVersion(), apiVersion.maxVersion());
        }
    }

    @Test
    public void testApiVersionResponseWithNotUnsupportedError() {
        for (short version : ApiKeys.API_VERSIONS.allVersions()) {
            ApiVersionsRequest request = new ApiVersionsRequest.Builder().build(version);
            ApiVersionsResponse response = request.getErrorResponse(0, Errors.INVALID_REQUEST.exception());
            assertEquals(response.data().errorCode(), Errors.INVALID_REQUEST.code());
            assertTrue(response.data().apiKeys().isEmpty());
        }
    }

    private ApiVersionsResponse defaultApiVersionsResponse() {
        return ApiVersionsResponse.defaultApiVersionsResponse(ApiMessageType.ListenerType.ZK_BROKER);
    }

    @Test
    public void testApiVersionResponseParsingFallback() {
        for (short version : ApiKeys.API_VERSIONS.allVersions()) {
            ByteBuffer buffer = defaultApiVersionsResponse().serialize((short) 0);
            ApiVersionsResponse response = ApiVersionsResponse.parse(buffer, version);
            assertEquals(Errors.NONE.code(), response.data().errorCode());
        }
    }

    @Test
    public void testApiVersionResponseParsingFallbackException() {
        for (final short version : ApiKeys.API_VERSIONS.allVersions()) {
            assertThrows(BufferUnderflowException.class, () -> ApiVersionsResponse.parse(ByteBuffer.allocate(0), version));
        }
    }

    @Test
    public void testApiVersionResponseParsing() {
        for (short version : ApiKeys.API_VERSIONS.allVersions()) {
            ByteBuffer buffer = defaultApiVersionsResponse().serialize(version);
            ApiVersionsResponse response = ApiVersionsResponse.parse(buffer, version);
            assertEquals(Errors.NONE.code(), response.data().errorCode());
        }
    }

    @Test
    public void testInitProducerIdRequestVersions() {
        InitProducerIdRequest.Builder bld = new InitProducerIdRequest.Builder(
            new InitProducerIdRequestData().setTransactionTimeoutMs(1000).
                setTransactionalId("abracadabra").
                setProducerId(123));
        final UnsupportedVersionException exception = assertThrows(
            UnsupportedVersionException.class, () -> bld.build((short) 2).serialize());
        assertTrue(exception.getMessage().contains("Attempted to write a non-default producerId at version 2"));
        bld.build((short) 3);
    }

    @Test
    public void testDeletableTopicResultErrorMessageIsNullByDefault() {
        DeletableTopicResult result = new DeletableTopicResult()
            .setName("topic")
            .setErrorCode(Errors.THROTTLING_QUOTA_EXCEEDED.code());

        assertEquals("topic", result.name());
        assertEquals(Errors.THROTTLING_QUOTA_EXCEEDED.code(), result.errorCode());
        assertNull(result.errorMessage());
    }

    private ResponseHeader createResponseHeader(short headerVersion) {
        return new ResponseHeader(10, headerVersion);
    }

    private FindCoordinatorRequest createFindCoordinatorRequest(int version) {
        return new FindCoordinatorRequest.Builder(
                new FindCoordinatorRequestData()
                    .setKeyType(CoordinatorType.GROUP.id())
                    .setKey("test-group"))
                .build((short) version);
    }

    private FindCoordinatorRequest createBatchedFindCoordinatorRequest(List<String> coordinatorKeys, int version) {
        return new FindCoordinatorRequest.Builder(
                new FindCoordinatorRequestData()
                        .setKeyType(CoordinatorType.GROUP.id())
                        .setCoordinatorKeys(coordinatorKeys))
                .build((short) version);
    }

    private FindCoordinatorResponse createFindCoordinatorResponse(short version) {
        Node node = new Node(10, "host1", 2014);
        if (version < FindCoordinatorRequest.MIN_BATCHED_VERSION)
            return FindCoordinatorResponse.prepareOldResponse(Errors.NONE, node);
        else
            return FindCoordinatorResponse.prepareResponse(Errors.NONE, "group", node);
    }

<<<<<<< HEAD
    private FetchRequest createFetchRequest(int version, FetchMetadata metadata, List<TopicIdPartition> toForget) {
        LinkedHashMap<TopicIdPartition, FetchRequest.PartitionData> fetchData = new LinkedHashMap<>();
        fetchData.put(new TopicIdPartition(Uuid.randomUuid(), new TopicPartition("test1", 0)),
                new FetchRequest.PartitionData(100, -1L, 1000000, Optional.empty()));
        fetchData.put(new TopicIdPartition(Uuid.randomUuid(), new TopicPartition("test2", 0)),
                new FetchRequest.PartitionData(200, -1L, 1000000, Optional.empty()));
        return FetchRequest.Builder.forConsumer((short) version, 100, 100000, fetchData).
            metadata(metadata).setMaxBytes(1000).toForget(toForget).build((short) version);
=======
    private FetchRequest createFetchRequest(int version, FetchMetadata metadata, List<TopicPartition> toForget) {
        LinkedHashMap<TopicPartition, FetchRequest.PartitionData> fetchData = new LinkedHashMap<>();
        fetchData.put(new TopicPartition("test1", 0), new FetchRequest.PartitionData(100, -1L,
                1000000, Optional.empty()));
        fetchData.put(new TopicPartition("test2", 0), new FetchRequest.PartitionData(200, -1L,
                1000000, Optional.empty()));
        Map<String, Uuid> topicIds = new HashMap<>();
        topicIds.put("test1", Uuid.randomUuid());
        topicIds.put("test2", Uuid.randomUuid());
        return FetchRequest.Builder.forConsumer((short) version, 100, 100000, fetchData, topicIds).
            metadata(metadata).setMaxBytes(1000).removed(toForget).build((short) version);
>>>>>>> 2708655f
    }

    private FetchRequest createFetchRequest(int version, IsolationLevel isolationLevel) {
        LinkedHashMap<TopicIdPartition, FetchRequest.PartitionData> fetchData = new LinkedHashMap<>();
        fetchData.put(new TopicIdPartition(Uuid.randomUuid(), new TopicPartition("test1", 0)),
                new FetchRequest.PartitionData(100, -1L, 1000000, Optional.empty()));
        fetchData.put(new TopicIdPartition(Uuid.randomUuid(), new TopicPartition("test2", 0)),
                new FetchRequest.PartitionData(200, -1L, 1000000, Optional.empty()));
        return FetchRequest.Builder.forConsumer((short) version, 100, 100000, fetchData).
            isolationLevel(isolationLevel).setMaxBytes(1000).build((short) version);
    }

    private FetchRequest createFetchRequest(int version) {
        LinkedHashMap<TopicIdPartition, FetchRequest.PartitionData> fetchData = new LinkedHashMap<>();
        fetchData.put(new TopicIdPartition(Uuid.randomUuid(), new TopicPartition("test1", 0)),
                new FetchRequest.PartitionData(100, -1L, 1000000, Optional.empty()));
        fetchData.put(new TopicIdPartition(Uuid.randomUuid(), new TopicPartition("test2", 0)),
                new FetchRequest.PartitionData(200, -1L, 1000000, Optional.empty()));
        return FetchRequest.Builder.forConsumer((short) version, 100, 100000, fetchData).setMaxBytes(1000).build((short) version);
    }

    private FetchResponse createFetchResponse(Errors error, int sessionId) {
        return FetchResponse.parse(
            FetchResponse.of(error, 25, sessionId, new LinkedHashMap<>()).serialize(FETCH.latestVersion()), FETCH.latestVersion());
    }

    private FetchResponse createFetchResponse(int sessionId) {
        LinkedHashMap<TopicIdPartition, FetchResponseData.PartitionData> responseData = new LinkedHashMap<>();
        Map<String, Uuid> topicIds = new HashMap<>();
        topicIds.put("test", Uuid.randomUuid());
        MemoryRecords records = MemoryRecords.withRecords(CompressionType.NONE, new SimpleRecord("blah".getBytes()));
        responseData.put(new TopicIdPartition(topicIds.get("test"), new TopicPartition("test", 0)), new FetchResponseData.PartitionData()
                        .setPartitionIndex(0)
                        .setHighWatermark(1000000)
                        .setLogStartOffset(0)
                        .setRecords(records));
        List<FetchResponseData.AbortedTransaction> abortedTransactions = Collections.singletonList(
            new FetchResponseData.AbortedTransaction().setProducerId(234L).setFirstOffset(999L));
        responseData.put(new TopicIdPartition(topicIds.get("test"), new TopicPartition("test", 1)), new FetchResponseData.PartitionData()
                        .setPartitionIndex(1)
                        .setHighWatermark(1000000)
                        .setLogStartOffset(0)
                        .setAbortedTransactions(abortedTransactions));
        return FetchResponse.parse(FetchResponse.of(Errors.NONE, 25, sessionId,
            responseData).serialize(FETCH.latestVersion()), FETCH.latestVersion());
    }

    private FetchResponse createFetchResponse(boolean includeAborted) {
        LinkedHashMap<TopicIdPartition, FetchResponseData.PartitionData> responseData = new LinkedHashMap<>();
        Uuid topicId = Uuid.randomUuid();
        MemoryRecords records = MemoryRecords.withRecords(CompressionType.NONE, new SimpleRecord("blah".getBytes()));
        responseData.put(new TopicIdPartition(topicId, new TopicPartition("test", 0)), new FetchResponseData.PartitionData()
                        .setPartitionIndex(0)
                        .setHighWatermark(1000000)
                        .setLogStartOffset(0)
                        .setRecords(records));

        List<FetchResponseData.AbortedTransaction> abortedTransactions = Collections.emptyList();
        if (includeAborted) {
            abortedTransactions = Collections.singletonList(
                    new FetchResponseData.AbortedTransaction().setProducerId(234L).setFirstOffset(999L));
        }
        responseData.put(new TopicIdPartition(topicId, new TopicPartition("test", 1)), new FetchResponseData.PartitionData()
                        .setPartitionIndex(1)
                        .setHighWatermark(1000000)
                        .setLogStartOffset(0)
                        .setAbortedTransactions(abortedTransactions));
        return FetchResponse.parse(FetchResponse.of(Errors.NONE, 25, INVALID_SESSION_ID,
            responseData).serialize(FETCH.latestVersion()), FETCH.latestVersion());
    }

    private HeartbeatRequest createHeartBeatRequest() {
        return new HeartbeatRequest.Builder(new HeartbeatRequestData()
                .setGroupId("group1")
                .setGenerationId(1)
                .setMemberId("consumer1")).build();
    }

    private HeartbeatResponse createHeartBeatResponse() {
        return new HeartbeatResponse(new HeartbeatResponseData().setErrorCode(Errors.NONE.code()));
    }

    private JoinGroupRequest createJoinGroupRequest(int version) {
        JoinGroupRequestData.JoinGroupRequestProtocolCollection protocols =
            new JoinGroupRequestData.JoinGroupRequestProtocolCollection(
                Collections.singleton(
                new JoinGroupRequestData.JoinGroupRequestProtocol()
                        .setName("consumer-range")
                        .setMetadata(new byte[0])).iterator()
        );

        JoinGroupRequestData data = new JoinGroupRequestData()
            .setGroupId("group1")
            .setSessionTimeoutMs(30000)
            .setMemberId("consumer1")
            .setProtocolType("consumer")
            .setProtocols(protocols);

        // v1 and above contains rebalance timeout
        if (version >= 1)
            data.setRebalanceTimeoutMs(60000);

        // v5 and above could set group instance id
        if (version >= 5)
            data.setGroupInstanceId("groupInstanceId");

        return new JoinGroupRequest.Builder(data).build((short) version);
    }

    private JoinGroupResponse createJoinGroupResponse(int version) {
        List<JoinGroupResponseData.JoinGroupResponseMember> members = new ArrayList<>();

        for (int i = 0; i < 2; i++) {
            JoinGroupResponseMember member = new JoinGroupResponseData.JoinGroupResponseMember()
                .setMemberId("consumer" + i)
                .setMetadata(new byte[0]);

            if (version >= 5)
                member.setGroupInstanceId("instance" + i);

            members.add(member);
        }

        JoinGroupResponseData data = new JoinGroupResponseData()
            .setErrorCode(Errors.NONE.code())
            .setGenerationId(1)
            .setProtocolType("consumer") // Added in v7 but ignorable
            .setProtocolName("range")
            .setLeader("leader")
            .setMemberId("consumer1")
            .setMembers(members);

        // v1 and above could set throttle time
        if (version >= 1)
            data.setThrottleTimeMs(1000);

        return new JoinGroupResponse(data);
    }

    private SyncGroupRequest createSyncGroupRequest(int version) {
        List<SyncGroupRequestAssignment> assignments = Collections.singletonList(
            new SyncGroupRequestAssignment()
                .setMemberId("member")
                .setAssignment(new byte[0])
        );

        SyncGroupRequestData data = new SyncGroupRequestData()
            .setGroupId("group1")
            .setGenerationId(1)
            .setMemberId("member")
            .setProtocolType("consumer") // Added in v5 but ignorable
            .setProtocolName("range")    // Added in v5 but ignorable
            .setAssignments(assignments);

        // v3 and above could set group instance id
        if (version >= 3)
            data.setGroupInstanceId("groupInstanceId");

        return new SyncGroupRequest.Builder(data).build((short) version);
    }

    private SyncGroupResponse createSyncGroupResponse(int version) {
        SyncGroupResponseData data = new SyncGroupResponseData()
            .setErrorCode(Errors.NONE.code())
            .setProtocolType("consumer") // Added in v5 but ignorable
            .setProtocolName("range")    // Added in v5 but ignorable
            .setAssignment(new byte[0]);

        // v1 and above could set throttle time
        if (version >= 1)
            data.setThrottleTimeMs(1000);

        return new SyncGroupResponse(data);
    }

    private ListGroupsRequest createListGroupsRequest(short version) {
        ListGroupsRequestData data = new ListGroupsRequestData();
        if (version >= 4)
            data.setStatesFilter(Arrays.asList("Stable"));
        return new ListGroupsRequest.Builder(data).build(version);
    }

    private ListGroupsResponse createListGroupsResponse(int version) {
        ListGroupsResponseData.ListedGroup group = new ListGroupsResponseData.ListedGroup()
                .setGroupId("test-group")
                .setProtocolType("consumer");
        if (version >= 4)
            group.setGroupState("Stable");
        ListGroupsResponseData data = new ListGroupsResponseData()
                .setErrorCode(Errors.NONE.code())
                .setGroups(Collections.singletonList(group));
        return new ListGroupsResponse(data);
    }

    private DescribeGroupsRequest createDescribeGroupRequest() {
        return new DescribeGroupsRequest.Builder(
            new DescribeGroupsRequestData().
                setGroups(Collections.singletonList("test-group"))).build();
    }

    private DescribeGroupsResponse createDescribeGroupResponse() {
        String clientId = "consumer-1";
        String clientHost = "localhost";
        DescribeGroupsResponseData describeGroupsResponseData = new DescribeGroupsResponseData();
        DescribeGroupsResponseData.DescribedGroupMember member = DescribeGroupsResponse.groupMember("memberId", null,
                clientId, clientHost, new byte[0], new byte[0]);
        DescribedGroup metadata = DescribeGroupsResponse.groupMetadata("test-group",
                Errors.NONE,
                "STABLE",
                "consumer",
                "roundrobin",
                Collections.singletonList(member),
                DescribeGroupsResponse.AUTHORIZED_OPERATIONS_OMITTED);
        describeGroupsResponseData.groups().add(metadata);
        return new DescribeGroupsResponse(describeGroupsResponseData);
    }

    private LeaveGroupRequest createLeaveGroupRequest() {
        return new LeaveGroupRequest.Builder(
            "group1", Collections.singletonList(new MemberIdentity()
                                                    .setMemberId("consumer1"))
            ).build();
    }

    private LeaveGroupResponse createLeaveGroupResponse() {
        return new LeaveGroupResponse(new LeaveGroupResponseData().setErrorCode(Errors.NONE.code()));
    }

    private DeleteGroupsRequest createDeleteGroupsRequest() {
        return new DeleteGroupsRequest.Builder(
            new DeleteGroupsRequestData()
                .setGroupsNames(Collections.singletonList("test-group"))
        ).build();
    }

    private DeleteGroupsResponse createDeleteGroupsResponse() {
        DeletableGroupResultCollection result = new DeletableGroupResultCollection();
        result.add(new DeletableGroupResult()
                       .setGroupId("test-group")
                       .setErrorCode(Errors.NONE.code()));
        return new DeleteGroupsResponse(
            new DeleteGroupsResponseData()
                .setResults(result)
        );
    }

    private ListOffsetsRequest createListOffsetRequest(int version) {
        if (version == 0) {
            ListOffsetsTopic topic = new ListOffsetsTopic()
                    .setName("test")
                    .setPartitions(Arrays.asList(new ListOffsetsPartition()
                            .setPartitionIndex(0)
                            .setTimestamp(1000000L)
                            .setMaxNumOffsets(10)
                            .setCurrentLeaderEpoch(5)));
            return ListOffsetsRequest.Builder
                    .forConsumer(false, IsolationLevel.READ_UNCOMMITTED, false)
                    .setTargetTimes(Collections.singletonList(topic))
                    .build((short) version);
        } else if (version == 1) {
            ListOffsetsTopic topic = new ListOffsetsTopic()
                    .setName("test")
                    .setPartitions(Arrays.asList(new ListOffsetsPartition()
                            .setPartitionIndex(0)
                            .setTimestamp(1000000L)
                            .setCurrentLeaderEpoch(5)));
            return ListOffsetsRequest.Builder
                    .forConsumer(true, IsolationLevel.READ_UNCOMMITTED, false)
                    .setTargetTimes(Collections.singletonList(topic))
                    .build((short) version);
        } else if (version >= 2 && version <= LIST_OFFSETS.latestVersion()) {
            ListOffsetsPartition partition = new ListOffsetsPartition()
                    .setPartitionIndex(0)
                    .setTimestamp(1000000L)
                    .setCurrentLeaderEpoch(5);

            ListOffsetsTopic topic = new ListOffsetsTopic()
                    .setName("test")
                    .setPartitions(Arrays.asList(partition));
            return ListOffsetsRequest.Builder
                    .forConsumer(true, IsolationLevel.READ_COMMITTED, false)
                    .setTargetTimes(Collections.singletonList(topic))
                    .build((short) version);
        } else {
            throw new IllegalArgumentException("Illegal ListOffsetRequest version " + version);
        }
    }

    private ListOffsetsResponse createListOffsetResponse(int version) {
        if (version == 0) {
            ListOffsetsResponseData data = new ListOffsetsResponseData()
                    .setTopics(Collections.singletonList(new ListOffsetsTopicResponse()
                            .setName("test")
                            .setPartitions(Collections.singletonList(new ListOffsetsPartitionResponse()
                                    .setPartitionIndex(0)
                                    .setErrorCode(Errors.NONE.code())
                                    .setOldStyleOffsets(asList(100L))))));
            return new ListOffsetsResponse(data);
        } else if (version >= 1 && version <= LIST_OFFSETS.latestVersion()) {
            ListOffsetsPartitionResponse partition = new ListOffsetsPartitionResponse()
                    .setPartitionIndex(0)
                    .setErrorCode(Errors.NONE.code())
                    .setTimestamp(10000L)
                    .setOffset(100L);
            if (version >= 4) {
                partition.setLeaderEpoch(27);
            }
            ListOffsetsResponseData data = new ListOffsetsResponseData()
                    .setTopics(Collections.singletonList(new ListOffsetsTopicResponse()
                            .setName("test")
                            .setPartitions(Collections.singletonList(partition))));
            return new ListOffsetsResponse(data);
        } else {
            throw new IllegalArgumentException("Illegal ListOffsetResponse version " + version);
        }
    }

    private MetadataRequest createMetadataRequest(int version, List<String> topics) {
        return new MetadataRequest.Builder(topics, true).build((short) version);
    }

    private MetadataResponse createMetadataResponse() {
        Node node = new Node(1, "host1", 1001);
        List<Integer> replicas = singletonList(node.id());
        List<Integer> isr = singletonList(node.id());
        List<Integer> offlineReplicas = emptyList();

        List<MetadataResponse.TopicMetadata> allTopicMetadata = new ArrayList<>();
        allTopicMetadata.add(new MetadataResponse.TopicMetadata(Errors.NONE, "__consumer_offsets", true,
                asList(new MetadataResponse.PartitionMetadata(Errors.NONE,
                        new TopicPartition("__consumer_offsets", 1),
                        Optional.of(node.id()), Optional.of(5), replicas, isr, offlineReplicas))));
        allTopicMetadata.add(new MetadataResponse.TopicMetadata(Errors.LEADER_NOT_AVAILABLE, "topic2", false,
                emptyList()));
        allTopicMetadata.add(new MetadataResponse.TopicMetadata(Errors.NONE, "topic3", false,
            asList(new MetadataResponse.PartitionMetadata(Errors.LEADER_NOT_AVAILABLE,
                    new TopicPartition("topic3", 0), Optional.empty(),
                    Optional.empty(), replicas, isr, offlineReplicas))));

        return RequestTestUtils.metadataResponse(asList(node), null, MetadataResponse.NO_CONTROLLER_ID, allTopicMetadata);
    }

    private OffsetCommitRequest createOffsetCommitRequest(int version) {
        return new OffsetCommitRequest.Builder(new OffsetCommitRequestData()
                .setGroupId("group1")
                .setMemberId("consumer1")
                .setGroupInstanceId(null)
                .setGenerationId(100)
                .setTopics(Collections.singletonList(
                        new OffsetCommitRequestData.OffsetCommitRequestTopic()
                                .setName("test")
                                .setPartitions(Arrays.asList(
                                        new OffsetCommitRequestData.OffsetCommitRequestPartition()
                                                .setPartitionIndex(0)
                                                .setCommittedOffset(100)
                                                .setCommittedLeaderEpoch(RecordBatch.NO_PARTITION_LEADER_EPOCH)
                                                .setCommittedMetadata(""),
                                        new OffsetCommitRequestData.OffsetCommitRequestPartition()
                                                .setPartitionIndex(1)
                                                .setCommittedOffset(200)
                                                .setCommittedLeaderEpoch(RecordBatch.NO_PARTITION_LEADER_EPOCH)
                                                .setCommittedMetadata(null)
                                ))
                ))
        ).build((short) version);
    }

    private OffsetCommitResponse createOffsetCommitResponse() {
        return new OffsetCommitResponse(new OffsetCommitResponseData()
                .setTopics(Collections.singletonList(
                        new OffsetCommitResponseData.OffsetCommitResponseTopic()
                                .setName("test")
                                .setPartitions(Collections.singletonList(
                                        new OffsetCommitResponseData.OffsetCommitResponsePartition()
                                                .setPartitionIndex(0)
                                                .setErrorCode(Errors.NONE.code())
                                ))
                ))
        );
    }

    private OffsetFetchRequest createOffsetFetchRequest(int version, boolean requireStable) {
        if (version < 8) {
            return new OffsetFetchRequest.Builder(
                "group1",
                requireStable,
                Collections.singletonList(new TopicPartition("test11", 1)),
                false)
                .build((short) version);
        }
        return new OffsetFetchRequest.Builder(
            Collections.singletonMap(
                "group1",
                Collections.singletonList(new TopicPartition("test11", 1))),
            requireStable,
            false)
            .build((short) version);
    }

    private OffsetFetchRequest createOffsetFetchRequestWithMultipleGroups(int version,
        boolean requireStable) {
        Map<String, List<TopicPartition>> groupToPartitionMap = new HashMap<>();
        List<TopicPartition> topic1 = singletonList(
            new TopicPartition("topic1", 0));
        List<TopicPartition> topic2 = Arrays.asList(
            new TopicPartition("topic1", 0),
            new TopicPartition("topic2", 0),
            new TopicPartition("topic2", 1));
        List<TopicPartition> topic3 = Arrays.asList(
            new TopicPartition("topic1", 0),
            new TopicPartition("topic2", 0),
            new TopicPartition("topic2", 1),
            new TopicPartition("topic3", 0),
            new TopicPartition("topic3", 1),
            new TopicPartition("topic3", 2));
        groupToPartitionMap.put("group1", topic1);
        groupToPartitionMap.put("group2", topic2);
        groupToPartitionMap.put("group3", topic3);
        groupToPartitionMap.put("group4", null);
        groupToPartitionMap.put("group5", null);

        return new OffsetFetchRequest.Builder(
            groupToPartitionMap,
            requireStable,
            false
        ).build((short) version);
    }

    private OffsetFetchRequest createOffsetFetchRequestForAllPartition(int version, boolean requireStable) {
        if (version < 8) {
            return new OffsetFetchRequest.Builder(
                "group1",
                requireStable,
                null,
                false)
                .build((short) version);
        }
        return new OffsetFetchRequest.Builder(
            Collections.singletonMap(
                "group1", null),
            requireStable,
            false)
            .build((short) version);
    }

    private OffsetFetchResponse createOffsetFetchResponse(int version) {
        Map<TopicPartition, OffsetFetchResponse.PartitionData> responseData = new HashMap<>();
        responseData.put(new TopicPartition("test", 0), new OffsetFetchResponse.PartitionData(
            100L, Optional.empty(), "", Errors.NONE));
        responseData.put(new TopicPartition("test", 1), new OffsetFetchResponse.PartitionData(
            100L, Optional.of(10), null, Errors.NONE));
        if (version < 8) {
            return new OffsetFetchResponse(Errors.NONE, responseData);
        }
        int throttleMs = 10;
        return new OffsetFetchResponse(throttleMs, Collections.singletonMap("group1", Errors.NONE),
            Collections.singletonMap("group1", responseData));
    }

    private ProduceRequest createProduceRequest(int version) {
        if (version < 2)
            throw new IllegalArgumentException("Produce request version 2 is not supported");
        byte magic = version == 2 ? RecordBatch.MAGIC_VALUE_V1 : RecordBatch.MAGIC_VALUE_V2;
        MemoryRecords records = MemoryRecords.withRecords(magic, CompressionType.NONE, new SimpleRecord("woot".getBytes()));
        return ProduceRequest.forMagic(magic,
                new ProduceRequestData()
                        .setTopicData(new ProduceRequestData.TopicProduceDataCollection(Collections.singletonList(
                                new ProduceRequestData.TopicProduceData()
                                        .setName("test")
                                        .setPartitionData(Collections.singletonList(new ProduceRequestData.PartitionProduceData()
                                                .setIndex(0)
                                                .setRecords(records)))).iterator()))
                        .setAcks((short) 1)
                        .setTimeoutMs(5000)
                        .setTransactionalId(version >= 3 ? "transactionalId" : null))
                .build((short) version);
    }

    @SuppressWarnings("deprecation")
    private ProduceResponse createProduceResponse() {
        Map<TopicPartition, ProduceResponse.PartitionResponse> responseData = new HashMap<>();
        responseData.put(new TopicPartition("test", 0), new ProduceResponse.PartitionResponse(Errors.NONE,
                10000, RecordBatch.NO_TIMESTAMP, 100));
        return new ProduceResponse(responseData, 0);
    }

    @SuppressWarnings("deprecation")
    private ProduceResponse createProduceResponseWithErrorMessage() {
        Map<TopicPartition, ProduceResponse.PartitionResponse> responseData = new HashMap<>();
        responseData.put(new TopicPartition("test", 0), new ProduceResponse.PartitionResponse(Errors.NONE,
                10000, RecordBatch.NO_TIMESTAMP, 100, Collections.singletonList(new ProduceResponse.RecordError(0, "error message")),
                "global error message"));
        return new ProduceResponse(responseData, 0);
    }

    private StopReplicaRequest createStopReplicaRequest(int version, boolean deletePartitions) {
        List<StopReplicaTopicState> topicStates = new ArrayList<>();
        StopReplicaTopicState topic1 = new StopReplicaTopicState()
            .setTopicName("topic1")
            .setPartitionStates(Collections.singletonList(new StopReplicaPartitionState()
                .setPartitionIndex(0)
                .setLeaderEpoch(1)
                .setDeletePartition(deletePartitions)));
        topicStates.add(topic1);
        StopReplicaTopicState topic2 = new StopReplicaTopicState()
            .setTopicName("topic2")
            .setPartitionStates(Collections.singletonList(new StopReplicaPartitionState()
                .setPartitionIndex(1)
                .setLeaderEpoch(2)
                .setDeletePartition(deletePartitions)));
        topicStates.add(topic2);

        return new StopReplicaRequest.Builder((short) version, 0, 1, 0,
            deletePartitions, topicStates).build((short) version);
    }

    private StopReplicaResponse createStopReplicaResponse() {
        List<StopReplicaResponseData.StopReplicaPartitionError> partitions = new ArrayList<>();
        partitions.add(new StopReplicaResponseData.StopReplicaPartitionError()
            .setTopicName("test")
            .setPartitionIndex(0)
            .setErrorCode(Errors.NONE.code()));
        return new StopReplicaResponse(new StopReplicaResponseData()
            .setErrorCode(Errors.NONE.code())
            .setPartitionErrors(partitions));
    }

    private ControlledShutdownRequest createControlledShutdownRequest() {
        ControlledShutdownRequestData data = new ControlledShutdownRequestData()
                .setBrokerId(10)
                .setBrokerEpoch(0L);
        return new ControlledShutdownRequest.Builder(
                data,
                ApiKeys.CONTROLLED_SHUTDOWN.latestVersion()).build();
    }

    private ControlledShutdownRequest createControlledShutdownRequest(int version) {
        ControlledShutdownRequestData data = new ControlledShutdownRequestData()
                .setBrokerId(10)
                .setBrokerEpoch(0L);
        return new ControlledShutdownRequest.Builder(
                data,
                ApiKeys.CONTROLLED_SHUTDOWN.latestVersion()).build((short) version);
    }

    private ControlledShutdownResponse createControlledShutdownResponse() {
        RemainingPartition p1 = new RemainingPartition()
                .setTopicName("test2")
                .setPartitionIndex(5);
        RemainingPartition p2 = new RemainingPartition()
                .setTopicName("test1")
                .setPartitionIndex(10);
        RemainingPartitionCollection pSet = new RemainingPartitionCollection();
        pSet.add(p1);
        pSet.add(p2);
        ControlledShutdownResponseData data = new ControlledShutdownResponseData()
                .setErrorCode(Errors.NONE.code())
                .setRemainingPartitions(pSet);
        return new ControlledShutdownResponse(data);
    }

    private LeaderAndIsrRequest createLeaderAndIsrRequest(int version) {
        List<LeaderAndIsrPartitionState> partitionStates = new ArrayList<>();
        List<Integer> isr = asList(1, 2);
        List<Integer> replicas = asList(1, 2, 3, 4);
        partitionStates.add(new LeaderAndIsrPartitionState()
            .setTopicName("topic5")
            .setPartitionIndex(105)
            .setControllerEpoch(0)
            .setLeader(2)
            .setLeaderEpoch(1)
            .setIsr(isr)
            .setZkVersion(2)
            .setReplicas(replicas)
            .setIsNew(false));
        partitionStates.add(new LeaderAndIsrPartitionState()
            .setTopicName("topic5")
            .setPartitionIndex(1)
            .setControllerEpoch(1)
            .setLeader(1)
            .setLeaderEpoch(1)
            .setIsr(isr)
            .setZkVersion(2)
            .setReplicas(replicas)
            .setIsNew(false));
        partitionStates.add(new LeaderAndIsrPartitionState()
            .setTopicName("topic20")
            .setPartitionIndex(1)
            .setControllerEpoch(1)
            .setLeader(0)
            .setLeaderEpoch(1)
            .setIsr(isr)
            .setZkVersion(2)
            .setReplicas(replicas)
            .setIsNew(false));

        Set<Node> leaders = Utils.mkSet(
                new Node(0, "test0", 1223),
                new Node(1, "test1", 1223)
        );

        Map<String, Uuid> topicIds = new HashMap<>();
        topicIds.put("topic5", Uuid.randomUuid());
        topicIds.put("topic20", Uuid.randomUuid());

        return new LeaderAndIsrRequest.Builder((short) version, 1, 10, 0,
                partitionStates, topicIds, leaders).build();
    }

    private LeaderAndIsrResponse createLeaderAndIsrResponse(int version) {
        if (version < 5) {
            List<LeaderAndIsrResponseData.LeaderAndIsrPartitionError> partitions = new ArrayList<>();
            partitions.add(new LeaderAndIsrResponseData.LeaderAndIsrPartitionError()
                    .setTopicName("test")
                    .setPartitionIndex(0)
                    .setErrorCode(Errors.NONE.code()));
            return new LeaderAndIsrResponse(new LeaderAndIsrResponseData()
                    .setErrorCode(Errors.NONE.code())
                    .setPartitionErrors(partitions), (short) version);
        } else {
            List<LeaderAndIsrResponseData.LeaderAndIsrPartitionError> partition = Collections.singletonList(
                    new LeaderAndIsrResponseData.LeaderAndIsrPartitionError()
                    .setPartitionIndex(0)
                    .setErrorCode(Errors.NONE.code()));
            LeaderAndIsrTopicErrorCollection topics = new LeaderAndIsrTopicErrorCollection();
            topics.add(new LeaderAndIsrResponseData.LeaderAndIsrTopicError()
                    .setTopicId(Uuid.randomUuid())
                    .setPartitionErrors(partition));
            return new LeaderAndIsrResponse(new LeaderAndIsrResponseData()
                    .setTopics(topics), (short) version);
        }
    }

    private UpdateMetadataRequest createUpdateMetadataRequest(int version, String rack) {
        List<UpdateMetadataPartitionState> partitionStates = new ArrayList<>();
        List<Integer> isr = asList(1, 2);
        List<Integer> replicas = asList(1, 2, 3, 4);
        List<Integer> offlineReplicas = asList();
        partitionStates.add(new UpdateMetadataPartitionState()
            .setTopicName("topic5")
            .setPartitionIndex(105)
            .setControllerEpoch(0)
            .setLeader(2)
            .setLeaderEpoch(1)
            .setIsr(isr)
            .setZkVersion(2)
            .setReplicas(replicas)
            .setOfflineReplicas(offlineReplicas));
        partitionStates.add(new UpdateMetadataPartitionState()
                .setTopicName("topic5")
                .setPartitionIndex(1)
                .setControllerEpoch(1)
                .setLeader(1)
                .setLeaderEpoch(1)
                .setIsr(isr)
                .setZkVersion(2)
                .setReplicas(replicas)
                .setOfflineReplicas(offlineReplicas));
        partitionStates.add(new UpdateMetadataPartitionState()
                .setTopicName("topic20")
                .setPartitionIndex(1)
                .setControllerEpoch(1)
                .setLeader(0)
                .setLeaderEpoch(1)
                .setIsr(isr)
                .setZkVersion(2)
                .setReplicas(replicas)
                .setOfflineReplicas(offlineReplicas));

        Map<String, Uuid> topicIds = new HashMap<>();
        topicIds.put("topic5", Uuid.randomUuid());
        topicIds.put("topic20", Uuid.randomUuid());

        SecurityProtocol plaintext = SecurityProtocol.PLAINTEXT;
        List<UpdateMetadataEndpoint> endpoints1 = new ArrayList<>();
        endpoints1.add(new UpdateMetadataEndpoint()
            .setHost("host1")
            .setPort(1223)
            .setSecurityProtocol(plaintext.id)
            .setListener(ListenerName.forSecurityProtocol(plaintext).value()));

        List<UpdateMetadataEndpoint> endpoints2 = new ArrayList<>();
        endpoints2.add(new UpdateMetadataEndpoint()
            .setHost("host1")
            .setPort(1244)
            .setSecurityProtocol(plaintext.id)
            .setListener(ListenerName.forSecurityProtocol(plaintext).value()));
        if (version > 0) {
            SecurityProtocol ssl = SecurityProtocol.SSL;
            endpoints2.add(new UpdateMetadataEndpoint()
                .setHost("host2")
                .setPort(1234)
                .setSecurityProtocol(ssl.id)
                .setListener(ListenerName.forSecurityProtocol(ssl).value()));
            endpoints2.add(new UpdateMetadataEndpoint()
                .setHost("host2")
                .setPort(1334)
                .setSecurityProtocol(ssl.id));
            if (version >= 3)
                endpoints2.get(1).setListener("CLIENT");
        }

        List<UpdateMetadataBroker> liveBrokers = Arrays.asList(
            new UpdateMetadataBroker()
                .setId(0)
                .setEndpoints(endpoints1)
                .setRack(rack),
            new UpdateMetadataBroker()
                .setId(1)
                .setEndpoints(endpoints2)
                .setRack(rack)
        );
        return new UpdateMetadataRequest.Builder((short) version, 1, 10, 0, partitionStates,
            liveBrokers, Collections.emptyMap()).build();
    }

    private UpdateMetadataResponse createUpdateMetadataResponse() {
        return new UpdateMetadataResponse(new UpdateMetadataResponseData().setErrorCode(Errors.NONE.code()));
    }

    private SaslHandshakeRequest createSaslHandshakeRequest() {
        return new SaslHandshakeRequest.Builder(
                new SaslHandshakeRequestData().setMechanism("PLAIN")).build();
    }

    private SaslHandshakeResponse createSaslHandshakeResponse() {
        return new SaslHandshakeResponse(
                new SaslHandshakeResponseData()
                .setErrorCode(Errors.NONE.code()).setMechanisms(Collections.singletonList("GSSAPI")));
    }

    private SaslAuthenticateRequest createSaslAuthenticateRequest() {
        SaslAuthenticateRequestData data = new SaslAuthenticateRequestData().setAuthBytes(new byte[0]);
        return new SaslAuthenticateRequest(data, ApiKeys.SASL_AUTHENTICATE.latestVersion());
    }

    private SaslAuthenticateResponse createSaslAuthenticateResponse() {
        SaslAuthenticateResponseData data = new SaslAuthenticateResponseData()
                .setErrorCode(Errors.NONE.code())
                .setAuthBytes(new byte[0])
                .setSessionLifetimeMs(Long.MAX_VALUE);
        return new SaslAuthenticateResponse(data);
    }

    private ApiVersionsRequest createApiVersionRequest(short version) {
        return new ApiVersionsRequest.Builder().build(version);
    }

    private ApiVersionsResponse createApiVersionResponse() {
        ApiVersionCollection apiVersions = new ApiVersionCollection();
        apiVersions.add(new ApiVersion()
            .setApiKey((short) 0)
            .setMinVersion((short) 0)
            .setMaxVersion((short) 2));

        return new ApiVersionsResponse(new ApiVersionsResponseData()
            .setErrorCode(Errors.NONE.code())
            .setThrottleTimeMs(0)
            .setApiKeys(apiVersions));
    }

    private CreateTopicsRequest createCreateTopicRequest(int version) {
        return createCreateTopicRequest(version, version >= 1);
    }

    private CreateTopicsRequest createCreateTopicRequest(int version, boolean validateOnly) {
        CreateTopicsRequestData data = new CreateTopicsRequestData()
            .setTimeoutMs(123)
            .setValidateOnly(validateOnly);
        data.topics().add(new CreatableTopic()
            .setNumPartitions(3)
            .setReplicationFactor((short) 5));

        CreatableTopic topic2 = new CreatableTopic();
        data.topics().add(topic2);
        topic2.assignments().add(new CreatableReplicaAssignment()
            .setPartitionIndex(0)
            .setBrokerIds(Arrays.asList(1, 2, 3)));
        topic2.assignments().add(new CreatableReplicaAssignment()
            .setPartitionIndex(1)
            .setBrokerIds(Arrays.asList(2, 3, 4)));
        topic2.configs().add(new CreateableTopicConfig()
            .setName("config1").setValue("value1"));

        return new CreateTopicsRequest.Builder(data).build((short) version);
    }

    private CreateTopicsResponse createCreateTopicResponse() {
        CreateTopicsResponseData data = new CreateTopicsResponseData();
        data.topics().add(new CreatableTopicResult()
            .setName("t1")
            .setErrorCode(Errors.INVALID_TOPIC_EXCEPTION.code())
            .setErrorMessage(null));
        data.topics().add(new CreatableTopicResult()
            .setName("t2")
            .setErrorCode(Errors.LEADER_NOT_AVAILABLE.code())
            .setErrorMessage("Leader with id 5 is not available."));
        data.topics().add(new CreatableTopicResult()
            .setName("t3")
            .setErrorCode(Errors.NONE.code())
            .setNumPartitions(1)
            .setReplicationFactor((short) 2)
            .setConfigs(Collections.singletonList(new CreatableTopicConfigs()
                .setName("min.insync.replicas")
                .setValue("2"))));
        return new CreateTopicsResponse(data);
    }

    private DeleteTopicsRequest createDeleteTopicsRequest(int version) {
        return new DeleteTopicsRequest.Builder(new DeleteTopicsRequestData()
            .setTopicNames(Arrays.asList("my_t1", "my_t2"))
            .setTimeoutMs(1000)
        ).build((short) version);
    }

    private DeleteTopicsResponse createDeleteTopicsResponse() {
        DeleteTopicsResponseData data = new DeleteTopicsResponseData();
        data.responses().add(new DeletableTopicResult()
            .setName("t1")
            .setErrorCode(Errors.INVALID_TOPIC_EXCEPTION.code())
            .setErrorMessage("Error Message"));
        data.responses().add(new DeletableTopicResult()
            .setName("t2")
            .setErrorCode(Errors.TOPIC_AUTHORIZATION_FAILED.code())
            .setErrorMessage("Error Message"));
        data.responses().add(new DeletableTopicResult()
            .setName("t3")
            .setErrorCode(Errors.NOT_CONTROLLER.code()));
        data.responses().add(new DeletableTopicResult()
                .setName("t4")
                .setErrorCode(Errors.NONE.code()));
        return new DeleteTopicsResponse(data);
    }

    private InitProducerIdRequest createInitPidRequest() {
        InitProducerIdRequestData requestData = new InitProducerIdRequestData()
                .setTransactionalId(null)
                .setTransactionTimeoutMs(100);
        return new InitProducerIdRequest.Builder(requestData).build();
    }

    private InitProducerIdResponse createInitPidResponse() {
        InitProducerIdResponseData responseData = new InitProducerIdResponseData()
                .setErrorCode(Errors.NONE.code())
                .setProducerEpoch((short) 3)
                .setProducerId(3332)
                .setThrottleTimeMs(0);
        return new InitProducerIdResponse(responseData);
    }

    private OffsetForLeaderTopicCollection createOffsetForLeaderTopicCollection() {
        OffsetForLeaderTopicCollection topics = new OffsetForLeaderTopicCollection();
        topics.add(new OffsetForLeaderTopic()
            .setTopic("topic1")
            .setPartitions(Arrays.asList(
                new OffsetForLeaderPartition()
                    .setPartition(0)
                    .setLeaderEpoch(1)
                    .setCurrentLeaderEpoch(0),
                new OffsetForLeaderPartition()
                    .setPartition(1)
                    .setLeaderEpoch(1)
                    .setCurrentLeaderEpoch(0))));
        topics.add(new OffsetForLeaderTopic()
            .setTopic("topic2")
            .setPartitions(Arrays.asList(
                new OffsetForLeaderPartition()
                    .setPartition(2)
                    .setLeaderEpoch(3)
                    .setCurrentLeaderEpoch(RecordBatch.NO_PARTITION_LEADER_EPOCH))));
        return topics;
    }

    private OffsetsForLeaderEpochRequest createLeaderEpochRequestForConsumer() {
        OffsetForLeaderTopicCollection epochs = createOffsetForLeaderTopicCollection();
        return OffsetsForLeaderEpochRequest.Builder.forConsumer(epochs).build();
    }

    private OffsetsForLeaderEpochRequest createLeaderEpochRequestForReplica(int version, int replicaId) {
        OffsetForLeaderTopicCollection epochs = createOffsetForLeaderTopicCollection();
        return OffsetsForLeaderEpochRequest.Builder.forFollower((short) version, epochs, replicaId).build();
    }

    private OffsetsForLeaderEpochResponse createLeaderEpochResponse() {
        OffsetForLeaderEpochResponseData data = new OffsetForLeaderEpochResponseData();
        data.topics().add(new OffsetForLeaderTopicResult()
            .setTopic("topic1")
            .setPartitions(Arrays.asList(
                new EpochEndOffset()
                    .setPartition(0)
                    .setErrorCode(Errors.NONE.code())
                    .setLeaderEpoch(1)
                    .setEndOffset(0),
                new EpochEndOffset()
                    .setPartition(1)
                    .setErrorCode(Errors.NONE.code())
                    .setLeaderEpoch(1)
                    .setEndOffset(1))));
        data.topics().add(new OffsetForLeaderTopicResult()
            .setTopic("topic2")
            .setPartitions(Arrays.asList(
                new EpochEndOffset()
                    .setPartition(2)
                    .setErrorCode(Errors.NONE.code())
                    .setLeaderEpoch(1)
                    .setEndOffset(1))));

        return new OffsetsForLeaderEpochResponse(data);
    }

    private AddPartitionsToTxnRequest createAddPartitionsToTxnRequest() {
        return new AddPartitionsToTxnRequest.Builder("tid", 21L, (short) 42,
            Collections.singletonList(new TopicPartition("topic", 73))).build();
    }

    private AddPartitionsToTxnResponse createAddPartitionsToTxnResponse() {
        return new AddPartitionsToTxnResponse(0, Collections.singletonMap(new TopicPartition("t", 0), Errors.NONE));
    }

    private AddOffsetsToTxnRequest createAddOffsetsToTxnRequest() {
        return new AddOffsetsToTxnRequest.Builder(
            new AddOffsetsToTxnRequestData()
                .setTransactionalId("tid")
                .setProducerId(21L)
                .setProducerEpoch((short) 42)
                .setGroupId("gid")
        ).build();
    }

    private AddOffsetsToTxnResponse createAddOffsetsToTxnResponse() {
        return new AddOffsetsToTxnResponse(new AddOffsetsToTxnResponseData()
                                               .setErrorCode(Errors.NONE.code())
                                               .setThrottleTimeMs(0));
    }

    private EndTxnRequest createEndTxnRequest() {
        return new EndTxnRequest.Builder(
            new EndTxnRequestData()
                .setTransactionalId("tid")
                .setProducerId(21L)
                .setProducerEpoch((short) 42)
                .setCommitted(TransactionResult.COMMIT.id)
            ).build();
    }

    private EndTxnResponse createEndTxnResponse() {
        return new EndTxnResponse(
            new EndTxnResponseData()
                .setErrorCode(Errors.NONE.code())
                .setThrottleTimeMs(0)
        );
    }

    private WriteTxnMarkersRequest createWriteTxnMarkersRequest() {
        List<TopicPartition> partitions = Collections.singletonList(new TopicPartition("topic", 73));
        WriteTxnMarkersRequest.TxnMarkerEntry txnMarkerEntry = new WriteTxnMarkersRequest.TxnMarkerEntry(21L, (short) 42, 73, TransactionResult.ABORT, partitions);
        return new WriteTxnMarkersRequest.Builder(ApiKeys.WRITE_TXN_MARKERS.latestVersion(), Collections.singletonList(txnMarkerEntry)).build();
    }

    private WriteTxnMarkersResponse createWriteTxnMarkersResponse() {
        final Map<TopicPartition, Errors> errorPerPartitions = new HashMap<>();
        errorPerPartitions.put(new TopicPartition("topic", 73), Errors.NONE);
        final Map<Long, Map<TopicPartition, Errors>> response = new HashMap<>();
        response.put(21L, errorPerPartitions);
        return new WriteTxnMarkersResponse(response);
    }

    private TxnOffsetCommitRequest createTxnOffsetCommitRequest(int version) {
        final Map<TopicPartition, TxnOffsetCommitRequest.CommittedOffset> offsets = new HashMap<>();
        offsets.put(new TopicPartition("topic", 73),
                    new TxnOffsetCommitRequest.CommittedOffset(100, null, Optional.empty()));
        offsets.put(new TopicPartition("topic", 74),
                new TxnOffsetCommitRequest.CommittedOffset(100, "blah", Optional.of(27)));

        if (version < 3) {
            return new TxnOffsetCommitRequest.Builder("transactionalId",
                "groupId",
                21L,
                (short) 42,
                offsets).build();
        } else {
            return new TxnOffsetCommitRequest.Builder("transactionalId",
                "groupId",
                21L,
                (short) 42,
                offsets,
                "member",
                2,
                Optional.of("instance")).build();
        }
    }

    private TxnOffsetCommitRequest createTxnOffsetCommitRequestWithAutoDowngrade(int version) {
        final Map<TopicPartition, TxnOffsetCommitRequest.CommittedOffset> offsets = new HashMap<>();
        offsets.put(new TopicPartition("topic", 73),
            new TxnOffsetCommitRequest.CommittedOffset(100, null, Optional.empty()));
        offsets.put(new TopicPartition("topic", 74),
            new TxnOffsetCommitRequest.CommittedOffset(100, "blah", Optional.of(27)));

        return new TxnOffsetCommitRequest.Builder("transactionalId",
            "groupId",
            21L,
            (short) 42,
            offsets,
            "member",
            2,
            Optional.of("instance")).build();
    }

    private TxnOffsetCommitResponse createTxnOffsetCommitResponse() {
        final Map<TopicPartition, Errors> errorPerPartitions = new HashMap<>();
        errorPerPartitions.put(new TopicPartition("topic", 73), Errors.NONE);
        return new TxnOffsetCommitResponse(0, errorPerPartitions);
    }

    private DescribeAclsRequest createDescribeAclsRequest() {
        return new DescribeAclsRequest.Builder(new AclBindingFilter(
                new ResourcePatternFilter(ResourceType.TOPIC, "mytopic", PatternType.LITERAL),
                new AccessControlEntryFilter(null, null, AclOperation.ANY, AclPermissionType.ANY))).build();
    }

    private DescribeAclsResponse createDescribeAclsResponse() {
        DescribeAclsResponseData data = new DescribeAclsResponseData()
                .setErrorCode(Errors.NONE.code())
                .setErrorMessage(Errors.NONE.message())
                .setThrottleTimeMs(0)
                .setResources(Collections.singletonList(new DescribeAclsResource()
                        .setResourceType(ResourceType.TOPIC.code())
                        .setResourceName("mytopic")
                        .setPatternType(PatternType.LITERAL.code())
                        .setAcls(Collections.singletonList(new AclDescription()
                                .setHost("*")
                                .setOperation(AclOperation.WRITE.code())
                                .setPermissionType(AclPermissionType.ALLOW.code())
                                .setPrincipal("User:ANONYMOUS")))));
        return new DescribeAclsResponse(data);
    }

    private CreateAclsRequest createCreateAclsRequest() {
        List<CreateAclsRequestData.AclCreation> creations = new ArrayList<>();
        creations.add(CreateAclsRequest.aclCreation(new AclBinding(
            new ResourcePattern(ResourceType.TOPIC, "mytopic", PatternType.LITERAL),
            new AccessControlEntry("User:ANONYMOUS", "127.0.0.1", AclOperation.READ, AclPermissionType.ALLOW))));
        creations.add(CreateAclsRequest.aclCreation(new AclBinding(
            new ResourcePattern(ResourceType.GROUP, "mygroup", PatternType.LITERAL),
            new AccessControlEntry("User:ANONYMOUS", "*", AclOperation.WRITE, AclPermissionType.DENY))));
        CreateAclsRequestData data = new CreateAclsRequestData().setCreations(creations);
        return new CreateAclsRequest.Builder(data).build();
    }

    private CreateAclsResponse createCreateAclsResponse() {
        return new CreateAclsResponse(new CreateAclsResponseData().setResults(asList(
            new CreateAclsResponseData.AclCreationResult(),
            new CreateAclsResponseData.AclCreationResult()
                .setErrorCode(Errors.NONE.code())
                .setErrorMessage("Foo bar"))));
    }

    private DeleteAclsRequest createDeleteAclsRequest() {
        DeleteAclsRequestData data = new DeleteAclsRequestData().setFilters(asList(
            new DeleteAclsRequestData.DeleteAclsFilter()
                .setResourceTypeFilter(ResourceType.ANY.code())
                .setResourceNameFilter(null)
                .setPatternTypeFilter(PatternType.LITERAL.code())
                .setPrincipalFilter("User:ANONYMOUS")
                .setHostFilter(null)
                .setOperation(AclOperation.ANY.code())
                .setPermissionType(AclPermissionType.ANY.code()),
            new DeleteAclsRequestData.DeleteAclsFilter()
                .setResourceTypeFilter(ResourceType.ANY.code())
                .setResourceNameFilter(null)
                .setPatternTypeFilter(PatternType.LITERAL.code())
                .setPrincipalFilter("User:bob")
                .setHostFilter(null)
                .setOperation(AclOperation.ANY.code())
                .setPermissionType(AclPermissionType.ANY.code())
        ));
        return new DeleteAclsRequest.Builder(data).build();
    }

    private DeleteAclsResponse createDeleteAclsResponse(int version) {
        List<DeleteAclsResponseData.DeleteAclsFilterResult> filterResults = new ArrayList<>();
        filterResults.add(new DeleteAclsResponseData.DeleteAclsFilterResult().setMatchingAcls(asList(
                new DeleteAclsResponseData.DeleteAclsMatchingAcl()
                    .setResourceType(ResourceType.TOPIC.code())
                    .setResourceName("mytopic3")
                    .setPatternType(PatternType.LITERAL.code())
                    .setPrincipal("User:ANONYMOUS")
                    .setHost("*")
                    .setOperation(AclOperation.DESCRIBE.code())
                    .setPermissionType(AclPermissionType.ALLOW.code()),
                new DeleteAclsResponseData.DeleteAclsMatchingAcl()
                    .setResourceType(ResourceType.TOPIC.code())
                    .setResourceName("mytopic4")
                    .setPatternType(PatternType.LITERAL.code())
                    .setPrincipal("User:ANONYMOUS")
                    .setHost("*")
                    .setOperation(AclOperation.DESCRIBE.code())
                    .setPermissionType(AclPermissionType.DENY.code()))));
        filterResults.add(new DeleteAclsResponseData.DeleteAclsFilterResult()
            .setErrorCode(Errors.SECURITY_DISABLED.code())
            .setErrorMessage("No security"));
        return new DeleteAclsResponse(new DeleteAclsResponseData()
            .setThrottleTimeMs(0)
            .setFilterResults(filterResults), (short) version);
    }

    private DescribeConfigsRequest createDescribeConfigsRequest(int version) {
        return new DescribeConfigsRequest.Builder(new DescribeConfigsRequestData()
                .setResources(asList(
                        new DescribeConfigsRequestData.DescribeConfigsResource()
                                .setResourceType(ConfigResource.Type.BROKER.id())
                                .setResourceName("0"),
                        new DescribeConfigsRequestData.DescribeConfigsResource()
                                .setResourceType(ConfigResource.Type.TOPIC.id())
                                .setResourceName("topic"))))
                .build((short) version);
    }

    private DescribeConfigsRequest createDescribeConfigsRequestWithConfigEntries(int version) {
        return new DescribeConfigsRequest.Builder(new DescribeConfigsRequestData()
            .setResources(asList(
                new DescribeConfigsRequestData.DescribeConfigsResource()
                    .setResourceType(ConfigResource.Type.BROKER.id())
                    .setResourceName("0")
                    .setConfigurationKeys(asList("foo", "bar")),
                new DescribeConfigsRequestData.DescribeConfigsResource()
                    .setResourceType(ConfigResource.Type.TOPIC.id())
                    .setResourceName("topic")
                    .setConfigurationKeys(null),
                new DescribeConfigsRequestData.DescribeConfigsResource()
                    .setResourceType(ConfigResource.Type.TOPIC.id())
                    .setResourceName("topic a")
                    .setConfigurationKeys(emptyList())))).build((short) version);
    }

    private DescribeConfigsRequest createDescribeConfigsRequestWithDocumentation(int version) {
        DescribeConfigsRequestData data = new DescribeConfigsRequestData()
                .setResources(asList(
                        new DescribeConfigsRequestData.DescribeConfigsResource()
                                .setResourceType(ConfigResource.Type.BROKER.id())
                                .setResourceName("0")
                                .setConfigurationKeys(asList("foo", "bar"))));
        if (version == 3) {
            data.setIncludeDocumentation(true);
        }
        return new DescribeConfigsRequest.Builder(data).build((short) version);
    }

    private DescribeConfigsResponse createDescribeConfigsResponse(short version) {
        return new DescribeConfigsResponse(new DescribeConfigsResponseData().setResults(asList(
                new DescribeConfigsResult()
                        .setErrorCode(Errors.NONE.code())
                        .setResourceType(ConfigResource.Type.BROKER.id())
                        .setResourceName("0")
                        .setConfigs(asList(
                                new DescribeConfigsResourceResult()
                                        .setName("config_name")
                                        .setValue("config_value")
                                        // Note: the v0 default for this field that should be exposed to callers is
                                        // context-dependent. For example, if the resource is a broker, this should default to 4.
                                        // -1 is just a placeholder value.
                                        .setConfigSource(version == 0 ? DescribeConfigsResponse.ConfigSource.STATIC_BROKER_CONFIG.id() : DescribeConfigsResponse.ConfigSource.DYNAMIC_BROKER_CONFIG.id)
                                        .setIsSensitive(true).setReadOnly(false)
                                        .setSynonyms(emptyList()),
                                new DescribeConfigsResourceResult()
                                        .setName("yet_another_name")
                                        .setValue("yet another value")
                                        .setConfigSource(version == 0 ? DescribeConfigsResponse.ConfigSource.STATIC_BROKER_CONFIG.id() : DescribeConfigsResponse.ConfigSource.DEFAULT_CONFIG.id)
                                        .setIsSensitive(false).setReadOnly(true)
                                        .setSynonyms(emptyList())
                                        .setConfigType(ConfigType.BOOLEAN.id())
                                        .setDocumentation("some description"),
                                new DescribeConfigsResourceResult()
                                        .setName("another_name")
                                        .setValue("another value")
                                        .setConfigSource(version == 0 ? DescribeConfigsResponse.ConfigSource.STATIC_BROKER_CONFIG.id() : DescribeConfigsResponse.ConfigSource.DEFAULT_CONFIG.id)
                                        .setIsSensitive(false).setReadOnly(true)
                                        .setSynonyms(emptyList())
                        )),
                new DescribeConfigsResult()
                        .setErrorCode(Errors.NONE.code())
                        .setResourceType(ConfigResource.Type.TOPIC.id())
                        .setResourceName("topic")
                        .setConfigs(emptyList())
        )));

    }

    private AlterConfigsRequest createAlterConfigsRequest() {
        Map<ConfigResource, AlterConfigsRequest.Config> configs = new HashMap<>();
        List<AlterConfigsRequest.ConfigEntry> configEntries = asList(
                new AlterConfigsRequest.ConfigEntry("config_name", "config_value"),
                new AlterConfigsRequest.ConfigEntry("another_name", "another value")
        );
        configs.put(new ConfigResource(ConfigResource.Type.BROKER, "0"), new AlterConfigsRequest.Config(configEntries));
        configs.put(new ConfigResource(ConfigResource.Type.TOPIC, "topic"),
                new AlterConfigsRequest.Config(Collections.<AlterConfigsRequest.ConfigEntry>emptyList()));
        return new AlterConfigsRequest.Builder(configs, false).build((short) 0);
    }

    private AlterConfigsResponse createAlterConfigsResponse() {
        AlterConfigsResponseData data = new AlterConfigsResponseData()
                .setThrottleTimeMs(20);
        data.responses().add(new AlterConfigsResponseData.AlterConfigsResourceResponse()
                .setErrorCode(Errors.NONE.code())
                .setErrorMessage(null)
                .setResourceName("0")
                .setResourceType(ConfigResource.Type.BROKER.id()));
        data.responses().add(new AlterConfigsResponseData.AlterConfigsResourceResponse()
                .setErrorCode(Errors.INVALID_REQUEST.code())
                .setErrorMessage("This request is invalid")
                .setResourceName("topic")
                .setResourceType(ConfigResource.Type.TOPIC.id()));
        return new AlterConfigsResponse(data);
    }

    private CreatePartitionsRequest createCreatePartitionsRequest(int version) {
        CreatePartitionsTopicCollection topics = new CreatePartitionsTopicCollection();
        topics.add(new CreatePartitionsTopic()
                .setName("my_topic")
                .setCount(3)
        );
        topics.add(new CreatePartitionsTopic()
                .setName("my_other_topic")
                .setCount(3)
        );

        CreatePartitionsRequestData data = new CreatePartitionsRequestData()
                .setTimeoutMs(0)
                .setValidateOnly(false)
                .setTopics(topics);

        return new CreatePartitionsRequest(data, (short) version);
    }

    private CreatePartitionsRequest createCreatePartitionsRequestWithAssignments(int version) {
        CreatePartitionsTopicCollection topics = new CreatePartitionsTopicCollection();
        CreatePartitionsAssignment myTopicAssignment = new CreatePartitionsAssignment()
                .setBrokerIds(Collections.singletonList(2));
        topics.add(new CreatePartitionsTopic()
                .setName("my_topic")
                .setCount(3)
                .setAssignments(Collections.singletonList(myTopicAssignment))
        );

        topics.add(new CreatePartitionsTopic()
                .setName("my_other_topic")
                .setCount(3)
                .setAssignments(asList(
                    new CreatePartitionsAssignment().setBrokerIds(asList(2, 3)),
                    new CreatePartitionsAssignment().setBrokerIds(asList(3, 1))
                ))
        );

        CreatePartitionsRequestData data = new CreatePartitionsRequestData()
                .setTimeoutMs(0)
                .setValidateOnly(false)
                .setTopics(topics);

        return new CreatePartitionsRequest(data, (short) version);
    }

    private CreatePartitionsResponse createCreatePartitionsResponse() {
        List<CreatePartitionsTopicResult> results = new LinkedList<>();
        results.add(new CreatePartitionsTopicResult()
                .setName("my_topic")
                .setErrorCode(Errors.INVALID_REPLICA_ASSIGNMENT.code()));
        results.add(new CreatePartitionsTopicResult()
                .setName("my_topic")
                .setErrorCode(Errors.NONE.code()));
        CreatePartitionsResponseData data = new CreatePartitionsResponseData()
                .setThrottleTimeMs(42)
                .setResults(results);
        return new CreatePartitionsResponse(data);
    }

    private CreateDelegationTokenRequest createCreateTokenRequest() {
        List<CreatableRenewers> renewers = new ArrayList<>();
        renewers.add(new CreatableRenewers()
                .setPrincipalType("User")
                .setPrincipalName("user1"));
        renewers.add(new CreatableRenewers()
                .setPrincipalType("User")
                .setPrincipalName("user2"));
        return new CreateDelegationTokenRequest.Builder(new CreateDelegationTokenRequestData()
                .setRenewers(renewers)
                .setMaxLifetimeMs(System.currentTimeMillis())).build();
    }

    private CreateDelegationTokenResponse createCreateTokenResponse() {
        CreateDelegationTokenResponseData data = new CreateDelegationTokenResponseData()
                .setThrottleTimeMs(20)
                .setErrorCode(Errors.NONE.code())
                .setPrincipalType("User")
                .setPrincipalName("user1")
                .setIssueTimestampMs(System.currentTimeMillis())
                .setExpiryTimestampMs(System.currentTimeMillis())
                .setMaxTimestampMs(System.currentTimeMillis())
                .setTokenId("token1")
                .setHmac("test".getBytes());
        return new CreateDelegationTokenResponse(data);
    }

    private RenewDelegationTokenRequest createRenewTokenRequest() {
        RenewDelegationTokenRequestData data = new RenewDelegationTokenRequestData()
                .setHmac("test".getBytes())
                .setRenewPeriodMs(System.currentTimeMillis());
        return new RenewDelegationTokenRequest.Builder(data).build();
    }

    private RenewDelegationTokenResponse createRenewTokenResponse() {
        RenewDelegationTokenResponseData data = new RenewDelegationTokenResponseData()
                .setThrottleTimeMs(20)
                .setErrorCode(Errors.NONE.code())
                .setExpiryTimestampMs(System.currentTimeMillis());
        return new RenewDelegationTokenResponse(data);
    }

    private ExpireDelegationTokenRequest createExpireTokenRequest() {
        ExpireDelegationTokenRequestData data = new ExpireDelegationTokenRequestData()
                .setHmac("test".getBytes())
                .setExpiryTimePeriodMs(System.currentTimeMillis());
        return new ExpireDelegationTokenRequest.Builder(data).build();
    }

    private ExpireDelegationTokenResponse createExpireTokenResponse() {
        ExpireDelegationTokenResponseData data = new ExpireDelegationTokenResponseData()
                .setThrottleTimeMs(20)
                .setErrorCode(Errors.NONE.code())
                .setExpiryTimestampMs(System.currentTimeMillis());
        return new ExpireDelegationTokenResponse(data);
    }

    private DescribeDelegationTokenRequest createDescribeTokenRequest() {
        List<KafkaPrincipal> owners = new ArrayList<>();
        owners.add(SecurityUtils.parseKafkaPrincipal("User:user1"));
        owners.add(SecurityUtils.parseKafkaPrincipal("User:user2"));
        return new DescribeDelegationTokenRequest.Builder(owners).build();
    }

    private DescribeDelegationTokenResponse createDescribeTokenResponse() {
        List<KafkaPrincipal> renewers = new ArrayList<>();
        renewers.add(SecurityUtils.parseKafkaPrincipal("User:user1"));
        renewers.add(SecurityUtils.parseKafkaPrincipal("User:user2"));

        List<DelegationToken> tokenList = new LinkedList<>();

        TokenInformation tokenInfo1 = new TokenInformation("1", SecurityUtils.parseKafkaPrincipal("User:owner"), renewers,
            System.currentTimeMillis(), System.currentTimeMillis(), System.currentTimeMillis());

        TokenInformation tokenInfo2 = new TokenInformation("2", SecurityUtils.parseKafkaPrincipal("User:owner1"), renewers,
            System.currentTimeMillis(), System.currentTimeMillis(), System.currentTimeMillis());

        tokenList.add(new DelegationToken(tokenInfo1, "test".getBytes()));
        tokenList.add(new DelegationToken(tokenInfo2, "test".getBytes()));

        return new DescribeDelegationTokenResponse(20, Errors.NONE, tokenList);
    }

    private ElectLeadersRequest createElectLeadersRequestNullPartitions() {
        return new ElectLeadersRequest.Builder(ElectionType.PREFERRED, null, 100).build((short) 1);
    }

    private ElectLeadersRequest createElectLeadersRequest() {
        List<TopicPartition> partitions = asList(new TopicPartition("data", 1), new TopicPartition("data", 2));

        return new ElectLeadersRequest.Builder(ElectionType.PREFERRED, partitions, 100).build((short) 1);
    }

    private ElectLeadersResponse createElectLeadersResponse() {
        String topic = "myTopic";
        List<ReplicaElectionResult> electionResults = new ArrayList<>();
        ReplicaElectionResult electionResult = new ReplicaElectionResult();
        electionResults.add(electionResult);
        electionResult.setTopic(topic);
        // Add partition 1 result
        PartitionResult partitionResult = new PartitionResult();
        partitionResult.setPartitionId(0);
        partitionResult.setErrorCode(ApiError.NONE.error().code());
        partitionResult.setErrorMessage(ApiError.NONE.message());
        electionResult.partitionResult().add(partitionResult);

        // Add partition 2 result
        partitionResult = new PartitionResult();
        partitionResult.setPartitionId(1);
        partitionResult.setErrorCode(Errors.UNKNOWN_TOPIC_OR_PARTITION.code());
        partitionResult.setErrorMessage(Errors.UNKNOWN_TOPIC_OR_PARTITION.message());
        electionResult.partitionResult().add(partitionResult);

        return new ElectLeadersResponse(200, Errors.NONE.code(), electionResults, ApiKeys.ELECT_LEADERS.latestVersion());
    }

    private IncrementalAlterConfigsRequest createIncrementalAlterConfigsRequest() {
        IncrementalAlterConfigsRequestData data = new IncrementalAlterConfigsRequestData();
        AlterableConfig alterableConfig = new AlterableConfig()
                .setName("retention.ms")
                .setConfigOperation((byte) 0)
                .setValue("100");
        IncrementalAlterConfigsRequestData.AlterableConfigCollection alterableConfigs = new IncrementalAlterConfigsRequestData.AlterableConfigCollection();
        alterableConfigs.add(alterableConfig);

        data.resources().add(new AlterConfigsResource()
                .setResourceName("testtopic")
                .setResourceType(ResourceType.TOPIC.code())
                .setConfigs(alterableConfigs));
        return new IncrementalAlterConfigsRequest.Builder(data).build((short) 0);
    }

    private IncrementalAlterConfigsResponse createIncrementalAlterConfigsResponse() {
        IncrementalAlterConfigsResponseData data = new IncrementalAlterConfigsResponseData();

        data.responses().add(new AlterConfigsResourceResponse()
                .setResourceName("testtopic")
                .setResourceType(ResourceType.TOPIC.code())
                .setErrorCode(Errors.NONE.code())
                .setErrorMessage("Duplicate Keys"));
        return new IncrementalAlterConfigsResponse(data);
    }

    private AlterPartitionReassignmentsRequest createAlterPartitionReassignmentsRequest() {
        AlterPartitionReassignmentsRequestData data = new AlterPartitionReassignmentsRequestData();
        data.topics().add(
                new AlterPartitionReassignmentsRequestData.ReassignableTopic().setName("topic").setPartitions(
                        Collections.singletonList(
                                new AlterPartitionReassignmentsRequestData.ReassignablePartition().setPartitionIndex(0).setReplicas(null)
                        )
                )
        );
        return new AlterPartitionReassignmentsRequest.Builder(data).build((short) 0);
    }

    private AlterPartitionReassignmentsResponse createAlterPartitionReassignmentsResponse() {
        AlterPartitionReassignmentsResponseData data = new AlterPartitionReassignmentsResponseData();
        data.responses().add(
                new AlterPartitionReassignmentsResponseData.ReassignableTopicResponse()
                        .setName("topic")
                        .setPartitions(Collections.singletonList(
                                new AlterPartitionReassignmentsResponseData.ReassignablePartitionResponse()
                                        .setPartitionIndex(0)
                                        .setErrorCode(Errors.NONE.code())
                                        .setErrorMessage("No reassignment is in progress for topic topic partition 0")
                                )
                        )
        );
        return new AlterPartitionReassignmentsResponse(data);
    }

    private ListPartitionReassignmentsRequest createListPartitionReassignmentsRequest() {
        ListPartitionReassignmentsRequestData data = new ListPartitionReassignmentsRequestData();
        data.setTopics(
            Collections.singletonList(
                new ListPartitionReassignmentsRequestData.ListPartitionReassignmentsTopics()
                    .setName("topic")
                    .setPartitionIndexes(Collections.singletonList(1))
            )
        );
        return new ListPartitionReassignmentsRequest.Builder(data).build((short) 0);
    }

    private ListPartitionReassignmentsResponse createListPartitionReassignmentsResponse() {
        ListPartitionReassignmentsResponseData data = new ListPartitionReassignmentsResponseData();
        data.setTopics(Collections.singletonList(
            new ListPartitionReassignmentsResponseData.OngoingTopicReassignment()
                        .setName("topic")
                        .setPartitions(Collections.singletonList(
                                new ListPartitionReassignmentsResponseData.OngoingPartitionReassignment()
                                        .setPartitionIndex(0)
                                        .setReplicas(Arrays.asList(1, 2))
                                        .setAddingReplicas(Collections.singletonList(2))
                                        .setRemovingReplicas(Collections.singletonList(1))
                                )
                        )
        ));
        return new ListPartitionReassignmentsResponse(data);
    }

    private OffsetDeleteRequest createOffsetDeleteRequest() {
        OffsetDeleteRequestTopicCollection topics = new OffsetDeleteRequestTopicCollection();
        topics.add(new OffsetDeleteRequestTopic()
            .setName("topic1")
            .setPartitions(Collections.singletonList(
                new OffsetDeleteRequestPartition()
                    .setPartitionIndex(0)
                )
            )
        );

        OffsetDeleteRequestData data = new OffsetDeleteRequestData();
        data.setGroupId("group1");
        data.setTopics(topics);

        return new OffsetDeleteRequest.Builder(data).build((short) 0);
    }

    private OffsetDeleteResponse createOffsetDeleteResponse() {
        OffsetDeleteResponsePartitionCollection partitions = new OffsetDeleteResponsePartitionCollection();
        partitions.add(new OffsetDeleteResponsePartition()
            .setPartitionIndex(0)
            .setErrorCode(Errors.NONE.code())
        );

        OffsetDeleteResponseTopicCollection topics = new OffsetDeleteResponseTopicCollection();
        topics.add(new OffsetDeleteResponseTopic()
            .setName("topic1")
            .setPartitions(partitions)
        );

        OffsetDeleteResponseData data = new OffsetDeleteResponseData();
        data.setErrorCode(Errors.NONE.code());
        data.setTopics(topics);

        return new OffsetDeleteResponse(data);
    }

    private AlterReplicaLogDirsRequest createAlterReplicaLogDirsRequest() {
        AlterReplicaLogDirsRequestData data = new AlterReplicaLogDirsRequestData();
        data.dirs().add(
                new AlterReplicaLogDirsRequestData.AlterReplicaLogDir()
                        .setPath("/data0")
                        .setTopics(new AlterReplicaLogDirTopicCollection(Collections.singletonList(
                                new AlterReplicaLogDirTopic()
                                        .setPartitions(singletonList(0))
                                        .setName("topic")
                        ).iterator())
                )
        );
        return new AlterReplicaLogDirsRequest.Builder(data).build((short) 0);
    }

    private AlterReplicaLogDirsResponse createAlterReplicaLogDirsResponse() {
        AlterReplicaLogDirsResponseData data = new AlterReplicaLogDirsResponseData();
        data.results().add(
                new AlterReplicaLogDirsResponseData.AlterReplicaLogDirTopicResult()
                        .setTopicName("topic")
                        .setPartitions(Collections.singletonList(
                                new AlterReplicaLogDirsResponseData.AlterReplicaLogDirPartitionResult()
                                        .setPartitionIndex(0)
                                        .setErrorCode(Errors.NONE.code())
                                )
                        )
        );
        return new AlterReplicaLogDirsResponse(data);
    }

    private DescribeClientQuotasRequest createDescribeClientQuotasRequest() {
        ClientQuotaFilter filter = ClientQuotaFilter.all();
        return new DescribeClientQuotasRequest.Builder(filter).build((short) 0);
    }

    private DescribeClientQuotasResponse createDescribeClientQuotasResponse() {
        DescribeClientQuotasResponseData data = new DescribeClientQuotasResponseData().setEntries(asList(
                new DescribeClientQuotasResponseData.EntryData()
                        .setEntity(asList(new DescribeClientQuotasResponseData.EntityData()
                            .setEntityType(ClientQuotaEntity.USER)
                            .setEntityName("user")))
                        .setValues(asList(new DescribeClientQuotasResponseData.ValueData()
                            .setKey("request_percentage")
                            .setValue(1.0)))));
        return new DescribeClientQuotasResponse(data);
    }

    private AlterClientQuotasRequest createAlterClientQuotasRequest() {
        ClientQuotaEntity entity = new ClientQuotaEntity(Collections.singletonMap(ClientQuotaEntity.USER, "user"));
        ClientQuotaAlteration.Op op = new ClientQuotaAlteration.Op("request_percentage", 2.0);
        ClientQuotaAlteration alteration = new ClientQuotaAlteration(entity, Collections.singleton(op));
        return new AlterClientQuotasRequest.Builder(Collections.singleton(alteration), false).build((short) 0);
    }

    private AlterClientQuotasResponse createAlterClientQuotasResponse() {
        AlterClientQuotasResponseData data = new AlterClientQuotasResponseData()
            .setEntries(asList(new AlterClientQuotasResponseData.EntryData()
                .setEntity(asList(new AlterClientQuotasResponseData.EntityData()
                    .setEntityType(ClientQuotaEntity.USER)
                    .setEntityName("user")))));
        return new AlterClientQuotasResponse(data);
    }

    private DescribeProducersRequest createDescribeProducersRequest(short version) {
        DescribeProducersRequestData data = new DescribeProducersRequestData();
        DescribeProducersRequestData.TopicRequest topicRequest = new DescribeProducersRequestData.TopicRequest();
        topicRequest.setName("test");
        topicRequest.partitionIndexes().add(0);
        topicRequest.partitionIndexes().add(1);
        data.topics().add(topicRequest);
        return new DescribeProducersRequest.Builder(data).build(version);
    }

    private DescribeProducersResponse createDescribeProducersResponse() {
        DescribeProducersResponseData data = new DescribeProducersResponseData();
        DescribeProducersResponseData.TopicResponse topicResponse = new DescribeProducersResponseData.TopicResponse();
        topicResponse.partitions().add(new DescribeProducersResponseData.PartitionResponse()
            .setErrorCode(Errors.NONE.code())
            .setPartitionIndex(0)
            .setActiveProducers(Arrays.asList(
                new DescribeProducersResponseData.ProducerState()
                    .setProducerId(1234L)
                    .setProducerEpoch(15)
                    .setLastTimestamp(13490218304L)
                    .setCurrentTxnStartOffset(5000),
                new DescribeProducersResponseData.ProducerState()
                    .setProducerId(9876L)
                    .setProducerEpoch(32)
                    .setLastTimestamp(13490218399L)
            ))
        );
        data.topics().add(topicResponse);
        return new DescribeProducersResponse(data);
    }

    private BrokerHeartbeatRequest createBrokerHeartbeatRequest(short v) {
        BrokerHeartbeatRequestData data = new BrokerHeartbeatRequestData()
                .setBrokerId(1)
                .setBrokerEpoch(1)
                .setCurrentMetadataOffset(1)
                .setWantFence(false)
                .setWantShutDown(false);
        return new BrokerHeartbeatRequest.Builder(data).build(v);
    }

    private BrokerHeartbeatResponse createBrokerHeartbeatResponse() {
        BrokerHeartbeatResponseData data = new BrokerHeartbeatResponseData()
                .setIsFenced(false)
                .setShouldShutDown(false)
                .setThrottleTimeMs(0);
        return new BrokerHeartbeatResponse(data);
    }

    private BrokerRegistrationRequest createBrokerRegistrationRequest(short v) {
        BrokerRegistrationRequestData data = new BrokerRegistrationRequestData()
                .setBrokerId(1)
                .setClusterId(Uuid.randomUuid().toString())
                .setRack("1")
                .setFeatures(new BrokerRegistrationRequestData.FeatureCollection(singletonList(
                        new BrokerRegistrationRequestData.Feature()).iterator()))
                .setListeners(new BrokerRegistrationRequestData.ListenerCollection(singletonList(
                        new BrokerRegistrationRequestData.Listener()).iterator()))
                .setIncarnationId(Uuid.randomUuid());
        return new BrokerRegistrationRequest.Builder(data).build(v);
    }

    private BrokerRegistrationResponse createBrokerRegistrationResponse() {
        BrokerRegistrationResponseData data = new BrokerRegistrationResponseData()
                .setBrokerEpoch(1)
                .setThrottleTimeMs(0);
        return new BrokerRegistrationResponse(data);
    }

    private UnregisterBrokerRequest createUnregisterBrokerRequest(short version) {
        UnregisterBrokerRequestData data = new UnregisterBrokerRequestData().setBrokerId(1);
        return new UnregisterBrokerRequest.Builder(data).build(version);
    }

    private UnregisterBrokerResponse createUnregisterBrokerResponse() {
        return new UnregisterBrokerResponse(new UnregisterBrokerResponseData());
    }

    /**
     * Check that all error codes in the response get included in {@link AbstractResponse#errorCounts()}.
     */
    @Test
    public void testErrorCountsIncludesNone() {
        assertEquals(Integer.valueOf(1), createAddOffsetsToTxnResponse().errorCounts().get(Errors.NONE));
        assertEquals(Integer.valueOf(1), createAddPartitionsToTxnResponse().errorCounts().get(Errors.NONE));
        assertEquals(Integer.valueOf(1), createAlterClientQuotasResponse().errorCounts().get(Errors.NONE));
        assertEquals(Integer.valueOf(1), createAlterConfigsResponse().errorCounts().get(Errors.NONE));
        assertEquals(Integer.valueOf(2), createAlterPartitionReassignmentsResponse().errorCounts().get(Errors.NONE));
        assertEquals(Integer.valueOf(1), createAlterReplicaLogDirsResponse().errorCounts().get(Errors.NONE));
        assertEquals(Integer.valueOf(1), createApiVersionResponse().errorCounts().get(Errors.NONE));
        assertEquals(Integer.valueOf(1), createBrokerHeartbeatResponse().errorCounts().get(Errors.NONE));
        assertEquals(Integer.valueOf(1), createBrokerRegistrationResponse().errorCounts().get(Errors.NONE));
        assertEquals(Integer.valueOf(1), createControlledShutdownResponse().errorCounts().get(Errors.NONE));
        assertEquals(Integer.valueOf(2), createCreateAclsResponse().errorCounts().get(Errors.NONE));
        assertEquals(Integer.valueOf(1), createCreatePartitionsResponse().errorCounts().get(Errors.NONE));
        assertEquals(Integer.valueOf(1), createCreateTokenResponse().errorCounts().get(Errors.NONE));
        assertEquals(Integer.valueOf(1), createCreateTopicResponse().errorCounts().get(Errors.NONE));
        assertEquals(Integer.valueOf(1), createDeleteAclsResponse(ApiKeys.DELETE_ACLS.latestVersion()).errorCounts().get(Errors.NONE));
        assertEquals(Integer.valueOf(1), createDeleteGroupsResponse().errorCounts().get(Errors.NONE));
        assertEquals(Integer.valueOf(1), createDeleteTopicsResponse().errorCounts().get(Errors.NONE));
        assertEquals(Integer.valueOf(1), createDescribeAclsResponse().errorCounts().get(Errors.NONE));
        assertEquals(Integer.valueOf(1), createDescribeClientQuotasResponse().errorCounts().get(Errors.NONE));
        assertEquals(Integer.valueOf(2), createDescribeConfigsResponse(DESCRIBE_CONFIGS.latestVersion()).errorCounts().get(Errors.NONE));
        assertEquals(Integer.valueOf(1), createDescribeGroupResponse().errorCounts().get(Errors.NONE));
        assertEquals(Integer.valueOf(1), createDescribeTokenResponse().errorCounts().get(Errors.NONE));
        assertEquals(Integer.valueOf(2), createElectLeadersResponse().errorCounts().get(Errors.NONE));
        assertEquals(Integer.valueOf(1), createEndTxnResponse().errorCounts().get(Errors.NONE));
        assertEquals(Integer.valueOf(1), createExpireTokenResponse().errorCounts().get(Errors.NONE));
        assertEquals(Integer.valueOf(3), createFetchResponse(123).errorCounts().get(Errors.NONE));
        assertEquals(Integer.valueOf(1), createFindCoordinatorResponse(FIND_COORDINATOR.oldestVersion()).errorCounts().get(Errors.NONE));
        assertEquals(Integer.valueOf(1), createFindCoordinatorResponse(FIND_COORDINATOR.latestVersion()).errorCounts().get(Errors.NONE));
        assertEquals(Integer.valueOf(1), createHeartBeatResponse().errorCounts().get(Errors.NONE));
        assertEquals(Integer.valueOf(1), createIncrementalAlterConfigsResponse().errorCounts().get(Errors.NONE));
        assertEquals(Integer.valueOf(1), createJoinGroupResponse(JOIN_GROUP.latestVersion()).errorCounts().get(Errors.NONE));
        assertEquals(Integer.valueOf(2), createLeaderAndIsrResponse(4).errorCounts().get(Errors.NONE));
        assertEquals(Integer.valueOf(2), createLeaderAndIsrResponse(5).errorCounts().get(Errors.NONE));
        assertEquals(Integer.valueOf(3), createLeaderEpochResponse().errorCounts().get(Errors.NONE));
        assertEquals(Integer.valueOf(1), createLeaveGroupResponse().errorCounts().get(Errors.NONE));
        assertEquals(Integer.valueOf(1), createListGroupsResponse(LIST_GROUPS.latestVersion()).errorCounts().get(Errors.NONE));
        assertEquals(Integer.valueOf(1), createListOffsetResponse(LIST_OFFSETS.latestVersion()).errorCounts().get(Errors.NONE));
        assertEquals(Integer.valueOf(1), createListPartitionReassignmentsResponse().errorCounts().get(Errors.NONE));
        assertEquals(Integer.valueOf(3), createMetadataResponse().errorCounts().get(Errors.NONE));
        assertEquals(Integer.valueOf(1), createOffsetCommitResponse().errorCounts().get(Errors.NONE));
        assertEquals(Integer.valueOf(2), createOffsetDeleteResponse().errorCounts().get(Errors.NONE));
        assertEquals(Integer.valueOf(3), createOffsetFetchResponse(OFFSET_FETCH.latestVersion()).errorCounts().get(Errors.NONE));
        assertEquals(Integer.valueOf(1), createProduceResponse().errorCounts().get(Errors.NONE));
        assertEquals(Integer.valueOf(1), createRenewTokenResponse().errorCounts().get(Errors.NONE));
        assertEquals(Integer.valueOf(1), createSaslAuthenticateResponse().errorCounts().get(Errors.NONE));
        assertEquals(Integer.valueOf(1), createSaslHandshakeResponse().errorCounts().get(Errors.NONE));
        assertEquals(Integer.valueOf(2), createStopReplicaResponse().errorCounts().get(Errors.NONE));
        assertEquals(Integer.valueOf(1), createSyncGroupResponse(SYNC_GROUP.latestVersion()).errorCounts().get(Errors.NONE));
        assertEquals(Integer.valueOf(1), createTxnOffsetCommitResponse().errorCounts().get(Errors.NONE));
        assertEquals(Integer.valueOf(1), createUpdateMetadataResponse().errorCounts().get(Errors.NONE));
        assertEquals(Integer.valueOf(1), createWriteTxnMarkersResponse().errorCounts().get(Errors.NONE));
    }

    private DescribeTransactionsRequest createDescribeTransactionsRequest(short version) {
        DescribeTransactionsRequestData data = new DescribeTransactionsRequestData()
            .setTransactionalIds(asList("t1", "t2", "t3"));
        return new DescribeTransactionsRequest.Builder(data).build(version);
    }

    private DescribeTransactionsResponse createDescribeTransactionsResponse() {
        DescribeTransactionsResponseData data = new DescribeTransactionsResponseData();
        data.setTransactionStates(asList(
            new DescribeTransactionsResponseData.TransactionState()
                .setErrorCode(Errors.NONE.code())
                .setTransactionalId("t1")
                .setProducerId(12345L)
                .setProducerEpoch((short) 15)
                .setTransactionStartTimeMs(13490218304L)
                .setTransactionState("Empty"),
            new DescribeTransactionsResponseData.TransactionState()
                .setErrorCode(Errors.NONE.code())
                .setTransactionalId("t2")
                .setProducerId(98765L)
                .setProducerEpoch((short) 30)
                .setTransactionStartTimeMs(13490218304L)
                .setTransactionState("Ongoing")
                .setTopics(new DescribeTransactionsResponseData.TopicDataCollection(
                    asList(
                        new DescribeTransactionsResponseData.TopicData()
                            .setTopic("foo")
                            .setPartitions(asList(1, 3, 5, 7)),
                        new DescribeTransactionsResponseData.TopicData()
                            .setTopic("bar")
                            .setPartitions(asList(1, 3))
                    ).iterator()
                )),
            new DescribeTransactionsResponseData.TransactionState()
                .setErrorCode(Errors.NOT_COORDINATOR.code())
                .setTransactionalId("t3")
        ));
        return new DescribeTransactionsResponse(data);
    }

    private ListTransactionsRequest createListTransactionsRequest(short version) {
        return new ListTransactionsRequest.Builder(new ListTransactionsRequestData()
            .setStateFilters(singletonList("Ongoing"))
            .setProducerIdFilters(asList(1L, 2L, 15L))
        ).build(version);
    }

    private ListTransactionsResponse createListTransactionsResponse() {
        ListTransactionsResponseData response = new ListTransactionsResponseData();
        response.setErrorCode(Errors.NONE.code());
        response.setTransactionStates(Arrays.asList(
            new ListTransactionsResponseData.TransactionState()
                .setTransactionalId("foo")
                .setProducerId(12345L)
                .setTransactionState("Ongoing"),
            new ListTransactionsResponseData.TransactionState()
                .setTransactionalId("bar")
                .setProducerId(98765L)
                .setTransactionState("PrepareAbort")
        ));
        return new ListTransactionsResponse(response);
    }

}<|MERGE_RESOLUTION|>--- conflicted
+++ resolved
@@ -220,6 +220,7 @@
 import java.util.Map;
 import java.util.Optional;
 import java.util.Set;
+import java.util.stream.Collectors;
 
 import static java.util.Arrays.asList;
 import static java.util.Collections.emptyList;
@@ -838,16 +839,20 @@
         LinkedHashMap<TopicIdPartition, FetchResponseData.PartitionData> responseData = new LinkedHashMap<>();
         Uuid id = Uuid.randomUuid();
         Map<Uuid, String> topicNames = Collections.singletonMap(id, "test");
-
+        TopicPartition tp = new TopicPartition("test", 0);
 
         MemoryRecords records = MemoryRecords.readableRecords(ByteBuffer.allocate(10));
+        FetchResponseData.PartitionData partitionData = new FetchResponseData.PartitionData()
+                .setPartitionIndex(0)
+                .setHighWatermark(1000000)
+                .setLogStartOffset(-1)
+                .setRecords(records);
+
         // Use zero UUID since we are comparing with old request versions
-        responseData.put(new TopicIdPartition(Uuid.ZERO_UUID, new TopicPartition("test", 0)),
-                new FetchResponseData.PartitionData()
-                        .setPartitionIndex(0)
-                        .setHighWatermark(1000000)
-                        .setLogStartOffset(-1)
-                        .setRecords(records));
+        responseData.put(new TopicIdPartition(Uuid.ZERO_UUID, tp), partitionData);
+
+        LinkedHashMap<TopicPartition, FetchResponseData.PartitionData> tpResponseData = new LinkedHashMap<>();
+        tpResponseData.put(tp, partitionData);
 
         FetchResponse v0Response = FetchResponse.of(Errors.NONE, 0, INVALID_SESSION_ID, responseData);
         FetchResponse v1Response = FetchResponse.of(Errors.NONE, 10, INVALID_SESSION_ID, responseData);
@@ -855,8 +860,8 @@
         FetchResponse v1Deserialized = FetchResponse.parse(v1Response.serialize((short) 1), (short) 1);
         assertEquals(0, v0Deserialized.throttleTimeMs(), "Throttle time must be zero");
         assertEquals(10, v1Deserialized.throttleTimeMs(), "Throttle time must be 10");
-        assertEquals(responseData, v0Deserialized.responseData(topicNames, (short) 0), "Response data does not match");
-        assertEquals(responseData, v1Deserialized.responseData(topicNames, (short) 1), "Response data does not match");
+        assertEquals(tpResponseData, v0Deserialized.responseData(topicNames, (short) 0), "Response data does not match");
+        assertEquals(tpResponseData, v1Deserialized.responseData(topicNames, (short) 1), "Response data does not match");
 
         LinkedHashMap<TopicIdPartition, FetchResponseData.PartitionData> idResponseData = new LinkedHashMap<>();
         idResponseData.put(new TopicIdPartition(id, new TopicPartition("test", 0)),
@@ -908,7 +913,8 @@
 
         FetchResponse response = FetchResponse.of(Errors.NONE, 10, INVALID_SESSION_ID, responseData);
         FetchResponse deserialized = FetchResponse.parse(response.serialize((short) 4), (short) 4);
-        assertEquals(responseData, deserialized.responseData(topicNames, (short) 4));
+        assertEquals(responseData.entrySet().stream().collect(Collectors.toMap(e -> e.getKey().topicPartition(), Map.Entry::getValue)),
+                deserialized.responseData(topicNames, (short) 4));
     }
 
     @Test
@@ -1020,8 +1026,8 @@
 
     @Test
     public void testFetchRequestCompat() {
-        Map<TopicIdPartition, FetchRequest.PartitionData> fetchData = new HashMap<>();
-        fetchData.put(new TopicIdPartition(Uuid.ZERO_UUID, new TopicPartition("test", 0)), new FetchRequest.PartitionData(100, 2, 100, Optional.of(42)));
+        Map<TopicPartition, FetchRequest.PartitionData> fetchData = new HashMap<>();
+        fetchData.put(new TopicPartition("test", 0), new FetchRequest.PartitionData(100, 2, 100, Optional.of(42)));
         FetchRequest req = FetchRequest.Builder
                 .forConsumer((short) 2, 100, 100, fetchData)
                 .metadata(new FetchMetadata(10, 20))
@@ -1291,46 +1297,32 @@
             return FindCoordinatorResponse.prepareResponse(Errors.NONE, "group", node);
     }
 
-<<<<<<< HEAD
     private FetchRequest createFetchRequest(int version, FetchMetadata metadata, List<TopicIdPartition> toForget) {
-        LinkedHashMap<TopicIdPartition, FetchRequest.PartitionData> fetchData = new LinkedHashMap<>();
-        fetchData.put(new TopicIdPartition(Uuid.randomUuid(), new TopicPartition("test1", 0)),
-                new FetchRequest.PartitionData(100, -1L, 1000000, Optional.empty()));
-        fetchData.put(new TopicIdPartition(Uuid.randomUuid(), new TopicPartition("test2", 0)),
-                new FetchRequest.PartitionData(200, -1L, 1000000, Optional.empty()));
+        LinkedHashMap<TopicPartition, FetchRequest.PartitionData> fetchData = new LinkedHashMap<>();
+        fetchData.put(new TopicPartition("test1", 0),
+                new FetchRequest.PartitionData(Uuid.randomUuid(), 100, -1L, 1000000, Optional.empty()));
+        fetchData.put(new TopicPartition("test2", 0),
+                new FetchRequest.PartitionData(Uuid.randomUuid(), 200, -1L, 1000000, Optional.empty()));
         return FetchRequest.Builder.forConsumer((short) version, 100, 100000, fetchData).
-            metadata(metadata).setMaxBytes(1000).toForget(toForget).build((short) version);
-=======
-    private FetchRequest createFetchRequest(int version, FetchMetadata metadata, List<TopicPartition> toForget) {
+            metadata(metadata).setMaxBytes(1000).removed(toForget).build((short) version);
+    }
+
+    private FetchRequest createFetchRequest(int version, IsolationLevel isolationLevel) {
         LinkedHashMap<TopicPartition, FetchRequest.PartitionData> fetchData = new LinkedHashMap<>();
-        fetchData.put(new TopicPartition("test1", 0), new FetchRequest.PartitionData(100, -1L,
-                1000000, Optional.empty()));
-        fetchData.put(new TopicPartition("test2", 0), new FetchRequest.PartitionData(200, -1L,
-                1000000, Optional.empty()));
-        Map<String, Uuid> topicIds = new HashMap<>();
-        topicIds.put("test1", Uuid.randomUuid());
-        topicIds.put("test2", Uuid.randomUuid());
-        return FetchRequest.Builder.forConsumer((short) version, 100, 100000, fetchData, topicIds).
-            metadata(metadata).setMaxBytes(1000).removed(toForget).build((short) version);
->>>>>>> 2708655f
-    }
-
-    private FetchRequest createFetchRequest(int version, IsolationLevel isolationLevel) {
-        LinkedHashMap<TopicIdPartition, FetchRequest.PartitionData> fetchData = new LinkedHashMap<>();
-        fetchData.put(new TopicIdPartition(Uuid.randomUuid(), new TopicPartition("test1", 0)),
-                new FetchRequest.PartitionData(100, -1L, 1000000, Optional.empty()));
-        fetchData.put(new TopicIdPartition(Uuid.randomUuid(), new TopicPartition("test2", 0)),
-                new FetchRequest.PartitionData(200, -1L, 1000000, Optional.empty()));
+        fetchData.put(new TopicPartition("test1", 0),
+                new FetchRequest.PartitionData(Uuid.randomUuid(), 100, -1L, 1000000, Optional.empty()));
+        fetchData.put(new TopicPartition("test2", 0),
+                new FetchRequest.PartitionData(Uuid.randomUuid(), 200, -1L, 1000000, Optional.empty()));
         return FetchRequest.Builder.forConsumer((short) version, 100, 100000, fetchData).
             isolationLevel(isolationLevel).setMaxBytes(1000).build((short) version);
     }
 
     private FetchRequest createFetchRequest(int version) {
-        LinkedHashMap<TopicIdPartition, FetchRequest.PartitionData> fetchData = new LinkedHashMap<>();
-        fetchData.put(new TopicIdPartition(Uuid.randomUuid(), new TopicPartition("test1", 0)),
-                new FetchRequest.PartitionData(100, -1L, 1000000, Optional.empty()));
-        fetchData.put(new TopicIdPartition(Uuid.randomUuid(), new TopicPartition("test2", 0)),
-                new FetchRequest.PartitionData(200, -1L, 1000000, Optional.empty()));
+        LinkedHashMap<TopicPartition, FetchRequest.PartitionData> fetchData = new LinkedHashMap<>();
+        fetchData.put(new TopicPartition("test1", 0),
+                new FetchRequest.PartitionData(Uuid.randomUuid(), 100, -1L, 1000000, Optional.empty()));
+        fetchData.put(new TopicPartition("test2", 0),
+                new FetchRequest.PartitionData(Uuid.randomUuid(), 200, -1L, 1000000, Optional.empty()));
         return FetchRequest.Builder.forConsumer((short) version, 100, 100000, fetchData).setMaxBytes(1000).build((short) version);
     }
 
