--- conflicted
+++ resolved
@@ -98,14 +98,11 @@
         for (AbstractRequestResponse req : requestResponseList)
             checkSerialization(req, null);
 
-<<<<<<< HEAD
         checkSerialization(createFetchRequest().getErrorResponse(0, new UnknownServerException()), 0);
-=======
         checkSerialization(createOffsetCommitRequest(0), 0);
         checkSerialization(createOffsetCommitRequest(0).getErrorResponse(0, new UnknownServerException()), 0);
         checkSerialization(createOffsetCommitRequest(1), 1);
         checkSerialization(createOffsetCommitRequest(1).getErrorResponse(1, new UnknownServerException()), 1);
->>>>>>> c188a68e
         checkSerialization(createUpdateMetadataRequest(0, null), 0);
         checkSerialization(createUpdateMetadataRequest(0, null).getErrorResponse(0, new UnknownServerException()), 0);
         checkSerialization(createUpdateMetadataRequest(1, null), 1);
