--- conflicted
+++ resolved
@@ -1561,39 +1561,6 @@
         configureMechanisms(OAuthBearerLoginModule.OAUTHBEARER_MECHANISM,
                 Arrays.asList(OAuthBearerLoginModule.OAUTHBEARER_MECHANISM));
         server = createEchoServer(securityProtocol);
-<<<<<<< HEAD
-        createClientConnection(securityProtocol, node);
-        checkClientConnection(node);
-        server.verifyAuthenticationMetrics(1, 0);
-        server.verifyReauthenticationMetrics(0, 0);
-        /*
-         * Now sleep long enough so that the next write will cause re-authentication,
-         * which we expect to succeed.
-         */
-        time.sleep((long) (CONNECTIONS_MAX_REAUTH_MS_VALUE * 1.1));
-        checkClientConnection(node);
-        server.verifyAuthenticationMetrics(1, 0);
-        server.verifyReauthenticationMetrics(1, 0);
-        /*
-         * Now sleep long enough so that the next write will cause re-authentication,
-         * but this time we expect re-authentication to not occur since it has been too
-         * soon. The checkClientConnection() call should return an error saying it
-         * expected the one byte-plus-node response but got the SaslHandshakeRequest
-         * instead
-         */
-        time.sleep((long) (CONNECTIONS_MAX_REAUTH_MS_VALUE * 1.1));
-        AssertionError exception = assertThrows(AssertionError.class,
-            () -> NetworkTestUtils.checkClientConnection(selector, node, 1, 1));
-        String expectedResponseTextRegex = "\\w-" + node;
-        String receivedResponseTextRegex = ".*" + OAuthBearerLoginModule.OAUTHBEARER_MECHANISM;
-        System.out.println(exception.getMessage());
-        assertTrue("Should have received the SaslHandshakeRequest bytes back since we re-authenticated too quickly, " +
-            "but instead we got our generated message echoed back, implying re-auth succeeded when it " +
-            "should not have: " + exception,
-            exception.getMessage().matches(
-                ".*\\<\\[" + expectedResponseTextRegex + "]>.*\\<\\[" + receivedResponseTextRegex + "]>"));
-        server.verifyReauthenticationMetrics(1, 0); // unchanged
-=======
         try {
             createClientConnection(securityProtocol, node);
             checkClientConnection(node);
@@ -1615,23 +1582,21 @@
              * instead
              */
             time.sleep((long) (CONNECTIONS_MAX_REAUTH_MS_VALUE * 1.1));
-            NetworkTestUtils.checkClientConnection(selector, node, 1, 1);
-            fail("Expected a failure when trying to re-authenticate to quickly, but that did not occur");
-        } catch (AssertionError e) {
+            AssertionError exception = assertThrows(AssertionError.class,
+                    () -> NetworkTestUtils.checkClientConnection(selector, node, 1, 1));
             String expectedResponseTextRegex = "\\w-" + node;
             String receivedResponseTextRegex = ".*" + OAuthBearerLoginModule.OAUTHBEARER_MECHANISM;
             assertTrue(
                     "Should have received the SaslHandshakeRequest bytes back since we re-authenticated too quickly, " +
-                    "but instead we got our generated message echoed back, implying re-auth succeeded when it " +
-                    "should not have: " + e,
-                    e.getMessage().matches(
+                            "but instead we got our generated message echoed back, implying re-auth succeeded when it " +
+                            "should not have: " + exception,
+                    exception.getMessage().matches(
                             ".*\\<\\[" + expectedResponseTextRegex + "]>.*\\<\\[" + receivedResponseTextRegex + ".*?]>"));
             server.verifyReauthenticationMetrics(1, 0); // unchanged
-        } finally { 
+        } finally {
             selector.close();
             selector = null;
         }
->>>>>>> 342f13a8
     }
 
     /**
