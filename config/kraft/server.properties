# Licensed to the Apache Software Foundation (ASF) under one or more
# contributor license agreements.  See the NOTICE file distributed with
# this work for additional information regarding copyright ownership.
# The ASF licenses this file to You under the Apache License, Version 2.0
# (the "License"); you may not use this file except in compliance with
# the License.  You may obtain a copy of the License at
#
#    http://www.apache.org/licenses/LICENSE-2.0
#
# Unless required by applicable law or agreed to in writing, software
# distributed under the License is distributed on an "AS IS" BASIS,
# WITHOUT WARRANTIES OR CONDITIONS OF ANY KIND, either express or implied.
# See the License for the specific language governing permissions and
# limitations under the License.

#
# This configuration file is intended for use in KRaft mode, where
# Apache ZooKeeper is not present.
#

############################# Server Basics #############################

# The role of this server. Setting this puts us in KRaft mode
process.roles=broker,controller

# The node id associated with this instance's roles
node.id=1

# The connect string for the controller quorum
controller.quorum.voters=1@localhost:9093

############################# Socket Server Settings #############################

# The address the socket server listens on.
# Combined nodes (i.e. those with `process.roles=broker,controller`) must list the controller listener here at a minimum.
# If the broker listener is not defined, the default listener will use a host name that is equal to the value of java.net.InetAddress.getCanonicalHostName(),
# with PLAINTEXT listener name, and port 9092.
#   FORMAT:
#     listeners = listener_name://host_name:port
#   EXAMPLE:
#     listeners = PLAINTEXT://your.host.name:9092
listeners=PLAINTEXT://:9092,CONTROLLER://:9093

# Name of listener used for communication between brokers.
inter.broker.listener.name=PLAINTEXT

# Listener name, hostname and port the broker or the controller will advertise to clients.
# If not set, it uses the value for "listeners".
<<<<<<< HEAD
advertised.listeners=PLAINTEXT://localhost:9092
=======
advertised.listeners=PLAINTEXT://localhost:9092,CONTROLLER://localhost:9093

>>>>>>> 22787de4
# A comma-separated list of the names of the listeners used by the controller.
# If no explicit mapping set in `listener.security.protocol.map`, default will be using PLAINTEXT protocol
# This is required if running in KRaft mode.
controller.listener.names=CONTROLLER

# Maps listener names to security protocols, the default is for them to be the same. See the config documentation for more details
listener.security.protocol.map=CONTROLLER:PLAINTEXT,PLAINTEXT:PLAINTEXT,SSL:SSL,SASL_PLAINTEXT:SASL_PLAINTEXT,SASL_SSL:SASL_SSL

# The number of threads that the server uses for receiving requests from the network and sending responses to the network
num.network.threads=3

# The number of threads that the server uses for processing requests, which may include disk I/O
num.io.threads=8

# The send buffer (SO_SNDBUF) used by the socket server
socket.send.buffer.bytes=102400

# The receive buffer (SO_RCVBUF) used by the socket server
socket.receive.buffer.bytes=102400

# The maximum size of a request that the socket server will accept (protection against OOM)
socket.request.max.bytes=104857600


############################# Log Basics #############################

# A comma separated list of directories under which to store log files
log.dirs=/tmp/kraft-combined-logs

# The default number of log partitions per topic. More partitions allow greater
# parallelism for consumption, but this will also result in more files across
# the brokers.
num.partitions=1

# The number of threads per data directory to be used for log recovery at startup and flushing at shutdown.
# This value is recommended to be increased for installations with data dirs located in RAID array.
num.recovery.threads.per.data.dir=1

############################# Internal Topic Settings  #############################
# The replication factor for the group metadata internal topics "__consumer_offsets" and "__transaction_state"
# For anything other than development testing, a value greater than 1 is recommended to ensure availability such as 3.
offsets.topic.replication.factor=1
transaction.state.log.replication.factor=1
transaction.state.log.min.isr=1

############################# Log Flush Policy #############################

# Messages are immediately written to the filesystem but by default we only fsync() to sync
# the OS cache lazily. The following configurations control the flush of data to disk.
# There are a few important trade-offs here:
#    1. Durability: Unflushed data may be lost if you are not using replication.
#    2. Latency: Very large flush intervals may lead to latency spikes when the flush does occur as there will be a lot of data to flush.
#    3. Throughput: The flush is generally the most expensive operation, and a small flush interval may lead to excessive seeks.
# The settings below allow one to configure the flush policy to flush data after a period of time or
# every N messages (or both). This can be done globally and overridden on a per-topic basis.

# The number of messages to accept before forcing a flush of data to disk
#log.flush.interval.messages=10000

# The maximum amount of time a message can sit in a log before we force a flush
#log.flush.interval.ms=1000

############################# Log Retention Policy #############################

# The following configurations control the disposal of log segments. The policy can
# be set to delete segments after a period of time, or after a given size has accumulated.
# A segment will be deleted whenever *either* of these criteria are met. Deletion always happens
# from the end of the log.

# The minimum age of a log file to be eligible for deletion due to age
log.retention.hours=168

# A size-based retention policy for logs. Segments are pruned from the log unless the remaining
# segments drop below log.retention.bytes. Functions independently of log.retention.hours.
#log.retention.bytes=1073741824

# The maximum size of a log segment file. When this size is reached a new log segment will be created.
log.segment.bytes=1073741824

# The interval at which log segments are checked to see if they can be deleted according
# to the retention policies
log.retention.check.interval.ms=300000<|MERGE_RESOLUTION|>--- conflicted
+++ resolved
@@ -46,12 +46,8 @@
 
 # Listener name, hostname and port the broker or the controller will advertise to clients.
 # If not set, it uses the value for "listeners".
-<<<<<<< HEAD
-advertised.listeners=PLAINTEXT://localhost:9092
-=======
 advertised.listeners=PLAINTEXT://localhost:9092,CONTROLLER://localhost:9093
 
->>>>>>> 22787de4
 # A comma-separated list of the names of the listeners used by the controller.
 # If no explicit mapping set in `listener.security.protocol.map`, default will be using PLAINTEXT protocol
 # This is required if running in KRaft mode.
