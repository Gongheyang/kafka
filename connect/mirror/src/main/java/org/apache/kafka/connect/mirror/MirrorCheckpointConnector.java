--- conflicted
+++ resolved
@@ -58,12 +58,8 @@
     private Admin sourceAdminClient;
     private Admin targetAdminClient;
     private SourceAndTarget sourceAndTarget;
-<<<<<<< HEAD
-    private List<String> knownConsumerGroups = Collections.emptyList();
+    private Set<String> knownConsumerGroups = Collections.emptySet();
     private BackgroundResources backgroundResources;
-=======
-    private Set<String> knownConsumerGroups = Collections.emptySet();
->>>>>>> 364bc3c5
 
     public MirrorCheckpointConnector() {
         // nop
