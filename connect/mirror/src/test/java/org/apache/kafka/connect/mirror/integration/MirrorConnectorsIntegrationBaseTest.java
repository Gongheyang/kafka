--- conflicted
+++ resolved
@@ -684,12 +684,6 @@
         mm2Props.put("offset.lag.max", Integer.toString(OFFSET_LAG_MAX));
         mm2Config = new MirrorMakerConfig(mm2Props);
         waitUntilMirrorMakerIsRunning(backup, CONNECTOR_LIST, mm2Config, PRIMARY_CLUSTER_ALIAS, BACKUP_CLUSTER_ALIAS);
-<<<<<<< HEAD
-        // Produce a large number of records to the topic, all replicated within one MM2 lifetime.
-        int iterations = 100;
-        for (int i = 0; i < iterations; i++) {
-            produceMessages(primary, "test-topic-1");
-=======
         // Produce and consume an initial batch of records to establish an initial checkpoint
         produceMessages(primaryProducer, "test-topic-1");
         warmUpConsumer(consumerProps);
@@ -700,21 +694,12 @@
         int iterations = 100;
         for (int i = 1; i < iterations; i++) {
             produceMessages(primaryProducer, "test-topic-1");
->>>>>>> fd5b300b
         }
         waitForTopicCreated(backup, remoteTopic);
         assertEquals(iterations * NUM_RECORDS_PRODUCED, backup.kafka().consume(iterations * NUM_RECORDS_PRODUCED, RECORD_TRANSFER_DURATION_MS, remoteTopic).count(),
                 "Records were not replicated to backup cluster.");
-<<<<<<< HEAD
-        // Once the replication has finished, we spin up the upstream consumer and start slowly consuming records
-        ConsumerRecords<byte[], byte[]> allRecords = primary.kafka().consume(iterations * NUM_RECORDS_PRODUCED, RECORD_CONSUME_DURATION_MS, "test-topic-1");
-        MirrorClient backupClient = new MirrorClient(mm2Config.clientConfig(BACKUP_CLUSTER_ALIAS));
-        Map<TopicPartition, OffsetAndMetadata> initialCheckpoints = waitForCheckpointOnAllPartitions(
-                backupClient, consumerGroupName, PRIMARY_CLUSTER_ALIAS, remoteTopic);
-=======
         // Once the replication has finished, we spin up the upstream consumer again and start consuming records
         ConsumerRecords<byte[], byte[]> allRecords = primary.kafka().consume(iterations * NUM_RECORDS_PRODUCED, RECORD_CONSUME_DURATION_MS, "test-topic-1");
->>>>>>> fd5b300b
         Map<TopicPartition, OffsetAndMetadata> partialCheckpoints;
         log.info("Initial checkpoints: {}", initialCheckpoints);
         try (Consumer<byte[], byte[]> primaryConsumer = primary.kafka().createConsumerAndSubscribeTo(consumerProps, "test-topic-1")) {
