--- conflicted
+++ resolved
@@ -1,803 +1,786 @@
-/*
- * Licensed to the Apache Software Foundation (ASF) under one or more
- * contributor license agreements. See the NOTICE file distributed with
- * this work for additional information regarding copyright ownership.
- * The ASF licenses this file to You under the Apache License, Version 2.0
- * (the "License"); you may not use this file except in compliance with
- * the License. You may obtain a copy of the License at
- *
- *    http://www.apache.org/licenses/LICENSE-2.0
- *
- * Unless required by applicable law or agreed to in writing, software
- * distributed under the License is distributed on an "AS IS" BASIS,
- * WITHOUT WARRANTIES OR CONDITIONS OF ANY KIND, either express or implied.
- * See the License for the specific language governing permissions and
- * limitations under the License.
- */
-package org.apache.kafka.connect.runtime;
-
-import org.apache.kafka.common.config.AbstractConfig;
-import org.apache.kafka.common.config.ConfigDef;
-import org.apache.kafka.common.config.ConfigDef.Importance;
-import org.apache.kafka.common.config.ConfigDef.Type;
-import org.apache.kafka.common.config.ConfigDef.Width;
-import org.apache.kafka.common.config.ConfigException;
-import org.apache.kafka.common.utils.Utils;
-import org.apache.kafka.connect.connector.ConnectRecord;
-import org.apache.kafka.connect.errors.ConnectException;
-import org.apache.kafka.connect.runtime.errors.ToleranceType;
-import org.apache.kafka.connect.runtime.isolation.PluginDesc;
-import org.apache.kafka.connect.runtime.isolation.PluginUtils;
-import org.apache.kafka.connect.runtime.isolation.Plugins;
-import org.apache.kafka.connect.runtime.isolation.PluginsRecommenders;
-import org.apache.kafka.connect.runtime.isolation.VersionedPluginLoadingException;
-import org.apache.kafka.connect.storage.Converter;
-import org.apache.kafka.connect.storage.HeaderConverter;
-import org.apache.kafka.connect.transforms.Transformation;
-import org.apache.kafka.connect.transforms.predicates.Predicate;
-import org.apache.kafka.connect.util.ConcreteSubClassValidator;
-import org.apache.kafka.connect.util.InstantiableClassValidator;
-
-import org.apache.maven.artifact.versioning.InvalidVersionSpecificationException;
-import org.apache.maven.artifact.versioning.VersionRange;
-import org.slf4j.Logger;
-import org.slf4j.LoggerFactory;
-
-import java.util.ArrayList;
-import java.util.Collections;
-import java.util.HashSet;
-import java.util.LinkedHashSet;
-import java.util.List;
-import java.util.Locale;
-import java.util.Map;
-import java.util.Set;
-import java.util.stream.Stream;
-
-import static org.apache.kafka.common.config.ConfigDef.NonEmptyStringWithoutControlChars.nonEmptyStringWithoutControlChars;
-import static org.apache.kafka.common.config.ConfigDef.Range.atLeast;
-import static org.apache.kafka.common.config.ConfigDef.ValidString.in;
-
-/**
- * <p>
- * Configuration options for Connectors. These only include Kafka Connect system-level configuration
- * options (e.g. Connector class name, timeouts used by Connect to control the connector) but does
- * not include Connector-specific options (e.g. database connection settings).
- * </p>
- * <p>
- * Note that some of these options are not required for all connectors. For example TOPICS_CONFIG
- * is sink-specific.
- * </p>
- */
-public class ConnectorConfig extends AbstractConfig {
-    private static final Logger log = LoggerFactory.getLogger(ConnectorConfig.class);
-
-    protected static final String COMMON_GROUP = "Common";
-    protected static final String TRANSFORMS_GROUP = "Transforms";
-    protected static final String PREDICATES_GROUP = "Predicates";
-    protected static final String ERROR_GROUP = "Error Handling";
-
-    public static final String NAME_CONFIG = "name";
-    private static final String NAME_DOC = "Globally unique name to use for this connector.";
-    private static final String NAME_DISPLAY = "Connector name";
-
-    public static final String CONNECTOR_CLASS_CONFIG = "connector.class";
-    private static final String CONNECTOR_CLASS_DOC =
-            "Name or alias of the class for this connector. Must be a subclass of org.apache.kafka.connect.connector.Connector. " +
-                    "If the connector is org.apache.kafka.connect.file.FileStreamSinkConnector, you can either specify this full name, " +
-                    " or use \"FileStreamSink\" or \"FileStreamSinkConnector\" to make the configuration a bit shorter";
-    private static final String CONNECTOR_CLASS_DISPLAY = "Connector class";
-
-    public static final String CONNECTOR_VERSION = "connector." + WorkerConfig.PLUGIN_VERSION_SUFFIX;
-    private static final String CONNECTOR_VERSION_DOC = "Version of the connector.";
-    private static final String CONNECTOR_VERSION_DISPLAY = "Connector version";
-    private static final ConfigDef.Validator CONNECTOR_VERSION_VALIDATOR = new PluginVersionValidator();
-
-    public static final String KEY_CONVERTER_CLASS_CONFIG = WorkerConfig.KEY_CONVERTER_CLASS_CONFIG;
-    public static final String KEY_CONVERTER_CLASS_DOC = WorkerConfig.KEY_CONVERTER_CLASS_DOC;
-    public static final String KEY_CONVERTER_CLASS_DISPLAY = "Key converter class";
-    private static final ConfigDef.Validator KEY_CONVERTER_CLASS_VALIDATOR = ConfigDef.CompositeValidator.of(
-            ConcreteSubClassValidator.forSuperClass(Converter.class),
-            new InstantiableClassValidator()
-    );
-
-    public static final String KEY_CONVERTER_VERSION_CONFIG = WorkerConfig.KEY_CONVERTER_VERSION;
-    private static final String KEY_CONVERTER_VERSION_DOC = "Version of the key converter.";
-    private static final String KEY_CONVERTER_VERSION_DISPLAY = "Key converter version";
-    private static final ConfigDef.Validator KEY_CONVERTER_VERSION_VALIDATOR = new PluginVersionValidator();
-
-
-    public static final String VALUE_CONVERTER_CLASS_CONFIG = WorkerConfig.VALUE_CONVERTER_CLASS_CONFIG;
-    public static final String VALUE_CONVERTER_CLASS_DOC = WorkerConfig.VALUE_CONVERTER_CLASS_DOC;
-    public static final String VALUE_CONVERTER_CLASS_DISPLAY = "Value converter class";
-    private static final ConfigDef.Validator VALUE_CONVERTER_CLASS_VALIDATOR = ConfigDef.CompositeValidator.of(
-            ConcreteSubClassValidator.forSuperClass(Converter.class),
-            new InstantiableClassValidator()
-    );
-
-    public static final String VALUE_CONVERTER_VERSION_CONFIG = WorkerConfig.VALUE_CONVERTER_VERSION;
-    private static final String VALUE_CONVERTER_VERSION_DOC = "Version of the value converter.";
-    private static final String VALUE_CONVERTER_VERSION_DISPLAY = "Value converter version";
-    private static final ConfigDef.Validator VALUE_CONVERTER_VERSION_VALIDATOR = new PluginVersionValidator();
-
-    public static final String HEADER_CONVERTER_CLASS_CONFIG = WorkerConfig.HEADER_CONVERTER_CLASS_CONFIG;
-    public static final String HEADER_CONVERTER_CLASS_DOC = WorkerConfig.HEADER_CONVERTER_CLASS_DOC;
-    public static final String HEADER_CONVERTER_CLASS_DISPLAY = "Header converter class";
-    private static final ConfigDef.Validator HEADER_CONVERTER_CLASS_VALIDATOR = ConfigDef.CompositeValidator.of(
-            ConcreteSubClassValidator.forSuperClass(HeaderConverter.class),
-            new InstantiableClassValidator()
-    );
-
-    public static final String HEADER_CONVERTER_VERSION_CONFIG = WorkerConfig.HEADER_CONVERTER_VERSION;
-    private static final String HEADER_CONVERTER_VERSION_DOC = "Version of the header converter.";
-    private static final String HEADER_CONVERTER_VERSION_DISPLAY = "Header converter version";
-    private static final ConfigDef.Validator HEADER_CONVERTER_VERSION_VALIDATOR = new PluginVersionValidator();
-
-    public static final String TASKS_MAX_CONFIG = "tasks.max";
-    private static final String TASKS_MAX_DOC = "Maximum number of tasks to use for this connector.";
-    public static final int TASKS_MAX_DEFAULT = 1;
-    private static final int TASKS_MIN_CONFIG = 1;
-
-    private static final String TASK_MAX_DISPLAY = "Tasks max";
-
-    public static final String TASKS_MAX_ENFORCE_CONFIG = "tasks.max.enforce";
-    private static final String TASKS_MAX_ENFORCE_DOC =
-            "(Deprecated) Whether to enforce that the tasks.max property is respected by the connector. "
-                    + "By default, connectors that generate too many tasks will fail, and existing sets of tasks that exceed the tasks.max property will also be failed. "
-                    + "If this property is set to false, then connectors will be allowed to generate more than the maximum number of tasks, and existing sets of "
-                    + "tasks that exceed the tasks.max property will be allowed to run. "
-                    + "This property is deprecated and will be removed in an upcoming major release.";
-    public static final boolean TASKS_MAX_ENFORCE_DEFAULT = true;
-    private static final String TASKS_MAX_ENFORCE_DISPLAY = "Enforce tasks max";
-
-    public static final String TRANSFORMS_CONFIG = "transforms";
-    private static final String TRANSFORMS_DOC = "Aliases for the transformations to be applied to records.";
-    private static final String TRANSFORMS_DISPLAY = "Transforms";
-
-    public static final String PREDICATES_CONFIG = "predicates";
-    private static final String PREDICATES_DOC = "Aliases for the predicates used by transformations.";
-    private static final String PREDICATES_DISPLAY = "Predicates";
-
-    public static final String CONFIG_RELOAD_ACTION_CONFIG = "config.action.reload";
-    private static final String CONFIG_RELOAD_ACTION_DOC =
-            "The action that Connect should take on the connector when changes in external " +
-            "configuration providers result in a change in the connector's configuration properties. " +
-            "A value of 'none' indicates that Connect will do nothing. " +
-            "A value of 'restart' indicates that Connect should restart/reload the connector with the " +
-            "updated configuration properties." +
-            "The restart may actually be scheduled in the future if the external configuration provider " +
-            "indicates that a configuration value will expire in the future.";
-
-    private static final String CONFIG_RELOAD_ACTION_DISPLAY = "Reload Action";
-    public static final String CONFIG_RELOAD_ACTION_NONE = Herder.ConfigReloadAction.NONE.name().toLowerCase(Locale.ROOT);
-    public static final String CONFIG_RELOAD_ACTION_RESTART = Herder.ConfigReloadAction.RESTART.name().toLowerCase(Locale.ROOT);
-
-    public static final String ERRORS_RETRY_TIMEOUT_CONFIG = "errors.retry.timeout";
-    public static final String ERRORS_RETRY_TIMEOUT_DISPLAY = "Retry Timeout for Errors";
-    public static final int ERRORS_RETRY_TIMEOUT_DEFAULT = 0;
-    public static final String ERRORS_RETRY_TIMEOUT_DOC = "The maximum duration in milliseconds that a failed operation " +
-            "will be reattempted. The default is 0, which means no retries will be attempted. Use -1 for infinite retries.";
-
-    public static final String ERRORS_RETRY_MAX_DELAY_CONFIG = "errors.retry.delay.max.ms";
-    public static final String ERRORS_RETRY_MAX_DELAY_DISPLAY = "Maximum Delay Between Retries for Errors";
-    public static final int ERRORS_RETRY_MAX_DELAY_DEFAULT = 60000;
-    public static final String ERRORS_RETRY_MAX_DELAY_DOC = "The maximum duration in milliseconds between consecutive retry attempts. " +
-            "Jitter will be added to the delay once this limit is reached to prevent thundering herd issues.";
-
-    public static final String ERRORS_TOLERANCE_CONFIG = "errors.tolerance";
-    public static final String ERRORS_TOLERANCE_DISPLAY = "Error Tolerance";
-    public static final ToleranceType ERRORS_TOLERANCE_DEFAULT = ToleranceType.NONE;
-    public static final String ERRORS_TOLERANCE_DOC = "Behavior for tolerating errors during connector operation. 'none' is the default value " +
-            "and signals that any error will result in an immediate connector task failure; 'all' changes the behavior to skip over problematic records.";
-
-    public static final String ERRORS_LOG_ENABLE_CONFIG = "errors.log.enable";
-    public static final String ERRORS_LOG_ENABLE_DISPLAY = "Log Errors";
-    public static final boolean ERRORS_LOG_ENABLE_DEFAULT = false;
-    public static final String ERRORS_LOG_ENABLE_DOC = "If true, write each error and the details of the failed operation and problematic record " +
-            "to the Connect application log. This is 'false' by default, so that only errors that are not tolerated are reported.";
-
-    public static final String ERRORS_LOG_INCLUDE_MESSAGES_CONFIG = "errors.log.include.messages";
-    public static final String ERRORS_LOG_INCLUDE_MESSAGES_DISPLAY = "Log Error Details";
-    public static final boolean ERRORS_LOG_INCLUDE_MESSAGES_DEFAULT = false;
-    public static final String ERRORS_LOG_INCLUDE_MESSAGES_DOC = "Whether to include in the log the Connect record that resulted in a failure. " +
-            "For sink records, the topic, partition, offset, and timestamp will be logged. " +
-            "For source records, the key and value (and their schemas), all headers, and the timestamp, Kafka topic, Kafka partition, source partition, " +
-            "and source offset will be logged. " +
-            "This is 'false' by default, which will prevent record keys, values, and headers from being written to log files.";
-
-
-    public static final String CONNECTOR_CLIENT_PRODUCER_OVERRIDES_PREFIX = "producer.override.";
-    public static final String CONNECTOR_CLIENT_CONSUMER_OVERRIDES_PREFIX = "consumer.override.";
-    public static final String CONNECTOR_CLIENT_ADMIN_OVERRIDES_PREFIX = "admin.override.";
-    public static final String PREDICATES_PREFIX = "predicates.";
-
-    private static final PluginsRecommenders EMPTY_RECOMMENDER = new PluginsRecommenders();
-    private static final ConverterDefaults CONVERTER_DEFAULTS = new ConverterDefaults(null, null);
-
-    private final ConnectorConfig.EnrichedConnectorConfig enrichedConfig;
-
-    private static class EnrichedConnectorConfig extends AbstractConfig {
-        EnrichedConnectorConfig(ConfigDef configDef, Map<String, String> props) {
-            super(configDef, props);
-        }
-
-        @Override
-        public Object get(String key) {
-            return super.get(key);
-        }
-    }
-
-    protected static ConfigDef configDef(
-            String defaultConnectorVersion,
-            ConverterDefaults keyConverterDefaults,
-            ConverterDefaults valueConverterDefaults,
-            ConverterDefaults headerConverterDefaults,
-            PluginsRecommenders recommender
-    ) {
-        int orderInGroup = 0;
-        int orderInErrorGroup = 0;
-        return new ConfigDef()
-                .define(NAME_CONFIG, Type.STRING, ConfigDef.NO_DEFAULT_VALUE, nonEmptyStringWithoutControlChars(), Importance.HIGH, NAME_DOC, COMMON_GROUP, ++orderInGroup, Width.MEDIUM, NAME_DISPLAY)
-                .define(CONNECTOR_CLASS_CONFIG, Type.STRING, Importance.HIGH, CONNECTOR_CLASS_DOC, COMMON_GROUP, ++orderInGroup, Width.LONG, CONNECTOR_CLASS_DISPLAY)
-                .define(CONNECTOR_VERSION, Type.STRING, defaultConnectorVersion, CONNECTOR_VERSION_VALIDATOR, Importance.MEDIUM, CONNECTOR_VERSION_DOC, COMMON_GROUP, ++orderInGroup, Width.MEDIUM, CONNECTOR_VERSION_DISPLAY, recommender.connectorPluginVersionRecommender())
-                .define(TASKS_MAX_CONFIG, Type.INT, TASKS_MAX_DEFAULT, atLeast(TASKS_MIN_CONFIG), Importance.HIGH, TASKS_MAX_DOC, COMMON_GROUP, ++orderInGroup, Width.SHORT, TASK_MAX_DISPLAY)
-                .define(TASKS_MAX_ENFORCE_CONFIG, Type.BOOLEAN, TASKS_MAX_ENFORCE_DEFAULT, Importance.LOW, TASKS_MAX_ENFORCE_DOC, COMMON_GROUP, ++orderInGroup, Width.SHORT, TASKS_MAX_ENFORCE_DISPLAY)
-                .define(KEY_CONVERTER_CLASS_CONFIG, Type.CLASS, keyConverterDefaults.type, KEY_CONVERTER_CLASS_VALIDATOR, Importance.LOW, KEY_CONVERTER_CLASS_DOC, COMMON_GROUP, ++orderInGroup, Width.SHORT, KEY_CONVERTER_CLASS_DISPLAY, recommender.converterPluginRecommender())
-                .define(KEY_CONVERTER_VERSION_CONFIG, Type.STRING, keyConverterDefaults.version, KEY_CONVERTER_VERSION_VALIDATOR, Importance.LOW, KEY_CONVERTER_VERSION_DOC, COMMON_GROUP, ++orderInGroup, Width.SHORT, KEY_CONVERTER_VERSION_DISPLAY, recommender.keyConverterPluginVersionRecommender())
-                .define(VALUE_CONVERTER_CLASS_CONFIG, Type.CLASS, valueConverterDefaults.type, VALUE_CONVERTER_CLASS_VALIDATOR, Importance.LOW, VALUE_CONVERTER_CLASS_DOC, COMMON_GROUP, ++orderInGroup, Width.SHORT, VALUE_CONVERTER_CLASS_DISPLAY, recommender.converterPluginRecommender())
-                .define(VALUE_CONVERTER_VERSION_CONFIG, Type.STRING, valueConverterDefaults.version, VALUE_CONVERTER_VERSION_VALIDATOR, Importance.LOW, VALUE_CONVERTER_VERSION_DOC, COMMON_GROUP, ++orderInGroup, Width.SHORT, VALUE_CONVERTER_VERSION_DISPLAY, recommender.valueConverterPluginVersionRecommender())
-                .define(HEADER_CONVERTER_CLASS_CONFIG, Type.CLASS, headerConverterDefaults.type, HEADER_CONVERTER_CLASS_VALIDATOR, Importance.LOW, HEADER_CONVERTER_CLASS_DOC, COMMON_GROUP, ++orderInGroup, Width.SHORT, HEADER_CONVERTER_CLASS_DISPLAY, recommender.headerConverterPluginRecommender())
-                .define(HEADER_CONVERTER_VERSION_CONFIG, Type.STRING, headerConverterDefaults.version, HEADER_CONVERTER_VERSION_VALIDATOR, Importance.LOW, HEADER_CONVERTER_VERSION_DOC, COMMON_GROUP, ++orderInGroup, Width.SHORT, HEADER_CONVERTER_VERSION_DISPLAY, recommender.headerConverterPluginVersionRecommender())
-                .define(TRANSFORMS_CONFIG, Type.LIST, Collections.emptyList(), aliasValidator("transformation"), Importance.LOW, TRANSFORMS_DOC, TRANSFORMS_GROUP, ++orderInGroup, Width.LONG, TRANSFORMS_DISPLAY)
-                .define(PREDICATES_CONFIG, Type.LIST, Collections.emptyList(), aliasValidator("predicate"), Importance.LOW, PREDICATES_DOC, PREDICATES_GROUP, ++orderInGroup, Width.LONG, PREDICATES_DISPLAY)
-                .define(CONFIG_RELOAD_ACTION_CONFIG, Type.STRING, CONFIG_RELOAD_ACTION_RESTART,
-                        in(CONFIG_RELOAD_ACTION_NONE, CONFIG_RELOAD_ACTION_RESTART), Importance.LOW,
-                        CONFIG_RELOAD_ACTION_DOC, COMMON_GROUP, ++orderInGroup, Width.MEDIUM, CONFIG_RELOAD_ACTION_DISPLAY)
-                .define(ERRORS_RETRY_TIMEOUT_CONFIG, Type.LONG, ERRORS_RETRY_TIMEOUT_DEFAULT, Importance.MEDIUM,
-                        ERRORS_RETRY_TIMEOUT_DOC, ERROR_GROUP, ++orderInErrorGroup, Width.MEDIUM, ERRORS_RETRY_TIMEOUT_DISPLAY)
-                .define(ERRORS_RETRY_MAX_DELAY_CONFIG, Type.LONG, ERRORS_RETRY_MAX_DELAY_DEFAULT, Importance.MEDIUM,
-                        ERRORS_RETRY_MAX_DELAY_DOC, ERROR_GROUP, ++orderInErrorGroup, Width.MEDIUM, ERRORS_RETRY_MAX_DELAY_DISPLAY)
-                .define(ERRORS_TOLERANCE_CONFIG, Type.STRING, ERRORS_TOLERANCE_DEFAULT.value(),
-                        in(ToleranceType.NONE.value(), ToleranceType.ALL.value()), Importance.MEDIUM,
-                        ERRORS_TOLERANCE_DOC, ERROR_GROUP, ++orderInErrorGroup, Width.SHORT, ERRORS_TOLERANCE_DISPLAY)
-                .define(ERRORS_LOG_ENABLE_CONFIG, Type.BOOLEAN, ERRORS_LOG_ENABLE_DEFAULT, Importance.MEDIUM,
-                        ERRORS_LOG_ENABLE_DOC, ERROR_GROUP, ++orderInErrorGroup, Width.SHORT, ERRORS_LOG_ENABLE_DISPLAY)
-                .define(ERRORS_LOG_INCLUDE_MESSAGES_CONFIG, Type.BOOLEAN, ERRORS_LOG_INCLUDE_MESSAGES_DEFAULT, Importance.MEDIUM,
-                        ERRORS_LOG_INCLUDE_MESSAGES_DOC, ERROR_GROUP, ++orderInErrorGroup, Width.SHORT, ERRORS_LOG_INCLUDE_MESSAGES_DISPLAY);
-
-    }
-
-    public static ConfigDef configDef() {
-        return configDef(null, CONVERTER_DEFAULTS, CONVERTER_DEFAULTS, CONVERTER_DEFAULTS, EMPTY_RECOMMENDER);
-    }
-
-    // ConfigDef with additional defaults and recommenders
-    public static ConfigDef enrichedConfigDef(Plugins plugins, Map<String, String> connProps, WorkerConfig workerConfig) {
-        PluginsRecommenders recommender = new PluginsRecommenders(plugins);
-        ConverterDefaults keyConverterDefaults = converterDefaults(plugins, KEY_CONVERTER_CLASS_CONFIG,
-                WorkerConfig.KEY_CONVERTER_CLASS_CONFIG, WorkerConfig.KEY_CONVERTER_VERSION, connProps, workerConfig, Converter.class);
-        ConverterDefaults valueConverterDefaults = converterDefaults(plugins, VALUE_CONVERTER_CLASS_CONFIG,
-                WorkerConfig.VALUE_CONVERTER_CLASS_CONFIG, WorkerConfig.VALUE_CONVERTER_VERSION, connProps, workerConfig, Converter.class);
-        ConverterDefaults headerConverterDefaults = converterDefaults(plugins, HEADER_CONVERTER_CLASS_CONFIG,
-                WorkerConfig.HEADER_CONVERTER_CLASS_CONFIG, WorkerConfig.HEADER_CONVERTER_VERSION, connProps, workerConfig, HeaderConverter.class);
-        return configDef(plugins.latestVersion(connProps.get(ConnectorConfig.CONNECTOR_CLASS_CONFIG)),
-                keyConverterDefaults, valueConverterDefaults, headerConverterDefaults, recommender);
-    }
-
-    public static ConfigDef enrichedConfigDef(Plugins plugins, String connectorClass) {
-        return configDef(plugins.latestVersion(connectorClass), CONVERTER_DEFAULTS, CONVERTER_DEFAULTS, CONVERTER_DEFAULTS, EMPTY_RECOMMENDER);
-    }
-
-    private static ConfigDef.CompositeValidator aliasValidator(String kind) {
-        return ConfigDef.CompositeValidator.of(new ConfigDef.NonNullValidator(), ConfigDef.LambdaValidator.with(
-            (name, value) -> {
-                @SuppressWarnings("unchecked")
-                final List<String> aliases = (List<String>) value;
-                if (aliases.size() > new HashSet<>(aliases).size()) {
-                    throw new ConfigException(name, value, "Duplicate alias provided.");
-                }
-            },
-            () -> "unique " + kind + " aliases"));
-    }
-
-    public ConnectorConfig(Plugins plugins) {
-        this(plugins, Collections.emptyMap());
-    }
-
-    public ConnectorConfig(Plugins plugins, Map<String, String> props) {
-        this(plugins, configDef(), props);
-    }
-
-    public ConnectorConfig(Plugins plugins, ConfigDef configDef, Map<String, String> props) {
-        super(configDef, props);
-        enrichedConfig = new EnrichedConnectorConfig(
-                enrich(plugins, configDef, props, true),
-                props
-        );
-    }
-
-    @Override
-    public Object get(String key) {
-        return enrichedConfig.get(key);
-    }
-
-    public long errorRetryTimeout() {
-        return getLong(ERRORS_RETRY_TIMEOUT_CONFIG);
-    }
-
-    public long errorMaxDelayInMillis() {
-        return getLong(ERRORS_RETRY_MAX_DELAY_CONFIG);
-    }
-
-    public ToleranceType errorToleranceType() {
-        String tolerance = getString(ERRORS_TOLERANCE_CONFIG);
-        for (ToleranceType type : ToleranceType.values()) {
-            if (type.name().equalsIgnoreCase(tolerance)) {
-                return type;
-            }
-        }
-        return ERRORS_TOLERANCE_DEFAULT;
-    }
-
-    public boolean enableErrorLog() {
-        return getBoolean(ERRORS_LOG_ENABLE_CONFIG);
-    }
-
-    public boolean includeRecordDetailsInErrorLog() {
-        return getBoolean(ERRORS_LOG_INCLUDE_MESSAGES_CONFIG);
-    }
-
-    public int tasksMax() {
-        return getInt(TASKS_MAX_CONFIG);
-    }
-
-    public boolean enforceTasksMax() {
-        return getBoolean(TASKS_MAX_ENFORCE_CONFIG);
-    }
-
-    /**
-     * Returns the initialized list of {@link TransformationStage} which apply the
-     * {@link Transformation transformations} and {@link Predicate predicates}
-     * as they are specified in the {@link #TRANSFORMS_CONFIG} and {@link #PREDICATES_CONFIG}
-     */
-    public <R extends ConnectRecord<R>> List<TransformationStage<R>> transformationStages() {
-        final List<String> transformAliases = getList(TRANSFORMS_CONFIG);
-
-        final List<TransformationStage<R>> transformations = new ArrayList<>(transformAliases.size());
-        for (String alias : transformAliases) {
-            final String prefix = TRANSFORMS_CONFIG + "." + alias + ".";
-
-            try {
-                @SuppressWarnings("unchecked")
-                final Transformation<R> transformation = Utils.newInstance(getClass(prefix + "type"), Transformation.class);
-                Map<String, Object> configs = originalsWithPrefix(prefix);
-                Object predicateAlias = configs.remove(TransformationStage.PREDICATE_CONFIG);
-                Object negate = configs.remove(TransformationStage.NEGATE_CONFIG);
-                transformation.configure(configs);
-                if (predicateAlias != null) {
-                    String predicatePrefix = PREDICATES_PREFIX + predicateAlias + ".";
-                    @SuppressWarnings("unchecked")
-                    Predicate<R> predicate = Utils.newInstance(getClass(predicatePrefix + "type"), Predicate.class);
-                    predicate.configure(originalsWithPrefix(predicatePrefix));
-                    transformations.add(new TransformationStage<>(predicate, negate != null && Boolean.parseBoolean(negate.toString()), transformation));
-                } else {
-                    transformations.add(new TransformationStage<>(transformation));
-                }
-            } catch (Exception e) {
-                throw new ConnectException(e);
-            }
-        }
-
-        return transformations;
-    }
-
-    /**
-     * Returns an enriched {@link ConfigDef} building upon the {@code ConfigDef}, using the current configuration specified in {@code props} as an input.
-     * <p>
-     * {@code requireFullConfig} specifies whether required config values that are missing should cause an exception to be thrown.
-     */
-    @SuppressWarnings({"rawtypes", "unchecked"})
-    public static ConfigDef enrich(Plugins plugins, ConfigDef baseConfigDef, Map<String, String> props, boolean requireFullConfig) {
-        ConfigDef newDef = new ConfigDef(baseConfigDef);
-        new EnrichablePlugin<Transformation<?>>("Transformation", TRANSFORMS_CONFIG, TRANSFORMS_GROUP, (Class) Transformation.class,
-                props, requireFullConfig) {
-
-            @Override
-            protected Set<PluginDesc<Transformation<?>>> plugins() {
-                return plugins.transformations();
-            }
-
-            @Override
-            protected ConfigDef initialConfigDef() {
-                // All Transformations get these config parameters implicitly
-                return super.initialConfigDef()
-                        .define(TransformationStage.PREDICATE_CONFIG, Type.STRING, null, Importance.MEDIUM,
-                                "The alias of a predicate used to determine whether to apply this transformation.")
-                        .define(TransformationStage.NEGATE_CONFIG, Type.BOOLEAN, false, Importance.MEDIUM,
-                                "Whether the configured predicate should be negated.");
-            }
-
-            @Override
-<<<<<<< HEAD
-            protected Stream<Map.Entry<String, ConfigDef.ConfigKey>> configDefsForClass(String typeConfig, String versionConfig, Plugins plugins) {
-                return super.configDefsForClass(typeConfig, versionConfig, plugins)
-=======
-            protected Stream<Map.Entry<String, ConfigDef.ConfigKey>> configDefsForClass(String typeConfig) {
-                return super.configDefsForClass(typeConfig)
->>>>>>> baa870a5
-                        .filter(entry -> {
-                            // The implicit parameters mask any from the transformer with the same name
-                            if (TransformationStage.PREDICATE_CONFIG.equals(entry.getKey())
-                                    || TransformationStage.NEGATE_CONFIG.equals(entry.getKey())) {
-                                log.warn("Transformer config {} is masked by implicit config of that name",
-                                        entry.getKey());
-                                return false;
-                            } else {
-                                return true;
-                            }
-                        });
-            }
-
-            @Override
-            protected ConfigDef config(Transformation<?> transformation) {
-                return transformation.config();
-            }
-
-            @Override
-            protected void validateProps(String prefix) {
-                String prefixedNegate = prefix + TransformationStage.NEGATE_CONFIG;
-                String prefixedPredicate = prefix + TransformationStage.PREDICATE_CONFIG;
-                if (props.containsKey(prefixedNegate) &&
-                        !props.containsKey(prefixedPredicate)) {
-                    throw new ConfigException("Config '" + prefixedNegate + "' was provided " +
-                            "but there is no config '" + prefixedPredicate + "' defining a predicate to be negated.");
-                }
-            }
-
-            @Override
-            protected ConfigDef.Recommender versionRecommender(String typeConfig) {
-                return new PluginsRecommenders(plugins).transformationPluginRecommender(typeConfig);
-            }
-
-        }.enrich(newDef, plugins);
-
-        new EnrichablePlugin<Predicate<?>>("Predicate", PREDICATES_CONFIG, PREDICATES_GROUP,
-                (Class) Predicate.class, props, requireFullConfig) {
-            @Override
-            protected Set<PluginDesc<Predicate<?>>> plugins() {
-                return plugins.predicates();
-            }
-
-            @Override
-            protected ConfigDef config(Predicate<?> predicate) {
-                return predicate.config();
-            }
-
-            @Override
-            protected ConfigDef.Recommender versionRecommender(String typeConfig) {
-                return new PluginsRecommenders(plugins).predicatePluginRecommender(typeConfig);
-            }
-
-        }.enrich(newDef, plugins);
-
-        return newDef;
-    }
-
-    private static <T> ConverterDefaults converterDefaults(
-            Plugins plugins,
-            String connectorConverterConfig,
-            String workerConverterConfig,
-            String workerConverterVersionConfig,
-            Map<String, String> connectorProps,
-            WorkerConfig workerConfig,
-            Class<T> converterType
-    ) {
-        /*
-        if a converter is specified in the connector config it overrides the worker config for the corresponding converter
-        otherwise the worker config is used, hence if the converter is not provided in the connector config, the default
-        is the one provided in the worker config
-
-        for converters which version is used depends on a several factors with multi-versioning support
-        A. If the converter class is provided as part of the connector properties
-            1. if the version is not provided,
-                - if the converter is packaged with the connector then, the packaged version is used
-                - if the converter is not packaged with the connector, the latest version is used
-            2. if the version is provided, the provided version is used
-        B. If the converter class is not provided as part of the connector properties, but provided as part of the worker properties
-            1. if the version is not provided, the latest version is used
-            2. if the version is provided, the provided version is used
-        C. If the converter class is not provided as part of the connector properties and not provided as part of the worker properties,
-        the converter to use is unknown hence no default version can be determined (null)
-
-        Note: Connect when using service loading has an issue outlined in KAFKA-18119. The issue means that the above
-        logic does not hold currently for clusters using service loading when converters are defined in the connector.
-        However, the logic to determine the default should ideally follow the one outlined above, and the code here
-        should still show the correct default version regardless of the bug.
-        */
-        final String connectorConverter = connectorProps.get(connectorConverterConfig);
-        // since header converter defines a default in the worker config we need to handle it separately
-        final String workerConverter = workerConverterConfig.equals(WorkerConfig.HEADER_CONVERTER_CLASS_CONFIG) ?
-                workerConfig.getClass(workerConverterConfig).getName() : workerConfig.originalsStrings().get(workerConverterConfig);
-        final String connectorClass = connectorProps.get(ConnectorConfig.CONNECTOR_CLASS_CONFIG);
-        final String connectorVersion = connectorProps.get(ConnectorConfig.CONNECTOR_VERSION);
-        String type = null;
-        if (connectorClass == null || (connectorConverter == null && workerConverter == null)) {
-            return new ConverterDefaults(null, null);
-        }
-        // update the default of connector converter based on if the worker converter is provided
-        type = workerConverter;
-
-        String version = null;
-        if (connectorConverter != null) {
-            version = fetchPluginVersion(plugins, connectorConverter, connectorVersion, connectorConverter);
-        } else {
-            version = workerConfig.originalsStrings().get(workerConverterVersionConfig);
-            if (version == null) {
-                version = plugins.latestVersion(workerConverter);
-            }
-        }
-        return new ConverterDefaults(type, version);
-    }
-
-    private static void updateKeyDefault(ConfigDef configDef, String versionConfigKey, String versionDefault) {
-        ConfigDef.ConfigKey key = configDef.configKeys().get(versionConfigKey);
-        if (key == null) {
-            return;
-        }
-        configDef.configKeys().put(versionConfigKey, new ConfigDef.ConfigKey(
-                versionConfigKey, key.type, versionDefault, key.validator, key.importance, key.documentation, key.group, key.orderInGroup, key.width, key.displayName, key.dependents, key.recommender, false
-        ));
-    }
-
-<<<<<<< HEAD
-=======
-    @SuppressWarnings("unchecked")
->>>>>>> baa870a5
-    private static <T> String fetchPluginVersion(Plugins plugins, String connectorClass, String connectorVersion, String pluginName) {
-        if (pluginName == null) {
-            return null;
-        }
-        try {
-            VersionRange range = PluginUtils.connectorVersionRequirement(connectorVersion);
-            return plugins.pluginVersion(pluginName, plugins.pluginLoader(connectorClass, range));
-        } catch (InvalidVersionSpecificationException | VersionedPluginLoadingException e) {
-            // these errors should be captured in other places, so we can ignore them here
-            log.warn("Failed to determine default plugin version for {}", connectorClass, e);
-        }
-        return null;
-    }
-
-    /**
-     * An abstraction over "enrichable plugins" ({@link Transformation}s and {@link Predicate}s) used for computing the
-     * contribution to a Connectors ConfigDef.
-     *
-     * This is not entirely elegant because
-     * although they basically use the same "alias prefix" configuration idiom there are some differences.
-     * The abstract method pattern is used to cope with this.
-     * @param <T> The type of plugin (either {@code Transformation} or {@code Predicate}).
-     */
-    abstract static class EnrichablePlugin<T> {
-
-        private final String aliasKind;
-        private final String aliasConfig;
-        private final String aliasGroup;
-        private final Class<T> baseClass;
-        private final Map<String, String> props;
-        private final boolean requireFullConfig;
-
-        public EnrichablePlugin(
-                String aliasKind,
-                String aliasConfig, String aliasGroup, Class<T> baseClass,
-                Map<String, String> props, boolean requireFullConfig) {
-            this.aliasKind = aliasKind;
-            this.aliasConfig = aliasConfig;
-            this.aliasGroup = aliasGroup;
-            this.baseClass = baseClass;
-            this.props = props;
-            this.requireFullConfig = requireFullConfig;
-        }
-
-        /** Add the configs for this alias to the given {@code ConfigDef}. */
-        void enrich(ConfigDef newDef, Plugins plugins) {
-            Object aliases = ConfigDef.parseType(aliasConfig, props.get(aliasConfig), Type.LIST);
-            if (!(aliases instanceof List)) {
-                return;
-            }
-
-            LinkedHashSet<?> uniqueAliases = new LinkedHashSet<>((List<?>) aliases);
-            for (Object o : uniqueAliases) {
-                if (!(o instanceof String)) {
-                    throw new ConfigException("Item in " + aliasConfig + " property is not of "
-                            + "type String");
-                }
-                String alias = (String) o;
-                final String prefix = aliasConfig + "." + alias + ".";
-                final String group = aliasGroup + ": " + alias;
-                int orderInGroup = 0;
-
-                final String typeConfig = prefix + "type";
-                final String versionConfig = prefix + WorkerConfig.PLUGIN_VERSION_SUFFIX;
-
-                // Add the class configuration
-                final ConfigDef.Validator typeValidator = ConfigDef.LambdaValidator.with(
-                        (String name, Object value) -> {
-                            validateProps(prefix);
-                            // The value will be null if the class couldn't be found; no point in performing follow-up validation
-                            if (value != null) {
-<<<<<<< HEAD
-                                getConfigDefFromPlugin(typeConfig, ((Class<?>) value).getName(), null, plugins);
-=======
-                                getConfigDefFromConfigProvidingClass(typeConfig, (Class<?>) value);
->>>>>>> baa870a5
-                            }
-                        },
-                        () -> "valid configs for " + alias + " " + aliasKind.toLowerCase(Locale.ENGLISH));
-                newDef.define(typeConfig, Type.CLASS, ConfigDef.NO_DEFAULT_VALUE, typeValidator, Importance.HIGH,
-                        "Class for the '" + alias + "' " + aliasKind.toLowerCase(Locale.ENGLISH) + ".", group, orderInGroup++, Width.LONG,
-                        baseClass.getSimpleName() + " type for " + alias,
-                        Collections.emptyList(), new ClassRecommender());
-
-                // Add the version configuration
-                final ConfigDef.Validator versionValidator = (name, value) -> {
-                    try {
-                        PluginUtils.connectorVersionRequirement((String) value);
-                    } catch (InvalidVersionSpecificationException e) {
-                        throw new ConfigException(name, value, e.getMessage());
-                    }
-                    if (value != null) {
-                        getConfigDefFromPlugin(typeConfig, props.get(typeConfig), (String) value, plugins);
-                    }
-                };
-                String defaultVersion = fetchPluginVersion(plugins, props.get(ConnectorConfig.CONNECTOR_CLASS_CONFIG),
-                        props.get(ConnectorConfig.CONNECTOR_VERSION), props.get(typeConfig));
-                newDef.define(versionConfig, Type.STRING, defaultVersion, versionValidator, Importance.HIGH,
-                        "Version of the '" + alias + "' " + aliasKind.toLowerCase(Locale.ENGLISH) + ".", group, orderInGroup++, Width.LONG,
-                        baseClass.getSimpleName() + " version for " + alias,
-                        Collections.emptyList(), versionRecommender(typeConfig));
-
-                final ConfigDef configDef = populateConfigDef(typeConfig, versionConfig, plugins);
-                if (configDef == null) continue;
-                newDef.embed(prefix, group, orderInGroup, configDef);
-            }
-        }
-
-        /** Subclasses can add extra validation of the {@link #props}. */
-        protected void validateProps(String prefix) {
-        }
-
-        /**
-         * Populates the ConfigDef according to the configs returned from {@code configs()} method of class
-         * named in the {@code ...type} parameter of the {@code props}.
-         */
-        protected ConfigDef populateConfigDef(String typeConfig, String versionConfig, Plugins plugins) {
-            final ConfigDef configDef = initialConfigDef();
-            try {
-                configDefsForClass(typeConfig, versionConfig, plugins)
-                        .forEach(entry -> configDef.define(entry.getValue()));
-            } catch (ConfigException e) {
-                if (requireFullConfig) {
-                    throw e;
-                } else {
-                    return null;
-                }
-            }
-            return configDef;
-        }
-
-        /**
-         * Return a stream of configs provided by the {@code configs()} method of class
-         * named in the {@code ...type} parameter of the {@code props}.
-         */
-        protected Stream<Map.Entry<String, ConfigDef.ConfigKey>> configDefsForClass(String typeConfig, String versionConfig, Plugins plugins) {
-            return getConfigDefFromPlugin(typeConfig, props.get(typeConfig), props.get(versionConfig), plugins)
-                    .configKeys().entrySet().stream();
-        }
-
-        /** Get an initial ConfigDef */
-        protected ConfigDef initialConfigDef() {
-            return new ConfigDef();
-        }
-
-        @SuppressWarnings("unchecked")
-        ConfigDef getConfigDefFromPlugin(String key, String pluginClass, String version, Plugins plugins) {
-            if (pluginClass == null) {
-                throw new ConfigException(key, null, "Not a " + baseClass.getSimpleName());
-            }
-            String connectorClass = props.get(CONNECTOR_CLASS_CONFIG);
-            if (connectorClass == null) {
-                throw new ConfigException(key, pluginClass, "Cannot reference the connector class itself.");
-            }
-            String connectorVersion = props.get(CONNECTOR_VERSION);
-            T plugin;
-            try {
-                VersionRange connectorVersionRange = PluginUtils.connectorVersionRequirement(connectorVersion);
-                VersionRange pluginVersion = PluginUtils.connectorVersionRequirement(version);
-                plugin = (T) plugins.newPlugin(pluginClass, pluginVersion, plugins.pluginLoader(connectorClass, connectorVersionRange));
-            } catch (InvalidVersionSpecificationException e) {
-                // this should be caught in the validation of the version string
-                return new ConfigDef();
-            } catch (Exception e) {
-                throw new ConfigException(key, pluginClass, "Error getting config definition from " + baseClass.getSimpleName() + ": " + e.getMessage());
-            }
-            ConfigDef configDef = config(plugin);
-            if (null == configDef) {
-                throw new ConnectException(
-                        String.format(
-                                "%s.config() must return a ConfigDef that is not null.",
-<<<<<<< HEAD
-                                plugin.getClass().getName()
-=======
-                                cls.getName()
->>>>>>> baa870a5
-                        )
-                );
-            }
-            return configDef;
-        }
-
-        /**
-         * Get the ConfigDef from the given entity.
-         * This is necessary because there's no abstraction across {@link Transformation#config()} and
-         * {@link Predicate#config()}.
-         */
-        protected abstract ConfigDef config(T t);
-
-        /**
-         * The transformation or predicate plugins (as appropriate for T) to be used
-         * for the {@link ClassRecommender}.
-         */
-        protected abstract Set<PluginDesc<T>> plugins();
-
-        protected abstract ConfigDef.Recommender versionRecommender(String typeConfig);
-
-        /**
-         * Recommend bundled transformations or predicates.
-         */
-        final class ClassRecommender implements ConfigDef.Recommender {
-
-            @Override
-            public List<Object> validValues(String name, Map<String, Object> parsedConfig) {
-                List<Object> result = new ArrayList<>();
-                for (PluginDesc<T> plugin : plugins()) {
-                    result.add(plugin.pluginClass());
-                }
-                return Collections.unmodifiableList(result);
-            }
-
-            @Override
-            public boolean visible(String name, Map<String, Object> parsedConfig) {
-                return true;
-            }
-        }
-    }
-
-    private static class ConverterDefaults {
-        private final String type;
-        private final String version;
-
-        public ConverterDefaults(String type, String version) {
-            this.type = type;
-            this.version = version;
-        }
-
-        public String type() {
-            return type;
-        }
-
-        public String version() {
-            return version;
-        }
-    }
-
-    public static class PluginVersionValidator implements ConfigDef.Validator {
-
-        @Override
-        public void ensureValid(String name, Object value) {
-
-            try {
-                PluginUtils.connectorVersionRequirement((String) value);
-            } catch (InvalidVersionSpecificationException e) {
-                throw new ConfigException(name, value, e.getMessage());
-            }
-        }
-    }
-}+/*
+ * Licensed to the Apache Software Foundation (ASF) under one or more
+ * contributor license agreements. See the NOTICE file distributed with
+ * this work for additional information regarding copyright ownership.
+ * The ASF licenses this file to You under the Apache License, Version 2.0
+ * (the "License"); you may not use this file except in compliance with
+ * the License. You may obtain a copy of the License at
+ *
+ *    http://www.apache.org/licenses/LICENSE-2.0
+ *
+ * Unless required by applicable law or agreed to in writing, software
+ * distributed under the License is distributed on an "AS IS" BASIS,
+ * WITHOUT WARRANTIES OR CONDITIONS OF ANY KIND, either express or implied.
+ * See the License for the specific language governing permissions and
+ * limitations under the License.
+ */
+package org.apache.kafka.connect.runtime;
+
+import org.apache.kafka.common.config.AbstractConfig;
+import org.apache.kafka.common.config.ConfigDef;
+import org.apache.kafka.common.config.ConfigDef.Importance;
+import org.apache.kafka.common.config.ConfigDef.Type;
+import org.apache.kafka.common.config.ConfigDef.Width;
+import org.apache.kafka.common.config.ConfigException;
+import org.apache.kafka.common.utils.Utils;
+import org.apache.kafka.connect.connector.ConnectRecord;
+import org.apache.kafka.connect.errors.ConnectException;
+import org.apache.kafka.connect.runtime.errors.ToleranceType;
+import org.apache.kafka.connect.runtime.isolation.PluginDesc;
+import org.apache.kafka.connect.runtime.isolation.PluginUtils;
+import org.apache.kafka.connect.runtime.isolation.Plugins;
+import org.apache.kafka.connect.runtime.isolation.PluginsRecommenders;
+import org.apache.kafka.connect.runtime.isolation.VersionedPluginLoadingException;
+import org.apache.kafka.connect.storage.Converter;
+import org.apache.kafka.connect.storage.HeaderConverter;
+import org.apache.kafka.connect.transforms.Transformation;
+import org.apache.kafka.connect.transforms.predicates.Predicate;
+import org.apache.kafka.connect.util.ConcreteSubClassValidator;
+import org.apache.kafka.connect.util.InstantiableClassValidator;
+
+import org.apache.maven.artifact.versioning.InvalidVersionSpecificationException;
+import org.apache.maven.artifact.versioning.VersionRange;
+import org.slf4j.Logger;
+import org.slf4j.LoggerFactory;
+
+import java.util.ArrayList;
+import java.util.Collections;
+import java.util.HashSet;
+import java.util.LinkedHashSet;
+import java.util.List;
+import java.util.Locale;
+import java.util.Map;
+import java.util.Set;
+import java.util.stream.Stream;
+
+import static org.apache.kafka.common.config.ConfigDef.NonEmptyStringWithoutControlChars.nonEmptyStringWithoutControlChars;
+import static org.apache.kafka.common.config.ConfigDef.Range.atLeast;
+import static org.apache.kafka.common.config.ConfigDef.ValidString.in;
+
+/**
+ * <p>
+ * Configuration options for Connectors. These only include Kafka Connect system-level configuration
+ * options (e.g. Connector class name, timeouts used by Connect to control the connector) but does
+ * not include Connector-specific options (e.g. database connection settings).
+ * </p>
+ * <p>
+ * Note that some of these options are not required for all connectors. For example TOPICS_CONFIG
+ * is sink-specific.
+ * </p>
+ */
+public class ConnectorConfig extends AbstractConfig {
+    private static final Logger log = LoggerFactory.getLogger(ConnectorConfig.class);
+
+    protected static final String COMMON_GROUP = "Common";
+    protected static final String TRANSFORMS_GROUP = "Transforms";
+    protected static final String PREDICATES_GROUP = "Predicates";
+    protected static final String ERROR_GROUP = "Error Handling";
+
+    public static final String NAME_CONFIG = "name";
+    private static final String NAME_DOC = "Globally unique name to use for this connector.";
+    private static final String NAME_DISPLAY = "Connector name";
+
+    public static final String CONNECTOR_CLASS_CONFIG = "connector.class";
+    private static final String CONNECTOR_CLASS_DOC =
+            "Name or alias of the class for this connector. Must be a subclass of org.apache.kafka.connect.connector.Connector. " +
+                    "If the connector is org.apache.kafka.connect.file.FileStreamSinkConnector, you can either specify this full name, " +
+                    " or use \"FileStreamSink\" or \"FileStreamSinkConnector\" to make the configuration a bit shorter";
+    private static final String CONNECTOR_CLASS_DISPLAY = "Connector class";
+
+    public static final String CONNECTOR_VERSION = "connector." + WorkerConfig.PLUGIN_VERSION_SUFFIX;
+    private static final String CONNECTOR_VERSION_DOC = "Version of the connector.";
+    private static final String CONNECTOR_VERSION_DISPLAY = "Connector version";
+    private static final ConfigDef.Validator CONNECTOR_VERSION_VALIDATOR = new PluginVersionValidator();
+
+    public static final String KEY_CONVERTER_CLASS_CONFIG = WorkerConfig.KEY_CONVERTER_CLASS_CONFIG;
+    public static final String KEY_CONVERTER_CLASS_DOC = WorkerConfig.KEY_CONVERTER_CLASS_DOC;
+    public static final String KEY_CONVERTER_CLASS_DISPLAY = "Key converter class";
+    private static final ConfigDef.Validator KEY_CONVERTER_CLASS_VALIDATOR = ConfigDef.CompositeValidator.of(
+            ConcreteSubClassValidator.forSuperClass(Converter.class),
+            new InstantiableClassValidator()
+    );
+
+    public static final String KEY_CONVERTER_VERSION_CONFIG = WorkerConfig.KEY_CONVERTER_VERSION;
+    private static final String KEY_CONVERTER_VERSION_DOC = "Version of the key converter.";
+    private static final String KEY_CONVERTER_VERSION_DISPLAY = "Key converter version";
+    private static final ConfigDef.Validator KEY_CONVERTER_VERSION_VALIDATOR = new PluginVersionValidator();
+
+
+    public static final String VALUE_CONVERTER_CLASS_CONFIG = WorkerConfig.VALUE_CONVERTER_CLASS_CONFIG;
+    public static final String VALUE_CONVERTER_CLASS_DOC = WorkerConfig.VALUE_CONVERTER_CLASS_DOC;
+    public static final String VALUE_CONVERTER_CLASS_DISPLAY = "Value converter class";
+    private static final ConfigDef.Validator VALUE_CONVERTER_CLASS_VALIDATOR = ConfigDef.CompositeValidator.of(
+            ConcreteSubClassValidator.forSuperClass(Converter.class),
+            new InstantiableClassValidator()
+    );
+
+    public static final String VALUE_CONVERTER_VERSION_CONFIG = WorkerConfig.VALUE_CONVERTER_VERSION;
+    private static final String VALUE_CONVERTER_VERSION_DOC = "Version of the value converter.";
+    private static final String VALUE_CONVERTER_VERSION_DISPLAY = "Value converter version";
+    private static final ConfigDef.Validator VALUE_CONVERTER_VERSION_VALIDATOR = new PluginVersionValidator();
+
+    public static final String HEADER_CONVERTER_CLASS_CONFIG = WorkerConfig.HEADER_CONVERTER_CLASS_CONFIG;
+    public static final String HEADER_CONVERTER_CLASS_DOC = WorkerConfig.HEADER_CONVERTER_CLASS_DOC;
+    public static final String HEADER_CONVERTER_CLASS_DISPLAY = "Header converter class";
+    private static final ConfigDef.Validator HEADER_CONVERTER_CLASS_VALIDATOR = ConfigDef.CompositeValidator.of(
+            ConcreteSubClassValidator.forSuperClass(HeaderConverter.class),
+            new InstantiableClassValidator()
+    );
+
+    public static final String HEADER_CONVERTER_VERSION_CONFIG = WorkerConfig.HEADER_CONVERTER_VERSION;
+    private static final String HEADER_CONVERTER_VERSION_DOC = "Version of the header converter.";
+    private static final String HEADER_CONVERTER_VERSION_DISPLAY = "Header converter version";
+    private static final ConfigDef.Validator HEADER_CONVERTER_VERSION_VALIDATOR = new PluginVersionValidator();
+
+    public static final String TASKS_MAX_CONFIG = "tasks.max";
+    private static final String TASKS_MAX_DOC = "Maximum number of tasks to use for this connector.";
+    public static final int TASKS_MAX_DEFAULT = 1;
+    private static final int TASKS_MIN_CONFIG = 1;
+
+    private static final String TASK_MAX_DISPLAY = "Tasks max";
+
+    public static final String TASKS_MAX_ENFORCE_CONFIG = "tasks.max.enforce";
+    private static final String TASKS_MAX_ENFORCE_DOC =
+            "(Deprecated) Whether to enforce that the tasks.max property is respected by the connector. "
+                    + "By default, connectors that generate too many tasks will fail, and existing sets of tasks that exceed the tasks.max property will also be failed. "
+                    + "If this property is set to false, then connectors will be allowed to generate more than the maximum number of tasks, and existing sets of "
+                    + "tasks that exceed the tasks.max property will be allowed to run. "
+                    + "This property is deprecated and will be removed in an upcoming major release.";
+    public static final boolean TASKS_MAX_ENFORCE_DEFAULT = true;
+    private static final String TASKS_MAX_ENFORCE_DISPLAY = "Enforce tasks max";
+
+    public static final String TRANSFORMS_CONFIG = "transforms";
+    private static final String TRANSFORMS_DOC = "Aliases for the transformations to be applied to records.";
+    private static final String TRANSFORMS_DISPLAY = "Transforms";
+
+    public static final String PREDICATES_CONFIG = "predicates";
+    private static final String PREDICATES_DOC = "Aliases for the predicates used by transformations.";
+    private static final String PREDICATES_DISPLAY = "Predicates";
+
+    public static final String CONFIG_RELOAD_ACTION_CONFIG = "config.action.reload";
+    private static final String CONFIG_RELOAD_ACTION_DOC =
+            "The action that Connect should take on the connector when changes in external " +
+            "configuration providers result in a change in the connector's configuration properties. " +
+            "A value of 'none' indicates that Connect will do nothing. " +
+            "A value of 'restart' indicates that Connect should restart/reload the connector with the " +
+            "updated configuration properties." +
+            "The restart may actually be scheduled in the future if the external configuration provider " +
+            "indicates that a configuration value will expire in the future.";
+
+    private static final String CONFIG_RELOAD_ACTION_DISPLAY = "Reload Action";
+    public static final String CONFIG_RELOAD_ACTION_NONE = Herder.ConfigReloadAction.NONE.name().toLowerCase(Locale.ROOT);
+    public static final String CONFIG_RELOAD_ACTION_RESTART = Herder.ConfigReloadAction.RESTART.name().toLowerCase(Locale.ROOT);
+
+    public static final String ERRORS_RETRY_TIMEOUT_CONFIG = "errors.retry.timeout";
+    public static final String ERRORS_RETRY_TIMEOUT_DISPLAY = "Retry Timeout for Errors";
+    public static final int ERRORS_RETRY_TIMEOUT_DEFAULT = 0;
+    public static final String ERRORS_RETRY_TIMEOUT_DOC = "The maximum duration in milliseconds that a failed operation " +
+            "will be reattempted. The default is 0, which means no retries will be attempted. Use -1 for infinite retries.";
+
+    public static final String ERRORS_RETRY_MAX_DELAY_CONFIG = "errors.retry.delay.max.ms";
+    public static final String ERRORS_RETRY_MAX_DELAY_DISPLAY = "Maximum Delay Between Retries for Errors";
+    public static final int ERRORS_RETRY_MAX_DELAY_DEFAULT = 60000;
+    public static final String ERRORS_RETRY_MAX_DELAY_DOC = "The maximum duration in milliseconds between consecutive retry attempts. " +
+            "Jitter will be added to the delay once this limit is reached to prevent thundering herd issues.";
+
+    public static final String ERRORS_TOLERANCE_CONFIG = "errors.tolerance";
+    public static final String ERRORS_TOLERANCE_DISPLAY = "Error Tolerance";
+    public static final ToleranceType ERRORS_TOLERANCE_DEFAULT = ToleranceType.NONE;
+    public static final String ERRORS_TOLERANCE_DOC = "Behavior for tolerating errors during connector operation. 'none' is the default value " +
+            "and signals that any error will result in an immediate connector task failure; 'all' changes the behavior to skip over problematic records.";
+
+    public static final String ERRORS_LOG_ENABLE_CONFIG = "errors.log.enable";
+    public static final String ERRORS_LOG_ENABLE_DISPLAY = "Log Errors";
+    public static final boolean ERRORS_LOG_ENABLE_DEFAULT = false;
+    public static final String ERRORS_LOG_ENABLE_DOC = "If true, write each error and the details of the failed operation and problematic record " +
+            "to the Connect application log. This is 'false' by default, so that only errors that are not tolerated are reported.";
+
+    public static final String ERRORS_LOG_INCLUDE_MESSAGES_CONFIG = "errors.log.include.messages";
+    public static final String ERRORS_LOG_INCLUDE_MESSAGES_DISPLAY = "Log Error Details";
+    public static final boolean ERRORS_LOG_INCLUDE_MESSAGES_DEFAULT = false;
+    public static final String ERRORS_LOG_INCLUDE_MESSAGES_DOC = "Whether to include in the log the Connect record that resulted in a failure. " +
+            "For sink records, the topic, partition, offset, and timestamp will be logged. " +
+            "For source records, the key and value (and their schemas), all headers, and the timestamp, Kafka topic, Kafka partition, source partition, " +
+            "and source offset will be logged. " +
+            "This is 'false' by default, which will prevent record keys, values, and headers from being written to log files.";
+
+
+    public static final String CONNECTOR_CLIENT_PRODUCER_OVERRIDES_PREFIX = "producer.override.";
+    public static final String CONNECTOR_CLIENT_CONSUMER_OVERRIDES_PREFIX = "consumer.override.";
+    public static final String CONNECTOR_CLIENT_ADMIN_OVERRIDES_PREFIX = "admin.override.";
+    public static final String PREDICATES_PREFIX = "predicates.";
+
+    private static final PluginsRecommenders EMPTY_RECOMMENDER = new PluginsRecommenders();
+    private static final ConverterDefaults CONVERTER_DEFAULTS = new ConverterDefaults(null, null);
+
+    private final ConnectorConfig.EnrichedConnectorConfig enrichedConfig;
+
+    private static class EnrichedConnectorConfig extends AbstractConfig {
+        EnrichedConnectorConfig(ConfigDef configDef, Map<String, String> props) {
+            super(configDef, props);
+        }
+
+        @Override
+        public Object get(String key) {
+            return super.get(key);
+        }
+    }
+
+    protected static ConfigDef configDef(
+            String defaultConnectorVersion,
+            ConverterDefaults keyConverterDefaults,
+            ConverterDefaults valueConverterDefaults,
+            ConverterDefaults headerConverterDefaults,
+            PluginsRecommenders recommender
+    ) {
+        int orderInGroup = 0;
+        int orderInErrorGroup = 0;
+        return new ConfigDef()
+                .define(NAME_CONFIG, Type.STRING, ConfigDef.NO_DEFAULT_VALUE, nonEmptyStringWithoutControlChars(), Importance.HIGH, NAME_DOC, COMMON_GROUP, ++orderInGroup, Width.MEDIUM, NAME_DISPLAY)
+                .define(CONNECTOR_CLASS_CONFIG, Type.STRING, Importance.HIGH, CONNECTOR_CLASS_DOC, COMMON_GROUP, ++orderInGroup, Width.LONG, CONNECTOR_CLASS_DISPLAY)
+                .define(CONNECTOR_VERSION, Type.STRING, defaultConnectorVersion, CONNECTOR_VERSION_VALIDATOR, Importance.MEDIUM, CONNECTOR_VERSION_DOC, COMMON_GROUP, ++orderInGroup, Width.MEDIUM, CONNECTOR_VERSION_DISPLAY, recommender.connectorPluginVersionRecommender())
+                .define(TASKS_MAX_CONFIG, Type.INT, TASKS_MAX_DEFAULT, atLeast(TASKS_MIN_CONFIG), Importance.HIGH, TASKS_MAX_DOC, COMMON_GROUP, ++orderInGroup, Width.SHORT, TASK_MAX_DISPLAY)
+                .define(TASKS_MAX_ENFORCE_CONFIG, Type.BOOLEAN, TASKS_MAX_ENFORCE_DEFAULT, Importance.LOW, TASKS_MAX_ENFORCE_DOC, COMMON_GROUP, ++orderInGroup, Width.SHORT, TASKS_MAX_ENFORCE_DISPLAY)
+                .define(KEY_CONVERTER_CLASS_CONFIG, Type.CLASS, keyConverterDefaults.type, KEY_CONVERTER_CLASS_VALIDATOR, Importance.LOW, KEY_CONVERTER_CLASS_DOC, COMMON_GROUP, ++orderInGroup, Width.SHORT, KEY_CONVERTER_CLASS_DISPLAY, recommender.converterPluginRecommender())
+                .define(KEY_CONVERTER_VERSION_CONFIG, Type.STRING, keyConverterDefaults.version, KEY_CONVERTER_VERSION_VALIDATOR, Importance.LOW, KEY_CONVERTER_VERSION_DOC, COMMON_GROUP, ++orderInGroup, Width.SHORT, KEY_CONVERTER_VERSION_DISPLAY, recommender.keyConverterPluginVersionRecommender())
+                .define(VALUE_CONVERTER_CLASS_CONFIG, Type.CLASS, valueConverterDefaults.type, VALUE_CONVERTER_CLASS_VALIDATOR, Importance.LOW, VALUE_CONVERTER_CLASS_DOC, COMMON_GROUP, ++orderInGroup, Width.SHORT, VALUE_CONVERTER_CLASS_DISPLAY, recommender.converterPluginRecommender())
+                .define(VALUE_CONVERTER_VERSION_CONFIG, Type.STRING, valueConverterDefaults.version, VALUE_CONVERTER_VERSION_VALIDATOR, Importance.LOW, VALUE_CONVERTER_VERSION_DOC, COMMON_GROUP, ++orderInGroup, Width.SHORT, VALUE_CONVERTER_VERSION_DISPLAY, recommender.valueConverterPluginVersionRecommender())
+                .define(HEADER_CONVERTER_CLASS_CONFIG, Type.CLASS, headerConverterDefaults.type, HEADER_CONVERTER_CLASS_VALIDATOR, Importance.LOW, HEADER_CONVERTER_CLASS_DOC, COMMON_GROUP, ++orderInGroup, Width.SHORT, HEADER_CONVERTER_CLASS_DISPLAY, recommender.headerConverterPluginRecommender())
+                .define(HEADER_CONVERTER_VERSION_CONFIG, Type.STRING, headerConverterDefaults.version, HEADER_CONVERTER_VERSION_VALIDATOR, Importance.LOW, HEADER_CONVERTER_VERSION_DOC, COMMON_GROUP, ++orderInGroup, Width.SHORT, HEADER_CONVERTER_VERSION_DISPLAY, recommender.headerConverterPluginVersionRecommender())
+                .define(TRANSFORMS_CONFIG, Type.LIST, Collections.emptyList(), aliasValidator("transformation"), Importance.LOW, TRANSFORMS_DOC, TRANSFORMS_GROUP, ++orderInGroup, Width.LONG, TRANSFORMS_DISPLAY)
+                .define(PREDICATES_CONFIG, Type.LIST, Collections.emptyList(), aliasValidator("predicate"), Importance.LOW, PREDICATES_DOC, PREDICATES_GROUP, ++orderInGroup, Width.LONG, PREDICATES_DISPLAY)
+                .define(CONFIG_RELOAD_ACTION_CONFIG, Type.STRING, CONFIG_RELOAD_ACTION_RESTART,
+                        in(CONFIG_RELOAD_ACTION_NONE, CONFIG_RELOAD_ACTION_RESTART), Importance.LOW,
+                        CONFIG_RELOAD_ACTION_DOC, COMMON_GROUP, ++orderInGroup, Width.MEDIUM, CONFIG_RELOAD_ACTION_DISPLAY)
+                .define(ERRORS_RETRY_TIMEOUT_CONFIG, Type.LONG, ERRORS_RETRY_TIMEOUT_DEFAULT, Importance.MEDIUM,
+                        ERRORS_RETRY_TIMEOUT_DOC, ERROR_GROUP, ++orderInErrorGroup, Width.MEDIUM, ERRORS_RETRY_TIMEOUT_DISPLAY)
+                .define(ERRORS_RETRY_MAX_DELAY_CONFIG, Type.LONG, ERRORS_RETRY_MAX_DELAY_DEFAULT, Importance.MEDIUM,
+                        ERRORS_RETRY_MAX_DELAY_DOC, ERROR_GROUP, ++orderInErrorGroup, Width.MEDIUM, ERRORS_RETRY_MAX_DELAY_DISPLAY)
+                .define(ERRORS_TOLERANCE_CONFIG, Type.STRING, ERRORS_TOLERANCE_DEFAULT.value(),
+                        in(ToleranceType.NONE.value(), ToleranceType.ALL.value()), Importance.MEDIUM,
+                        ERRORS_TOLERANCE_DOC, ERROR_GROUP, ++orderInErrorGroup, Width.SHORT, ERRORS_TOLERANCE_DISPLAY)
+                .define(ERRORS_LOG_ENABLE_CONFIG, Type.BOOLEAN, ERRORS_LOG_ENABLE_DEFAULT, Importance.MEDIUM,
+                        ERRORS_LOG_ENABLE_DOC, ERROR_GROUP, ++orderInErrorGroup, Width.SHORT, ERRORS_LOG_ENABLE_DISPLAY)
+                .define(ERRORS_LOG_INCLUDE_MESSAGES_CONFIG, Type.BOOLEAN, ERRORS_LOG_INCLUDE_MESSAGES_DEFAULT, Importance.MEDIUM,
+                        ERRORS_LOG_INCLUDE_MESSAGES_DOC, ERROR_GROUP, ++orderInErrorGroup, Width.SHORT, ERRORS_LOG_INCLUDE_MESSAGES_DISPLAY);
+
+    }
+
+    public static ConfigDef configDef() {
+        return configDef(null, CONVERTER_DEFAULTS, CONVERTER_DEFAULTS, CONVERTER_DEFAULTS, EMPTY_RECOMMENDER);
+    }
+
+    // ConfigDef with additional defaults and recommenders
+    public static ConfigDef enrichedConfigDef(Plugins plugins, Map<String, String> connProps, WorkerConfig workerConfig) {
+        PluginsRecommenders recommender = new PluginsRecommenders(plugins);
+        ConverterDefaults keyConverterDefaults = converterDefaults(plugins, KEY_CONVERTER_CLASS_CONFIG,
+                WorkerConfig.KEY_CONVERTER_CLASS_CONFIG, WorkerConfig.KEY_CONVERTER_VERSION, connProps, workerConfig, Converter.class);
+        ConverterDefaults valueConverterDefaults = converterDefaults(plugins, VALUE_CONVERTER_CLASS_CONFIG,
+                WorkerConfig.VALUE_CONVERTER_CLASS_CONFIG, WorkerConfig.VALUE_CONVERTER_VERSION, connProps, workerConfig, Converter.class);
+        ConverterDefaults headerConverterDefaults = converterDefaults(plugins, HEADER_CONVERTER_CLASS_CONFIG,
+                WorkerConfig.HEADER_CONVERTER_CLASS_CONFIG, WorkerConfig.HEADER_CONVERTER_VERSION, connProps, workerConfig, HeaderConverter.class);
+        return configDef(plugins.latestVersion(connProps.get(ConnectorConfig.CONNECTOR_CLASS_CONFIG)),
+                keyConverterDefaults, valueConverterDefaults, headerConverterDefaults, recommender);
+    }
+
+    public static ConfigDef enrichedConfigDef(Plugins plugins, String connectorClass) {
+        return configDef(plugins.latestVersion(connectorClass), CONVERTER_DEFAULTS, CONVERTER_DEFAULTS, CONVERTER_DEFAULTS, EMPTY_RECOMMENDER);
+    }
+
+    private static ConfigDef.CompositeValidator aliasValidator(String kind) {
+        return ConfigDef.CompositeValidator.of(new ConfigDef.NonNullValidator(), ConfigDef.LambdaValidator.with(
+            (name, value) -> {
+                @SuppressWarnings("unchecked")
+                final List<String> aliases = (List<String>) value;
+                if (aliases.size() > new HashSet<>(aliases).size()) {
+                    throw new ConfigException(name, value, "Duplicate alias provided.");
+                }
+            },
+            () -> "unique " + kind + " aliases"));
+    }
+
+    public ConnectorConfig(Plugins plugins) {
+        this(plugins, Collections.emptyMap());
+    }
+
+    public ConnectorConfig(Plugins plugins, Map<String, String> props) {
+        this(plugins, configDef(), props);
+    }
+
+    public ConnectorConfig(Plugins plugins, ConfigDef configDef, Map<String, String> props) {
+        super(configDef, props);
+        enrichedConfig = new EnrichedConnectorConfig(
+                enrich(plugins, configDef, props, true),
+                props
+        );
+    }
+
+    @Override
+    public Object get(String key) {
+        return enrichedConfig.get(key);
+    }
+
+    public long errorRetryTimeout() {
+        return getLong(ERRORS_RETRY_TIMEOUT_CONFIG);
+    }
+
+    public long errorMaxDelayInMillis() {
+        return getLong(ERRORS_RETRY_MAX_DELAY_CONFIG);
+    }
+
+    public ToleranceType errorToleranceType() {
+        String tolerance = getString(ERRORS_TOLERANCE_CONFIG);
+        for (ToleranceType type : ToleranceType.values()) {
+            if (type.name().equalsIgnoreCase(tolerance)) {
+                return type;
+            }
+        }
+        return ERRORS_TOLERANCE_DEFAULT;
+    }
+
+    public boolean enableErrorLog() {
+        return getBoolean(ERRORS_LOG_ENABLE_CONFIG);
+    }
+
+    public boolean includeRecordDetailsInErrorLog() {
+        return getBoolean(ERRORS_LOG_INCLUDE_MESSAGES_CONFIG);
+    }
+
+    public int tasksMax() {
+        return getInt(TASKS_MAX_CONFIG);
+    }
+
+    public boolean enforceTasksMax() {
+        return getBoolean(TASKS_MAX_ENFORCE_CONFIG);
+    }
+
+    /**
+     * Returns the initialized list of {@link TransformationStage} which apply the
+     * {@link Transformation transformations} and {@link Predicate predicates}
+     * as they are specified in the {@link #TRANSFORMS_CONFIG} and {@link #PREDICATES_CONFIG}
+     */
+    public <R extends ConnectRecord<R>> List<TransformationStage<R>> transformationStages() {
+        final List<String> transformAliases = getList(TRANSFORMS_CONFIG);
+
+        final List<TransformationStage<R>> transformations = new ArrayList<>(transformAliases.size());
+        for (String alias : transformAliases) {
+            final String prefix = TRANSFORMS_CONFIG + "." + alias + ".";
+
+            try {
+                @SuppressWarnings("unchecked")
+                final Transformation<R> transformation = Utils.newInstance(getClass(prefix + "type"), Transformation.class);
+                Map<String, Object> configs = originalsWithPrefix(prefix);
+                Object predicateAlias = configs.remove(TransformationStage.PREDICATE_CONFIG);
+                Object negate = configs.remove(TransformationStage.NEGATE_CONFIG);
+                transformation.configure(configs);
+                if (predicateAlias != null) {
+                    String predicatePrefix = PREDICATES_PREFIX + predicateAlias + ".";
+                    @SuppressWarnings("unchecked")
+                    Predicate<R> predicate = Utils.newInstance(getClass(predicatePrefix + "type"), Predicate.class);
+                    predicate.configure(originalsWithPrefix(predicatePrefix));
+                    transformations.add(new TransformationStage<>(predicate, negate != null && Boolean.parseBoolean(negate.toString()), transformation));
+                } else {
+                    transformations.add(new TransformationStage<>(transformation));
+                }
+            } catch (Exception e) {
+                throw new ConnectException(e);
+            }
+        }
+
+        return transformations;
+    }
+
+    /**
+     * Returns an enriched {@link ConfigDef} building upon the {@code ConfigDef}, using the current configuration specified in {@code props} as an input.
+     * <p>
+     * {@code requireFullConfig} specifies whether required config values that are missing should cause an exception to be thrown.
+     */
+    @SuppressWarnings({"rawtypes", "unchecked"})
+    public static ConfigDef enrich(Plugins plugins, ConfigDef baseConfigDef, Map<String, String> props, boolean requireFullConfig) {
+        ConfigDef newDef = new ConfigDef(baseConfigDef);
+        new EnrichablePlugin<Transformation<?>>("Transformation", TRANSFORMS_CONFIG, TRANSFORMS_GROUP, (Class) Transformation.class,
+                props, requireFullConfig) {
+
+            @Override
+            protected Set<PluginDesc<Transformation<?>>> plugins() {
+                return plugins.transformations();
+            }
+
+            @Override
+            protected ConfigDef initialConfigDef() {
+                // All Transformations get these config parameters implicitly
+                return super.initialConfigDef()
+                        .define(TransformationStage.PREDICATE_CONFIG, Type.STRING, null, Importance.MEDIUM,
+                                "The alias of a predicate used to determine whether to apply this transformation.")
+                        .define(TransformationStage.NEGATE_CONFIG, Type.BOOLEAN, false, Importance.MEDIUM,
+                                "Whether the configured predicate should be negated.");
+            }
+
+            @Override
+            protected Stream<Map.Entry<String, ConfigDef.ConfigKey>> configDefsForClass(String typeConfig, String versionConfig, Plugins plugins) {
+                return super.configDefsForClass(typeConfig, versionConfig, plugins)
+                        .filter(entry -> {
+                            // The implicit parameters mask any from the transformer with the same name
+                            if (TransformationStage.PREDICATE_CONFIG.equals(entry.getKey())
+                                    || TransformationStage.NEGATE_CONFIG.equals(entry.getKey())) {
+                                log.warn("Transformer config {} is masked by implicit config of that name",
+                                        entry.getKey());
+                                return false;
+                            } else {
+                                return true;
+                            }
+                        });
+            }
+
+            @Override
+            protected ConfigDef config(Transformation<?> transformation) {
+                return transformation.config();
+            }
+
+            @Override
+            protected void validateProps(String prefix) {
+                String prefixedNegate = prefix + TransformationStage.NEGATE_CONFIG;
+                String prefixedPredicate = prefix + TransformationStage.PREDICATE_CONFIG;
+                if (props.containsKey(prefixedNegate) &&
+                        !props.containsKey(prefixedPredicate)) {
+                    throw new ConfigException("Config '" + prefixedNegate + "' was provided " +
+                            "but there is no config '" + prefixedPredicate + "' defining a predicate to be negated.");
+                }
+            }
+
+            @Override
+            protected ConfigDef.Recommender versionRecommender(String typeConfig) {
+                return new PluginsRecommenders(plugins).transformationPluginRecommender(typeConfig);
+            }
+
+        }.enrich(newDef, plugins);
+
+        new EnrichablePlugin<Predicate<?>>("Predicate", PREDICATES_CONFIG, PREDICATES_GROUP,
+                (Class) Predicate.class, props, requireFullConfig) {
+            @Override
+            protected Set<PluginDesc<Predicate<?>>> plugins() {
+                return plugins.predicates();
+            }
+
+            @Override
+            protected ConfigDef config(Predicate<?> predicate) {
+                return predicate.config();
+            }
+
+            @Override
+            protected ConfigDef.Recommender versionRecommender(String typeConfig) {
+                return new PluginsRecommenders(plugins).predicatePluginRecommender(typeConfig);
+            }
+
+        }.enrich(newDef, plugins);
+
+        return newDef;
+    }
+
+    private static <T> ConverterDefaults converterDefaults(
+            Plugins plugins,
+            String connectorConverterConfig,
+            String workerConverterConfig,
+            String workerConverterVersionConfig,
+            Map<String, String> connectorProps,
+            WorkerConfig workerConfig,
+            Class<T> converterType
+    ) {
+        /*
+        if a converter is specified in the connector config it overrides the worker config for the corresponding converter
+        otherwise the worker config is used, hence if the converter is not provided in the connector config, the default
+        is the one provided in the worker config
+
+        for converters which version is used depends on a several factors with multi-versioning support
+        A. If the converter class is provided as part of the connector properties
+            1. if the version is not provided,
+                - if the converter is packaged with the connector then, the packaged version is used
+                - if the converter is not packaged with the connector, the latest version is used
+            2. if the version is provided, the provided version is used
+        B. If the converter class is not provided as part of the connector properties, but provided as part of the worker properties
+            1. if the version is not provided, the latest version is used
+            2. if the version is provided, the provided version is used
+        C. If the converter class is not provided as part of the connector properties and not provided as part of the worker properties,
+        the converter to use is unknown hence no default version can be determined (null)
+
+        Note: Connect when using service loading has an issue outlined in KAFKA-18119. The issue means that the above
+        logic does not hold currently for clusters using service loading when converters are defined in the connector.
+        However, the logic to determine the default should ideally follow the one outlined above, and the code here
+        should still show the correct default version regardless of the bug.
+        */
+        final String connectorConverter = connectorProps.get(connectorConverterConfig);
+        // since header converter defines a default in the worker config we need to handle it separately
+        final String workerConverter = workerConverterConfig.equals(WorkerConfig.HEADER_CONVERTER_CLASS_CONFIG) ?
+                workerConfig.getClass(workerConverterConfig).getName() : workerConfig.originalsStrings().get(workerConverterConfig);
+        final String connectorClass = connectorProps.get(ConnectorConfig.CONNECTOR_CLASS_CONFIG);
+        final String connectorVersion = connectorProps.get(ConnectorConfig.CONNECTOR_VERSION);
+        String type = null;
+        if (connectorClass == null || (connectorConverter == null && workerConverter == null)) {
+            return new ConverterDefaults(null, null);
+        }
+        // update the default of connector converter based on if the worker converter is provided
+        type = workerConverter;
+
+        String version = null;
+        if (connectorConverter != null) {
+            version = fetchPluginVersion(plugins, connectorConverter, connectorVersion, connectorConverter);
+        } else {
+            version = workerConfig.originalsStrings().get(workerConverterVersionConfig);
+            if (version == null) {
+                version = plugins.latestVersion(workerConverter);
+            }
+        }
+        return new ConverterDefaults(type, version);
+    }
+
+    private static void updateKeyDefault(ConfigDef configDef, String versionConfigKey, String versionDefault) {
+        ConfigDef.ConfigKey key = configDef.configKeys().get(versionConfigKey);
+        if (key == null) {
+            return;
+        }
+        configDef.configKeys().put(versionConfigKey, new ConfigDef.ConfigKey(
+                versionConfigKey, key.type, versionDefault, key.validator, key.importance, key.documentation, key.group, key.orderInGroup, key.width, key.displayName, key.dependents, key.recommender, false
+        ));
+    }
+
+    private static <T> String fetchPluginVersion(Plugins plugins, String connectorClass, String connectorVersion, String pluginName) {
+        if (pluginName == null) {
+            return null;
+        }
+        try {
+            VersionRange range = PluginUtils.connectorVersionRequirement(connectorVersion);
+            return plugins.pluginVersion(pluginName, plugins.pluginLoader(connectorClass, range));
+        } catch (InvalidVersionSpecificationException | VersionedPluginLoadingException e) {
+            // these errors should be captured in other places, so we can ignore them here
+            log.warn("Failed to determine default plugin version for {}", connectorClass, e);
+        }
+        return null;
+    }
+
+    /**
+     * An abstraction over "enrichable plugins" ({@link Transformation}s and {@link Predicate}s) used for computing the
+     * contribution to a Connectors ConfigDef.
+     *
+     * This is not entirely elegant because
+     * although they basically use the same "alias prefix" configuration idiom there are some differences.
+     * The abstract method pattern is used to cope with this.
+     * @param <T> The type of plugin (either {@code Transformation} or {@code Predicate}).
+     */
+    abstract static class EnrichablePlugin<T> {
+
+        private final String aliasKind;
+        private final String aliasConfig;
+        private final String aliasGroup;
+        private final Class<T> baseClass;
+        private final Map<String, String> props;
+        private final boolean requireFullConfig;
+
+        public EnrichablePlugin(
+                String aliasKind,
+                String aliasConfig, String aliasGroup, Class<T> baseClass,
+                Map<String, String> props, boolean requireFullConfig) {
+            this.aliasKind = aliasKind;
+            this.aliasConfig = aliasConfig;
+            this.aliasGroup = aliasGroup;
+            this.baseClass = baseClass;
+            this.props = props;
+            this.requireFullConfig = requireFullConfig;
+        }
+
+        /** Add the configs for this alias to the given {@code ConfigDef}. */
+        void enrich(ConfigDef newDef, Plugins plugins) {
+            Object aliases = ConfigDef.parseType(aliasConfig, props.get(aliasConfig), Type.LIST);
+            if (!(aliases instanceof List)) {
+                return;
+            }
+
+            LinkedHashSet<?> uniqueAliases = new LinkedHashSet<>((List<?>) aliases);
+            for (Object o : uniqueAliases) {
+                if (!(o instanceof String)) {
+                    throw new ConfigException("Item in " + aliasConfig + " property is not of "
+                            + "type String");
+                }
+                String alias = (String) o;
+                final String prefix = aliasConfig + "." + alias + ".";
+                final String group = aliasGroup + ": " + alias;
+                int orderInGroup = 0;
+
+                final String typeConfig = prefix + "type";
+                final String versionConfig = prefix + WorkerConfig.PLUGIN_VERSION_SUFFIX;
+
+                // Add the class configuration
+                final ConfigDef.Validator typeValidator = ConfigDef.LambdaValidator.with(
+                        (String name, Object value) -> {
+                            validateProps(prefix);
+                            // The value will be null if the class couldn't be found; no point in performing follow-up validation
+                            if (value != null) {
+                                getConfigDefFromPlugin(typeConfig, ((Class<?>) value).getName(), null, plugins);
+                            }
+                        },
+                        () -> "valid configs for " + alias + " " + aliasKind.toLowerCase(Locale.ENGLISH));
+                newDef.define(typeConfig, Type.CLASS, ConfigDef.NO_DEFAULT_VALUE, typeValidator, Importance.HIGH,
+                        "Class for the '" + alias + "' " + aliasKind.toLowerCase(Locale.ENGLISH) + ".", group, orderInGroup++, Width.LONG,
+                        baseClass.getSimpleName() + " type for " + alias,
+                        Collections.emptyList(), new ClassRecommender());
+
+                // Add the version configuration
+                final ConfigDef.Validator versionValidator = (name, value) -> {
+                    try {
+                        PluginUtils.connectorVersionRequirement((String) value);
+                    } catch (InvalidVersionSpecificationException e) {
+                        throw new ConfigException(name, value, e.getMessage());
+                    }
+                    if (value != null) {
+                        getConfigDefFromPlugin(typeConfig, props.get(typeConfig), (String) value, plugins);
+                    }
+                };
+                String defaultVersion = fetchPluginVersion(plugins, props.get(ConnectorConfig.CONNECTOR_CLASS_CONFIG),
+                        props.get(ConnectorConfig.CONNECTOR_VERSION), props.get(typeConfig));
+                newDef.define(versionConfig, Type.STRING, defaultVersion, versionValidator, Importance.HIGH,
+                        "Version of the '" + alias + "' " + aliasKind.toLowerCase(Locale.ENGLISH) + ".", group, orderInGroup++, Width.LONG,
+                        baseClass.getSimpleName() + " version for " + alias,
+                        Collections.emptyList(), versionRecommender(typeConfig));
+
+                final ConfigDef configDef = populateConfigDef(typeConfig, versionConfig, plugins);
+                if (configDef == null) continue;
+                newDef.embed(prefix, group, orderInGroup, configDef);
+            }
+        }
+
+        /** Subclasses can add extra validation of the {@link #props}. */
+        protected void validateProps(String prefix) {
+        }
+
+        /**
+         * Populates the ConfigDef according to the configs returned from {@code configs()} method of class
+         * named in the {@code ...type} parameter of the {@code props}.
+         */
+        protected ConfigDef populateConfigDef(String typeConfig, String versionConfig, Plugins plugins) {
+            final ConfigDef configDef = initialConfigDef();
+            try {
+                configDefsForClass(typeConfig, versionConfig, plugins)
+                        .forEach(entry -> configDef.define(entry.getValue()));
+            } catch (ConfigException e) {
+                if (requireFullConfig) {
+                    throw e;
+                } else {
+                    return null;
+                }
+            }
+            return configDef;
+        }
+
+        /**
+         * Return a stream of configs provided by the {@code configs()} method of class
+         * named in the {@code ...type} parameter of the {@code props}.
+         */
+        protected Stream<Map.Entry<String, ConfigDef.ConfigKey>> configDefsForClass(String typeConfig, String versionConfig, Plugins plugins) {
+            return getConfigDefFromPlugin(typeConfig, props.get(typeConfig), props.get(versionConfig), plugins)
+                    .configKeys().entrySet().stream();
+        }
+
+        /** Get an initial ConfigDef */
+        protected ConfigDef initialConfigDef() {
+            return new ConfigDef();
+        }
+
+        @SuppressWarnings("unchecked")
+        ConfigDef getConfigDefFromPlugin(String key, String pluginClass, String version, Plugins plugins) {
+            if (pluginClass == null) {
+                throw new ConfigException(key, null, "Not a " + baseClass.getSimpleName());
+            }
+            String connectorClass = props.get(CONNECTOR_CLASS_CONFIG);
+            if (connectorClass == null) {
+                throw new ConfigException(key, pluginClass, "Cannot reference the connector class itself.");
+            }
+            String connectorVersion = props.get(CONNECTOR_VERSION);
+            T plugin;
+            try {
+                VersionRange connectorVersionRange = PluginUtils.connectorVersionRequirement(connectorVersion);
+                VersionRange pluginVersion = PluginUtils.connectorVersionRequirement(version);
+                plugin = (T) plugins.newPlugin(pluginClass, pluginVersion, plugins.pluginLoader(connectorClass, connectorVersionRange));
+            } catch (InvalidVersionSpecificationException e) {
+                // this should be caught in the validation of the version string
+                return new ConfigDef();
+            } catch (Exception e) {
+                throw new ConfigException(key, pluginClass, "Error getting config definition from " + baseClass.getSimpleName() + ": " + e.getMessage());
+            }
+            ConfigDef configDef = config(plugin);
+            if (null == configDef) {
+                throw new ConnectException(
+                        String.format(
+                                "%s.config() must return a ConfigDef that is not null.",
+                                plugin.getClass().getName()
+                        )
+                );
+            }
+            return configDef;
+        }
+
+        /**
+         * Get the ConfigDef from the given entity.
+         * This is necessary because there's no abstraction across {@link Transformation#config()} and
+         * {@link Predicate#config()}.
+         */
+        protected abstract ConfigDef config(T t);
+
+        /**
+         * The transformation or predicate plugins (as appropriate for T) to be used
+         * for the {@link ClassRecommender}.
+         */
+        protected abstract Set<PluginDesc<T>> plugins();
+
+        protected abstract ConfigDef.Recommender versionRecommender(String typeConfig);
+
+        /**
+         * Recommend bundled transformations or predicates.
+         */
+        final class ClassRecommender implements ConfigDef.Recommender {
+
+            @Override
+            public List<Object> validValues(String name, Map<String, Object> parsedConfig) {
+                List<Object> result = new ArrayList<>();
+                for (PluginDesc<T> plugin : plugins()) {
+                    result.add(plugin.pluginClass());
+                }
+                return Collections.unmodifiableList(result);
+            }
+
+            @Override
+            public boolean visible(String name, Map<String, Object> parsedConfig) {
+                return true;
+            }
+        }
+    }
+
+    private static class ConverterDefaults {
+        private final String type;
+        private final String version;
+
+        public ConverterDefaults(String type, String version) {
+            this.type = type;
+            this.version = version;
+        }
+
+        public String type() {
+            return type;
+        }
+
+        public String version() {
+            return version;
+        }
+    }
+
+    public static class PluginVersionValidator implements ConfigDef.Validator {
+
+        @Override
+        public void ensureValid(String name, Object value) {
+
+            try {
+                PluginUtils.connectorVersionRequirement((String) value);
+            } catch (InvalidVersionSpecificationException e) {
+                throw new ConfigException(name, value, e.getMessage());
+            }
+        }
+    }
+}