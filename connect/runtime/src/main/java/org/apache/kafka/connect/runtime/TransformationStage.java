/*
 * Licensed to the Apache Software Foundation (ASF) under one or more
 * contributor license agreements. See the NOTICE file distributed with
 * this work for additional information regarding copyright ownership.
 * The ASF licenses this file to You under the Apache License, Version 2.0
 * (the "License"); you may not use this file except in compliance with
 * the License. You may obtain a copy of the License at
 *
 *    http://www.apache.org/licenses/LICENSE-2.0
 *
 * Unless required by applicable law or agreed to in writing, software
 * distributed under the License is distributed on an "AS IS" BASIS,
 * WITHOUT WARRANTIES OR CONDITIONS OF ANY KIND, either express or implied.
 * See the License for the specific language governing permissions and
 * limitations under the License.
 */
package org.apache.kafka.connect.runtime;


import org.apache.kafka.common.utils.Utils;
import org.apache.kafka.connect.connector.ConnectRecord;
import org.apache.kafka.connect.runtime.isolation.LoaderSwap;
import org.apache.kafka.connect.runtime.isolation.PluginUtils;
import org.apache.kafka.connect.runtime.isolation.Plugins;
import org.apache.kafka.connect.transforms.Transformation;
import org.apache.kafka.connect.transforms.predicates.Predicate;
import org.apache.kafka.connect.util.PluginVersionUtils;

import java.util.Objects;

import java.util.function.Function;

/**
 * Wrapper for a {@link Transformation} and corresponding optional {@link Predicate}
 * which applies the transformation when the {@link Predicate} is true (or false, according to {@code negate}).
 * If no {@link Predicate} is provided, the transformation will be unconditionally applied.
 * @param <R> The type of record (must be an implementation of {@link ConnectRecord})
 */
public class TransformationStage<R extends ConnectRecord<R>> implements AutoCloseable {

    static final String PREDICATE_CONFIG = "predicate";
    static final String NEGATE_CONFIG = "negate";
    private final Predicate<R> predicate;
    private final Transformation<R> transformation;
    private final boolean negate;
<<<<<<< HEAD
    private final String transformAlias;
    private final String predicateAlias;
=======
    private final Function<ClassLoader, LoaderSwap> pluginLoaderSwapper;
>>>>>>> e325ae34

    TransformationStage(Transformation<R> transformation) {
        this(null, false, transformation, PluginUtils.noOpLoaderSwap());
    }

    TransformationStage(Transformation<R> transformation, Function<ClassLoader, LoaderSwap> pluginLoaderSwapper) {
        this(null, false, transformation, pluginLoaderSwapper);
    }

    TransformationStage(Transformation<R> transformation, String transformAlias) {
        this(null, null, false, transformation, transformAlias);
    }

    TransformationStage(Predicate<R> predicate, boolean negate, Transformation<R> transformation) {
<<<<<<< HEAD
        this(predicate, null, negate, transformation, null);
    }

    TransformationStage(Predicate<R> predicate, String predicateAlias, boolean negate, Transformation<R> transformation) {
        this(predicate, predicateAlias, negate, transformation, null);
    }

    TransformationStage(Predicate<R> predicate, String predicateAlias, boolean negate,
                        Transformation<R> transform, String transformAlias) {
        this.predicate = predicate;
        this.negate = negate;
        this.transformation = transform;
        this.transformAlias = transformAlias;
        this.predicateAlias = predicateAlias;
=======
        this(predicate, negate, transformation, PluginUtils.noOpLoaderSwap());
    }

    TransformationStage(Predicate<R> predicate, boolean negate, Transformation<R> transformation, Function<ClassLoader, LoaderSwap> pluginLoaderSwapper) {
        this.predicate = predicate;
        this.negate = negate;
        this.transformation = transformation;
        this.pluginLoaderSwapper = pluginLoaderSwapper;
>>>>>>> e325ae34
    }

    public Class<? extends Transformation<R>> transformClass() {
        @SuppressWarnings("unchecked")
        Class<? extends Transformation<R>> transformClass = (Class<? extends Transformation<R>>) transformation.getClass();
        return transformClass;
    }

    public R apply(R record) {
        boolean shouldTransforms = predicate == null;
        if (predicate != null) {
            try (LoaderSwap swap = pluginLoaderSwapper.apply(predicate.getClass().getClassLoader())) {
                shouldTransforms = negate ^ predicate.test(record);
            }
        }
        if (shouldTransforms) {
            try (LoaderSwap swap = pluginLoaderSwapper.apply(transformation.getClass().getClassLoader())) {
                record = transformation.apply(record);
            }
        }
        return record;
    }

    @Override
    public void close() {
        Utils.closeQuietly(transformation, "transformation");
        Utils.closeQuietly(predicate, "predicate");
    }

    @Override
    public String toString() {
        return "TransformationStage{" +
                "predicate=" + predicate +
                ", transformation=" + transformation +
                ", negate=" + negate +
                '}';
    }

    public static class AliasedPluginInfo {
        private final String alias;
        private final String className;
        private final String version;

        private AliasedPluginInfo(String alias, String className, String version) {
            this.alias = alias;
            this.className = className;
            this.version = version;
        }

        public String alias() {
            return alias;
        }

        public String className() {
            return className;
        }

        public String version() {
            return version;
        }

        @Override
        public boolean equals(Object o) {
            if (this == o) return true;
            if (o == null || getClass() != o.getClass()) return false;
            AliasedPluginInfo that = (AliasedPluginInfo) o;
            return Objects.equals(alias, that.alias) &&
                    Objects.equals(className, that.className) &&
                    Objects.equals(version, that.version);
        }

        @Override
        public int hashCode() {
            return Objects.hash(alias, className, version);
        }
    }

    public static class StageInfo {
        private final AliasedPluginInfo transform;
        private final AliasedPluginInfo predicate;

        private StageInfo(AliasedPluginInfo transform, AliasedPluginInfo predicate) {
            this.transform = transform;
            this.predicate = predicate;
        }

        public AliasedPluginInfo transform() {
            return transform;
        }

        public AliasedPluginInfo predicate() {
            return predicate;
        }
    }

    public StageInfo info() {
        AliasedPluginInfo transformInfo = new AliasedPluginInfo(transformAlias,
                transformation.getClass().getName(), PluginVersionUtils.getVersionOrUndefined(transformation));
        AliasedPluginInfo predicateInfo = predicate != null ? new AliasedPluginInfo(predicateAlias,
                predicate.getClass().getName(), PluginVersionUtils.getVersionOrUndefined(predicate)) : null;
        return new StageInfo(transformInfo, predicateInfo);
    }
}<|MERGE_RESOLUTION|>--- conflicted
+++ resolved
@@ -43,51 +43,34 @@
     private final Predicate<R> predicate;
     private final Transformation<R> transformation;
     private final boolean negate;
-<<<<<<< HEAD
     private final String transformAlias;
     private final String predicateAlias;
-=======
     private final Function<ClassLoader, LoaderSwap> pluginLoaderSwapper;
->>>>>>> e325ae34
 
     TransformationStage(Transformation<R> transformation) {
-        this(null, false, transformation, PluginUtils.noOpLoaderSwap());
+        this(null, null, false, transformation, null, PluginUtils.noOpLoaderSwap());
     }
 
-    TransformationStage(Transformation<R> transformation, Function<ClassLoader, LoaderSwap> pluginLoaderSwapper) {
-        this(null, false, transformation, pluginLoaderSwapper);
-    }
-
-    TransformationStage(Transformation<R> transformation, String transformAlias) {
-        this(null, null, false, transformation, transformAlias);
+    TransformationStage(Transformation<R> transformation, String transformAlias, Function<ClassLoader, LoaderSwap> pluginLoaderSwapper) {
+        this(null, null, false, transformation, transformAlias, pluginLoaderSwapper);
     }
 
     TransformationStage(Predicate<R> predicate, boolean negate, Transformation<R> transformation) {
-<<<<<<< HEAD
-        this(predicate, null, negate, transformation, null);
+        this(predicate, null, negate, transformation, null, PluginUtils.noOpLoaderSwap());
     }
 
-    TransformationStage(Predicate<R> predicate, String predicateAlias, boolean negate, Transformation<R> transformation) {
-        this(predicate, predicateAlias, negate, transformation, null);
-    }
-
-    TransformationStage(Predicate<R> predicate, String predicateAlias, boolean negate,
-                        Transformation<R> transform, String transformAlias) {
-        this.predicate = predicate;
-        this.negate = negate;
-        this.transformation = transform;
-        this.transformAlias = transformAlias;
-        this.predicateAlias = predicateAlias;
-=======
-        this(predicate, negate, transformation, PluginUtils.noOpLoaderSwap());
-    }
-
-    TransformationStage(Predicate<R> predicate, boolean negate, Transformation<R> transformation, Function<ClassLoader, LoaderSwap> pluginLoaderSwapper) {
+    TransformationStage(Predicate<R> predicate,
+                        String predicateAlias,
+                        boolean negate,
+                        Transformation<R> transformation,
+                        String transformAlias,
+                        Function<ClassLoader, LoaderSwap> pluginLoaderSwapper) {
         this.predicate = predicate;
         this.negate = negate;
         this.transformation = transformation;
         this.pluginLoaderSwapper = pluginLoaderSwapper;
->>>>>>> e325ae34
+        this.transformAlias = transformAlias;
+        this.predicateAlias = predicateAlias;
     }
 
     public Class<? extends Transformation<R>> transformClass() {
@@ -185,9 +168,9 @@
 
     public StageInfo info() {
         AliasedPluginInfo transformInfo = new AliasedPluginInfo(transformAlias,
-                transformation.getClass().getName(), PluginVersionUtils.getVersionOrUndefined(transformation));
+                transformation.getClass().getName(), PluginVersionUtils.getVersionOrUndefined(transformation, pluginLoaderSwapper));
         AliasedPluginInfo predicateInfo = predicate != null ? new AliasedPluginInfo(predicateAlias,
-                predicate.getClass().getName(), PluginVersionUtils.getVersionOrUndefined(predicate)) : null;
+                predicate.getClass().getName(), PluginVersionUtils.getVersionOrUndefined(predicate, pluginLoaderSwapper)) : null;
         return new StageInfo(transformInfo, predicateInfo);
     }
 }