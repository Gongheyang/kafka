--- conflicted
+++ resolved
@@ -377,7 +377,6 @@
         return result;
     }
 
-<<<<<<< HEAD
     private void stopExecutor() {
         if (executor != null) {
             executor.shutdown();
@@ -397,8 +396,6 @@
             stopConnector(connector);
     }
 
-=======
->>>>>>> b96fc789
     /**
      * Stop a connector managed by this worker.
      *
