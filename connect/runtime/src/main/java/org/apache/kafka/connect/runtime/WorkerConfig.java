/*
 * Licensed to the Apache Software Foundation (ASF) under one or more
 * contributor license agreements. See the NOTICE file distributed with
 * this work for additional information regarding copyright ownership.
 * The ASF licenses this file to You under the Apache License, Version 2.0
 * (the "License"); you may not use this file except in compliance with
 * the License. You may obtain a copy of the License at
 *
 *    http://www.apache.org/licenses/LICENSE-2.0
 *
 * Unless required by applicable law or agreed to in writing, software
 * distributed under the License is distributed on an "AS IS" BASIS,
 * WITHOUT WARRANTIES OR CONDITIONS OF ANY KIND, either express or implied.
 * See the License for the specific language governing permissions and
 * limitations under the License.
 */
package org.apache.kafka.connect.runtime;

import org.apache.kafka.clients.CommonClientConfigs;
import org.apache.kafka.common.config.AbstractConfig;
import org.apache.kafka.common.config.ConfigDef;
import org.apache.kafka.common.config.ConfigDef.Importance;
import org.apache.kafka.common.config.ConfigDef.Type;
import org.apache.kafka.common.config.internals.BrokerSecurityConfigs;
import org.apache.kafka.common.metrics.Sensor;
import org.apache.kafka.connect.json.JsonConverter;
import org.apache.kafka.connect.json.JsonConverterConfig;
import org.apache.kafka.connect.storage.Converter;
import org.apache.kafka.connect.storage.SimpleHeaderConverter;
import org.slf4j.Logger;
import org.slf4j.LoggerFactory;

import java.util.ArrayList;
import java.util.Arrays;
import java.util.Collections;
import java.util.List;
import java.util.Map;

import static org.apache.kafka.common.config.ConfigDef.Range.atLeast;
import static org.apache.kafka.common.config.ConfigDef.ValidString.in;

/**
 * Common base class providing configuration for Kafka Connect workers, whether standalone or distributed.
 */
public class WorkerConfig extends AbstractConfig {
    private static final Logger log = LoggerFactory.getLogger(WorkerConfig.class);

    public static final String BOOTSTRAP_SERVERS_CONFIG = "bootstrap.servers";
    public static final String BOOTSTRAP_SERVERS_DOC
            = "A list of host/port pairs to use for establishing the initial connection to the Kafka "
            + "cluster. The client will make use of all servers irrespective of which servers are "
            + "specified here for bootstrapping&mdash;this list only impacts the initial hosts used "
            + "to discover the full set of servers. This list should be in the form "
            + "<code>host1:port1,host2:port2,...</code>. Since these servers are just used for the "
            + "initial connection to discover the full cluster membership (which may change "
            + "dynamically), this list need not contain the full set of servers (you may want more "
            + "than one, though, in case a server is down).";
    public static final String BOOTSTRAP_SERVERS_DEFAULT = "localhost:9092";

    public static final String KEY_CONVERTER_CLASS_CONFIG = "key.converter";
    public static final String KEY_CONVERTER_CLASS_DOC =
            "Converter class used to convert between Kafka Connect format and the serialized form that is written to Kafka." +
                    " This controls the format of the keys in messages written to or read from Kafka, and since this is" +
                    " independent of connectors it allows any connector to work with any serialization format." +
                    " Examples of common formats include JSON and Avro.";

    public static final String VALUE_CONVERTER_CLASS_CONFIG = "value.converter";
    public static final String VALUE_CONVERTER_CLASS_DOC =
            "Converter class used to convert between Kafka Connect format and the serialized form that is written to Kafka." +
                    " This controls the format of the values in messages written to or read from Kafka, and since this is" +
                    " independent of connectors it allows any connector to work with any serialization format." +
                    " Examples of common formats include JSON and Avro.";

    public static final String HEADER_CONVERTER_CLASS_CONFIG = "header.converter";
    public static final String HEADER_CONVERTER_CLASS_DOC =
            "HeaderConverter class used to convert between Kafka Connect format and the serialized form that is written to Kafka." +
                    " This controls the format of the header values in messages written to or read from Kafka, and since this is" +
                    " independent of connectors it allows any connector to work with any serialization format." +
                    " Examples of common formats include JSON and Avro. By default, the SimpleHeaderConverter is used to serialize" +
                    " header values to strings and deserialize them by inferring the schemas.";
    public static final String HEADER_CONVERTER_CLASS_DEFAULT = SimpleHeaderConverter.class.getName();

    /**
     * @deprecated As of 2.0.0
     */
    @Deprecated
    public static final String INTERNAL_KEY_CONVERTER_CLASS_CONFIG = "internal.key.converter";
    public static final String INTERNAL_KEY_CONVERTER_CLASS_DOC =
            "Converter class used to convert between Kafka Connect format and the serialized form that is written to Kafka." +
                    " This controls the format of the keys in messages written to or read from Kafka, and since this is" +
                    " independent of connectors it allows any connector to work with any serialization format." +
                    " Examples of common formats include JSON and Avro." +
                    " This setting controls the format used for internal bookkeeping data used by the framework, such as" +
                    " configs and offsets, so users can typically use any functioning Converter implementation." +
                    " Deprecated; will be removed in an upcoming version.";

    /**
     * @deprecated As of 2.0.0
     */
    @Deprecated
    public static final String INTERNAL_VALUE_CONVERTER_CLASS_CONFIG = "internal.value.converter";
    public static final String INTERNAL_VALUE_CONVERTER_CLASS_DOC =
            "Converter class used to convert between Kafka Connect format and the serialized form that is written to Kafka." +
                    " This controls the format of the values in messages written to or read from Kafka, and since this is" +
                    " independent of connectors it allows any connector to work with any serialization format." +
                    " Examples of common formats include JSON and Avro." +
                    " This setting controls the format used for internal bookkeeping data used by the framework, such as" +
                    " configs and offsets, so users can typically use any functioning Converter implementation." +
                    " Deprecated; will be removed in an upcoming version.";

    private static final Class<? extends Converter> INTERNAL_CONVERTER_DEFAULT = JsonConverter.class;

    public static final String TASK_SHUTDOWN_GRACEFUL_TIMEOUT_MS_CONFIG
            = "task.shutdown.graceful.timeout.ms";
    private static final String TASK_SHUTDOWN_GRACEFUL_TIMEOUT_MS_DOC =
            "Amount of time to wait for tasks to shutdown gracefully. This is the total amount of time,"
                    + " not per task. All task have shutdown triggered, then they are waited on sequentially.";
    private static final String TASK_SHUTDOWN_GRACEFUL_TIMEOUT_MS_DEFAULT = "5000";

    public static final String OFFSET_COMMIT_INTERVAL_MS_CONFIG = "offset.flush.interval.ms";
    private static final String OFFSET_COMMIT_INTERVAL_MS_DOC
            = "Interval at which to try committing offsets for tasks.";
    public static final long OFFSET_COMMIT_INTERVAL_MS_DEFAULT = 60000L;

    public static final String OFFSET_COMMIT_TIMEOUT_MS_CONFIG = "offset.flush.timeout.ms";
    private static final String OFFSET_COMMIT_TIMEOUT_MS_DOC
            = "Maximum number of milliseconds to wait for records to flush and partition offset data to be"
            + " committed to offset storage before cancelling the process and restoring the offset "
            + "data to be committed in a future attempt.";
    public static final long OFFSET_COMMIT_TIMEOUT_MS_DEFAULT = 5000L;

    /**
     * @deprecated As of 1.1.0.
     */
    @Deprecated
    public static final String REST_HOST_NAME_CONFIG = "rest.host.name";
    private static final String REST_HOST_NAME_DOC
            = "Hostname for the REST API. If this is set, it will only bind to this interface.";

    /**
     * @deprecated As of 1.1.0.
     */
    @Deprecated
    public static final String REST_PORT_CONFIG = "rest.port";
    private static final String REST_PORT_DOC
            = "Port for the REST API to listen on.";
    public static final int REST_PORT_DEFAULT = 8083;

    public static final String LISTENERS_CONFIG = "listeners";
    private static final String LISTENERS_DOC
            = "List of comma-separated URIs the REST API will listen on. The supported protocols are HTTP and HTTPS.\n" +
            " Specify hostname as 0.0.0.0 to bind to all interfaces.\n" +
            " Leave hostname empty to bind to default interface.\n" +
            " Examples of legal listener lists: HTTP://myhost:8083,HTTPS://myhost:8084";

    public static final String REST_ADVERTISED_HOST_NAME_CONFIG = "rest.advertised.host.name";
    private static final String REST_ADVERTISED_HOST_NAME_DOC
            = "If this is set, this is the hostname that will be given out to other workers to connect to.";

    public static final String REST_ADVERTISED_PORT_CONFIG = "rest.advertised.port";
    private static final String REST_ADVERTISED_PORT_DOC
            = "If this is set, this is the port that will be given out to other workers to connect to.";

    public static final String REST_ADVERTISED_LISTENER_CONFIG = "rest.advertised.listener";
    private static final String REST_ADVERTISED_LISTENER_DOC
            = "Sets the advertised listener (HTTP or HTTPS) which will be given to other workers to use.";

    public static final String ACCESS_CONTROL_ALLOW_ORIGIN_CONFIG = "access.control.allow.origin";
    protected static final String ACCESS_CONTROL_ALLOW_ORIGIN_DOC =
            "Value to set the Access-Control-Allow-Origin header to for REST API requests." +
                    "To enable cross origin access, set this to the domain of the application that should be permitted" +
                    " to access the API, or '*' to allow access from any domain. The default value only allows access" +
                    " from the domain of the REST API.";
    protected static final String ACCESS_CONTROL_ALLOW_ORIGIN_DEFAULT = "";

    public static final String ACCESS_CONTROL_ALLOW_METHODS_CONFIG = "access.control.allow.methods";
    protected static final String ACCESS_CONTROL_ALLOW_METHODS_DOC =
        "Sets the methods supported for cross origin requests by setting the Access-Control-Allow-Methods header. "
        + "The default value of the Access-Control-Allow-Methods header allows cross origin requests for GET, POST and HEAD.";
    protected static final String ACCESS_CONTROL_ALLOW_METHODS_DEFAULT = "";

    public static final String PLUGIN_PATH_CONFIG = "plugin.path";
    protected static final String PLUGIN_PATH_DOC = "List of paths separated by commas (,) that "
            + "contain plugins (connectors, converters, transformations). The list should consist"
            + " of top level directories that include any combination of: \n"
            + "a) directories immediately containing jars with plugins and their dependencies\n"
            + "b) uber-jars with plugins and their dependencies\n"
            + "c) directories immediately containing the package directory structure of classes of "
            + "plugins and their dependencies\n"
            + "Note: symlinks will be followed to discover dependencies or plugins.\n"
            + "Examples: plugin.path=/usr/local/share/java,/usr/local/share/kafka/plugins,"
            + "/opt/connectors";

<<<<<<< HEAD
    public static final String CONFIG_PROVIDERS_CONFIG = "config.providers";
    protected static final String CONFIG_PROVIDERS_DOC = "List of configuration providers. "
            + "This is a comma-separated list of the fully-qualified names of the ConfigProvider implementations, "
            + "in the order they will be created, configured, and used.";
=======
    public static final String REST_EXTENSION_CLASSES_CONFIG = "rest.extension.classes";
    protected static final String REST_EXTENSION_CLASSES_DOC =
            "Comma-separated names of <code>ConnectRestExtension</code> classes, loaded and called "
            + "in the order specified. Implementing the interface  "
            + "<code>ConnectRestExtension</code> allows you to inject into Connect's REST API user defined resources  like filters. "
            + "Typically used to add custom capability like logging, security, etc.";
>>>>>>> 98094954

    public static final String METRICS_SAMPLE_WINDOW_MS_CONFIG = CommonClientConfigs.METRICS_SAMPLE_WINDOW_MS_CONFIG;
    public static final String METRICS_NUM_SAMPLES_CONFIG = CommonClientConfigs.METRICS_NUM_SAMPLES_CONFIG;
    public static final String METRICS_RECORDING_LEVEL_CONFIG = CommonClientConfigs.METRICS_RECORDING_LEVEL_CONFIG;
    public static final String METRIC_REPORTER_CLASSES_CONFIG = CommonClientConfigs.METRIC_REPORTER_CLASSES_CONFIG;

    /**
     * Get a basic ConfigDef for a WorkerConfig. This includes all the common settings. Subclasses can use this to
     * bootstrap their own ConfigDef.
     * @return a ConfigDef with all the common options specified
     */
    protected static ConfigDef baseConfigDef() {
        return new ConfigDef()
                .define(BOOTSTRAP_SERVERS_CONFIG, Type.LIST, BOOTSTRAP_SERVERS_DEFAULT,
                        Importance.HIGH, BOOTSTRAP_SERVERS_DOC)
                .define(KEY_CONVERTER_CLASS_CONFIG, Type.CLASS,
                        Importance.HIGH, KEY_CONVERTER_CLASS_DOC)
                .define(VALUE_CONVERTER_CLASS_CONFIG, Type.CLASS,
                        Importance.HIGH, VALUE_CONVERTER_CLASS_DOC)
                .define(INTERNAL_KEY_CONVERTER_CLASS_CONFIG, Type.CLASS, INTERNAL_CONVERTER_DEFAULT,
                        Importance.LOW, INTERNAL_KEY_CONVERTER_CLASS_DOC)
                .define(INTERNAL_VALUE_CONVERTER_CLASS_CONFIG, Type.CLASS, INTERNAL_CONVERTER_DEFAULT,
                        Importance.LOW, INTERNAL_VALUE_CONVERTER_CLASS_DOC)
                .define(TASK_SHUTDOWN_GRACEFUL_TIMEOUT_MS_CONFIG, Type.LONG,
                        TASK_SHUTDOWN_GRACEFUL_TIMEOUT_MS_DEFAULT, Importance.LOW,
                        TASK_SHUTDOWN_GRACEFUL_TIMEOUT_MS_DOC)
                .define(OFFSET_COMMIT_INTERVAL_MS_CONFIG, Type.LONG, OFFSET_COMMIT_INTERVAL_MS_DEFAULT,
                        Importance.LOW, OFFSET_COMMIT_INTERVAL_MS_DOC)
                .define(OFFSET_COMMIT_TIMEOUT_MS_CONFIG, Type.LONG, OFFSET_COMMIT_TIMEOUT_MS_DEFAULT,
                        Importance.LOW, OFFSET_COMMIT_TIMEOUT_MS_DOC)
                .define(REST_HOST_NAME_CONFIG, Type.STRING, null, Importance.LOW, REST_HOST_NAME_DOC)
                .define(REST_PORT_CONFIG, Type.INT, REST_PORT_DEFAULT, Importance.LOW, REST_PORT_DOC)
                .define(LISTENERS_CONFIG, Type.LIST, null, Importance.LOW, LISTENERS_DOC)
                .define(REST_ADVERTISED_HOST_NAME_CONFIG, Type.STRING,  null, Importance.LOW, REST_ADVERTISED_HOST_NAME_DOC)
                .define(REST_ADVERTISED_PORT_CONFIG, Type.INT,  null, Importance.LOW, REST_ADVERTISED_PORT_DOC)
                .define(REST_ADVERTISED_LISTENER_CONFIG, Type.STRING,  null, Importance.LOW, REST_ADVERTISED_LISTENER_DOC)
                .define(ACCESS_CONTROL_ALLOW_ORIGIN_CONFIG, Type.STRING,
                        ACCESS_CONTROL_ALLOW_ORIGIN_DEFAULT, Importance.LOW,
                        ACCESS_CONTROL_ALLOW_ORIGIN_DOC)
                .define(ACCESS_CONTROL_ALLOW_METHODS_CONFIG, Type.STRING,
                        ACCESS_CONTROL_ALLOW_METHODS_DEFAULT, Importance.LOW,
                        ACCESS_CONTROL_ALLOW_METHODS_DOC)
                .define(PLUGIN_PATH_CONFIG,
                        Type.LIST,
                        null,
                        Importance.LOW,
                        PLUGIN_PATH_DOC)
                .define(METRICS_SAMPLE_WINDOW_MS_CONFIG, Type.LONG,
                        30000, atLeast(0), Importance.LOW,
                        CommonClientConfigs.METRICS_SAMPLE_WINDOW_MS_DOC)
                .define(METRICS_NUM_SAMPLES_CONFIG, Type.INT,
                        2, atLeast(1), Importance.LOW,
                        CommonClientConfigs.METRICS_NUM_SAMPLES_DOC)
                .define(METRICS_RECORDING_LEVEL_CONFIG, Type.STRING,
                        Sensor.RecordingLevel.INFO.toString(),
                        in(Sensor.RecordingLevel.INFO.toString(), Sensor.RecordingLevel.DEBUG.toString()),
                        Importance.LOW,
                        CommonClientConfigs.METRICS_RECORDING_LEVEL_DOC)
                .define(METRIC_REPORTER_CLASSES_CONFIG, Type.LIST,
                        "", Importance.LOW,
                        CommonClientConfigs.METRIC_REPORTER_CLASSES_DOC)
                .define(BrokerSecurityConfigs.SSL_CLIENT_AUTH_CONFIG,
                        ConfigDef.Type.STRING, "none", ConfigDef.Importance.LOW, BrokerSecurityConfigs.SSL_CLIENT_AUTH_DOC)
                .define(HEADER_CONVERTER_CLASS_CONFIG, Type.CLASS,
                        HEADER_CONVERTER_CLASS_DEFAULT,
                        Importance.LOW, HEADER_CONVERTER_CLASS_DOC)
<<<<<<< HEAD
                .define(CONFIG_PROVIDERS_CONFIG, Type.LIST,
                        Collections.emptyList(),
                        Importance.LOW, CONFIG_PROVIDERS_DOC);
=======
                .define(REST_EXTENSION_CLASSES_CONFIG, Type.LIST, "",
                        Importance.LOW, REST_EXTENSION_CLASSES_DOC);
    }

    private void logInternalConverterDeprecationWarnings(Map<String, String> props) {
        String[] deprecatedConfigs = new String[] {
            INTERNAL_KEY_CONVERTER_CLASS_CONFIG,
            INTERNAL_VALUE_CONVERTER_CLASS_CONFIG
        };
        for (String config : deprecatedConfigs) {
            if (props.containsKey(config)) {
                Class<?> internalConverterClass = getClass(config);
                logDeprecatedProperty(config, internalConverterClass.getCanonicalName(), INTERNAL_CONVERTER_DEFAULT.getCanonicalName(), null);
                if (internalConverterClass.equals(INTERNAL_CONVERTER_DEFAULT)) {
                    // log the properties for this converter ...
                    for (Map.Entry<String, Object> propEntry : originalsWithPrefix(config + ".").entrySet()) {
                        String prop = propEntry.getKey();
                        String propValue = propEntry.getValue().toString();
                        String defaultValue = JsonConverterConfig.SCHEMAS_ENABLE_CONFIG.equals(prop) ? "false" : null;
                        logDeprecatedProperty(config + "." + prop, propValue, defaultValue, config);
                    }
                }
            }
        }
    }

    private void logDeprecatedProperty(String propName, String propValue, String defaultValue, String prefix) {
        String prefixNotice = prefix != null
            ? " (along with all configuration for '" + prefix + "')"
            : "";
        if (defaultValue != null && defaultValue.equalsIgnoreCase(propValue)) {
            log.info(
                "Worker configuration property '{}'{} is deprecated and may be removed in an upcoming release. "
                    + "The specified value matches the default, so this property can be safely removed from the worker configuration.",
                propName,
                prefixNotice,
                propValue
            );
        } else if (defaultValue != null) {
            log.warn(
                "Worker configuration property '{}'{} is deprecated and may be removed in an upcoming release. "
                    + "The specified value '{}' does NOT match the default and recommended value '{}'.",
                propName,
                prefixNotice,
                propValue,
                defaultValue
            );
        } else {
            log.warn(
                "Worker configuration property '{}'{} is deprecated and may be removed in an upcoming release.",
                propName,
                prefixNotice
            );
        }
>>>>>>> 98094954
    }

    @Override
    protected Map<String, Object> postProcessParsedConfig(final Map<String, Object> parsedValues) {
        return CommonClientConfigs.postProcessReconnectBackoffConfigs(this, parsedValues);
    }

    public static List<String> pluginLocations(Map<String, String> props) {
        String locationList = props.get(WorkerConfig.PLUGIN_PATH_CONFIG);
        return locationList == null
                         ? new ArrayList<String>()
                         : Arrays.asList(locationList.trim().split("\\s*,\\s*", -1));
    }

    public WorkerConfig(ConfigDef definition, Map<String, String> props) {
        super(definition, props);
        logInternalConverterDeprecationWarnings(props);
    }

}<|MERGE_RESOLUTION|>--- conflicted
+++ resolved
@@ -191,19 +191,17 @@
             + "Examples: plugin.path=/usr/local/share/java,/usr/local/share/kafka/plugins,"
             + "/opt/connectors";
 
-<<<<<<< HEAD
     public static final String CONFIG_PROVIDERS_CONFIG = "config.providers";
     protected static final String CONFIG_PROVIDERS_DOC = "List of configuration providers. "
             + "This is a comma-separated list of the fully-qualified names of the ConfigProvider implementations, "
             + "in the order they will be created, configured, and used.";
-=======
+
     public static final String REST_EXTENSION_CLASSES_CONFIG = "rest.extension.classes";
     protected static final String REST_EXTENSION_CLASSES_DOC =
             "Comma-separated names of <code>ConnectRestExtension</code> classes, loaded and called "
             + "in the order specified. Implementing the interface  "
             + "<code>ConnectRestExtension</code> allows you to inject into Connect's REST API user defined resources  like filters. "
             + "Typically used to add custom capability like logging, security, etc.";
->>>>>>> 98094954
 
     public static final String METRICS_SAMPLE_WINDOW_MS_CONFIG = CommonClientConfigs.METRICS_SAMPLE_WINDOW_MS_CONFIG;
     public static final String METRICS_NUM_SAMPLES_CONFIG = CommonClientConfigs.METRICS_NUM_SAMPLES_CONFIG;
@@ -270,11 +268,9 @@
                 .define(HEADER_CONVERTER_CLASS_CONFIG, Type.CLASS,
                         HEADER_CONVERTER_CLASS_DEFAULT,
                         Importance.LOW, HEADER_CONVERTER_CLASS_DOC)
-<<<<<<< HEAD
                 .define(CONFIG_PROVIDERS_CONFIG, Type.LIST,
                         Collections.emptyList(),
-                        Importance.LOW, CONFIG_PROVIDERS_DOC);
-=======
+                        Importance.LOW, CONFIG_PROVIDERS_DOC)
                 .define(REST_EXTENSION_CLASSES_CONFIG, Type.LIST, "",
                         Importance.LOW, REST_EXTENSION_CLASSES_DOC);
     }
@@ -329,7 +325,6 @@
                 prefixNotice
             );
         }
->>>>>>> 98094954
     }
 
     @Override
