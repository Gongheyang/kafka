--- conflicted
+++ resolved
@@ -216,12 +216,8 @@
             final SourceRecord record = transformationChain.apply(preTransformRecord);
 
             if (record == null) {
-<<<<<<< HEAD
+                counter.skipRecord();
                 acknowledgeTaskRecord(preTransformRecord);
-=======
-                counter.skipRecord();
-                commitTaskRecord(preTransformRecord);
->>>>>>> 9be71f7b
                 continue;
             }
 
@@ -358,15 +354,10 @@
                 // flush time, which can be used for monitoring even if the connector doesn't record any
                 // offsets.
                 finishSuccessfulFlush();
-<<<<<<< HEAD
-                log.debug("{} Finished offset flushOffsets successfully in {} ms",
-                        this, time.milliseconds() - started);
-=======
                 long durationMillis = time.milliseconds() - started;
                 recordCommitSuccess(durationMillis);
-                log.debug("{} Finished offset commitOffsets successfully in {} ms",
+                log.debug("{} Finished offset flushOffsets successfully in {} ms",
                         this, durationMillis);
->>>>>>> 9be71f7b
 
                 acknowledgeSourceTask();
                 return true;
@@ -418,15 +409,10 @@
         }
 
         finishSuccessfulFlush();
-<<<<<<< HEAD
-        log.info("{} Finished flushOffsets successfully in {} ms",
-                this, time.milliseconds() - started);
-=======
         long durationMillis = time.milliseconds() - started;
         recordCommitSuccess(durationMillis);
-        log.info("{} Finished commitOffsets successfully in {} ms",
+        log.info("{} Finished flushOffsets successfully in {} ms",
                 this, durationMillis);
->>>>>>> 9be71f7b
 
         acknowledgeSourceTask();
 
