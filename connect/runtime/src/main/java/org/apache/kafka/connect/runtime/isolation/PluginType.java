/*
 * Licensed to the Apache Software Foundation (ASF) under one or more
 * contributor license agreements. See the NOTICE file distributed with
 * this work for additional information regarding copyright ownership.
 * The ASF licenses this file to You under the Apache License, Version 2.0
 * (the "License"); you may not use this file except in compliance with
 * the License. You may obtain a copy of the License at
 *
 *    http://www.apache.org/licenses/LICENSE-2.0
 *
 * Unless required by applicable law or agreed to in writing, software
 * distributed under the License is distributed on an "AS IS" BASIS,
 * WITHOUT WARRANTIES OR CONDITIONS OF ANY KIND, either express or implied.
 * See the License for the specific language governing permissions and
 * limitations under the License.
 */
package org.apache.kafka.connect.runtime.isolation;

import org.apache.kafka.common.config.ConfigProvider;
import org.apache.kafka.connect.connector.Connector;
import org.apache.kafka.connect.rest.ConnectRestExtension;
import org.apache.kafka.connect.sink.SinkConnector;
import org.apache.kafka.connect.source.SourceConnector;
import org.apache.kafka.connect.storage.Converter;
import org.apache.kafka.connect.transforms.Transformation;

import java.util.Locale;

public enum PluginType {
    SOURCE(SourceConnector.class),
    SINK(SinkConnector.class),
    CONNECTOR(Connector.class),
    CONVERTER(Converter.class),
    TRANSFORMATION(Transformation.class),
<<<<<<< HEAD
    CONFIGPROVIDER(ConfigProvider.class),
=======
    REST_EXTENSION(ConnectRestExtension.class),
>>>>>>> 98094954
    UNKNOWN(Object.class);

    private Class<?> klass;

    PluginType(Class<?> klass) {
        this.klass = klass;
    }

    public static PluginType from(Class<?> klass) {
        for (PluginType type : PluginType.values()) {
            if (type.klass.isAssignableFrom(klass)) {
                return type;
            }
        }
        return UNKNOWN;
    }

    public String simpleName() {
        return klass.getSimpleName();
    }

    @Override
    public String toString() {
        return super.toString().toLowerCase(Locale.ROOT);
    }
}<|MERGE_RESOLUTION|>--- conflicted
+++ resolved
@@ -32,11 +32,8 @@
     CONNECTOR(Connector.class),
     CONVERTER(Converter.class),
     TRANSFORMATION(Transformation.class),
-<<<<<<< HEAD
     CONFIGPROVIDER(ConfigProvider.class),
-=======
     REST_EXTENSION(ConnectRestExtension.class),
->>>>>>> 98094954
     UNKNOWN(Object.class);
 
     private Class<?> klass;
