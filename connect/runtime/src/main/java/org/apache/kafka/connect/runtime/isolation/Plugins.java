/*
 * Licensed to the Apache Software Foundation (ASF) under one or more
 * contributor license agreements. See the NOTICE file distributed with
 * this work for additional information regarding copyright ownership.
 * The ASF licenses this file to You under the Apache License, Version 2.0
 * (the "License"); you may not use this file except in compliance with
 * the License. You may obtain a copy of the License at
 *
 *    http://www.apache.org/licenses/LICENSE-2.0
 *
 * Unless required by applicable law or agreed to in writing, software
 * distributed under the License is distributed on an "AS IS" BASIS,
 * WITHOUT WARRANTIES OR CONDITIONS OF ANY KIND, either express or implied.
 * See the License for the specific language governing permissions and
 * limitations under the License.
 */
package org.apache.kafka.connect.runtime.isolation;

import org.apache.kafka.common.Configurable;
import org.apache.kafka.common.config.AbstractConfig;
import org.apache.kafka.common.config.provider.ConfigProvider;
import org.apache.kafka.common.utils.Utils;
import org.apache.kafka.connect.components.Versioned;
import org.apache.kafka.connect.connector.Connector;
import org.apache.kafka.connect.connector.Task;
import org.apache.kafka.connect.connector.policy.ConnectorClientConfigOverridePolicy;
import org.apache.kafka.connect.errors.ConnectException;
import org.apache.kafka.connect.runtime.WorkerConfig;
import org.apache.kafka.connect.sink.SinkConnector;
import org.apache.kafka.connect.source.SourceConnector;
import org.apache.kafka.connect.storage.Converter;
import org.apache.kafka.connect.storage.ConverterConfig;
import org.apache.kafka.connect.storage.ConverterType;
import org.apache.kafka.connect.storage.HeaderConverter;
import org.apache.kafka.connect.transforms.Transformation;
import org.apache.kafka.connect.transforms.predicates.Predicate;

<<<<<<< HEAD
import org.apache.kafka.connect.util.PluginVersionUtils;
=======
>>>>>>> 104fa579
import org.apache.maven.artifact.versioning.InvalidVersionSpecificationException;
import org.apache.maven.artifact.versioning.VersionRange;
import org.slf4j.Logger;
import org.slf4j.LoggerFactory;

import java.nio.file.Path;
import java.util.ArrayList;
import java.util.Arrays;
import java.util.Collection;
import java.util.Collections;
import java.util.List;
import java.util.Map;
import java.util.Set;
import java.util.SortedSet;
import java.util.TreeSet;
<<<<<<< HEAD
import java.util.concurrent.Callable;
=======
>>>>>>> 104fa579
import java.util.function.Function;
import java.util.stream.Collectors;

public class Plugins {

    public enum ClassLoaderUsage {
        CURRENT_CLASSLOADER,
        PLUGINS
    }

    private static final Logger log = LoggerFactory.getLogger(Plugins.class);
    private final DelegatingClassLoader delegatingLoader;
    private final PluginScanResult scanResult;
    private PluginsRecommenders recommenders = null;

    public Plugins(Map<String, String> props) {
        this(props, Plugins.class.getClassLoader(), new ClassLoaderFactory());
    }

    // VisibleForTesting
    @SuppressWarnings("this-escape")
    Plugins(Map<String, String> props, ClassLoader parent, ClassLoaderFactory factory) {
        String pluginPath = WorkerConfig.pluginPath(props);
        PluginDiscoveryMode discoveryMode = WorkerConfig.pluginDiscovery(props);
        Set<Path> pluginLocations = PluginUtils.pluginLocations(pluginPath, false);
        delegatingLoader = factory.newDelegatingClassLoader(parent);
        Set<PluginSource> pluginSources = PluginUtils.pluginSources(pluginLocations, delegatingLoader, factory);
        scanResult = initLoaders(pluginSources, discoveryMode);
    }

    public PluginScanResult initLoaders(Set<PluginSource> pluginSources, PluginDiscoveryMode discoveryMode) {
        PluginScanResult empty = new PluginScanResult(Collections.emptyList());
        PluginScanResult serviceLoadingScanResult;
        try {
            serviceLoadingScanResult = discoveryMode.serviceLoad() ?
                    new ServiceLoaderScanner().discoverPlugins(pluginSources) : empty;
        } catch (Throwable t) {
            throw new ConnectException(String.format(
                    "Unable to perform ServiceLoader scanning as requested by %s=%s. It may be possible to fix this issue by reconfiguring %s=%s",
                    WorkerConfig.PLUGIN_DISCOVERY_CONFIG, discoveryMode,
                    WorkerConfig.PLUGIN_DISCOVERY_CONFIG, PluginDiscoveryMode.ONLY_SCAN), t);
        }
        PluginScanResult reflectiveScanResult = discoveryMode.reflectivelyScan() ?
                new ReflectionScanner().discoverPlugins(pluginSources) : empty;
        PluginScanResult scanResult = new PluginScanResult(Arrays.asList(reflectiveScanResult, serviceLoadingScanResult));
        maybeReportHybridDiscoveryIssue(discoveryMode, serviceLoadingScanResult, scanResult);
        delegatingLoader.installDiscoveredPlugins(scanResult);
        return scanResult;
    }

    // visible for testing
    static void maybeReportHybridDiscoveryIssue(PluginDiscoveryMode discoveryMode, PluginScanResult serviceLoadingScanResult, PluginScanResult mergedResult) {
        SortedSet<PluginDesc<?>> missingPlugins = new TreeSet<>();
        mergedResult.forEach(missingPlugins::add);
        serviceLoadingScanResult.forEach(missingPlugins::remove);
        if (missingPlugins.isEmpty()) {
            if (discoveryMode == PluginDiscoveryMode.HYBRID_WARN || discoveryMode == PluginDiscoveryMode.HYBRID_FAIL) {
                log.warn("All plugins have ServiceLoader manifests, consider reconfiguring {}={}",
                        WorkerConfig.PLUGIN_DISCOVERY_CONFIG, PluginDiscoveryMode.SERVICE_LOAD);
            }
        } else {
            String message = String.format(
                "One or more plugins are missing ServiceLoader manifests may not be usable with %s=%s: %s%n" +
                        "Read the documentation at %s for instructions on migrating your plugins " +
                        "to take advantage of the performance improvements of %s mode.",
                            WorkerConfig.PLUGIN_DISCOVERY_CONFIG,
                    PluginDiscoveryMode.SERVICE_LOAD,
                    missingPlugins.stream()
                            .map(pluginDesc -> pluginDesc.location() + "\t" + pluginDesc.className() + "\t" + pluginDesc.type() + "\t" + pluginDesc.version())
                            .collect(Collectors.joining("\n", "[\n", "\n]")),
                    "https://kafka.apache.org/documentation.html#connect_plugindiscovery",
                    PluginDiscoveryMode.SERVICE_LOAD
            );
            if (discoveryMode == PluginDiscoveryMode.HYBRID_WARN) {
                log.warn("{} To silence this warning, set {}={} in the worker config.",
                        message, WorkerConfig.PLUGIN_DISCOVERY_CONFIG, PluginDiscoveryMode.ONLY_SCAN);
            } else if (discoveryMode == PluginDiscoveryMode.HYBRID_FAIL) {
                throw new ConnectException(String.format("%s To silence this error, set %s=%s in the worker config.",
                        message, WorkerConfig.PLUGIN_DISCOVERY_CONFIG, PluginDiscoveryMode.HYBRID_WARN));
            }
        }
    }

    private static <T> String pluginNames(Collection<PluginDesc<T>> plugins) {
        return plugins.stream().map(PluginDesc::toString).collect(Collectors.joining(", "));
    }

    private <T> T newPlugin(Class<T> klass) {
        // KAFKA-8340: The thread classloader is used during static initialization and must be
        // set to the plugin's classloader during instantiation
        try (LoaderSwap loaderSwap = withClassLoader(klass.getClassLoader())) {
            return Utils.newInstance(klass);
        } catch (Throwable t) {
            throw new ConnectException("Instantiation error", t);
        }
    }

    @SuppressWarnings("unchecked")
    protected <U> Class<? extends U> pluginClassFromConfig(
            AbstractConfig config,
            String propertyName,
            Class<U> pluginClass,
            Collection<PluginDesc<U>> plugins
    ) {
        Class<?> klass = config.getClass(propertyName);
        if (pluginClass.isAssignableFrom(klass)) {
            return (Class<? extends U>) klass;
        }
        throw new ConnectException(
            "Failed to find any class that implements " + pluginClass.getSimpleName()
                + " for the config "
                + propertyName + ", available classes are: "
                + pluginNames(plugins)
        );
    }

    @SuppressWarnings("unchecked")
    protected static <U> Class<? extends U> pluginClass(
            DelegatingClassLoader loader,
            String classOrAlias,
            Class<U> pluginClass
    ) throws ClassNotFoundException {
        return pluginClass(loader, classOrAlias, pluginClass, null);
    }

    @SuppressWarnings("unchecked")
    protected static <U> Class<? extends U> pluginClass(
            DelegatingClassLoader loader,
            String classOrAlias,
            Class<U> pluginClass,
            VersionRange range
    ) throws VersionedPluginLoadingException, ClassNotFoundException {
<<<<<<< HEAD
        Class<?> klass = range != null ?
            loader.loadVersionedPluginClass(classOrAlias, range, false) : loader.loadClass(classOrAlias, false);
=======
        Class<?> klass = loader.loadVersionedPluginClass(classOrAlias, range, false);
>>>>>>> 104fa579
        if (pluginClass.isAssignableFrom(klass)) {
            return (Class<? extends U>) klass;
        }
        throw new ClassNotFoundException(
                "Requested class: "
                        + classOrAlias
                        + " does not extend " + pluginClass.getSimpleName()
        );
    }

    public Class<?> pluginClass(String classOrAlias) throws ClassNotFoundException {
        return pluginClass(delegatingLoader, classOrAlias, Object.class);
    }

    public Class<?> pluginClass(String classOrAlias, VersionRange range) throws VersionedPluginLoadingException, ClassNotFoundException {
        return pluginClass(delegatingLoader, classOrAlias, Object.class, range);
    }

<<<<<<< HEAD
//    public

=======
>>>>>>> 104fa579
    public static ClassLoader compareAndSwapLoaders(ClassLoader loader) {
        ClassLoader current = Thread.currentThread().getContextClassLoader();
        if (!current.equals(loader)) {
            Thread.currentThread().setContextClassLoader(loader);
        }
        return current;
    }

    public ClassLoader compareAndSwapWithDelegatingLoader() {
        ClassLoader current = Thread.currentThread().getContextClassLoader();
        if (!current.equals(delegatingLoader)) {
            Thread.currentThread().setContextClassLoader(delegatingLoader);
        }
        return current;
    }

    /**
     * Perform the following operations with a specified thread context classloader.
     * <p>
     * Intended for use in a try-with-resources block such as the following:
     * <pre>{@code
     * try (LoaderSwap loaderSwap = plugins.withClassLoader(loader)) {
     *     // operation(s) sensitive to the thread context classloader
     * }
     * }</pre>
     * After the completion of the try block, the previous context classloader will be restored.
     * @see Thread#getContextClassLoader()
     * @see LoaderSwap
     * @param loader ClassLoader to use as the thread context classloader
     * @return A {@link LoaderSwap} handle which restores the prior classloader on {@link LoaderSwap#close()}.
     */
    public LoaderSwap withClassLoader(ClassLoader loader) {
        ClassLoader savedLoader = compareAndSwapLoaders(loader);
        try {
            return new LoaderSwap(savedLoader);
        } catch (Throwable t) {
            compareAndSwapLoaders(savedLoader);
            throw t;
        }
    }

    /**
     * Wrap a {@link Runnable} such that it is performed with the specified thread context classloader
     * @see Thread#getContextClassLoader()
     * @param classLoader {@link ClassLoader} to use as the thread context classloader
     * @param operation {@link Runnable} which is sensitive to the thread context classloader
     * @return A wrapper {@link Runnable} which will execute the wrapped operation
     */
    public Runnable withClassLoader(ClassLoader classLoader, Runnable operation) {
        return () -> {
            try (LoaderSwap loaderSwap = withClassLoader(classLoader)) {
                operation.run();
            }
        };
    }

    public Function<ClassLoader, LoaderSwap> safeLoaderSwapper() {
        return loader -> {
            if (!(loader instanceof PluginClassLoader)) {
                loader = delegatingLoader;
            }
            return withClassLoader(loader);
        };
    }

    public String latestVersion(String classOrAlias) {
        return delegatingLoader.latestVersion(classOrAlias);
    }

    public DelegatingClassLoader delegatingLoader() {
        return delegatingLoader;
    }

    // kept for compatibility
    public ClassLoader connectorLoader(String connectorClassOrAlias) {
        return delegatingLoader.loader(connectorClassOrAlias);
    }

    public ClassLoader pluginLoader(String classOrAlias, VersionRange range) throws ClassNotFoundException, VersionedPluginLoadingException {
        return delegatingLoader.loader(classOrAlias, range);
    }

    public ClassLoader pluginLoader(String classOrAlias) {
        return delegatingLoader.loader(classOrAlias);
    }


    @SuppressWarnings({"unchecked", "rawtypes"})
    public Set<PluginDesc<Connector>> connectors() {
        Set<PluginDesc<Connector>> connectors = new TreeSet<>((Set) sinkConnectors());
        connectors.addAll((Set) sourceConnectors());
        return connectors;
    }

    public Set<PluginDesc<SinkConnector>> sinkConnectors() {
        return scanResult.sinkConnectors();
    }

    public Set<PluginDesc<SinkConnector>> sinkConnectors(String connectorClassOrAlias) {
        return pluginsOfClass(connectorClassOrAlias, scanResult.sinkConnectors());
    }

    public Set<PluginDesc<SourceConnector>> sourceConnectors() {
        return scanResult.sourceConnectors();
    }

    public Set<PluginDesc<SourceConnector>> sourceConnectors(String connectorClassOrAlias) {
        return pluginsOfClass(connectorClassOrAlias, scanResult.sourceConnectors());
    }

    public Set<PluginDesc<Converter>> converters() {
        return scanResult.converters();
    }

    Set<PluginDesc<Converter>> converters(String converterClassOrAlias) {
        return pluginsOfClass(converterClassOrAlias, scanResult.converters());
    }

    public Set<PluginDesc<HeaderConverter>> headerConverters() {
        return scanResult.headerConverters();
    }

    Set<PluginDesc<HeaderConverter>> headerConverters(String headerConverterClassOrAlias) {
        return pluginsOfClass(headerConverterClassOrAlias, scanResult.headerConverters());
    }

    public Set<PluginDesc<Transformation<?>>> transformations() {
        return scanResult.transformations();
    }

    Set<PluginDesc<Transformation<?>>> transformations(String transformationClassOrAlias) {
        return pluginsOfClass(transformationClassOrAlias, scanResult.transformations());
    }

    public Set<PluginDesc<Predicate<?>>> predicates() {
        return scanResult.predicates();
    }

    Set<PluginDesc<Predicate<?>>> predicates(String predicateClassOrAlias) {
        return pluginsOfClass(predicateClassOrAlias, scanResult.predicates());
    }

    public Set<PluginDesc<ConnectorClientConfigOverridePolicy>> connectorClientConfigPolicies() {
        return scanResult.connectorClientConfigPolicies();
    }

    private <T> Set<PluginDesc<T>> pluginsOfClass(String classNameOrAlias, Set<PluginDesc<T>> allPluginsOfType) {
        String className = delegatingLoader.resolveFullClassName(classNameOrAlias);
        Set<PluginDesc<T>> plugins = new TreeSet<>();
        for (PluginDesc<T> desc : allPluginsOfType) {
            if (desc.className().equals(className)) {
                plugins.add(desc);
            }
        }
        return plugins;
    }

    public Object newPlugin(String classOrAlias) throws ClassNotFoundException {
        return newPlugin(classOrAlias, null);
    }

    public Object newPlugin(String classOrAlias, VersionRange range) throws VersionedPluginLoadingException, ClassNotFoundException {
        Class<?> klass = pluginClass(delegatingLoader, classOrAlias, Object.class, range);
        return newPlugin(klass);
    }

<<<<<<< HEAD
    // this class tries to load the plugin class with the class loader of the current thread, otherwise delegates to the delegating class loader
    public <T> Object newPlugin(String classOrAlias, Class<T> type, VersionRange range) throws ClassNotFoundException {
        if (range == null) {
            try {
                return Utils.newInstance(classOrAlias, type);
            } catch (ClassNotFoundException e) {
                // current classloader could not find the class, use delegating classloader
            }
        }
        return newPlugin(classOrAlias, range);
=======
    public Object newPlugin(String classOrAlias, VersionRange range) throws VersionedPluginLoadingException, ClassNotFoundException {
        Class<?> klass = pluginClass(delegatingLoader, classOrAlias, Object.class, range);
        return newPlugin(klass);
>>>>>>> 104fa579
    }

    public Connector newConnector(String connectorClassOrAlias) {
        Class<? extends Connector> klass = connectorClass(connectorClassOrAlias);
        return newPlugin(klass);
    }

    public Connector newConnector(String connectorClassOrAlias, VersionRange range) throws VersionedPluginLoadingException {
        Class<? extends Connector> klass = connectorClass(connectorClassOrAlias, range);
        return newPlugin(klass);
    }

    public Class<? extends Connector> connectorClass(String connectorClassOrAlias, VersionRange range) throws VersionedPluginLoadingException {
        Class<? extends Connector> klass;
        try {
            klass = pluginClass(delegatingLoader, connectorClassOrAlias, Connector.class, range);
        } catch (ClassNotFoundException e) {
            List<PluginDesc<? extends Connector>> matches = new ArrayList<>();
            Set<PluginDesc<Connector>> connectors = connectors();
            for (PluginDesc<? extends Connector> plugin : connectors) {
                Class<?> pluginClass = plugin.pluginClass();
                String simpleName = pluginClass.getSimpleName();
                if (simpleName.equals(connectorClassOrAlias)
                        || simpleName.equals(connectorClassOrAlias + "Connector")) {
                    matches.add(plugin);
                }
            }

            if (matches.isEmpty()) {
                throw new ConnectException(
                        "Failed to find any class that implements Connector and which name matches "
                                + connectorClassOrAlias
                                + ", available connectors are: "
                                + connectors.stream().map(PluginDesc::toString).collect(Collectors.joining(", "))
                );
            }
            if (matches.size() > 1) {
                throw new ConnectException(
                        "More than one connector matches alias "
                                + connectorClassOrAlias
                                + ". Please use full package and class name instead. Classes found: "
                                + connectors.stream().map(PluginDesc::toString).collect(Collectors.joining(", "))
                );
            }

            PluginDesc<? extends Connector> entry = matches.get(0);
            klass = entry.pluginClass();
        }
        return klass;
    }

    public Class<? extends Connector> connectorClass(String connectorClassOrAlias) {
        return connectorClass(connectorClassOrAlias, null);
    }

    public Task newTask(Class<? extends Task> taskClass) {
        return newPlugin(taskClass);
    }

    /**
     * If the given configuration defines a {@link Converter} using the named configuration property, return a new configured instance.
     *
     * @param config             the configuration containing the {@link Converter}'s configuration; may not be null
     * @param classPropertyName  the name of the property that contains the name of the {@link Converter} class; may not be null
     * @param classLoaderUsage   which classloader should be used
     * @return the instantiated and configured {@link Converter}; null if the configuration did not define the specified property
     * @throws ConnectException if the {@link Converter} implementation class could not be found
     */
    public Converter newConverter(AbstractConfig config, String classPropertyName, ClassLoaderUsage classLoaderUsage) {
        return newConverter(config, classPropertyName, null, classLoaderUsage);
    }

    /**
     * Used to get a versioned converter. If the version is specified, it will always use the plugins classloader.
     *
     * @param config              the configuration containing the {@link Converter}'s configuration; may not be null
     * @param classPropertyName   the name of the property that contains the name of the {@link Converter} class; may not be null
     * @param versionPropertyName the name of the property that contains the version of the {@link Converter} class; may not be null
     * @return the instantiated and configured {@link Converter}; null if the configuration did not define the specified property
     * @throws ConnectException if the {@link Converter} implementation class could not be found,
     * @throws VersionedPluginLoadingException if the version requested is not found
     */
    public Converter newConverter(AbstractConfig config, String classPropertyName, String versionPropertyName) {
<<<<<<< HEAD
        ClassLoaderUsage classLoader = config.getString(versionPropertyName) == null ? ClassLoaderUsage.CURRENT_CLASSLOADER: ClassLoaderUsage.PLUGINS;
=======
        ClassLoaderUsage classLoader = config.getString(versionPropertyName) == null ? ClassLoaderUsage.CURRENT_CLASSLOADER : ClassLoaderUsage.PLUGINS;
>>>>>>> 104fa579
        return newConverter(config, classPropertyName, versionPropertyName, classLoader);
    }

    private Converter newConverter(AbstractConfig config, String classPropertyName, String versionPropertyName, ClassLoaderUsage classLoaderUsage) {
        if (!config.originals().containsKey(classPropertyName)) {
            // This configuration does not define the converter via the specified property name
            return null;
        }
        // Determine whether this is a key or value converter based upon the supplied property name ...
        final boolean isKeyConverter = WorkerConfig.KEY_CONVERTER_CLASS_CONFIG.equals(classPropertyName);

        // Configure the Converter using only the old configuration mechanism ...
        String configPrefix = classPropertyName + ".";
        Map<String, Object> converterConfig = config.originalsWithPrefix(configPrefix);

        log.debug("Configuring the {} converter with configuration keys:{}{}",
                isKeyConverter ? "key" : "value", System.lineSeparator(), converterConfig.keySet());

        Converter plugin = newVersionedPlugin(config, classPropertyName, versionPropertyName,
                Converter.class, classLoaderUsage, scanResult.converters());
<<<<<<< HEAD
        try (LoaderSwap loaderSwap = withClassLoader(plugin.getClass().getClassLoader())) {
=======
        try (LoaderSwap loaderSwap = safeLoaderSwapper().apply(plugin.getClass().getClassLoader())) {
>>>>>>> 104fa579
            plugin.configure(converterConfig, isKeyConverter);
        }
        return plugin;
    }



    /**
     * Load an internal converter, used by the worker for (de)serializing data in internal topics.
     *
     * @param isKey           whether the converter is a key converter
     * @param className       the class name of the converter
     * @param converterConfig the properties to configure the converter with
     * @return the instantiated and configured {@link Converter}; never null
     * @throws ConnectException if the {@link Converter} implementation class could not be found
     */
    public Converter newInternalConverter(boolean isKey, String className, Map<String, String> converterConfig) {
        Class<? extends Converter> klass;
        try {
            klass = pluginClass(delegatingLoader, className, Converter.class);
        } catch (ClassNotFoundException e) {
            throw new ConnectException("Failed to load internal converter class " + className);
        }

        Converter plugin;
        try (LoaderSwap loaderSwap = withClassLoader(klass.getClassLoader())) {
            plugin = newPlugin(klass);
            plugin.configure(converterConfig, isKey);
        }
        return plugin;
    }

    /**
     * If the given configuration defines a {@link HeaderConverter} using the named configuration property, return a new configured
     * instance.
     *
     * @param config             the configuration containing the {@link HeaderConverter}'s configuration; may not be null
     * @param classPropertyName  the name of the property that contains the name of the {@link HeaderConverter} class; may not be null
     * @param classLoaderUsage   the name of the property that contains the version of the {@link HeaderConverter} class; may not be null
     * @return the instantiated and configured {@link HeaderConverter}; null if the configuration did not define the specified property
     * @throws ConnectException if the {@link HeaderConverter} implementation class could not be found
     */
    public HeaderConverter newHeaderConverter(AbstractConfig config, String classPropertyName, ClassLoaderUsage classLoaderUsage) {
        return newHeaderConverter(config, classPropertyName, null, classLoaderUsage);
    }

    /**
     * If the given configuration defines a {@link HeaderConverter} using the named configuration property, return a new configured
     * instance. If the version is specified, it will always use the plugins classloader.
     *
     * @param config                the configuration containing the {@link HeaderConverter}'s configuration; may not be null
     * @param classPropertyName     the name of the property that contains the name of the {@link HeaderConverter} class; may not be null
     * @param versionPropertyName   the config for the version for the header converter
     * @return the instantiated and configured {@link HeaderConverter}; null if the configuration did not define the specified property
     * @throws ConnectException if the {@link HeaderConverter} implementation class could not be found
     */
    public HeaderConverter newHeaderConverter(AbstractConfig config, String classPropertyName, String versionPropertyName) {
<<<<<<< HEAD
        ClassLoaderUsage classLoader = config.getString(versionPropertyName) == null ? ClassLoaderUsage.CURRENT_CLASSLOADER: ClassLoaderUsage.PLUGINS;
=======
        ClassLoaderUsage classLoader = config.getString(versionPropertyName) == null ? ClassLoaderUsage.CURRENT_CLASSLOADER : ClassLoaderUsage.PLUGINS;
>>>>>>> 104fa579
        return newHeaderConverter(config, classPropertyName, versionPropertyName, classLoader);
    }

    private HeaderConverter newHeaderConverter(AbstractConfig config, String classPropertyName, String versionPropertyName, ClassLoaderUsage classLoaderUsage) {
        if (!config.originals().containsKey(classPropertyName) && classLoaderUsage == ClassLoaderUsage.CURRENT_CLASSLOADER) {
            // This configuration does not define the Header Converter via the specified property name
            return null;
        }
        HeaderConverter plugin = newVersionedPlugin(config, classPropertyName, versionPropertyName,
                HeaderConverter.class, classLoaderUsage, scanResult.headerConverters());

        String configPrefix = classPropertyName + ".";
        Map<String, Object> converterConfig = config.originalsWithPrefix(configPrefix);
        converterConfig.put(ConverterConfig.TYPE_CONFIG, ConverterType.HEADER.getName());
        log.debug("Configuring the header converter with configuration keys:{}{}", System.lineSeparator(), converterConfig.keySet());

<<<<<<< HEAD
        try (LoaderSwap loaderSwap = withClassLoader(plugin.getClass().getClassLoader())) {
=======
        try (LoaderSwap loaderSwap = safeLoaderSwapper().apply(plugin.getClass().getClassLoader())) {
>>>>>>> 104fa579
            plugin.configure(converterConfig);
        }
        return plugin;
    }

    @SuppressWarnings({"unchecked", "rawtypes"})
    private <U> U newVersionedPlugin(
            AbstractConfig config,
            String classPropertyName,
            String versionPropertyName,
            Class basePluginClass,
            ClassLoaderUsage classLoaderUsage,
            SortedSet<PluginDesc<U>> availablePlugins
    ) {

        String version = versionPropertyName == null ? null : config.getString(versionPropertyName);
        VersionRange range = null;
        if (version != null) {
            try {
<<<<<<< HEAD
                range = PluginVersionUtils.connectorVersionRequirement(version);
            } catch (InvalidVersionSpecificationException e) {
                throw new ConnectException(String.format("Invalid version range for %s: %s %s", classPropertyName, version, e));
=======
                range = PluginUtils.connectorVersionRequirement(version);
            } catch (InvalidVersionSpecificationException e) {
                throw new ConnectException(String.format("Invalid version range for %s: %s", classPropertyName, version), e);
>>>>>>> 104fa579
            }
        }

        assert range == null || classLoaderUsage == ClassLoaderUsage.PLUGINS;

        Class<? extends U> klass = null;
        String basePluginClassName = basePluginClass.getSimpleName();
        switch (classLoaderUsage) {
            case CURRENT_CLASSLOADER:
                // Attempt to load first with the current classloader, and plugins as a fallback.
<<<<<<< HEAD
                // Note: we can't use config.getConfiguredInstance because Converter doesn't implement Configurable, and even if it did
                // we have to remove the property prefixes before calling config(...) and we still always want to call Converter.config.
=======
>>>>>>> 104fa579
                klass = pluginClassFromConfig(config, classPropertyName, basePluginClass, availablePlugins);
                break;
            case PLUGINS:
                // Attempt to load with the plugin class loader, which uses the current classloader as a fallback
<<<<<<< HEAD
                String classOrAlias = config.getClass(classPropertyName).getName();
=======

                // if the config specifies the class name, use it, otherwise use the default which we can get from config.getClass
                String classOrAlias = config.originalsStrings().get(classPropertyName);
                if (classOrAlias == null) {
                    classOrAlias = config.getClass(classPropertyName).getName();
                }
>>>>>>> 104fa579
                try {
                    klass = pluginClass(delegatingLoader, classOrAlias, basePluginClass, range);
                } catch (ClassNotFoundException e) {
                    throw new ConnectException(
                            "Failed to find any class that implements " + basePluginClassName + " and which name matches "
                                    + classOrAlias + ", available plugins are: "
                                    + pluginNames(availablePlugins)
                    );
                }
                break;
        }
        if (klass == null) {
<<<<<<< HEAD
            throw new ConnectException("Unable to initialize the '" + basePluginClassName
                    + "' specified in '" + classPropertyName + "'");
=======
            throw new ConnectException("Unable to initialize the " + basePluginClassName
                    + " specified in " + classPropertyName);
>>>>>>> 104fa579
        }

        U plugin;
        try (LoaderSwap loaderSwap = withClassLoader(klass.getClassLoader())) {
            plugin = newPlugin(klass);
        }
        return plugin;
    }

    public ConfigProvider newConfigProvider(AbstractConfig config, String providerPrefix, ClassLoaderUsage classLoaderUsage) {
        String classPropertyName = providerPrefix + ".class";
        Map<String, String> originalConfig = config.originalsStrings();
        if (!originalConfig.containsKey(classPropertyName)) {
            // This configuration does not define the config provider via the specified property name
            return null;
        }

        ConfigProvider plugin = newVersionedPlugin(config, classPropertyName, null, ConfigProvider.class, classLoaderUsage, scanResult.configProviders());

        // Configure the ConfigProvider
        String configPrefix = providerPrefix + ".param.";
        Map<String, Object> configProviderConfig = config.originalsWithPrefix(configPrefix);
<<<<<<< HEAD
        try (LoaderSwap loaderSwap = withClassLoader(plugin.getClass().getClassLoader())) {
=======
        try (LoaderSwap loaderSwap = safeLoaderSwapper().apply(plugin.getClass().getClassLoader())) {
>>>>>>> 104fa579
            plugin.configure(configProviderConfig);
        }
        return plugin;
    }

    /**
     * If the given class names are available in the classloader, return a list of new configured
     * instances. If the instances implement {@link Configurable}, they are configured with provided {@param config}
     *
     * @param klassNames         the list of class names of plugins that needs to instantiated and configured
     * @param config             the configuration containing the {@link org.apache.kafka.connect.runtime.Worker}'s configuration; may not be {@code null}
     * @param pluginKlass        the type of the plugin class that is being instantiated
     * @return the instantiated and configured list of plugins of type <T>; empty list if the {@param klassNames} is {@code null} or empty
     * @throws ConnectException if the implementation class could not be found
     */
    public <T> List<T> newPlugins(List<String> klassNames, AbstractConfig config, Class<T> pluginKlass) {
        List<T> plugins = new ArrayList<>();
        if (klassNames != null) {
            for (String klassName : klassNames) {
                plugins.add(newPlugin(klassName, config, pluginKlass));
            }
        }
        return plugins;
    }

    public <T> T newPlugin(String klassName, AbstractConfig config, Class<T> pluginKlass) {
        T plugin;
        Class<? extends T> klass;
        try {
            klass = pluginClass(delegatingLoader, klassName, pluginKlass);
        } catch (ClassNotFoundException e) {
            String msg = String.format("Failed to find any class that implements %s and which "
                                       + "name matches %s", pluginKlass, klassName);
            throw new ConnectException(msg);
        }
        try (LoaderSwap loaderSwap = withClassLoader(klass.getClassLoader())) {
            plugin = newPlugin(klass);
            if (plugin instanceof Versioned) {
                Versioned versionedPlugin = (Versioned) plugin;
                if (Utils.isBlank(versionedPlugin.version())) {
                    throw new ConnectException("Version not defined for '" + klassName + "'");
                }
            }
            if (plugin instanceof Configurable) {
                ((Configurable) plugin).configure(config.originals());
            }
        }
        return plugin;
    }

    public PluginsRecommenders pluginsRecommenders() {
        if (this.recommenders == null) {
            this.recommenders = new PluginsRecommenders(this);
        }
        return this.recommenders;
    }
}<|MERGE_RESOLUTION|>--- conflicted
+++ resolved
@@ -35,10 +35,6 @@
 import org.apache.kafka.connect.transforms.Transformation;
 import org.apache.kafka.connect.transforms.predicates.Predicate;
 
-<<<<<<< HEAD
-import org.apache.kafka.connect.util.PluginVersionUtils;
-=======
->>>>>>> 104fa579
 import org.apache.maven.artifact.versioning.InvalidVersionSpecificationException;
 import org.apache.maven.artifact.versioning.VersionRange;
 import org.slf4j.Logger;
@@ -54,10 +50,6 @@
 import java.util.Set;
 import java.util.SortedSet;
 import java.util.TreeSet;
-<<<<<<< HEAD
-import java.util.concurrent.Callable;
-=======
->>>>>>> 104fa579
 import java.util.function.Function;
 import java.util.stream.Collectors;
 
@@ -71,7 +63,6 @@
     private static final Logger log = LoggerFactory.getLogger(Plugins.class);
     private final DelegatingClassLoader delegatingLoader;
     private final PluginScanResult scanResult;
-    private PluginsRecommenders recommenders = null;
 
     public Plugins(Map<String, String> props) {
         this(props, Plugins.class.getClassLoader(), new ClassLoaderFactory());
@@ -190,12 +181,7 @@
             Class<U> pluginClass,
             VersionRange range
     ) throws VersionedPluginLoadingException, ClassNotFoundException {
-<<<<<<< HEAD
-        Class<?> klass = range != null ?
-            loader.loadVersionedPluginClass(classOrAlias, range, false) : loader.loadClass(classOrAlias, false);
-=======
         Class<?> klass = loader.loadVersionedPluginClass(classOrAlias, range, false);
->>>>>>> 104fa579
         if (pluginClass.isAssignableFrom(klass)) {
             return (Class<? extends U>) klass;
         }
@@ -214,11 +200,6 @@
         return pluginClass(delegatingLoader, classOrAlias, Object.class, range);
     }
 
-<<<<<<< HEAD
-//    public
-
-=======
->>>>>>> 104fa579
     public static ClassLoader compareAndSwapLoaders(ClassLoader loader) {
         ClassLoader current = Thread.currentThread().getContextClassLoader();
         if (!current.equals(loader)) {
@@ -377,30 +358,13 @@
     }
 
     public Object newPlugin(String classOrAlias) throws ClassNotFoundException {
-        return newPlugin(classOrAlias, null);
+        Class<?> klass = pluginClass(delegatingLoader, classOrAlias, Object.class);
+        return newPlugin(klass);
     }
 
     public Object newPlugin(String classOrAlias, VersionRange range) throws VersionedPluginLoadingException, ClassNotFoundException {
         Class<?> klass = pluginClass(delegatingLoader, classOrAlias, Object.class, range);
         return newPlugin(klass);
-    }
-
-<<<<<<< HEAD
-    // this class tries to load the plugin class with the class loader of the current thread, otherwise delegates to the delegating class loader
-    public <T> Object newPlugin(String classOrAlias, Class<T> type, VersionRange range) throws ClassNotFoundException {
-        if (range == null) {
-            try {
-                return Utils.newInstance(classOrAlias, type);
-            } catch (ClassNotFoundException e) {
-                // current classloader could not find the class, use delegating classloader
-            }
-        }
-        return newPlugin(classOrAlias, range);
-=======
-    public Object newPlugin(String classOrAlias, VersionRange range) throws VersionedPluginLoadingException, ClassNotFoundException {
-        Class<?> klass = pluginClass(delegatingLoader, classOrAlias, Object.class, range);
-        return newPlugin(klass);
->>>>>>> 104fa579
     }
 
     public Connector newConnector(String connectorClassOrAlias) {
@@ -484,11 +448,7 @@
      * @throws VersionedPluginLoadingException if the version requested is not found
      */
     public Converter newConverter(AbstractConfig config, String classPropertyName, String versionPropertyName) {
-<<<<<<< HEAD
-        ClassLoaderUsage classLoader = config.getString(versionPropertyName) == null ? ClassLoaderUsage.CURRENT_CLASSLOADER: ClassLoaderUsage.PLUGINS;
-=======
         ClassLoaderUsage classLoader = config.getString(versionPropertyName) == null ? ClassLoaderUsage.CURRENT_CLASSLOADER : ClassLoaderUsage.PLUGINS;
->>>>>>> 104fa579
         return newConverter(config, classPropertyName, versionPropertyName, classLoader);
     }
 
@@ -509,11 +469,7 @@
 
         Converter plugin = newVersionedPlugin(config, classPropertyName, versionPropertyName,
                 Converter.class, classLoaderUsage, scanResult.converters());
-<<<<<<< HEAD
-        try (LoaderSwap loaderSwap = withClassLoader(plugin.getClass().getClassLoader())) {
-=======
         try (LoaderSwap loaderSwap = safeLoaderSwapper().apply(plugin.getClass().getClassLoader())) {
->>>>>>> 104fa579
             plugin.configure(converterConfig, isKeyConverter);
         }
         return plugin;
@@ -571,11 +527,7 @@
      * @throws ConnectException if the {@link HeaderConverter} implementation class could not be found
      */
     public HeaderConverter newHeaderConverter(AbstractConfig config, String classPropertyName, String versionPropertyName) {
-<<<<<<< HEAD
-        ClassLoaderUsage classLoader = config.getString(versionPropertyName) == null ? ClassLoaderUsage.CURRENT_CLASSLOADER: ClassLoaderUsage.PLUGINS;
-=======
         ClassLoaderUsage classLoader = config.getString(versionPropertyName) == null ? ClassLoaderUsage.CURRENT_CLASSLOADER : ClassLoaderUsage.PLUGINS;
->>>>>>> 104fa579
         return newHeaderConverter(config, classPropertyName, versionPropertyName, classLoader);
     }
 
@@ -592,11 +544,7 @@
         converterConfig.put(ConverterConfig.TYPE_CONFIG, ConverterType.HEADER.getName());
         log.debug("Configuring the header converter with configuration keys:{}{}", System.lineSeparator(), converterConfig.keySet());
 
-<<<<<<< HEAD
-        try (LoaderSwap loaderSwap = withClassLoader(plugin.getClass().getClassLoader())) {
-=======
         try (LoaderSwap loaderSwap = safeLoaderSwapper().apply(plugin.getClass().getClassLoader())) {
->>>>>>> 104fa579
             plugin.configure(converterConfig);
         }
         return plugin;
@@ -616,15 +564,9 @@
         VersionRange range = null;
         if (version != null) {
             try {
-<<<<<<< HEAD
-                range = PluginVersionUtils.connectorVersionRequirement(version);
-            } catch (InvalidVersionSpecificationException e) {
-                throw new ConnectException(String.format("Invalid version range for %s: %s %s", classPropertyName, version, e));
-=======
                 range = PluginUtils.connectorVersionRequirement(version);
             } catch (InvalidVersionSpecificationException e) {
                 throw new ConnectException(String.format("Invalid version range for %s: %s", classPropertyName, version), e);
->>>>>>> 104fa579
             }
         }
 
@@ -635,25 +577,16 @@
         switch (classLoaderUsage) {
             case CURRENT_CLASSLOADER:
                 // Attempt to load first with the current classloader, and plugins as a fallback.
-<<<<<<< HEAD
-                // Note: we can't use config.getConfiguredInstance because Converter doesn't implement Configurable, and even if it did
-                // we have to remove the property prefixes before calling config(...) and we still always want to call Converter.config.
-=======
->>>>>>> 104fa579
                 klass = pluginClassFromConfig(config, classPropertyName, basePluginClass, availablePlugins);
                 break;
             case PLUGINS:
                 // Attempt to load with the plugin class loader, which uses the current classloader as a fallback
-<<<<<<< HEAD
-                String classOrAlias = config.getClass(classPropertyName).getName();
-=======
 
                 // if the config specifies the class name, use it, otherwise use the default which we can get from config.getClass
                 String classOrAlias = config.originalsStrings().get(classPropertyName);
                 if (classOrAlias == null) {
                     classOrAlias = config.getClass(classPropertyName).getName();
                 }
->>>>>>> 104fa579
                 try {
                     klass = pluginClass(delegatingLoader, classOrAlias, basePluginClass, range);
                 } catch (ClassNotFoundException e) {
@@ -666,13 +599,8 @@
                 break;
         }
         if (klass == null) {
-<<<<<<< HEAD
-            throw new ConnectException("Unable to initialize the '" + basePluginClassName
-                    + "' specified in '" + classPropertyName + "'");
-=======
             throw new ConnectException("Unable to initialize the " + basePluginClassName
                     + " specified in " + classPropertyName);
->>>>>>> 104fa579
         }
 
         U plugin;
@@ -695,11 +623,7 @@
         // Configure the ConfigProvider
         String configPrefix = providerPrefix + ".param.";
         Map<String, Object> configProviderConfig = config.originalsWithPrefix(configPrefix);
-<<<<<<< HEAD
-        try (LoaderSwap loaderSwap = withClassLoader(plugin.getClass().getClassLoader())) {
-=======
         try (LoaderSwap loaderSwap = safeLoaderSwapper().apply(plugin.getClass().getClassLoader())) {
->>>>>>> 104fa579
             plugin.configure(configProviderConfig);
         }
         return plugin;
@@ -750,10 +674,4 @@
         return plugin;
     }
 
-    public PluginsRecommenders pluginsRecommenders() {
-        if (this.recommenders == null) {
-            this.recommenders = new PluginsRecommenders(this);
-        }
-        return this.recommenders;
-    }
 }