--- conflicted
+++ resolved
@@ -116,18 +116,14 @@
     public <T> HttpResponse<T> httpRequest(String url, String method, HttpHeaders headers, Object requestBodyData,
                                                   TypeReference<T> responseFormat,
                                                   SecretKey sessionKey, String requestSignatureAlgorithm) {
-<<<<<<< HEAD
         Objects.requireNonNull(url, "url must be non-null");
         Objects.requireNonNull(method, "method must be non-null");
         Objects.requireNonNull(responseFormat, "response format must be non-null");
-        HttpClient client = httpClient();
-=======
         // Only try to load SSL configs if we have to (see KAFKA-14816)
         SslContextFactory sslContextFactory = url.startsWith("https://")
                 ? SSLUtils.createClientSideSslContextFactory(config)
                 : null;
         HttpClient client = httpClient(sslContextFactory);
->>>>>>> 897ced12
         client.setFollowRedirects(false);
 
         try {
