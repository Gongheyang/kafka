--- conflicted
+++ resolved
@@ -1,431 +1,246 @@
-<<<<<<< HEAD
-package org.apache.kafka.connect.util;
-
-import org.apache.kafka.common.config.ConfigDef;
-import org.apache.kafka.common.config.ConfigException;
-import org.apache.kafka.connect.connector.Connector;
-import org.apache.kafka.connect.runtime.ConnectorConfig;
-import org.apache.kafka.connect.runtime.isolation.PluginDesc;
-import org.apache.kafka.connect.runtime.isolation.Plugins;
-import org.apache.kafka.connect.runtime.rest.entities.ConnectorType;
-import org.apache.kafka.connect.transforms.Transformation;
-import org.apache.kafka.connect.transforms.predicates.Predicate;
-import org.apache.maven.artifact.versioning.InvalidVersionSpecificationException;
-import org.apache.maven.artifact.versioning.VersionRange;
-
-import java.util.Collections;
-import java.util.List;
-import java.util.Map;
-import java.util.Set;
-import java.util.function.Function;
-import java.util.function.Supplier;
-import java.util.stream.Collectors;
-
-public class PluginVersionUtils {
-
-    private static Plugins plugins = null;
-
-    public static void setPlugins(Plugins plugins) {
-        PluginVersionUtils.plugins = plugins;
-    }
-
-    public static VersionRange connectorVersionRequirement(String version) throws InvalidVersionSpecificationException {
-        if (version == null || version.equals("latest")) {
-            return null;
-        }
-        version = version.trim();
-
-        // check first if the given version is valid
-        VersionRange.createFromVersionSpec(version);
-
-        // now if the version is not enclosed we consider it as a hard requirement and enclose it in []
-        if (!version.startsWith("[") && !version.startsWith("(")) {
-            version = "[" + version + "]";
-        }
-        return VersionRange.createFromVersionSpec(version);
-    }
-
-    public static class PluginVersionValidator implements ConfigDef.Validator {
-
-        @Override
-        public void ensureValid(String name, Object value) {
-
-            try {
-                connectorVersionRequirement((String) value);
-            } catch (InvalidVersionSpecificationException e) {
-                throw new ConfigException(name, value, e.getMessage());
-            }
-        }
-
-    }
-
-    public static class ConnectorPluginVersionRecommender implements ConfigDef.Recommender {
-
-        @SuppressWarnings({"unchecked", "rawtypes"})
-        @Override
-        public List<Object> validValues(String name, Map<String, Object> parsedConfig) {
-            if (plugins == null) {
-                return Collections.emptyList();
-            }
-            String connectorClassOrAlias = (String) parsedConfig.get(ConnectorConfig.CONNECTOR_CLASS_CONFIG);
-            if (connectorClassOrAlias == null) {
-                //should never happen
-                return Collections.emptyList();
-            }
-            List<Object> sourceConnectors = plugins.sourceConnectors(connectorClassOrAlias).stream()
-                    .map(PluginDesc::version).distinct().collect(Collectors.toList());
-            if (!sourceConnectors.isEmpty()) {
-                return sourceConnectors;
-            }
-            return plugins.sinkConnectors(connectorClassOrAlias).stream()
-                    .map(PluginDesc::version).distinct().collect(Collectors.toList());
-        }
-
-        @Override
-        public boolean visible(String name, Map<String, Object> parsedConfig) {
-            return parsedConfig.get(ConnectorConfig.CONNECTOR_CLASS_CONFIG) != null;
-        }
-
-    }
-
-    public static class ConverterPluginRecommender implements ConfigDef.Recommender {
-
-        @Override
-        public List<Object> validValues(String name, Map<String, Object> parsedConfig) {
-            if (plugins == null) {
-                return Collections.emptyList();
-            }
-            return plugins.converters().stream()
-                    .map(PluginDesc::pluginClass).distinct().collect(Collectors.toList());
-        }
-
-        @Override
-        public boolean visible(String name, Map<String, Object> parsedConfig) {
-            return true;
-        }
-    }
-
-    public static class HeaderConverterPluginRecommender implements ConfigDef.Recommender {
-
-        @Override
-        public List<Object> validValues(String name, Map<String, Object> parsedConfig) {
-            if (plugins == null) {
-                return Collections.emptyList();
-            }
-            return plugins.headerConverters().stream()
-                    .map(PluginDesc::pluginClass).distinct().collect(Collectors.toList());
-        }
-
-        @Override
-        public boolean visible(String name, Map<String, Object> parsedConfig) {
-            return true;
-        }
-    }
-
-    public static abstract class ConverterPluginVersionRecommender implements ConfigDef.Recommender {
-
-        abstract protected String converterConfig();
-
-        protected Function<String, List<Object>> recommendations() {
-            return (converterClass) -> plugins.converters(converterClass).stream()
-                    .map(PluginDesc::version).distinct().collect(Collectors.toList());
-        }
-
-
-        @SuppressWarnings({"rawtypes"})
-        @Override
-        public List<Object> validValues(String name, Map<String, Object> parsedConfig) {
-            if (plugins == null) {
-                return Collections.emptyList();
-            }
-            if (parsedConfig.get(converterConfig()) == null) {
-                return Collections.emptyList();
-            }
-            Class converterClass = (Class) parsedConfig.get(converterConfig());
-            return recommendations().apply(converterClass.getName());
-        }
-
-        @Override
-        public boolean visible(String name, Map<String, Object> parsedConfig) {
-            return parsedConfig.get(converterConfig()) != null;
-        }
-    }
-
-    public static class KeyConverterPluginVersionRecommender
-            extends PluginVersionUtils.ConverterPluginVersionRecommender {
-
-        @Override
-        protected String converterConfig() {
-            return ConnectorConfig.KEY_CONVERTER_CLASS_CONFIG;
-        }
-
-    }
-
-    public static class ValueConverterPluginVersionRecommender
-            extends PluginVersionUtils.ConverterPluginVersionRecommender {
-
-        @Override
-        protected String converterConfig() {
-            return ConnectorConfig.VALUE_CONVERTER_CLASS_CONFIG;
-        }
-    }
-
-    public static class HeaderConverterPluginVersionRecommender
-            extends PluginVersionUtils.ConverterPluginVersionRecommender {
-
-        @Override
-        protected String converterConfig() {
-            return ConnectorConfig.HEADER_CONVERTER_CLASS_CONFIG;
-        }
-
-        @Override
-        protected Function<String, List<Object>> recommendations() {
-            return (converterClass) -> plugins.headerConverters(converterClass).stream()
-                    .map(PluginDesc::version).distinct().collect(Collectors.toList());
-        }
-    }
-
-    // Recommender for transformation and predicate plugins
-    public static abstract class SMTPluginRecommender<T> implements ConfigDef.Recommender {
-
-        abstract protected Function<String, Set<PluginDesc<T>>> plugins();
-
-        protected final String classOrAliasConfig;
-
-        public SMTPluginRecommender(String classOrAliasConfig) {
-            this.classOrAliasConfig = classOrAliasConfig;
-        }
-
-        @Override
-        @SuppressWarnings({"rawtypes"})
-        public List<Object> validValues(String name, Map<String, Object> parsedConfig) {
-            if (plugins == null) {
-                return Collections.emptyList();
-            }
-            if (parsedConfig.get(classOrAliasConfig) == null) {
-                return Collections.emptyList();
-            }
-
-            Class classOrAlias = (Class) parsedConfig.get(classOrAliasConfig);
-            return plugins().apply(classOrAlias.getName())
-                    .stream().map(PluginDesc::version).distinct().collect(Collectors.toList());
-        }
-
-        @Override
-        public boolean visible(String name, Map<String, Object> parsedConfig) {
-            return true;
-        }
-    }
-
-    public static class TransformationPluginRecommender extends SMTPluginRecommender<Transformation<?>> {
-
-        public TransformationPluginRecommender(String classOrAliasConfig) {
-            super(classOrAliasConfig);
-        }
-
-        @Override
-        protected Function<String, Set<PluginDesc<Transformation<?>>>> plugins() {
-            return classOrAlias -> plugins.transformations(classOrAlias);
-        }
-    }
-
-    public static class PredicatePluginRecommender extends SMTPluginRecommender<Predicate<?>> {
-
-        public PredicatePluginRecommender(String classOrAliasConfig) {
-            super(classOrAliasConfig);
-        }
-
-        @Override
-        protected Function<String, Set<PluginDesc<Predicate<?>>>> plugins() {
-            return classOrAlias -> plugins.predicates(classOrAlias);
-        }
-    }
-}
-
-
-=======
-package org.apache.kafka.connect.util;
-
-import org.apache.kafka.common.config.ConfigDef;
-import org.apache.kafka.common.config.ConfigException;
-import org.apache.kafka.connect.runtime.ConnectorConfig;
-import org.apache.kafka.connect.runtime.isolation.PluginDesc;
-import org.apache.kafka.connect.runtime.isolation.Plugins;
-import org.apache.maven.artifact.versioning.InvalidVersionSpecificationException;
-import org.apache.maven.artifact.versioning.VersionRange;
-
-import java.util.Collections;
-import java.util.List;
-import java.util.Map;
-import java.util.function.Function;
-import java.util.stream.Collectors;
-
-public class PluginVersionUtils {
-
-    private static Plugins plugins = null;
-
-    public static void setPlugins(Plugins plugins) {
-        PluginVersionUtils.plugins = plugins;
-    }
-
-    public static VersionRange connectorVersionRequirement(String version) throws InvalidVersionSpecificationException {
-        if (version == null || version.equals("latest")) {
-            return null;
-        }
-        version = version.trim();
-
-        // check first if the given version is valid
-        VersionRange range = VersionRange.createFromVersionSpec(version);
-
-        if (range.hasRestrictions()) {
-            return range;
-        }
-        // now if the version is not enclosed we consider it as a hard requirement and enclose it in []
-        version = "[" + version + "]";
-        return VersionRange.createFromVersionSpec(version);
-    }
-
-    public static class PluginVersionValidator implements ConfigDef.Validator {
-
-        @Override
-        public void ensureValid(String name, Object value) {
-
-            try {
-                connectorVersionRequirement((String) value);
-            } catch (InvalidVersionSpecificationException e) {
-                throw new ConfigException(name, value, e.getMessage());
-            }
-        }
-
-    }
-
-    public static class ConnectorPluginVersionRecommender implements ConfigDef.Recommender {
-
-        @SuppressWarnings({"unchecked", "rawtypes"})
-        @Override
-        public List<Object> validValues(String name, Map<String, Object> parsedConfig) {
-            if (plugins == null) {
-                return Collections.emptyList();
-            }
-            String connectorClassOrAlias = (String) parsedConfig.get(ConnectorConfig.CONNECTOR_CLASS_CONFIG);
-            if (connectorClassOrAlias == null) {
-                //should never happen
-                return Collections.emptyList();
-            }
-            List<Object> sourceConnectors = plugins.sourceConnectors(connectorClassOrAlias).stream()
-                    .map(PluginDesc::version).distinct().collect(Collectors.toList());
-            if (!sourceConnectors.isEmpty()) {
-                return sourceConnectors;
-            }
-            return plugins.sinkConnectors(connectorClassOrAlias).stream()
-                    .map(PluginDesc::version).distinct().collect(Collectors.toList());
-        }
-
-        @Override
-        public boolean visible(String name, Map<String, Object> parsedConfig) {
-            return parsedConfig.get(ConnectorConfig.CONNECTOR_CLASS_CONFIG) != null;
-        }
-
-    }
-
-    public static class ConverterPluginRecommender implements ConfigDef.Recommender {
-
-        @Override
-        public List<Object> validValues(String name, Map<String, Object> parsedConfig) {
-            if (plugins == null) {
-                return Collections.emptyList();
-            }
-            return plugins.converters().stream()
-                    .map(PluginDesc::pluginClass).distinct().collect(Collectors.toList());
-        }
-
-        @Override
-        public boolean visible(String name, Map<String, Object> parsedConfig) {
-            return true;
-        }
-    }
-
-    public static class HeaderConverterPluginRecommender implements ConfigDef.Recommender {
-
-        @Override
-        public List<Object> validValues(String name, Map<String, Object> parsedConfig) {
-            if (plugins == null) {
-                return Collections.emptyList();
-            }
-            return plugins.headerConverters().stream()
-                    .map(PluginDesc::pluginClass).distinct().collect(Collectors.toList());
-        }
-
-        @Override
-        public boolean visible(String name, Map<String, Object> parsedConfig) {
-            return true;
-        }
-    }
-
-    public static abstract class ConverterPluginVersionRecommender implements ConfigDef.Recommender {
-
-        abstract protected String converterConfig();
-
-        protected Function<String, List<Object>> recommendations() {
-            return (converterClass) -> plugins.converters(converterClass).stream()
-                    .map(PluginDesc::version).distinct().collect(Collectors.toList());
-        }
-
-
-        @SuppressWarnings({"rawtypes"})
-        @Override
-        public List<Object> validValues(String name, Map<String, Object> parsedConfig) {
-            if (plugins == null) {
-                return Collections.emptyList();
-            }
-            if (parsedConfig.get(converterConfig()) == null) {
-                return Collections.emptyList();
-            }
-            Class converterClass = (Class) parsedConfig.get(converterConfig());
-            return recommendations().apply(converterClass.getName());
-        }
-
-        @Override
-        public boolean visible(String name, Map<String, Object> parsedConfig) {
-            return parsedConfig.get(converterConfig()) != null;
-        }
-    }
-
-    public static class KeyConverterPluginVersionRecommender
-            extends PluginVersionUtils.ConverterPluginVersionRecommender {
-
-        @Override
-        protected String converterConfig() {
-            return ConnectorConfig.KEY_CONVERTER_CLASS_CONFIG;
-        }
-
-    }
-
-    public static class ValueConverterPluginVersionRecommender
-            extends PluginVersionUtils.ConverterPluginVersionRecommender {
-
-        @Override
-        protected String converterConfig() {
-            return ConnectorConfig.VALUE_CONVERTER_CLASS_CONFIG;
-        }
-    }
-
-    public static class HeaderConverterPluginVersionRecommender
-            extends PluginVersionUtils.ConverterPluginVersionRecommender {
-
-        @Override
-        protected String converterConfig() {
-            return ConnectorConfig.HEADER_CONVERTER_CLASS_CONFIG;
-        }
-
-        @Override
-        protected Function<String, List<Object>> recommendations() {
-            return (converterClass) -> plugins.headerConverters(converterClass).stream()
-                    .map(PluginDesc::version).distinct().collect(Collectors.toList());
-        }
-    }
-}
-
-
-
->>>>>>> 037d9aff
+package org.apache.kafka.connect.util;
+
+import org.apache.kafka.common.config.ConfigDef;
+import org.apache.kafka.common.config.ConfigException;
+import org.apache.kafka.connect.connector.Connector;
+import org.apache.kafka.connect.runtime.ConnectorConfig;
+import org.apache.kafka.connect.runtime.isolation.PluginDesc;
+import org.apache.kafka.connect.runtime.isolation.Plugins;
+import org.apache.kafka.connect.runtime.rest.entities.ConnectorType;
+import org.apache.kafka.connect.transforms.Transformation;
+import org.apache.kafka.connect.transforms.predicates.Predicate;
+import org.apache.maven.artifact.versioning.InvalidVersionSpecificationException;
+import org.apache.maven.artifact.versioning.VersionRange;
+
+import java.util.Collections;
+import java.util.List;
+import java.util.Map;
+import java.util.Set;
+import java.util.function.Function;
+import java.util.function.Supplier;
+import java.util.stream.Collectors;
+
+public class PluginVersionUtils {
+
+    private static Plugins plugins = null;
+
+    public static void setPlugins(Plugins plugins) {
+        PluginVersionUtils.plugins = plugins;
+    }
+
+    public static VersionRange connectorVersionRequirement(String version) throws InvalidVersionSpecificationException {
+        if (version == null || version.equals("latest")) {
+            return null;
+        }
+        version = version.trim();
+
+        // check first if the given version is valid
+        VersionRange range = VersionRange.createFromVersionSpec(version);
+
+        // now if the version is not enclosed we consider it as a hard requirement and enclose it in []
+        if (range.hasRestrictions()) {
+            return range;
+        }
+        version = "[" + version + "]";
+        return VersionRange.createFromVersionSpec(version);
+    }
+
+    public static class PluginVersionValidator implements ConfigDef.Validator {
+
+        @Override
+        public void ensureValid(String name, Object value) {
+
+            try {
+                connectorVersionRequirement((String) value);
+            } catch (InvalidVersionSpecificationException e) {
+                throw new ConfigException(name, value, e.getMessage());
+            }
+        }
+
+    }
+
+    public static class ConnectorPluginVersionRecommender implements ConfigDef.Recommender {
+
+        @SuppressWarnings({"unchecked", "rawtypes"})
+        @Override
+        public List<Object> validValues(String name, Map<String, Object> parsedConfig) {
+            if (plugins == null) {
+                return Collections.emptyList();
+            }
+            String connectorClassOrAlias = (String) parsedConfig.get(ConnectorConfig.CONNECTOR_CLASS_CONFIG);
+            if (connectorClassOrAlias == null) {
+                //should never happen
+                return Collections.emptyList();
+            }
+            List<Object> sourceConnectors = plugins.sourceConnectors(connectorClassOrAlias).stream()
+                    .map(PluginDesc::version).distinct().collect(Collectors.toList());
+            if (!sourceConnectors.isEmpty()) {
+                return sourceConnectors;
+            }
+            return plugins.sinkConnectors(connectorClassOrAlias).stream()
+                    .map(PluginDesc::version).distinct().collect(Collectors.toList());
+        }
+
+        @Override
+        public boolean visible(String name, Map<String, Object> parsedConfig) {
+            return parsedConfig.get(ConnectorConfig.CONNECTOR_CLASS_CONFIG) != null;
+        }
+
+    }
+
+    public static class ConverterPluginRecommender implements ConfigDef.Recommender {
+
+        @Override
+        public List<Object> validValues(String name, Map<String, Object> parsedConfig) {
+            if (plugins == null) {
+                return Collections.emptyList();
+            }
+            return plugins.converters().stream()
+                    .map(PluginDesc::pluginClass).distinct().collect(Collectors.toList());
+        }
+
+        @Override
+        public boolean visible(String name, Map<String, Object> parsedConfig) {
+            return true;
+        }
+    }
+
+    public static class HeaderConverterPluginRecommender implements ConfigDef.Recommender {
+
+        @Override
+        public List<Object> validValues(String name, Map<String, Object> parsedConfig) {
+            if (plugins == null) {
+                return Collections.emptyList();
+            }
+            return plugins.headerConverters().stream()
+                    .map(PluginDesc::pluginClass).distinct().collect(Collectors.toList());
+        }
+
+        @Override
+        public boolean visible(String name, Map<String, Object> parsedConfig) {
+            return true;
+        }
+    }
+
+    public static abstract class ConverterPluginVersionRecommender implements ConfigDef.Recommender {
+
+        abstract protected String converterConfig();
+
+        protected Function<String, List<Object>> recommendations() {
+            return (converterClass) -> plugins.converters(converterClass).stream()
+                    .map(PluginDesc::version).distinct().collect(Collectors.toList());
+        }
+
+
+        @SuppressWarnings({"rawtypes"})
+        @Override
+        public List<Object> validValues(String name, Map<String, Object> parsedConfig) {
+            if (plugins == null) {
+                return Collections.emptyList();
+            }
+            if (parsedConfig.get(converterConfig()) == null) {
+                return Collections.emptyList();
+            }
+            Class converterClass = (Class) parsedConfig.get(converterConfig());
+            return recommendations().apply(converterClass.getName());
+        }
+
+        @Override
+        public boolean visible(String name, Map<String, Object> parsedConfig) {
+            return parsedConfig.get(converterConfig()) != null;
+        }
+    }
+
+    public static class KeyConverterPluginVersionRecommender
+            extends PluginVersionUtils.ConverterPluginVersionRecommender {
+
+        @Override
+        protected String converterConfig() {
+            return ConnectorConfig.KEY_CONVERTER_CLASS_CONFIG;
+        }
+
+    }
+
+    public static class ValueConverterPluginVersionRecommender
+            extends PluginVersionUtils.ConverterPluginVersionRecommender {
+
+        @Override
+        protected String converterConfig() {
+            return ConnectorConfig.VALUE_CONVERTER_CLASS_CONFIG;
+        }
+    }
+
+    public static class HeaderConverterPluginVersionRecommender
+            extends PluginVersionUtils.ConverterPluginVersionRecommender {
+
+        @Override
+        protected String converterConfig() {
+            return ConnectorConfig.HEADER_CONVERTER_CLASS_CONFIG;
+        }
+
+        @Override
+        protected Function<String, List<Object>> recommendations() {
+            return (converterClass) -> plugins.headerConverters(converterClass).stream()
+                    .map(PluginDesc::version).distinct().collect(Collectors.toList());
+        }
+    }
+
+    // Recommender for transformation and predicate plugins
+    public static abstract class SMTPluginRecommender<T> implements ConfigDef.Recommender {
+
+        abstract protected Function<String, Set<PluginDesc<T>>> plugins();
+
+        protected final String classOrAliasConfig;
+
+        public SMTPluginRecommender(String classOrAliasConfig) {
+            this.classOrAliasConfig = classOrAliasConfig;
+        }
+
+        @Override
+        @SuppressWarnings({"rawtypes"})
+        public List<Object> validValues(String name, Map<String, Object> parsedConfig) {
+            if (plugins == null) {
+                return Collections.emptyList();
+            }
+            if (parsedConfig.get(classOrAliasConfig) == null) {
+                return Collections.emptyList();
+            }
+
+            Class classOrAlias = (Class) parsedConfig.get(classOrAliasConfig);
+            return plugins().apply(classOrAlias.getName())
+                    .stream().map(PluginDesc::version).distinct().collect(Collectors.toList());
+        }
+
+        @Override
+        public boolean visible(String name, Map<String, Object> parsedConfig) {
+            return true;
+        }
+    }
+
+    public static class TransformationPluginRecommender extends SMTPluginRecommender<Transformation<?>> {
+
+        public TransformationPluginRecommender(String classOrAliasConfig) {
+            super(classOrAliasConfig);
+        }
+
+        @Override
+        protected Function<String, Set<PluginDesc<Transformation<?>>>> plugins() {
+            return classOrAlias -> plugins.transformations(classOrAlias);
+        }
+    }
+
+    public static class PredicatePluginRecommender extends SMTPluginRecommender<Predicate<?>> {
+
+        public PredicatePluginRecommender(String classOrAliasConfig) {
+            super(classOrAliasConfig);
+        }
+
+        @Override
+        protected Function<String, Set<PluginDesc<Predicate<?>>>> plugins() {
+            return classOrAlias -> plugins.predicates(classOrAlias);
+        }
+    }
+}
+
+
+