--- conflicted
+++ resolved
@@ -149,13 +149,8 @@
                 CONNECT_WORKER_STARTUP_TIMEOUT,
                 "Worker did not complete startup in time"
             );
-<<<<<<< HEAD
-        } catch (final AssertionFailedError e) {
-            System.out.println("!!! failed twice");
-=======
         } catch (final java.lang.AssertionError e) {
->>>>>>> d68d216a
-            System.err.println("!!! failed twice");
+//            System.err.println("!!! failed twice");
             fail("failed twice");
         }
     }
