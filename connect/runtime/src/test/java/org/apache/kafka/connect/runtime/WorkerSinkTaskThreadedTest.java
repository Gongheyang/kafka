/*
 * Licensed to the Apache Software Foundation (ASF) under one or more
 * contributor license agreements. See the NOTICE file distributed with
 * this work for additional information regarding copyright ownership.
 * The ASF licenses this file to You under the Apache License, Version 2.0
 * (the "License"); you may not use this file except in compliance with
 * the License. You may obtain a copy of the License at
 *
 *    http://www.apache.org/licenses/LICENSE-2.0
 *
 * Unless required by applicable law or agreed to in writing, software
 * distributed under the License is distributed on an "AS IS" BASIS,
 * WITHOUT WARRANTIES OR CONDITIONS OF ANY KIND, either express or implied.
 * See the License for the specific language governing permissions and
 * limitations under the License.
 */
package org.apache.kafka.connect.runtime;

import org.apache.kafka.clients.consumer.ConsumerRebalanceListener;
import org.apache.kafka.clients.consumer.ConsumerRecord;
import org.apache.kafka.clients.consumer.ConsumerRecords;
import org.apache.kafka.clients.consumer.KafkaConsumer;
import org.apache.kafka.clients.consumer.OffsetAndMetadata;
import org.apache.kafka.clients.consumer.OffsetCommitCallback;
import org.apache.kafka.common.TopicPartition;
import org.apache.kafka.common.record.TimestampType;
import org.apache.kafka.common.utils.Time;
import org.apache.kafka.connect.data.Schema;
import org.apache.kafka.connect.data.SchemaAndValue;
import org.apache.kafka.connect.errors.ConnectException;
<<<<<<< HEAD
import org.apache.kafka.connect.runtime.distributed.ClusterConfigState;
=======
import org.apache.kafka.connect.runtime.errors.RetryWithToleranceOperator;
>>>>>>> f8dfbb06
import org.apache.kafka.connect.runtime.isolation.PluginClassLoader;
import org.apache.kafka.connect.runtime.standalone.StandaloneConfig;
import org.apache.kafka.connect.sink.SinkConnector;
import org.apache.kafka.connect.sink.SinkRecord;
import org.apache.kafka.connect.sink.SinkTask;
import org.apache.kafka.connect.storage.Converter;
import org.apache.kafka.connect.storage.HeaderConverter;
import org.apache.kafka.connect.util.ConnectorTaskId;
import org.apache.kafka.common.utils.MockTime;
import org.apache.kafka.connect.util.ThreadedTest;
import org.easymock.Capture;
import org.easymock.CaptureType;
import org.easymock.EasyMock;
import org.easymock.IAnswer;
import org.easymock.IExpectationSetters;
import org.junit.After;
import org.junit.Test;
import org.junit.runner.RunWith;
import org.powermock.api.easymock.PowerMock;
import org.powermock.api.easymock.annotation.Mock;
import org.powermock.core.classloader.annotations.PowerMockIgnore;
import org.powermock.core.classloader.annotations.PrepareForTest;
import org.powermock.modules.junit4.PowerMockRunner;
import org.powermock.reflect.Whitebox;

import java.util.Arrays;
import java.util.Collection;
import java.util.Collections;
import java.util.HashMap;
import java.util.HashSet;
import java.util.List;
import java.util.Map;

import static org.junit.Assert.assertEquals;
import static org.junit.Assert.fail;

@RunWith(PowerMockRunner.class)
@PrepareForTest(WorkerSinkTask.class)
@PowerMockIgnore("javax.management.*")
public class WorkerSinkTaskThreadedTest extends ThreadedTest {

    // These are fixed to keep this code simpler. In this example we assume byte[] raw values
    // with mix of integer/string in Connect
    private static final String TOPIC = "test";
    private static final int PARTITION = 12;
    private static final int PARTITION2 = 13;
    private static final int PARTITION3 = 14;
    private static final long FIRST_OFFSET = 45;
    private static final Schema KEY_SCHEMA = Schema.INT32_SCHEMA;
    private static final int KEY = 12;
    private static final Schema VALUE_SCHEMA = Schema.STRING_SCHEMA;
    private static final String VALUE = "VALUE";
    private static final byte[] RAW_KEY = "key".getBytes();
    private static final byte[] RAW_VALUE = "value".getBytes();

    private static final TopicPartition TOPIC_PARTITION = new TopicPartition(TOPIC, PARTITION);
    private static final TopicPartition TOPIC_PARTITION2 = new TopicPartition(TOPIC, PARTITION2);
    private static final TopicPartition TOPIC_PARTITION3 = new TopicPartition(TOPIC, PARTITION3);
    private static final TopicPartition UNASSIGNED_TOPIC_PARTITION = new TopicPartition(TOPIC, 200);

    private static final Map<String, String> TASK_PROPS = new HashMap<>();
    private static final long TIMESTAMP = 42L;
    private static final TimestampType TIMESTAMP_TYPE = TimestampType.CREATE_TIME;

    static {
        TASK_PROPS.put(SinkConnector.TOPICS_CONFIG, TOPIC);
        TASK_PROPS.put(TaskConfig.TASK_CLASS_CONFIG, TestSinkTask.class.getName());
    }
    private static final TaskConfig TASK_CONFIG = new TaskConfig(TASK_PROPS);

    private ConnectorTaskId taskId = new ConnectorTaskId("job", 0);
    private TargetState initialState = TargetState.STARTED;
    private Time time;
    private ConnectMetrics metrics;
    @Mock private SinkTask sinkTask;
    private Capture<WorkerSinkTaskContext> sinkTaskContext = EasyMock.newCapture();
    private WorkerConfig workerConfig;
    @Mock
    private PluginClassLoader pluginLoader;
    @Mock private Converter keyConverter;
    @Mock private Converter valueConverter;
    @Mock private HeaderConverter headerConverter;
    @Mock private TransformationChain transformationChain;
    private WorkerSinkTask workerTask;
    @Mock private KafkaConsumer<byte[], byte[]> consumer;
    private Capture<ConsumerRebalanceListener> rebalanceListener = EasyMock.newCapture();
    @Mock private TaskStatus.Listener statusListener;

    private long recordsReturned;


    @Override
    public void setup() {
        super.setup();
        time = new MockTime();
        metrics = new MockConnectMetrics();
        Map<String, String> workerProps = new HashMap<>();
        workerProps.put("key.converter", "org.apache.kafka.connect.json.JsonConverter");
        workerProps.put("value.converter", "org.apache.kafka.connect.json.JsonConverter");
        workerProps.put("internal.key.converter", "org.apache.kafka.connect.json.JsonConverter");
        workerProps.put("internal.value.converter", "org.apache.kafka.connect.json.JsonConverter");
        workerProps.put("internal.key.converter.schemas.enable", "false");
        workerProps.put("internal.value.converter.schemas.enable", "false");
        workerProps.put("offset.storage.file.filename", "/tmp/connect.offsets");
        pluginLoader = PowerMock.createMock(PluginClassLoader.class);
        workerConfig = new StandaloneConfig(workerProps);
        workerTask = PowerMock.createPartialMock(
                WorkerSinkTask.class, new String[]{"createConsumer"},
<<<<<<< HEAD
                taskId, sinkTask, statusListener, initialState, workerConfig, ClusterConfigState.EMPTY, metrics, keyConverter,
                valueConverter, headerConverter, TransformationChain.noOp(), pluginLoader, time);
=======
                taskId, sinkTask, statusListener, initialState, workerConfig, metrics, keyConverter,
                valueConverter, headerConverter,
                new TransformationChain(Collections.emptyList(), RetryWithToleranceOperator.NOOP_OPERATOR),
                pluginLoader, time, RetryWithToleranceOperator.NOOP_OPERATOR);
>>>>>>> f8dfbb06

        recordsReturned = 0;
    }

    @After
    public void tearDown() {
        if (metrics != null) metrics.stop();
    }

    @Test
    public void testPollsInBackground() throws Exception {
        expectInitializeTask();
        expectPollInitialAssignment();

        Capture<Collection<SinkRecord>> capturedRecords = expectPolls(1L);
        expectStopTask();

        PowerMock.replayAll();

        workerTask.initialize(TASK_CONFIG);
        workerTask.initializeAndStart();

        // First iteration initializes partition assignment
        workerTask.iteration();

        // Then we iterate to fetch data
        for (int i = 0; i < 10; i++) {
            workerTask.iteration();
        }
        workerTask.stop();
        workerTask.close();

        // Verify contents match expected values, i.e. that they were translated properly. With max
        // batch size 1 and poll returns 1 message at a time, we should have a matching # of batches
        assertEquals(10, capturedRecords.getValues().size());
        int offset = 0;
        for (Collection<SinkRecord> recs : capturedRecords.getValues()) {
            assertEquals(1, recs.size());
            for (SinkRecord rec : recs) {
                SinkRecord referenceSinkRecord
                        = new SinkRecord(TOPIC, PARTITION, KEY_SCHEMA, KEY, VALUE_SCHEMA, VALUE, FIRST_OFFSET + offset, TIMESTAMP, TIMESTAMP_TYPE);
                assertEquals(referenceSinkRecord, rec);
                offset++;
            }
        }

        PowerMock.verifyAll();
    }

    @Test
    public void testCommit() throws Exception {
        expectInitializeTask();
        expectPollInitialAssignment();

        // Make each poll() take the offset commit interval
        Capture<Collection<SinkRecord>> capturedRecords
                = expectPolls(WorkerConfig.OFFSET_COMMIT_INTERVAL_MS_DEFAULT);
        expectOffsetCommit(1L, null, null, 0, true);
        expectStopTask();

        PowerMock.replayAll();

        workerTask.initialize(TASK_CONFIG);
        workerTask.initializeAndStart();

        // Initialize partition assignment
        workerTask.iteration();
        // Fetch one record
        workerTask.iteration();
        // Trigger the commit
        workerTask.iteration();

        // Commit finishes synchronously for testing so we can check this immediately
        assertEquals(0, workerTask.commitFailures());
        workerTask.stop();
        workerTask.close();

        assertEquals(2, capturedRecords.getValues().size());

        PowerMock.verifyAll();
    }

    @Test
    public void testCommitFailure() throws Exception {
        expectInitializeTask();
        expectPollInitialAssignment();

        Capture<Collection<SinkRecord>> capturedRecords = expectPolls(WorkerConfig.OFFSET_COMMIT_INTERVAL_MS_DEFAULT);
        expectOffsetCommit(1L, new RuntimeException(), null, 0, true);
        // Should rewind to last known good positions, which in this case will be the offsets loaded during initialization
        // for all topic partitions
        consumer.seek(TOPIC_PARTITION, FIRST_OFFSET);
        PowerMock.expectLastCall();
        consumer.seek(TOPIC_PARTITION2, FIRST_OFFSET);
        PowerMock.expectLastCall();
        consumer.seek(TOPIC_PARTITION3, FIRST_OFFSET);
        PowerMock.expectLastCall();
        expectStopTask();

        PowerMock.replayAll();

        workerTask.initialize(TASK_CONFIG);
        workerTask.initializeAndStart();

        // Initialize partition assignment
        workerTask.iteration();
        // Fetch some data
        workerTask.iteration();
        // Trigger the commit
        workerTask.iteration();

        assertEquals(1, workerTask.commitFailures());
        assertEquals(false, Whitebox.getInternalState(workerTask, "committing"));
        workerTask.stop();
        workerTask.close();

        PowerMock.verifyAll();
    }

    @Test
    public void testCommitSuccessFollowedByFailure() throws Exception {
        // Validate that we rewind to the correct offsets if a task's preCommit() method throws an exception

        expectInitializeTask();
        expectPollInitialAssignment();
        Capture<Collection<SinkRecord>> capturedRecords = expectPolls(WorkerConfig.OFFSET_COMMIT_INTERVAL_MS_DEFAULT);
        expectOffsetCommit(1L, null, null, 0, true);
        expectOffsetCommit(2L, new RuntimeException(), null, 0, true);
        // Should rewind to last known committed positions
        consumer.seek(TOPIC_PARTITION, FIRST_OFFSET + 1);
        PowerMock.expectLastCall();
        consumer.seek(TOPIC_PARTITION2, FIRST_OFFSET);
        PowerMock.expectLastCall();
        consumer.seek(TOPIC_PARTITION3, FIRST_OFFSET);
        PowerMock.expectLastCall();
        expectStopTask();

        PowerMock.replayAll();

        workerTask.initialize(TASK_CONFIG);
        workerTask.initializeAndStart();

        // Initialize partition assignment
        workerTask.iteration();
        // Fetch some data
        workerTask.iteration();
        // Trigger first commit,
        workerTask.iteration();
        // Trigger second (failing) commit
        workerTask.iteration();

        assertEquals(1, workerTask.commitFailures());
        assertEquals(false, Whitebox.getInternalState(workerTask, "committing"));
        workerTask.stop();
        workerTask.close();

        PowerMock.verifyAll();
    }

    @Test
    public void testCommitConsumerFailure() throws Exception {
        expectInitializeTask();
        expectPollInitialAssignment();

        Capture<Collection<SinkRecord>> capturedRecords
                = expectPolls(WorkerConfig.OFFSET_COMMIT_INTERVAL_MS_DEFAULT);
        expectOffsetCommit(1L, null, new Exception(), 0, true);
        expectStopTask();

        PowerMock.replayAll();

        workerTask.initialize(TASK_CONFIG);
        workerTask.initializeAndStart();

        // Initialize partition assignment
        workerTask.iteration();
        // Fetch some data
        workerTask.iteration();
        // Trigger commit
        workerTask.iteration();

        // TODO Response to consistent failures?
        assertEquals(1, workerTask.commitFailures());
        assertEquals(false, Whitebox.getInternalState(workerTask, "committing"));
        workerTask.stop();
        workerTask.close();

        PowerMock.verifyAll();
    }

    @Test
    public void testCommitTimeout() throws Exception {
        expectInitializeTask();
        expectPollInitialAssignment();

        // Cut down amount of time to pass in each poll so we trigger exactly 1 offset commit
        Capture<Collection<SinkRecord>> capturedRecords
                = expectPolls(WorkerConfig.OFFSET_COMMIT_INTERVAL_MS_DEFAULT / 2);
        expectOffsetCommit(2L, null, null, WorkerConfig.OFFSET_COMMIT_TIMEOUT_MS_DEFAULT, false);
        expectStopTask();

        PowerMock.replayAll();

        workerTask.initialize(TASK_CONFIG);
        workerTask.initializeAndStart();

        // Initialize partition assignment
        workerTask.iteration();
        // Fetch some data
        workerTask.iteration();
        workerTask.iteration();
        // Trigger the commit
        workerTask.iteration();
        // Trigger the timeout without another commit
        workerTask.iteration();

        // TODO Response to consistent failures?
        assertEquals(1, workerTask.commitFailures());
        assertEquals(false, Whitebox.getInternalState(workerTask, "committing"));
        workerTask.stop();
        workerTask.close();

        PowerMock.verifyAll();
    }

    @Test
    public void testAssignmentPauseResume() throws Exception {
        // Just validate that the calls are passed through to the consumer, and that where appropriate errors are
        // converted
        expectInitializeTask();

        expectPollInitialAssignment();
        expectOnePoll().andAnswer(new IAnswer<Object>() {
            @Override
            public Object answer() throws Throwable {
                assertEquals(new HashSet<>(Arrays.asList(TOPIC_PARTITION, TOPIC_PARTITION2, TOPIC_PARTITION3)),
                        sinkTaskContext.getValue().assignment());
                return null;
            }
        });
        EasyMock.expect(consumer.assignment()).andReturn(new HashSet<>(Arrays.asList(TOPIC_PARTITION, TOPIC_PARTITION2, TOPIC_PARTITION3)));

        expectOnePoll().andAnswer(new IAnswer<Object>() {
            @Override
            public Object answer() throws Throwable {
                try {
                    sinkTaskContext.getValue().pause(UNASSIGNED_TOPIC_PARTITION);
                    fail("Trying to pause unassigned partition should have thrown an Connect exception");
                } catch (ConnectException e) {
                    // expected
                }
                sinkTaskContext.getValue().pause(TOPIC_PARTITION, TOPIC_PARTITION2);
                return null;
            }
        });
        consumer.pause(Arrays.asList(UNASSIGNED_TOPIC_PARTITION));
        PowerMock.expectLastCall().andThrow(new IllegalStateException("unassigned topic partition"));
        consumer.pause(Arrays.asList(TOPIC_PARTITION, TOPIC_PARTITION2));
        PowerMock.expectLastCall();

        expectOnePoll().andAnswer(new IAnswer<Object>() {
            @Override
            public Object answer() throws Throwable {
                try {
                    sinkTaskContext.getValue().resume(UNASSIGNED_TOPIC_PARTITION);
                    fail("Trying to resume unassigned partition should have thrown an Connect exception");
                } catch (ConnectException e) {
                    // expected
                }

                sinkTaskContext.getValue().resume(TOPIC_PARTITION, TOPIC_PARTITION2);
                return null;
            }
        });
        consumer.resume(Arrays.asList(UNASSIGNED_TOPIC_PARTITION));
        PowerMock.expectLastCall().andThrow(new IllegalStateException("unassigned topic partition"));
        consumer.resume(Arrays.asList(TOPIC_PARTITION, TOPIC_PARTITION2));
        PowerMock.expectLastCall();

        expectStopTask();

        PowerMock.replayAll();

        workerTask.initialize(TASK_CONFIG);
        workerTask.initializeAndStart();
        workerTask.iteration();
        workerTask.iteration();
        workerTask.iteration();
        workerTask.iteration();
        workerTask.stop();
        workerTask.close();

        PowerMock.verifyAll();
    }

    @Test
    public void testRewind() throws Exception {
        expectInitializeTask();
        expectPollInitialAssignment();

        final long startOffset = 40L;
        final Map<TopicPartition, Long> offsets = new HashMap<>();

        expectOnePoll().andAnswer(new IAnswer<Object>() {
            @Override
            public Object answer() throws Throwable {
                offsets.put(TOPIC_PARTITION, startOffset);
                sinkTaskContext.getValue().offset(offsets);
                return null;
            }
        });

        consumer.seek(TOPIC_PARTITION, startOffset);
        EasyMock.expectLastCall();

        expectOnePoll().andAnswer(new IAnswer<Object>() {
            @Override
            public Object answer() throws Throwable {
                Map<TopicPartition, Long> offsets = sinkTaskContext.getValue().offsets();
                assertEquals(0, offsets.size());
                return null;
            }
        });

        expectStopTask();
        PowerMock.replayAll();

        workerTask.initialize(TASK_CONFIG);
        workerTask.initializeAndStart();
        workerTask.iteration();
        workerTask.iteration();
        workerTask.iteration();
        workerTask.stop();
        workerTask.close();

        PowerMock.verifyAll();
    }

    @Test
    public void testRewindOnRebalanceDuringPoll() throws Exception {
        expectInitializeTask();
        expectPollInitialAssignment();

        expectRebalanceDuringPoll().andAnswer(new IAnswer<Object>() {
            @Override
            public Object answer() throws Throwable {
                Map<TopicPartition, Long> offsets = sinkTaskContext.getValue().offsets();
                assertEquals(0, offsets.size());
                return null;
            }
        });

        expectStopTask();
        PowerMock.replayAll();

        workerTask.initialize(TASK_CONFIG);
        workerTask.initializeAndStart();
        workerTask.iteration();
        workerTask.iteration();
        workerTask.stop();
        workerTask.close();

        PowerMock.verifyAll();
    }

    private void expectInitializeTask() throws Exception {
        PowerMock.expectPrivate(workerTask, "createConsumer").andReturn(consumer);

        consumer.subscribe(EasyMock.eq(Arrays.asList(TOPIC)), EasyMock.capture(rebalanceListener));
        PowerMock.expectLastCall();

        sinkTask.initialize(EasyMock.capture(sinkTaskContext));
        PowerMock.expectLastCall();
        sinkTask.start(TASK_PROPS);
        PowerMock.expectLastCall();
    }

    private void expectPollInitialAssignment() throws Exception {
        final List<TopicPartition> partitions = Arrays.asList(TOPIC_PARTITION, TOPIC_PARTITION2, TOPIC_PARTITION3);

        sinkTask.open(partitions);
        EasyMock.expectLastCall();

        EasyMock.expect(consumer.poll(EasyMock.anyLong())).andAnswer(new IAnswer<ConsumerRecords<byte[], byte[]>>() {
            @Override
            public ConsumerRecords<byte[], byte[]> answer() throws Throwable {
                rebalanceListener.getValue().onPartitionsAssigned(partitions);
                return ConsumerRecords.empty();
            }
        });
        EasyMock.expect(consumer.position(TOPIC_PARTITION)).andReturn(FIRST_OFFSET);
        EasyMock.expect(consumer.position(TOPIC_PARTITION2)).andReturn(FIRST_OFFSET);
        EasyMock.expect(consumer.position(TOPIC_PARTITION3)).andReturn(FIRST_OFFSET);

        sinkTask.put(Collections.<SinkRecord>emptyList());
        EasyMock.expectLastCall();
    }

    private void expectStopTask() throws Exception {
        sinkTask.stop();
        PowerMock.expectLastCall();

        // No offset commit since it happens in the mocked worker thread, but the main thread does need to wake up the
        // consumer so it exits quickly
        consumer.wakeup();
        PowerMock.expectLastCall();

        consumer.close();
        PowerMock.expectLastCall();
    }

    // Note that this can only be called once per test currently
    private Capture<Collection<SinkRecord>> expectPolls(final long pollDelayMs) throws Exception {
        // Stub out all the consumer stream/iterator responses, which we just want to verify occur,
        // but don't care about the exact details here.
        EasyMock.expect(consumer.poll(EasyMock.anyLong())).andStubAnswer(
                new IAnswer<ConsumerRecords<byte[], byte[]>>() {
                    @Override
                    public ConsumerRecords<byte[], byte[]> answer() throws Throwable {
                        // "Sleep" so time will progress
                        time.sleep(pollDelayMs);
                        ConsumerRecords<byte[], byte[]> records = new ConsumerRecords<>(
                                Collections.singletonMap(
                                        new TopicPartition(TOPIC, PARTITION),
                                        Arrays.asList(
                                                new ConsumerRecord<>(TOPIC, PARTITION, FIRST_OFFSET + recordsReturned, TIMESTAMP, TIMESTAMP_TYPE, 0L, 0, 0, RAW_KEY, RAW_VALUE)
                                        )));
                        recordsReturned++;
                        return records;
                    }
                });
        EasyMock.expect(keyConverter.toConnectData(TOPIC, RAW_KEY)).andReturn(new SchemaAndValue(KEY_SCHEMA, KEY)).anyTimes();
        EasyMock.expect(valueConverter.toConnectData(TOPIC, RAW_VALUE)).andReturn(new SchemaAndValue(VALUE_SCHEMA, VALUE)).anyTimes();

        final Capture<SinkRecord> recordCapture = EasyMock.newCapture();
        EasyMock.expect(transformationChain.apply(EasyMock.capture(recordCapture))).andAnswer(new IAnswer<SinkRecord>() {
            @Override
            public SinkRecord answer() {
                return recordCapture.getValue();
            }
        }).anyTimes();

        Capture<Collection<SinkRecord>> capturedRecords = EasyMock.newCapture(CaptureType.ALL);
        sinkTask.put(EasyMock.capture(capturedRecords));
        EasyMock.expectLastCall().anyTimes();
        return capturedRecords;
    }

    @SuppressWarnings("unchecked")
    private IExpectationSetters<Object> expectOnePoll() {
        // Currently the SinkTask's put() method will not be invoked unless we provide some data, so instead of
        // returning empty data, we return one record. The expectation is that the data will be ignored by the
        // response behavior specified using the return value of this method.
        EasyMock.expect(consumer.poll(EasyMock.anyLong())).andAnswer(
                new IAnswer<ConsumerRecords<byte[], byte[]>>() {
                    @Override
                    public ConsumerRecords<byte[], byte[]> answer() throws Throwable {
                        // "Sleep" so time will progress
                        time.sleep(1L);
                        ConsumerRecords<byte[], byte[]> records = new ConsumerRecords<>(
                                Collections.singletonMap(
                                        new TopicPartition(TOPIC, PARTITION),
                                        Arrays.asList(
                                                new ConsumerRecord<>(TOPIC, PARTITION, FIRST_OFFSET + recordsReturned, TIMESTAMP, TIMESTAMP_TYPE, 0L, 0, 0, RAW_KEY, RAW_VALUE)
                                        )));
                        recordsReturned++;
                        return records;
                    }
                });
        EasyMock.expect(keyConverter.toConnectData(TOPIC, RAW_KEY)).andReturn(new SchemaAndValue(KEY_SCHEMA, KEY));
        EasyMock.expect(valueConverter.toConnectData(TOPIC, RAW_VALUE)).andReturn(new SchemaAndValue(VALUE_SCHEMA, VALUE));
        sinkTask.put(EasyMock.anyObject(Collection.class));
        return EasyMock.expectLastCall();
    }

    @SuppressWarnings("unchecked")
    private IExpectationSetters<Object> expectRebalanceDuringPoll() throws Exception {
        final List<TopicPartition> partitions = Arrays.asList(TOPIC_PARTITION, TOPIC_PARTITION2, TOPIC_PARTITION3);

        final long startOffset = 40L;
        final Map<TopicPartition, Long> offsets = new HashMap<>();
        offsets.put(TOPIC_PARTITION, startOffset);

        EasyMock.expect(consumer.poll(EasyMock.anyLong())).andAnswer(
                new IAnswer<ConsumerRecords<byte[], byte[]>>() {
                    @Override
                    public ConsumerRecords<byte[], byte[]> answer() throws Throwable {
                        // "Sleep" so time will progress
                        time.sleep(1L);

                        sinkTaskContext.getValue().offset(offsets);
                        rebalanceListener.getValue().onPartitionsAssigned(partitions);

                        ConsumerRecords<byte[], byte[]> records = new ConsumerRecords<>(
                                Collections.singletonMap(
                                        new TopicPartition(TOPIC, PARTITION),
                                        Arrays.asList(
                                                new ConsumerRecord<>(TOPIC, PARTITION, FIRST_OFFSET + recordsReturned, TIMESTAMP, TIMESTAMP_TYPE, 0L, 0, 0, RAW_KEY, RAW_VALUE)
                                        )));
                        recordsReturned++;
                        return records;
                    }
                });

        EasyMock.expect(consumer.position(TOPIC_PARTITION)).andReturn(FIRST_OFFSET);
        EasyMock.expect(consumer.position(TOPIC_PARTITION2)).andReturn(FIRST_OFFSET);
        EasyMock.expect(consumer.position(TOPIC_PARTITION3)).andReturn(FIRST_OFFSET);

        sinkTask.open(partitions);
        EasyMock.expectLastCall();

        consumer.seek(TOPIC_PARTITION, startOffset);
        EasyMock.expectLastCall();

        EasyMock.expect(keyConverter.toConnectData(TOPIC, RAW_KEY)).andReturn(new SchemaAndValue(KEY_SCHEMA, KEY));
        EasyMock.expect(valueConverter.toConnectData(TOPIC, RAW_VALUE)).andReturn(new SchemaAndValue(VALUE_SCHEMA, VALUE));
        sinkTask.put(EasyMock.anyObject(Collection.class));
        return EasyMock.expectLastCall();
    }

    private Capture<OffsetCommitCallback> expectOffsetCommit(final long expectedMessages,
                                                             final RuntimeException error,
                                                             final Exception consumerCommitError,
                                                             final long consumerCommitDelayMs,
                                                             final boolean invokeCallback)
            throws Exception {
        final long finalOffset = FIRST_OFFSET + expectedMessages;

        // All assigned partitions will have offsets committed, but we've only processed messages/updated offsets for one
        final Map<TopicPartition, OffsetAndMetadata> offsetsToCommit = new HashMap<>();
        offsetsToCommit.put(TOPIC_PARTITION, new OffsetAndMetadata(finalOffset));
        offsetsToCommit.put(TOPIC_PARTITION2, new OffsetAndMetadata(FIRST_OFFSET));
        offsetsToCommit.put(TOPIC_PARTITION3, new OffsetAndMetadata(FIRST_OFFSET));
        sinkTask.preCommit(offsetsToCommit);
        IExpectationSetters<Object> expectation = PowerMock.expectLastCall();
        if (error != null) {
            expectation.andThrow(error).once();
            return null;
        } else {
            expectation.andReturn(offsetsToCommit);
        }

        final Capture<OffsetCommitCallback> capturedCallback = EasyMock.newCapture();
        consumer.commitAsync(EasyMock.eq(offsetsToCommit),
                EasyMock.capture(capturedCallback));
        PowerMock.expectLastCall().andAnswer(new IAnswer<Object>() {
            @Override
            public Object answer() throws Throwable {
                time.sleep(consumerCommitDelayMs);
                if (invokeCallback)
                    capturedCallback.getValue().onComplete(offsetsToCommit, consumerCommitError);
                return null;
            }
        });
        return capturedCallback;
    }

    private static abstract class TestSinkTask extends SinkTask {
    }
}<|MERGE_RESOLUTION|>--- conflicted
+++ resolved
@@ -28,11 +28,8 @@
 import org.apache.kafka.connect.data.Schema;
 import org.apache.kafka.connect.data.SchemaAndValue;
 import org.apache.kafka.connect.errors.ConnectException;
-<<<<<<< HEAD
 import org.apache.kafka.connect.runtime.distributed.ClusterConfigState;
-=======
 import org.apache.kafka.connect.runtime.errors.RetryWithToleranceOperator;
->>>>>>> f8dfbb06
 import org.apache.kafka.connect.runtime.isolation.PluginClassLoader;
 import org.apache.kafka.connect.runtime.standalone.StandaloneConfig;
 import org.apache.kafka.connect.sink.SinkConnector;
@@ -141,15 +138,10 @@
         workerConfig = new StandaloneConfig(workerProps);
         workerTask = PowerMock.createPartialMock(
                 WorkerSinkTask.class, new String[]{"createConsumer"},
-<<<<<<< HEAD
                 taskId, sinkTask, statusListener, initialState, workerConfig, ClusterConfigState.EMPTY, metrics, keyConverter,
-                valueConverter, headerConverter, TransformationChain.noOp(), pluginLoader, time);
-=======
-                taskId, sinkTask, statusListener, initialState, workerConfig, metrics, keyConverter,
                 valueConverter, headerConverter,
                 new TransformationChain(Collections.emptyList(), RetryWithToleranceOperator.NOOP_OPERATOR),
                 pluginLoader, time, RetryWithToleranceOperator.NOOP_OPERATOR);
->>>>>>> f8dfbb06
 
         recordsReturned = 0;
     }
