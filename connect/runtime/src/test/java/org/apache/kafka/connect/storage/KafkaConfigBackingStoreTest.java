/*
 * Licensed to the Apache Software Foundation (ASF) under one or more
 * contributor license agreements. See the NOTICE file distributed with
 * this work for additional information regarding copyright ownership.
 * The ASF licenses this file to You under the Apache License, Version 2.0
 * (the "License"); you may not use this file except in compliance with
 * the License. You may obtain a copy of the License at
 *
 *    http://www.apache.org/licenses/LICENSE-2.0
 *
 * Unless required by applicable law or agreed to in writing, software
 * distributed under the License is distributed on an "AS IS" BASIS,
 * WITHOUT WARRANTIES OR CONDITIONS OF ANY KIND, either express or implied.
 * See the License for the specific language governing permissions and
 * limitations under the License.
 */
package org.apache.kafka.connect.storage;

import org.apache.kafka.clients.CommonClientConfigs;
import org.apache.kafka.clients.admin.NewTopic;
import org.apache.kafka.clients.consumer.ConsumerConfig;
import org.apache.kafka.clients.consumer.ConsumerRecord;
import org.apache.kafka.clients.producer.ProducerConfig;
import org.apache.kafka.common.record.TimestampType;
import org.apache.kafka.connect.data.Field;
import org.apache.kafka.connect.data.Schema;
import org.apache.kafka.connect.data.SchemaAndValue;
import org.apache.kafka.connect.data.Struct;
import org.apache.kafka.connect.runtime.TargetState;
import org.apache.kafka.connect.runtime.WorkerConfig;
import org.apache.kafka.connect.runtime.distributed.ClusterConfigState;
import org.apache.kafka.connect.runtime.distributed.DistributedConfig;
import org.apache.kafka.connect.util.Callback;
import org.apache.kafka.connect.util.ConnectUtils;
import org.apache.kafka.connect.util.ConnectorTaskId;
import org.apache.kafka.connect.util.KafkaBasedLog;
import org.apache.kafka.connect.util.TestFuture;
import org.easymock.Capture;
import org.easymock.EasyMock;
import org.easymock.IAnswer;
import org.junit.Before;
import org.junit.Test;
import org.junit.runner.RunWith;
import org.powermock.api.easymock.PowerMock;
import org.powermock.api.easymock.annotation.Mock;
import org.powermock.core.classloader.annotations.PowerMockIgnore;
import org.powermock.core.classloader.annotations.PrepareForTest;
import org.powermock.modules.junit4.PowerMockRunner;
import org.powermock.reflect.Whitebox;

import java.util.ArrayList;
import java.util.Arrays;
import java.util.Collections;
import java.util.HashMap;
import java.util.LinkedHashMap;
import java.util.List;
import java.util.Map;
import java.util.concurrent.Future;
import java.util.concurrent.TimeUnit;

import static org.junit.Assert.assertEquals;
import static org.junit.Assert.assertNull;
import static org.junit.Assert.assertTrue;

@RunWith(PowerMockRunner.class)
@PrepareForTest({KafkaConfigBackingStore.class, ConnectUtils.class})
@PowerMockIgnore({"javax.management.*", "javax.crypto.*"})
@SuppressWarnings({"unchecked", "deprecation"})
public class KafkaConfigBackingStoreTest {
    private static final String TOPIC = "connect-configs";
    private static final short TOPIC_REPLICATION_FACTOR = 5;
    private static final Map<String, String> DEFAULT_CONFIG_STORAGE_PROPS = new HashMap<>();
    private static final DistributedConfig DEFAULT_DISTRIBUTED_CONFIG;

    static {
        DEFAULT_CONFIG_STORAGE_PROPS.put(DistributedConfig.CONFIG_TOPIC_CONFIG, TOPIC);
        DEFAULT_CONFIG_STORAGE_PROPS.put(DistributedConfig.OFFSET_STORAGE_TOPIC_CONFIG, "connect-offsets");
        DEFAULT_CONFIG_STORAGE_PROPS.put(DistributedConfig.CONFIG_STORAGE_REPLICATION_FACTOR_CONFIG, Short.toString(TOPIC_REPLICATION_FACTOR));
        DEFAULT_CONFIG_STORAGE_PROPS.put(DistributedConfig.GROUP_ID_CONFIG, "connect");
        DEFAULT_CONFIG_STORAGE_PROPS.put(DistributedConfig.STATUS_STORAGE_TOPIC_CONFIG, "status-topic");
        DEFAULT_CONFIG_STORAGE_PROPS.put(CommonClientConfigs.BOOTSTRAP_SERVERS_CONFIG, "broker1:9092,broker2:9093");
        DEFAULT_CONFIG_STORAGE_PROPS.put(DistributedConfig.KEY_CONVERTER_CLASS_CONFIG, "org.apache.kafka.connect.json.JsonConverter");
        DEFAULT_CONFIG_STORAGE_PROPS.put(DistributedConfig.VALUE_CONVERTER_CLASS_CONFIG, "org.apache.kafka.connect.json.JsonConverter");
        DEFAULT_CONFIG_STORAGE_PROPS.put(DistributedConfig.INTERNAL_KEY_CONVERTER_CLASS_CONFIG, "org.apache.kafka.connect.json.JsonConverter");
        DEFAULT_CONFIG_STORAGE_PROPS.put(DistributedConfig.INTERNAL_VALUE_CONVERTER_CLASS_CONFIG, "org.apache.kafka.connect.json.JsonConverter");
        DEFAULT_DISTRIBUTED_CONFIG = new DistributedConfig(DEFAULT_CONFIG_STORAGE_PROPS);
    }

    private static final List<String> CONNECTOR_IDS = Arrays.asList("connector1", "connector2");
    private static final List<String> CONNECTOR_CONFIG_KEYS = Arrays.asList("connector-connector1", "connector-connector2");
    private static final List<String> COMMIT_TASKS_CONFIG_KEYS = Arrays.asList("commit-connector1", "commit-connector2");
    private static final List<String> TARGET_STATE_KEYS =  Arrays.asList("target-state-connector1", "target-state-connector2");

    // Need a) connector with multiple tasks and b) multiple connectors
    private static final List<ConnectorTaskId> TASK_IDS = Arrays.asList(
            new ConnectorTaskId("connector1", 0),
            new ConnectorTaskId("connector1", 1),
            new ConnectorTaskId("connector2", 0)
    );
    private static final List<String> TASK_CONFIG_KEYS = Arrays.asList("task-connector1-0", "task-connector1-1", "task-connector2-0");

    // Need some placeholders -- the contents don't matter here, just that they are restored properly
    private static final List<Map<String, String>> SAMPLE_CONFIGS = Arrays.asList(
            Collections.singletonMap("config-key-one", "config-value-one"),
            Collections.singletonMap("config-key-two", "config-value-two"),
            Collections.singletonMap("config-key-three", "config-value-three")
    );
    private static final List<Struct> CONNECTOR_CONFIG_STRUCTS = Arrays.asList(
            new Struct(KafkaConfigBackingStore.CONNECTOR_CONFIGURATION_V0).put("properties", SAMPLE_CONFIGS.get(0)),
            new Struct(KafkaConfigBackingStore.CONNECTOR_CONFIGURATION_V0).put("properties", SAMPLE_CONFIGS.get(1)),
            new Struct(KafkaConfigBackingStore.CONNECTOR_CONFIGURATION_V0).put("properties", SAMPLE_CONFIGS.get(2))
    );
    private static final List<Struct> TASK_CONFIG_STRUCTS = Arrays.asList(
            new Struct(KafkaConfigBackingStore.TASK_CONFIGURATION_V0).put("properties", SAMPLE_CONFIGS.get(0)),
            new Struct(KafkaConfigBackingStore.TASK_CONFIGURATION_V0).put("properties", SAMPLE_CONFIGS.get(1))
    );
    private static final Struct TARGET_STATE_PAUSED = new Struct(KafkaConfigBackingStore.TARGET_STATE_V0).put("state", "PAUSED");

    private static final Struct TASKS_COMMIT_STRUCT_TWO_TASK_CONNECTOR
            = new Struct(KafkaConfigBackingStore.CONNECTOR_TASKS_COMMIT_V0).put("tasks", 2);

    private static final Struct TASKS_COMMIT_STRUCT_ZERO_TASK_CONNECTOR
            = new Struct(KafkaConfigBackingStore.CONNECTOR_TASKS_COMMIT_V0).put("tasks", 0);

    // The exact format doesn't matter here since both conversions are mocked
    private static final List<byte[]> CONFIGS_SERIALIZED = Arrays.asList(
            "config-bytes-1".getBytes(), "config-bytes-2".getBytes(), "config-bytes-3".getBytes(),
            "config-bytes-4".getBytes(), "config-bytes-5".getBytes(), "config-bytes-6".getBytes(),
            "config-bytes-7".getBytes(), "config-bytes-8".getBytes(), "config-bytes-9".getBytes()
    );

    @Mock
    private Converter converter;
    @Mock
    private ConfigBackingStore.UpdateListener configUpdateListener;
    @Mock
    KafkaBasedLog<String, byte[]> storeLog;
    private KafkaConfigBackingStore configStorage;

    private Capture<String> capturedTopic = EasyMock.newCapture();
    private Capture<Map<String, Object>> capturedProducerProps = EasyMock.newCapture();
    private Capture<Map<String, Object>> capturedConsumerProps = EasyMock.newCapture();
    private Capture<Map<String, Object>> capturedAdminProps = EasyMock.newCapture();
    private Capture<NewTopic> capturedNewTopic = EasyMock.newCapture();
    private Capture<Callback<ConsumerRecord<String, byte[]>>> capturedConsumedCallback = EasyMock.newCapture();

    private long logOffset = 0;
    private Capture<WorkerConfig> capturedCfg = EasyMock.newCapture();


    @Before
    public void setUp() {
<<<<<<< HEAD
        PowerMock.mockStaticPartial(ConnectUtils.class, "lookupKafkaClusterId");
        EasyMock.expect(ConnectUtils.lookupKafkaClusterId(EasyMock.anyObject())).andReturn("test-cluster").anyTimes();
        PowerMock.replay(ConnectUtils.class);

        configStorage = PowerMock.createPartialMock(KafkaConfigBackingStore.class, new String[]{"createKafkaBasedLog"}, converter, DEFAULT_DISTRIBUTED_CONFIG, null);
=======
        configStorage = PowerMock.createPartialMock(KafkaConfigBackingStore.class, new String[]{"createKafkaBasedLog"}, converter, DEFAULT_DISTRIBUTED_CONFIG, null, "test-cluster");
>>>>>>> 6005c9ac
        Whitebox.setInternalState(configStorage, "configLog", storeLog);
        configStorage.setUpdateListener(configUpdateListener);
    }

    @Test
    public void testStartStop() throws Exception {
        expectConfigure();
        expectStart(Collections.emptyList(), Collections.emptyMap());
        expectStop();

        PowerMock.replayAll();

        configStorage.setupAndCreateKafkaBasedLog(TOPIC, DEFAULT_DISTRIBUTED_CONFIG);

        assertEquals(TOPIC, capturedTopic.getValue());
        assertEquals("org.apache.kafka.common.serialization.StringSerializer", capturedProducerProps.getValue().get(ProducerConfig.KEY_SERIALIZER_CLASS_CONFIG));
        assertEquals("org.apache.kafka.common.serialization.ByteArraySerializer", capturedProducerProps.getValue().get(ProducerConfig.VALUE_SERIALIZER_CLASS_CONFIG));
        assertEquals("org.apache.kafka.common.serialization.StringDeserializer", capturedConsumerProps.getValue().get(ConsumerConfig.KEY_DESERIALIZER_CLASS_CONFIG));
        assertEquals("org.apache.kafka.common.serialization.ByteArrayDeserializer", capturedConsumerProps.getValue().get(ConsumerConfig.VALUE_DESERIALIZER_CLASS_CONFIG));

        assertEquals(TOPIC, capturedNewTopic.getValue().name());
        assertEquals(1, capturedNewTopic.getValue().numPartitions());
        assertEquals(TOPIC_REPLICATION_FACTOR, capturedNewTopic.getValue().replicationFactor());
        configStorage.start();
        configStorage.stop();

        PowerMock.verifyAll();
    }

    @Test
    public void testPutConnectorConfig() throws Exception {
        expectConfigure();
        expectStart(Collections.emptyList(), Collections.emptyMap());

        expectConvertWriteAndRead(
                CONNECTOR_CONFIG_KEYS.get(0), KafkaConfigBackingStore.CONNECTOR_CONFIGURATION_V0, CONFIGS_SERIALIZED.get(0),
                "properties", SAMPLE_CONFIGS.get(0));
        configUpdateListener.onConnectorConfigUpdate(CONNECTOR_IDS.get(0));
        EasyMock.expectLastCall();

        expectConvertWriteAndRead(
                CONNECTOR_CONFIG_KEYS.get(1), KafkaConfigBackingStore.CONNECTOR_CONFIGURATION_V0, CONFIGS_SERIALIZED.get(1),
                "properties", SAMPLE_CONFIGS.get(1));
        configUpdateListener.onConnectorConfigUpdate(CONNECTOR_IDS.get(1));
        EasyMock.expectLastCall();

        // Config deletion
        expectConnectorRemoval(CONNECTOR_CONFIG_KEYS.get(1), TARGET_STATE_KEYS.get(1));
        configUpdateListener.onConnectorConfigRemove(CONNECTOR_IDS.get(1));
        EasyMock.expectLastCall();

        expectStop();

        PowerMock.replayAll();

        configStorage.setupAndCreateKafkaBasedLog(TOPIC, DEFAULT_DISTRIBUTED_CONFIG);
        configStorage.start();

        // Null before writing
        ClusterConfigState configState = configStorage.snapshot();
        assertEquals(-1, configState.offset());
        assertNull(configState.connectorConfig(CONNECTOR_IDS.get(0)));
        assertNull(configState.connectorConfig(CONNECTOR_IDS.get(1)));

        // Writing should block until it is written and read back from Kafka
        configStorage.putConnectorConfig(CONNECTOR_IDS.get(0), SAMPLE_CONFIGS.get(0));
        configState = configStorage.snapshot();
        assertEquals(1, configState.offset());
        assertEquals(SAMPLE_CONFIGS.get(0), configState.connectorConfig(CONNECTOR_IDS.get(0)));
        assertNull(configState.connectorConfig(CONNECTOR_IDS.get(1)));

        // Second should also block and all configs should still be available
        configStorage.putConnectorConfig(CONNECTOR_IDS.get(1), SAMPLE_CONFIGS.get(1));
        configState = configStorage.snapshot();
        assertEquals(2, configState.offset());
        assertEquals(SAMPLE_CONFIGS.get(0), configState.connectorConfig(CONNECTOR_IDS.get(0)));
        assertEquals(SAMPLE_CONFIGS.get(1), configState.connectorConfig(CONNECTOR_IDS.get(1)));

        // Deletion should remove the second one we added
        configStorage.removeConnectorConfig(CONNECTOR_IDS.get(1));
        configState = configStorage.snapshot();
        assertEquals(4, configState.offset());
        assertEquals(SAMPLE_CONFIGS.get(0), configState.connectorConfig(CONNECTOR_IDS.get(0)));
        assertNull(configState.connectorConfig(CONNECTOR_IDS.get(1)));
        assertNull(configState.targetState(CONNECTOR_IDS.get(1)));

        configStorage.stop();

        PowerMock.verifyAll();
    }

    @Test
    public void testPutTaskConfigs() throws Exception {
        expectConfigure();
        expectStart(Collections.emptyList(), Collections.emptyMap());

        // Task configs should read to end, write to the log, read to end, write root, then read to end again
        expectReadToEnd(new LinkedHashMap<>());
        expectConvertWriteRead(
                TASK_CONFIG_KEYS.get(0), KafkaConfigBackingStore.TASK_CONFIGURATION_V0, CONFIGS_SERIALIZED.get(0),
                "properties", SAMPLE_CONFIGS.get(0));
        expectConvertWriteRead(
                TASK_CONFIG_KEYS.get(1), KafkaConfigBackingStore.TASK_CONFIGURATION_V0, CONFIGS_SERIALIZED.get(1),
                "properties", SAMPLE_CONFIGS.get(1));
        expectReadToEnd(new LinkedHashMap<String, byte[]>());
        expectConvertWriteRead(
                COMMIT_TASKS_CONFIG_KEYS.get(0), KafkaConfigBackingStore.CONNECTOR_TASKS_COMMIT_V0, CONFIGS_SERIALIZED.get(2),
                "tasks", 2); // Starts with 0 tasks, after update has 2
        // As soon as root is rewritten, we should see a callback notifying us that we reconfigured some tasks
        configUpdateListener.onTaskConfigUpdate(Arrays.asList(TASK_IDS.get(0), TASK_IDS.get(1)));
        EasyMock.expectLastCall();

        // Records to be read by consumer as it reads to the end of the log
        LinkedHashMap<String, byte[]> serializedConfigs = new LinkedHashMap<>();
        serializedConfigs.put(TASK_CONFIG_KEYS.get(0), CONFIGS_SERIALIZED.get(0));
        serializedConfigs.put(TASK_CONFIG_KEYS.get(1), CONFIGS_SERIALIZED.get(1));
        serializedConfigs.put(COMMIT_TASKS_CONFIG_KEYS.get(0), CONFIGS_SERIALIZED.get(2));
        expectReadToEnd(serializedConfigs);

        expectStop();

        PowerMock.replayAll();

        configStorage.setupAndCreateKafkaBasedLog(TOPIC, DEFAULT_DISTRIBUTED_CONFIG);
        configStorage.start();

        // Bootstrap as if we had already added the connector, but no tasks had been added yet
        whiteboxAddConnector(CONNECTOR_IDS.get(0), SAMPLE_CONFIGS.get(0), Collections.emptyList());

        // Null before writing
        ClusterConfigState configState = configStorage.snapshot();
        assertEquals(-1, configState.offset());
        assertNull(configState.taskConfig(TASK_IDS.get(0)));
        assertNull(configState.taskConfig(TASK_IDS.get(1)));

        // Writing task configs should block until all the writes have been performed and the root record update
        // has completed
        List<Map<String, String>> taskConfigs = Arrays.asList(SAMPLE_CONFIGS.get(0), SAMPLE_CONFIGS.get(1));
        configStorage.putTaskConfigs("connector1", taskConfigs);

        // Validate root config by listing all connectors and tasks
        configState = configStorage.snapshot();
        assertEquals(3, configState.offset());
        String connectorName = CONNECTOR_IDS.get(0);
        assertEquals(Arrays.asList(connectorName), new ArrayList<>(configState.connectors()));
        assertEquals(Arrays.asList(TASK_IDS.get(0), TASK_IDS.get(1)), configState.tasks(connectorName));
        assertEquals(SAMPLE_CONFIGS.get(0), configState.taskConfig(TASK_IDS.get(0)));
        assertEquals(SAMPLE_CONFIGS.get(1), configState.taskConfig(TASK_IDS.get(1)));
        assertEquals(Collections.EMPTY_SET, configState.inconsistentConnectors());

        configStorage.stop();

        PowerMock.verifyAll();
    }

    @Test
    public void testPutTaskConfigsStartsOnlyReconfiguredTasks() throws Exception {
        expectConfigure();
        expectStart(Collections.emptyList(), Collections.emptyMap());

        // Task configs should read to end, write to the log, read to end, write root, then read to end again
        expectReadToEnd(new LinkedHashMap<>());
        expectConvertWriteRead(
                TASK_CONFIG_KEYS.get(0), KafkaConfigBackingStore.TASK_CONFIGURATION_V0, CONFIGS_SERIALIZED.get(0),
                "properties", SAMPLE_CONFIGS.get(0));
        expectConvertWriteRead(
                TASK_CONFIG_KEYS.get(1), KafkaConfigBackingStore.TASK_CONFIGURATION_V0, CONFIGS_SERIALIZED.get(1),
                "properties", SAMPLE_CONFIGS.get(1));
        expectReadToEnd(new LinkedHashMap<String, byte[]>());
        expectConvertWriteRead(
                COMMIT_TASKS_CONFIG_KEYS.get(0), KafkaConfigBackingStore.CONNECTOR_TASKS_COMMIT_V0, CONFIGS_SERIALIZED.get(2),
                "tasks", 2); // Starts with 0 tasks, after update has 2
        // As soon as root is rewritten, we should see a callback notifying us that we reconfigured some tasks
        configUpdateListener.onTaskConfigUpdate(Arrays.asList(TASK_IDS.get(0), TASK_IDS.get(1)));
        EasyMock.expectLastCall();

        // Records to be read by consumer as it reads to the end of the log
        LinkedHashMap<String, byte[]> serializedConfigs = new LinkedHashMap<>();
        serializedConfigs.put(TASK_CONFIG_KEYS.get(0), CONFIGS_SERIALIZED.get(0));
        serializedConfigs.put(TASK_CONFIG_KEYS.get(1), CONFIGS_SERIALIZED.get(1));
        serializedConfigs.put(COMMIT_TASKS_CONFIG_KEYS.get(0), CONFIGS_SERIALIZED.get(2));
        expectReadToEnd(serializedConfigs);

        // Task configs should read to end, write to the log, read to end, write root, then read to end again
        expectReadToEnd(new LinkedHashMap<>());
        expectConvertWriteRead(
                TASK_CONFIG_KEYS.get(2), KafkaConfigBackingStore.TASK_CONFIGURATION_V0, CONFIGS_SERIALIZED.get(3),
                "properties", SAMPLE_CONFIGS.get(2));
        expectReadToEnd(new LinkedHashMap<>());
        expectConvertWriteRead(
                COMMIT_TASKS_CONFIG_KEYS.get(1), KafkaConfigBackingStore.CONNECTOR_TASKS_COMMIT_V0, CONFIGS_SERIALIZED.get(4),
                "tasks", 1); // Starts with 2 tasks, after update has 3

        // As soon as root is rewritten, we should see a callback notifying us that we reconfigured some tasks
        configUpdateListener.onTaskConfigUpdate(Arrays.asList(TASK_IDS.get(2)));
        EasyMock.expectLastCall();

        // Records to be read by consumer as it reads to the end of the log
        serializedConfigs = new LinkedHashMap<>();
        serializedConfigs.put(TASK_CONFIG_KEYS.get(2), CONFIGS_SERIALIZED.get(3));
        serializedConfigs.put(COMMIT_TASKS_CONFIG_KEYS.get(1), CONFIGS_SERIALIZED.get(4));
        expectReadToEnd(serializedConfigs);

        expectStop();

        PowerMock.replayAll();

        configStorage.setupAndCreateKafkaBasedLog(TOPIC, DEFAULT_DISTRIBUTED_CONFIG);
        configStorage.start();

        // Bootstrap as if we had already added the connector, but no tasks had been added yet
        whiteboxAddConnector(CONNECTOR_IDS.get(0), SAMPLE_CONFIGS.get(0), Collections.emptyList());
        whiteboxAddConnector(CONNECTOR_IDS.get(1), SAMPLE_CONFIGS.get(1), Collections.emptyList());

        // Null before writing
        ClusterConfigState configState = configStorage.snapshot();
        assertEquals(-1, configState.offset());
        assertNull(configState.taskConfig(TASK_IDS.get(0)));
        assertNull(configState.taskConfig(TASK_IDS.get(1)));

        // Writing task configs should block until all the writes have been performed and the root record update
        // has completed
        List<Map<String, String>> taskConfigs = Arrays.asList(SAMPLE_CONFIGS.get(0), SAMPLE_CONFIGS.get(1));
        configStorage.putTaskConfigs("connector1", taskConfigs);
        taskConfigs = Collections.singletonList(SAMPLE_CONFIGS.get(2));
        configStorage.putTaskConfigs("connector2", taskConfigs);

        // Validate root config by listing all connectors and tasks
        configState = configStorage.snapshot();
        assertEquals(5, configState.offset());
        String connectorName1 = CONNECTOR_IDS.get(0);
        String connectorName2 = CONNECTOR_IDS.get(1);
        assertEquals(Arrays.asList(connectorName1, connectorName2), new ArrayList<>(configState.connectors()));
        assertEquals(Arrays.asList(TASK_IDS.get(0), TASK_IDS.get(1)), configState.tasks(connectorName1));
        assertEquals(Collections.singletonList(TASK_IDS.get(2)), configState.tasks(connectorName2));
        assertEquals(SAMPLE_CONFIGS.get(0), configState.taskConfig(TASK_IDS.get(0)));
        assertEquals(SAMPLE_CONFIGS.get(1), configState.taskConfig(TASK_IDS.get(1)));
        assertEquals(SAMPLE_CONFIGS.get(2), configState.taskConfig(TASK_IDS.get(2)));
        assertEquals(Collections.EMPTY_SET, configState.inconsistentConnectors());

        configStorage.stop();

        PowerMock.verifyAll();
    }

    @Test
    public void testPutTaskConfigsZeroTasks() throws Exception {
        expectConfigure();
        expectStart(Collections.emptyList(), Collections.emptyMap());

        // Task configs should read to end, write to the log, read to end, write root.
        expectReadToEnd(new LinkedHashMap<>());
        expectConvertWriteRead(
            COMMIT_TASKS_CONFIG_KEYS.get(0), KafkaConfigBackingStore.CONNECTOR_TASKS_COMMIT_V0, CONFIGS_SERIALIZED.get(0),
            "tasks", 0); // We have 0 tasks
        // As soon as root is rewritten, we should see a callback notifying us that we reconfigured some tasks
        configUpdateListener.onTaskConfigUpdate(Collections.<ConnectorTaskId>emptyList());
        EasyMock.expectLastCall();

        // Records to be read by consumer as it reads to the end of the log
        LinkedHashMap<String, byte[]> serializedConfigs = new LinkedHashMap<>();
        serializedConfigs.put(COMMIT_TASKS_CONFIG_KEYS.get(0), CONFIGS_SERIALIZED.get(0));
        expectReadToEnd(serializedConfigs);

        expectStop();

        PowerMock.replayAll();

        configStorage.setupAndCreateKafkaBasedLog(TOPIC, DEFAULT_DISTRIBUTED_CONFIG);
        configStorage.start();

        // Bootstrap as if we had already added the connector, but no tasks had been added yet
        whiteboxAddConnector(CONNECTOR_IDS.get(0), SAMPLE_CONFIGS.get(0), Collections.emptyList());

        // Null before writing
        ClusterConfigState configState = configStorage.snapshot();
        assertEquals(-1, configState.offset());

        // Writing task configs should block until all the writes have been performed and the root record update
        // has completed
        List<Map<String, String>> taskConfigs = Collections.emptyList();
        configStorage.putTaskConfigs("connector1", taskConfigs);

        // Validate root config by listing all connectors and tasks
        configState = configStorage.snapshot();
        assertEquals(1, configState.offset());
        String connectorName = CONNECTOR_IDS.get(0);
        assertEquals(Arrays.asList(connectorName), new ArrayList<>(configState.connectors()));
        assertEquals(Collections.emptyList(), configState.tasks(connectorName));
        assertEquals(Collections.EMPTY_SET, configState.inconsistentConnectors());

        configStorage.stop();

        PowerMock.verifyAll();
    }

    @Test
    public void testRestoreTargetState() throws Exception {
        expectConfigure();
        List<ConsumerRecord<String, byte[]>> existingRecords = Arrays.asList(
                new ConsumerRecord<>(TOPIC, 0, 0, 0L, TimestampType.CREATE_TIME, 0L, 0, 0, CONNECTOR_CONFIG_KEYS.get(0), CONFIGS_SERIALIZED.get(0)),
                new ConsumerRecord<>(TOPIC, 0, 1, 0L, TimestampType.CREATE_TIME, 0L, 0, 0, TASK_CONFIG_KEYS.get(0), CONFIGS_SERIALIZED.get(1)),
                new ConsumerRecord<>(TOPIC, 0, 2, 0L, TimestampType.CREATE_TIME, 0L, 0, 0, TASK_CONFIG_KEYS.get(1), CONFIGS_SERIALIZED.get(2)),
                new ConsumerRecord<>(TOPIC, 0, 3, 0L, TimestampType.CREATE_TIME, 0L, 0, 0, TARGET_STATE_KEYS.get(0), CONFIGS_SERIALIZED.get(3)),
                new ConsumerRecord<>(TOPIC, 0, 4, 0L, TimestampType.CREATE_TIME, 0L, 0, 0, COMMIT_TASKS_CONFIG_KEYS.get(0), CONFIGS_SERIALIZED.get(4)));
        LinkedHashMap<byte[], Struct> deserialized = new LinkedHashMap<>();
        deserialized.put(CONFIGS_SERIALIZED.get(0), CONNECTOR_CONFIG_STRUCTS.get(0));
        deserialized.put(CONFIGS_SERIALIZED.get(1), TASK_CONFIG_STRUCTS.get(0));
        deserialized.put(CONFIGS_SERIALIZED.get(2), TASK_CONFIG_STRUCTS.get(0));
        deserialized.put(CONFIGS_SERIALIZED.get(3), TARGET_STATE_PAUSED);
        deserialized.put(CONFIGS_SERIALIZED.get(4), TASKS_COMMIT_STRUCT_TWO_TASK_CONNECTOR);
        logOffset = 5;

        expectStart(existingRecords, deserialized);

        // Shouldn't see any callbacks since this is during startup

        expectStop();

        PowerMock.replayAll();

        configStorage.setupAndCreateKafkaBasedLog(TOPIC, DEFAULT_DISTRIBUTED_CONFIG);
        configStorage.start();

        // Should see a single connector with initial state paused
        ClusterConfigState configState = configStorage.snapshot();
        assertEquals(5, configState.offset()); // Should always be next to be read, even if uncommitted
        assertEquals(Arrays.asList(CONNECTOR_IDS.get(0)), new ArrayList<>(configState.connectors()));
        assertEquals(TargetState.PAUSED, configState.targetState(CONNECTOR_IDS.get(0)));

        configStorage.stop();

        PowerMock.verifyAll();
    }

    @Test
    public void testBackgroundUpdateTargetState() throws Exception {
        // verify that we handle target state changes correctly when they come up through the log

        expectConfigure();
        List<ConsumerRecord<String, byte[]>> existingRecords = Arrays.asList(
                new ConsumerRecord<>(TOPIC, 0, 0, 0L, TimestampType.CREATE_TIME, 0L, 0, 0, CONNECTOR_CONFIG_KEYS.get(0), CONFIGS_SERIALIZED.get(0)),
                new ConsumerRecord<>(TOPIC, 0, 1, 0L, TimestampType.CREATE_TIME, 0L, 0, 0, TASK_CONFIG_KEYS.get(0), CONFIGS_SERIALIZED.get(1)),
                new ConsumerRecord<>(TOPIC, 0, 2, 0L, TimestampType.CREATE_TIME, 0L, 0, 0, TASK_CONFIG_KEYS.get(1), CONFIGS_SERIALIZED.get(2)),
                new ConsumerRecord<>(TOPIC, 0, 3, 0L, TimestampType.CREATE_TIME, 0L, 0, 0, COMMIT_TASKS_CONFIG_KEYS.get(0), CONFIGS_SERIALIZED.get(3)));
        LinkedHashMap<byte[], Struct> deserialized = new LinkedHashMap<>();
        deserialized.put(CONFIGS_SERIALIZED.get(0), CONNECTOR_CONFIG_STRUCTS.get(0));
        deserialized.put(CONFIGS_SERIALIZED.get(1), TASK_CONFIG_STRUCTS.get(0));
        deserialized.put(CONFIGS_SERIALIZED.get(2), TASK_CONFIG_STRUCTS.get(0));
        deserialized.put(CONFIGS_SERIALIZED.get(3), TASKS_COMMIT_STRUCT_TWO_TASK_CONNECTOR);
        logOffset = 5;

        expectStart(existingRecords, deserialized);

        expectRead(TARGET_STATE_KEYS.get(0), CONFIGS_SERIALIZED.get(0), TARGET_STATE_PAUSED);

        configUpdateListener.onConnectorTargetStateChange(CONNECTOR_IDS.get(0));
        EasyMock.expectLastCall();

        expectStop();

        PowerMock.replayAll();

        configStorage.setupAndCreateKafkaBasedLog(TOPIC, DEFAULT_DISTRIBUTED_CONFIG);
        configStorage.start();

        // Should see a single connector with initial state paused
        ClusterConfigState configState = configStorage.snapshot();
        assertEquals(TargetState.STARTED, configState.targetState(CONNECTOR_IDS.get(0)));

        configStorage.refresh(0, TimeUnit.SECONDS);

        configStorage.stop();

        PowerMock.verifyAll();
    }

    @Test
    public void testBackgroundConnectorDeletion() throws Exception {
        // verify that we handle connector deletions correctly when they come up through the log

        expectConfigure();
        List<ConsumerRecord<String, byte[]>> existingRecords = Arrays.asList(
                new ConsumerRecord<>(TOPIC, 0, 0, 0L, TimestampType.CREATE_TIME, 0L, 0, 0, CONNECTOR_CONFIG_KEYS.get(0), CONFIGS_SERIALIZED.get(0)),
                new ConsumerRecord<>(TOPIC, 0, 1, 0L, TimestampType.CREATE_TIME, 0L, 0, 0, TASK_CONFIG_KEYS.get(0), CONFIGS_SERIALIZED.get(1)),
                new ConsumerRecord<>(TOPIC, 0, 2, 0L, TimestampType.CREATE_TIME, 0L, 0, 0, TASK_CONFIG_KEYS.get(1), CONFIGS_SERIALIZED.get(2)),
                new ConsumerRecord<>(TOPIC, 0, 3, 0L, TimestampType.CREATE_TIME, 0L, 0, 0, COMMIT_TASKS_CONFIG_KEYS.get(0), CONFIGS_SERIALIZED.get(3)));
        LinkedHashMap<byte[], Struct> deserialized = new LinkedHashMap<>();
        deserialized.put(CONFIGS_SERIALIZED.get(0), CONNECTOR_CONFIG_STRUCTS.get(0));
        deserialized.put(CONFIGS_SERIALIZED.get(1), TASK_CONFIG_STRUCTS.get(0));
        deserialized.put(CONFIGS_SERIALIZED.get(2), TASK_CONFIG_STRUCTS.get(0));
        deserialized.put(CONFIGS_SERIALIZED.get(3), TASKS_COMMIT_STRUCT_TWO_TASK_CONNECTOR);
        logOffset = 5;

        expectStart(existingRecords, deserialized);

        LinkedHashMap<String, byte[]> serializedData = new LinkedHashMap<>();
        serializedData.put(CONNECTOR_CONFIG_KEYS.get(0), CONFIGS_SERIALIZED.get(0));
        serializedData.put(TARGET_STATE_KEYS.get(0), CONFIGS_SERIALIZED.get(1));

        Map<String, Struct> deserializedData = new HashMap<>();
        deserializedData.put(CONNECTOR_CONFIG_KEYS.get(0), null);
        deserializedData.put(TARGET_STATE_KEYS.get(0), null);

        expectRead(serializedData, deserializedData);

        configUpdateListener.onConnectorConfigRemove(CONNECTOR_IDS.get(0));
        EasyMock.expectLastCall();

        expectStop();

        PowerMock.replayAll();

        configStorage.setupAndCreateKafkaBasedLog(TOPIC, DEFAULT_DISTRIBUTED_CONFIG);
        configStorage.start();

        // Should see a single connector with initial state paused
        ClusterConfigState configState = configStorage.snapshot();
        assertEquals(TargetState.STARTED, configState.targetState(CONNECTOR_IDS.get(0)));

        configStorage.refresh(0, TimeUnit.SECONDS);

        configStorage.stop();

        PowerMock.verifyAll();
    }

    @Test
    public void testRestoreTargetStateUnexpectedDeletion() throws Exception {
        expectConfigure();
        List<ConsumerRecord<String, byte[]>> existingRecords = Arrays.asList(
                new ConsumerRecord<>(TOPIC, 0, 0, 0L, TimestampType.CREATE_TIME, 0L, 0, 0, CONNECTOR_CONFIG_KEYS.get(0), CONFIGS_SERIALIZED.get(0)),
                new ConsumerRecord<>(TOPIC, 0, 1, 0L, TimestampType.CREATE_TIME, 0L, 0, 0, TASK_CONFIG_KEYS.get(0), CONFIGS_SERIALIZED.get(1)),
                new ConsumerRecord<>(TOPIC, 0, 2, 0L, TimestampType.CREATE_TIME, 0L, 0, 0, TASK_CONFIG_KEYS.get(1), CONFIGS_SERIALIZED.get(2)),
                new ConsumerRecord<>(TOPIC, 0, 3, 0L, TimestampType.CREATE_TIME, 0L, 0, 0, TARGET_STATE_KEYS.get(0), CONFIGS_SERIALIZED.get(3)),
                new ConsumerRecord<>(TOPIC, 0, 4, 0L, TimestampType.CREATE_TIME, 0L, 0, 0, COMMIT_TASKS_CONFIG_KEYS.get(0), CONFIGS_SERIALIZED.get(4)));
        LinkedHashMap<byte[], Struct> deserialized = new LinkedHashMap<>();
        deserialized.put(CONFIGS_SERIALIZED.get(0), CONNECTOR_CONFIG_STRUCTS.get(0));
        deserialized.put(CONFIGS_SERIALIZED.get(1), TASK_CONFIG_STRUCTS.get(0));
        deserialized.put(CONFIGS_SERIALIZED.get(2), TASK_CONFIG_STRUCTS.get(0));
        deserialized.put(CONFIGS_SERIALIZED.get(3), null);
        deserialized.put(CONFIGS_SERIALIZED.get(4), TASKS_COMMIT_STRUCT_TWO_TASK_CONNECTOR);
        logOffset = 5;

        expectStart(existingRecords, deserialized);

        // Shouldn't see any callbacks since this is during startup

        expectStop();

        PowerMock.replayAll();

        configStorage.setupAndCreateKafkaBasedLog(TOPIC, DEFAULT_DISTRIBUTED_CONFIG);
        configStorage.start();

        // The target state deletion should reset the state to STARTED
        ClusterConfigState configState = configStorage.snapshot();
        assertEquals(5, configState.offset()); // Should always be next to be read, even if uncommitted
        assertEquals(Arrays.asList(CONNECTOR_IDS.get(0)), new ArrayList<>(configState.connectors()));
        assertEquals(TargetState.STARTED, configState.targetState(CONNECTOR_IDS.get(0)));

        configStorage.stop();

        PowerMock.verifyAll();
    }

    @Test
    public void testRestore() throws Exception {
        // Restoring data should notify only of the latest values after loading is complete. This also validates
        // that inconsistent state is ignored.

        expectConfigure();
        // Overwrite each type at least once to ensure we see the latest data after loading
        List<ConsumerRecord<String, byte[]>> existingRecords = Arrays.asList(
                new ConsumerRecord<>(TOPIC, 0, 0, 0L, TimestampType.CREATE_TIME, 0L, 0, 0, CONNECTOR_CONFIG_KEYS.get(0), CONFIGS_SERIALIZED.get(0)),
                new ConsumerRecord<>(TOPIC, 0, 1, 0L, TimestampType.CREATE_TIME, 0L, 0, 0, TASK_CONFIG_KEYS.get(0), CONFIGS_SERIALIZED.get(1)),
                new ConsumerRecord<>(TOPIC, 0, 2, 0L, TimestampType.CREATE_TIME, 0L, 0, 0, TASK_CONFIG_KEYS.get(1), CONFIGS_SERIALIZED.get(2)),
                new ConsumerRecord<>(TOPIC, 0, 3, 0L, TimestampType.CREATE_TIME, 0L, 0, 0, CONNECTOR_CONFIG_KEYS.get(0), CONFIGS_SERIALIZED.get(3)),
                new ConsumerRecord<>(TOPIC, 0, 4, 0L, TimestampType.CREATE_TIME, 0L, 0, 0, COMMIT_TASKS_CONFIG_KEYS.get(0), CONFIGS_SERIALIZED.get(4)),
                // Connector after root update should make it through, task update shouldn't
                new ConsumerRecord<>(TOPIC, 0, 5, 0L, TimestampType.CREATE_TIME, 0L, 0, 0, CONNECTOR_CONFIG_KEYS.get(0), CONFIGS_SERIALIZED.get(5)),
                new ConsumerRecord<>(TOPIC, 0, 6, 0L, TimestampType.CREATE_TIME, 0L, 0, 0, TASK_CONFIG_KEYS.get(0), CONFIGS_SERIALIZED.get(6)));
        LinkedHashMap<byte[], Struct> deserialized = new LinkedHashMap<>();
        deserialized.put(CONFIGS_SERIALIZED.get(0), CONNECTOR_CONFIG_STRUCTS.get(0));
        deserialized.put(CONFIGS_SERIALIZED.get(1), TASK_CONFIG_STRUCTS.get(0));
        deserialized.put(CONFIGS_SERIALIZED.get(2), TASK_CONFIG_STRUCTS.get(0));
        deserialized.put(CONFIGS_SERIALIZED.get(3), CONNECTOR_CONFIG_STRUCTS.get(1));
        deserialized.put(CONFIGS_SERIALIZED.get(4), TASKS_COMMIT_STRUCT_TWO_TASK_CONNECTOR);
        deserialized.put(CONFIGS_SERIALIZED.get(5), CONNECTOR_CONFIG_STRUCTS.get(2));
        deserialized.put(CONFIGS_SERIALIZED.get(6), TASK_CONFIG_STRUCTS.get(1));
        logOffset = 7;
        expectStart(existingRecords, deserialized);

        // Shouldn't see any callbacks since this is during startup

        expectStop();

        PowerMock.replayAll();

        configStorage.setupAndCreateKafkaBasedLog(TOPIC, DEFAULT_DISTRIBUTED_CONFIG);
        configStorage.start();

        // Should see a single connector and its config should be the last one seen anywhere in the log
        ClusterConfigState configState = configStorage.snapshot();
        assertEquals(7, configState.offset()); // Should always be next to be read, even if uncommitted
        assertEquals(Arrays.asList(CONNECTOR_IDS.get(0)), new ArrayList<>(configState.connectors()));
        assertEquals(TargetState.STARTED, configState.targetState(CONNECTOR_IDS.get(0)));
        // CONNECTOR_CONFIG_STRUCTS[2] -> SAMPLE_CONFIGS[2]
        assertEquals(SAMPLE_CONFIGS.get(2), configState.connectorConfig(CONNECTOR_IDS.get(0)));
        // Should see 2 tasks for that connector. Only config updates before the root key update should be reflected
        assertEquals(Arrays.asList(TASK_IDS.get(0), TASK_IDS.get(1)), configState.tasks(CONNECTOR_IDS.get(0)));
        // Both TASK_CONFIG_STRUCTS[0] -> SAMPLE_CONFIGS[0]
        assertEquals(SAMPLE_CONFIGS.get(0), configState.taskConfig(TASK_IDS.get(0)));
        assertEquals(SAMPLE_CONFIGS.get(0), configState.taskConfig(TASK_IDS.get(1)));
        assertEquals(Collections.EMPTY_SET, configState.inconsistentConnectors());

        configStorage.stop();

        PowerMock.verifyAll();
    }

    @Test
    public void testRestoreConnectorDeletion() throws Exception {
        // Restoring data should notify only of the latest values after loading is complete. This also validates
        // that inconsistent state is ignored.

        expectConfigure();
        // Overwrite each type at least once to ensure we see the latest data after loading
        List<ConsumerRecord<String, byte[]>> existingRecords = Arrays.asList(
                new ConsumerRecord<>(TOPIC, 0, 0, 0L, TimestampType.CREATE_TIME, 0L, 0, 0, CONNECTOR_CONFIG_KEYS.get(0), CONFIGS_SERIALIZED.get(0)),
                new ConsumerRecord<>(TOPIC, 0, 1, 0L, TimestampType.CREATE_TIME, 0L, 0, 0, TASK_CONFIG_KEYS.get(0), CONFIGS_SERIALIZED.get(1)),
                new ConsumerRecord<>(TOPIC, 0, 2, 0L, TimestampType.CREATE_TIME, 0L, 0, 0, TASK_CONFIG_KEYS.get(1), CONFIGS_SERIALIZED.get(2)),
                new ConsumerRecord<>(TOPIC, 0, 3, 0L, TimestampType.CREATE_TIME, 0L, 0, 0, CONNECTOR_CONFIG_KEYS.get(0), CONFIGS_SERIALIZED.get(3)),
                new ConsumerRecord<>(TOPIC, 0, 4, 0L, TimestampType.CREATE_TIME, 0L, 0, 0, TARGET_STATE_KEYS.get(0), CONFIGS_SERIALIZED.get(4)),
                new ConsumerRecord<>(TOPIC, 0, 5, 0L, TimestampType.CREATE_TIME, 0L, 0, 0, COMMIT_TASKS_CONFIG_KEYS.get(0), CONFIGS_SERIALIZED.get(5)));

        LinkedHashMap<byte[], Struct> deserialized = new LinkedHashMap<>();
        deserialized.put(CONFIGS_SERIALIZED.get(0), CONNECTOR_CONFIG_STRUCTS.get(0));
        deserialized.put(CONFIGS_SERIALIZED.get(1), TASK_CONFIG_STRUCTS.get(0));
        deserialized.put(CONFIGS_SERIALIZED.get(2), TASK_CONFIG_STRUCTS.get(0));
        deserialized.put(CONFIGS_SERIALIZED.get(3), null);
        deserialized.put(CONFIGS_SERIALIZED.get(4), null);
        deserialized.put(CONFIGS_SERIALIZED.get(5), TASKS_COMMIT_STRUCT_TWO_TASK_CONNECTOR);

        logOffset = 6;
        expectStart(existingRecords, deserialized);

        // Shouldn't see any callbacks since this is during startup

        expectStop();

        PowerMock.replayAll();

        configStorage.setupAndCreateKafkaBasedLog(TOPIC, DEFAULT_DISTRIBUTED_CONFIG);
        configStorage.start();

        // Should see a single connector and its config should be the last one seen anywhere in the log
        ClusterConfigState configState = configStorage.snapshot();
        assertEquals(6, configState.offset()); // Should always be next to be read, even if uncommitted
        assertTrue(configState.connectors().isEmpty());

        configStorage.stop();

        PowerMock.verifyAll();
    }

    @Test
    public void testRestoreZeroTasks() throws Exception {
        // Restoring data should notify only of the latest values after loading is complete. This also validates
        // that inconsistent state is ignored.
        expectConfigure();
        // Overwrite each type at least once to ensure we see the latest data after loading
        List<ConsumerRecord<String, byte[]>> existingRecords = Arrays.asList(
            new ConsumerRecord<>(TOPIC, 0, 0, 0L, TimestampType.CREATE_TIME, 0L, 0, 0, CONNECTOR_CONFIG_KEYS.get(0), CONFIGS_SERIALIZED.get(0)),
            new ConsumerRecord<>(TOPIC, 0, 1, 0L, TimestampType.CREATE_TIME, 0L, 0, 0, TASK_CONFIG_KEYS.get(0), CONFIGS_SERIALIZED.get(1)),
            new ConsumerRecord<>(TOPIC, 0, 2, 0L, TimestampType.CREATE_TIME, 0L, 0, 0, TASK_CONFIG_KEYS.get(1), CONFIGS_SERIALIZED.get(2)),
            new ConsumerRecord<>(TOPIC, 0, 3, 0L, TimestampType.CREATE_TIME, 0L, 0, 0, CONNECTOR_CONFIG_KEYS.get(0), CONFIGS_SERIALIZED.get(3)),
            new ConsumerRecord<>(TOPIC, 0, 4, 0L, TimestampType.CREATE_TIME, 0L, 0, 0, COMMIT_TASKS_CONFIG_KEYS.get(0), CONFIGS_SERIALIZED.get(4)),
            // Connector after root update should make it through, task update shouldn't
            new ConsumerRecord<>(TOPIC, 0, 5, 0L, TimestampType.CREATE_TIME, 0L, 0, 0, CONNECTOR_CONFIG_KEYS.get(0), CONFIGS_SERIALIZED.get(5)),
            new ConsumerRecord<>(TOPIC, 0, 6, 0L, TimestampType.CREATE_TIME, 0L, 0, 0, TASK_CONFIG_KEYS.get(0), CONFIGS_SERIALIZED.get(6)),
            new ConsumerRecord<>(TOPIC, 0, 7, 0L, TimestampType.CREATE_TIME, 0L, 0, 0, COMMIT_TASKS_CONFIG_KEYS.get(0), CONFIGS_SERIALIZED.get(7)));
        LinkedHashMap<byte[], Struct> deserialized = new LinkedHashMap<>();
        deserialized.put(CONFIGS_SERIALIZED.get(0), CONNECTOR_CONFIG_STRUCTS.get(0));
        deserialized.put(CONFIGS_SERIALIZED.get(1), TASK_CONFIG_STRUCTS.get(0));
        deserialized.put(CONFIGS_SERIALIZED.get(2), TASK_CONFIG_STRUCTS.get(0));
        deserialized.put(CONFIGS_SERIALIZED.get(3), CONNECTOR_CONFIG_STRUCTS.get(1));
        deserialized.put(CONFIGS_SERIALIZED.get(4), TASKS_COMMIT_STRUCT_TWO_TASK_CONNECTOR);
        deserialized.put(CONFIGS_SERIALIZED.get(5), CONNECTOR_CONFIG_STRUCTS.get(2));
        deserialized.put(CONFIGS_SERIALIZED.get(6), TASK_CONFIG_STRUCTS.get(1));
        deserialized.put(CONFIGS_SERIALIZED.get(7), TASKS_COMMIT_STRUCT_ZERO_TASK_CONNECTOR);
        logOffset = 8;
        expectStart(existingRecords, deserialized);

        // Shouldn't see any callbacks since this is during startup

        expectStop();

        PowerMock.replayAll();

        configStorage.setupAndCreateKafkaBasedLog(TOPIC, DEFAULT_DISTRIBUTED_CONFIG);
        configStorage.start();

        // Should see a single connector and its config should be the last one seen anywhere in the log
        ClusterConfigState configState = configStorage.snapshot();
        assertEquals(8, configState.offset()); // Should always be next to be read, even if uncommitted
        assertEquals(Arrays.asList(CONNECTOR_IDS.get(0)), new ArrayList<>(configState.connectors()));
        // CONNECTOR_CONFIG_STRUCTS[2] -> SAMPLE_CONFIGS[2]
        assertEquals(SAMPLE_CONFIGS.get(2), configState.connectorConfig(CONNECTOR_IDS.get(0)));
        // Should see 0 tasks for that connector.
        assertEquals(Collections.emptyList(), configState.tasks(CONNECTOR_IDS.get(0)));
        // Both TASK_CONFIG_STRUCTS[0] -> SAMPLE_CONFIGS[0]
        assertEquals(Collections.EMPTY_SET, configState.inconsistentConnectors());

        configStorage.stop();

        PowerMock.verifyAll();
    }

    @Test
    public void testPutTaskConfigsDoesNotResolveAllInconsistencies() throws Exception {
        // Test a case where a failure and compaction has left us in an inconsistent state when reading the log.
        // We start out by loading an initial configuration where we started to write a task update, and then
        // compaction cleaned up the earlier record.

        expectConfigure();
        List<ConsumerRecord<String, byte[]>> existingRecords = Arrays.asList(
                new ConsumerRecord<>(TOPIC, 0, 0, 0L, TimestampType.CREATE_TIME, 0L, 0, 0, CONNECTOR_CONFIG_KEYS.get(0), CONFIGS_SERIALIZED.get(0)),
                // This is the record that has been compacted:
                //new ConsumerRecord<>(TOPIC, 0, 1, TASK_CONFIG_KEYS.get(0), CONFIGS_SERIALIZED.get(1)),
                new ConsumerRecord<>(TOPIC, 0, 2, 0L, TimestampType.CREATE_TIME, 0L, 0, 0, TASK_CONFIG_KEYS.get(1), CONFIGS_SERIALIZED.get(2)),
                new ConsumerRecord<>(TOPIC, 0, 4, 0L, TimestampType.CREATE_TIME, 0L, 0, 0, COMMIT_TASKS_CONFIG_KEYS.get(0), CONFIGS_SERIALIZED.get(4)),
                new ConsumerRecord<>(TOPIC, 0, 5, 0L, TimestampType.CREATE_TIME, 0L, 0, 0, TASK_CONFIG_KEYS.get(0), CONFIGS_SERIALIZED.get(5)));
        LinkedHashMap<byte[], Struct> deserialized = new LinkedHashMap<>();
        deserialized.put(CONFIGS_SERIALIZED.get(0), CONNECTOR_CONFIG_STRUCTS.get(0));
        deserialized.put(CONFIGS_SERIALIZED.get(2), TASK_CONFIG_STRUCTS.get(0));
        deserialized.put(CONFIGS_SERIALIZED.get(4), TASKS_COMMIT_STRUCT_TWO_TASK_CONNECTOR);
        deserialized.put(CONFIGS_SERIALIZED.get(5), TASK_CONFIG_STRUCTS.get(1));
        logOffset = 6;
        expectStart(existingRecords, deserialized);

        // Successful attempt to write new task config
        expectReadToEnd(new LinkedHashMap<>());
        expectConvertWriteRead(
                TASK_CONFIG_KEYS.get(0), KafkaConfigBackingStore.TASK_CONFIGURATION_V0, CONFIGS_SERIALIZED.get(0),
                "properties", SAMPLE_CONFIGS.get(0));
        expectReadToEnd(new LinkedHashMap<>());
        expectConvertWriteRead(
                COMMIT_TASKS_CONFIG_KEYS.get(0), KafkaConfigBackingStore.CONNECTOR_TASKS_COMMIT_V0, CONFIGS_SERIALIZED.get(2),
                "tasks", 1); // Updated to just 1 task
        // As soon as root is rewritten, we should see a callback notifying us that we reconfigured some tasks
        configUpdateListener.onTaskConfigUpdate(Arrays.asList(TASK_IDS.get(0)));
        EasyMock.expectLastCall();
        // Records to be read by consumer as it reads to the end of the log
        LinkedHashMap<String, byte[]> serializedConfigs = new LinkedHashMap<>();
        serializedConfigs.put(TASK_CONFIG_KEYS.get(0), CONFIGS_SERIALIZED.get(0));
        serializedConfigs.put(COMMIT_TASKS_CONFIG_KEYS.get(0), CONFIGS_SERIALIZED.get(2));
        expectReadToEnd(serializedConfigs);

        expectStop();

        PowerMock.replayAll();

        configStorage.setupAndCreateKafkaBasedLog(TOPIC, DEFAULT_DISTRIBUTED_CONFIG);
        configStorage.start();
        // After reading the log, it should have been in an inconsistent state
        ClusterConfigState configState = configStorage.snapshot();
        assertEquals(6, configState.offset()); // Should always be next to be read, not last committed
        assertEquals(Arrays.asList(CONNECTOR_IDS.get(0)), new ArrayList<>(configState.connectors()));
        // Inconsistent data should leave us with no tasks listed for the connector and an entry in the inconsistent list
        assertEquals(Collections.emptyList(), configState.tasks(CONNECTOR_IDS.get(0)));
        // Both TASK_CONFIG_STRUCTS[0] -> SAMPLE_CONFIGS[0]
        assertNull(configState.taskConfig(TASK_IDS.get(0)));
        assertNull(configState.taskConfig(TASK_IDS.get(1)));
        assertEquals(Collections.singleton(CONNECTOR_IDS.get(0)), configState.inconsistentConnectors());

        // Next, issue a write that has everything that is needed and it should be accepted. Note that in this case
        // we are going to shrink the number of tasks to 1
        configStorage.putTaskConfigs("connector1", Collections.singletonList(SAMPLE_CONFIGS.get(0)));
        // Validate updated config
        configState = configStorage.snapshot();
        // This is only two more ahead of the last one because multiple calls fail, and so their configs are not written
        // to the topic. Only the last call with 1 task config + 1 commit actually gets written.
        assertEquals(8, configState.offset());
        assertEquals(Arrays.asList(CONNECTOR_IDS.get(0)), new ArrayList<>(configState.connectors()));
        assertEquals(Arrays.asList(TASK_IDS.get(0)), configState.tasks(CONNECTOR_IDS.get(0)));
        assertEquals(SAMPLE_CONFIGS.get(0), configState.taskConfig(TASK_IDS.get(0)));
        assertEquals(Collections.EMPTY_SET, configState.inconsistentConnectors());

        configStorage.stop();

        PowerMock.verifyAll();
    }

    private void expectConfigure() throws Exception {
        PowerMock.expectPrivate(configStorage, "createKafkaBasedLog",
                EasyMock.capture(capturedTopic), EasyMock.capture(capturedProducerProps),
                EasyMock.capture(capturedConsumerProps), EasyMock.capture(capturedConsumedCallback),
                EasyMock.capture(capturedNewTopic), EasyMock.capture(capturedAdminProps))
                .andReturn(storeLog);
    }

    // If non-empty, deserializations should be a LinkedHashMap
    private void expectStart(final List<ConsumerRecord<String, byte[]>> preexistingRecords,
                             final Map<byte[], Struct> deserializations) {
        storeLog.start();
        PowerMock.expectLastCall().andAnswer(new IAnswer<Object>() {
            @Override
            public Object answer() {
                for (ConsumerRecord<String, byte[]> rec : preexistingRecords)
                    capturedConsumedCallback.getValue().onCompletion(null, rec);
                return null;
            }
        });
        for (Map.Entry<byte[], Struct> deserializationEntry : deserializations.entrySet()) {
            // Note null schema because default settings for internal serialization are schema-less
            EasyMock.expect(converter.toConnectData(EasyMock.eq(TOPIC), EasyMock.aryEq(deserializationEntry.getKey())))
                    .andReturn(new SchemaAndValue(null, structToMap(deserializationEntry.getValue())));
        }
    }

    private void expectStop() {
        storeLog.stop();
        PowerMock.expectLastCall();
    }

    private void expectRead(LinkedHashMap<String, byte[]> serializedValues,
                            Map<String, Struct> deserializedValues) {
        expectReadToEnd(serializedValues);
        for (Map.Entry<String, Struct> deserializedValueEntry : deserializedValues.entrySet()) {
            byte[] serializedValue = serializedValues.get(deserializedValueEntry.getKey());
            EasyMock.expect(converter.toConnectData(EasyMock.eq(TOPIC), EasyMock.aryEq(serializedValue)))
                    .andReturn(new SchemaAndValue(null, structToMap(deserializedValueEntry.getValue())));
        }
    }

    private void expectRead(final String key, final byte[] serializedValue, Struct deserializedValue) {
        LinkedHashMap<String, byte[]> serializedData = new LinkedHashMap<>();
        serializedData.put(key, serializedValue);
        expectRead(serializedData, Collections.singletonMap(key, deserializedValue));
    }

    // Expect a conversion & write to the underlying log, followed by a subsequent read when the data is consumed back
    // from the log. Validate the data that is captured when the conversion is performed matches the specified data
    // (by checking a single field's value)
    private void expectConvertWriteRead(final String configKey, final Schema valueSchema, final byte[] serialized,
                                        final String dataFieldName, final Object dataFieldValue) {
        final Capture<Struct> capturedRecord = EasyMock.newCapture();
        if (serialized != null)
            EasyMock.expect(converter.fromConnectData(EasyMock.eq(TOPIC), EasyMock.eq(valueSchema), EasyMock.capture(capturedRecord)))
                    .andReturn(serialized);
        storeLog.send(EasyMock.eq(configKey), EasyMock.aryEq(serialized));
        PowerMock.expectLastCall();
        EasyMock.expect(converter.toConnectData(EasyMock.eq(TOPIC), EasyMock.aryEq(serialized)))
                .andAnswer(new IAnswer<SchemaAndValue>() {
                    @Override
                    public SchemaAndValue answer() throws Throwable {
                        if (dataFieldName != null)
                            assertEquals(dataFieldValue, capturedRecord.getValue().get(dataFieldName));
                        // Note null schema because default settings for internal serialization are schema-less
                        return new SchemaAndValue(null, serialized == null ? null : structToMap(capturedRecord.getValue()));
                    }
                });
    }

    // This map needs to maintain ordering
    private void expectReadToEnd(final LinkedHashMap<String, byte[]> serializedConfigs) {
        EasyMock.expect(storeLog.readToEnd())
                .andAnswer(new IAnswer<Future<Void>>() {
                    @Override
                    public Future<Void> answer() {
                        TestFuture<Void> future = new TestFuture<Void>();
                        for (Map.Entry<String, byte[]> entry : serializedConfigs.entrySet())
                            capturedConsumedCallback.getValue().onCompletion(null, new ConsumerRecord<>(TOPIC, 0, logOffset++, 0L, TimestampType.CREATE_TIME, 0L, 0, 0, entry.getKey(), entry.getValue()));
                        future.resolveOnGet((Void) null);
                        return future;
                    }
                });
    }

    private void expectConnectorRemoval(String configKey, String targetStateKey) {
        expectConvertWriteRead(configKey, KafkaConfigBackingStore.CONNECTOR_CONFIGURATION_V0, null, null, null);
        expectConvertWriteRead(targetStateKey, KafkaConfigBackingStore.TARGET_STATE_V0, null, null, null);

        LinkedHashMap<String, byte[]> recordsToRead = new LinkedHashMap<>();
        recordsToRead.put(configKey, null);
        recordsToRead.put(targetStateKey, null);
        expectReadToEnd(recordsToRead);
    }

    private void expectConvertWriteAndRead(final String configKey, final Schema valueSchema, final byte[] serialized,
                                           final String dataFieldName, final Object dataFieldValue) {
        expectConvertWriteRead(configKey, valueSchema, serialized, dataFieldName, dataFieldValue);
        LinkedHashMap<String, byte[]> recordsToRead = new LinkedHashMap<>();
        recordsToRead.put(configKey, serialized);
        expectReadToEnd(recordsToRead);
    }

    // Manually insert a connector into config storage, updating the task configs, connector config, and root config
    private void whiteboxAddConnector(String connectorName, Map<String, String> connectorConfig, List<Map<String, String>> taskConfigs) {
        Map<ConnectorTaskId, Map<String, String>> storageTaskConfigs = Whitebox.getInternalState(configStorage, "taskConfigs");
        for (int i = 0; i < taskConfigs.size(); i++)
            storageTaskConfigs.put(new ConnectorTaskId(connectorName, i), taskConfigs.get(i));

        Map<String, Map<String, String>> connectorConfigs = Whitebox.getInternalState(configStorage, "connectorConfigs");
        connectorConfigs.put(connectorName, connectorConfig);

        Whitebox.<Map<String, Integer>>getInternalState(configStorage, "connectorTaskCounts").put(connectorName, taskConfigs.size());
    }

    // Generates a Map representation of Struct. Only does shallow traversal, so nested structs are not converted
    private Map<String, Object> structToMap(Struct struct) {
        if (struct == null)
            return null;

        HashMap<String, Object> result = new HashMap<>();
        for (Field field : struct.schema().fields())
            result.put(field.name(), struct.get(field));
        return result;
    }

}<|MERGE_RESOLUTION|>--- conflicted
+++ resolved
@@ -150,15 +150,11 @@
 
     @Before
     public void setUp() {
-<<<<<<< HEAD
         PowerMock.mockStaticPartial(ConnectUtils.class, "lookupKafkaClusterId");
         EasyMock.expect(ConnectUtils.lookupKafkaClusterId(EasyMock.anyObject())).andReturn("test-cluster").anyTimes();
         PowerMock.replay(ConnectUtils.class);
 
         configStorage = PowerMock.createPartialMock(KafkaConfigBackingStore.class, new String[]{"createKafkaBasedLog"}, converter, DEFAULT_DISTRIBUTED_CONFIG, null);
-=======
-        configStorage = PowerMock.createPartialMock(KafkaConfigBackingStore.class, new String[]{"createKafkaBasedLog"}, converter, DEFAULT_DISTRIBUTED_CONFIG, null, "test-cluster");
->>>>>>> 6005c9ac
         Whitebox.setInternalState(configStorage, "configLog", storeLog);
         configStorage.setUpdateListener(configUpdateListener);
     }
@@ -168,7 +164,6 @@
         expectConfigure();
         expectStart(Collections.emptyList(), Collections.emptyMap());
         expectStop();
-
         PowerMock.replayAll();
 
         configStorage.setupAndCreateKafkaBasedLog(TOPIC, DEFAULT_DISTRIBUTED_CONFIG);
@@ -979,5 +974,4 @@
             result.put(field.name(), struct.get(field));
         return result;
     }
-
 }