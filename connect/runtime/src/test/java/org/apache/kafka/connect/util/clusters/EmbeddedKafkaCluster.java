--- conflicted
+++ resolved
@@ -402,12 +402,7 @@
 
     public Admin createAdminClient(Properties adminClientConfig) {
         adminClientConfig.put(AdminClientConfig.BOOTSTRAP_SERVERS_CONFIG, bootstrapServers());
-<<<<<<< HEAD
-        adminClientConfig.put(AdminClientConfig.REQUEST_TIMEOUT_MS_CONFIG, "60000");
-        final Object listeners = brokerConfig.get(KafkaConfig$.MODULE$.ListenersProp());
-=======
         final Object listeners = brokerConfig.get(KafkaConfig.ListenersProp());
->>>>>>> ac5ddc57
         if (listeners != null && listeners.toString().contains("SSL")) {
             adminClientConfig.put(SslConfigs.SSL_TRUSTSTORE_LOCATION_CONFIG, brokerConfig.get(SslConfigs.SSL_TRUSTSTORE_LOCATION_CONFIG));
             adminClientConfig.put(SslConfigs.SSL_TRUSTSTORE_PASSWORD_CONFIG, ((Password) brokerConfig.get(SslConfigs.SSL_TRUSTSTORE_PASSWORD_CONFIG)).value());
