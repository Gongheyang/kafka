--- conflicted
+++ resolved
@@ -94,17 +94,8 @@
 
     @Override
     public void configure(Map<String, ?> configs) {
-<<<<<<< HEAD
-
         validate(configs);
-
-        final SimpleConfig config = new SimpleConfig(CONFIG_DEF, ConfigUtils.translateDeprecatedConfigs(configs, new String[][]{
-            {ConfigName.INCLUDE, "whitelist"},
-            {ConfigName.EXCLUDE, "blacklist"},
-        }));
-=======
         final SimpleConfig config = new SimpleConfig(CONFIG_DEF, configs);
->>>>>>> a577d30d
 
         exclude = new HashSet<>(config.getList(ConfigName.EXCLUDE));
         include = new HashSet<>(config.getList(ConfigName.INCLUDE));
