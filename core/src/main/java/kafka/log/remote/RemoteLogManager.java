/*
 * Licensed to the Apache Software Foundation (ASF) under one or more
 * contributor license agreements. See the NOTICE file distributed with
 * this work for additional information regarding copyright ownership.
 * The ASF licenses this file to You under the Apache License, Version 2.0
 * (the "License"); you may not use this file except in compliance with
 * the License. You may obtain a copy of the License at
 *
 *    http://www.apache.org/licenses/LICENSE-2.0
 *
 * Unless required by applicable law or agreed to in writing, software
 * distributed under the License is distributed on an "AS IS" BASIS,
 * WITHOUT WARRANTIES OR CONDITIONS OF ANY KIND, either express or implied.
 * See the License for the specific language governing permissions and
 * limitations under the License.
 */
package kafka.log.remote;

import com.yammer.metrics.core.Gauge;
import kafka.cluster.EndPoint;
import kafka.cluster.Partition;
import kafka.log.UnifiedLog;
import kafka.server.BrokerTopicStats;
import kafka.server.KafkaConfig;
import kafka.server.MetadataCache;
import kafka.server.StopPartition;
import org.apache.kafka.common.KafkaException;
import org.apache.kafka.common.TopicIdPartition;
import org.apache.kafka.common.TopicPartition;
import org.apache.kafka.common.Uuid;
import org.apache.kafka.common.errors.OffsetOutOfRangeException;
import org.apache.kafka.common.errors.RetriableException;
import org.apache.kafka.common.message.FetchResponseData;
import org.apache.kafka.common.record.FileRecords;
import org.apache.kafka.common.record.MemoryRecords;
import org.apache.kafka.common.record.Record;
import org.apache.kafka.common.record.RecordBatch;
import org.apache.kafka.common.record.RemoteLogInputStream;
import org.apache.kafka.common.requests.FetchRequest;
import org.apache.kafka.common.utils.ChildFirstClassLoader;
import org.apache.kafka.common.utils.KafkaThread;
import org.apache.kafka.common.utils.LogContext;
import org.apache.kafka.common.utils.Time;
import org.apache.kafka.common.utils.Utils;
import org.apache.kafka.server.log.remote.metadata.storage.ClassLoaderAwareRemoteLogMetadataManager;
import org.apache.kafka.server.log.remote.storage.ClassLoaderAwareRemoteStorageManager;
import org.apache.kafka.server.log.remote.storage.LogSegmentData;
import org.apache.kafka.server.log.remote.storage.RemoteLogManagerConfig;
import org.apache.kafka.server.log.remote.storage.RemoteLogMetadataManager;
import org.apache.kafka.server.log.remote.storage.RemoteLogSegmentId;
import org.apache.kafka.server.log.remote.storage.RemoteLogSegmentMetadata;
import org.apache.kafka.server.log.remote.storage.RemoteLogSegmentMetadata.CustomMetadata;
import org.apache.kafka.server.log.remote.storage.RemoteLogSegmentMetadataUpdate;
import org.apache.kafka.server.log.remote.storage.RemoteLogSegmentState;
import org.apache.kafka.server.log.remote.storage.RemoteStorageException;
import org.apache.kafka.server.log.remote.storage.RemoteStorageManager;
import org.apache.kafka.server.metrics.KafkaMetricsGroup;
import org.apache.kafka.storage.internals.checkpoint.InMemoryLeaderEpochCheckpoint;
import org.apache.kafka.storage.internals.epoch.LeaderEpochFileCache;
import org.apache.kafka.storage.internals.log.AbortedTxn;
import org.apache.kafka.storage.internals.log.EpochEntry;
import org.apache.kafka.storage.internals.log.FetchDataInfo;
import org.apache.kafka.storage.internals.log.FetchIsolation;
import org.apache.kafka.storage.internals.log.LogOffsetMetadata;
import org.apache.kafka.storage.internals.log.LogSegment;
import org.apache.kafka.storage.internals.log.OffsetIndex;
import org.apache.kafka.storage.internals.log.OffsetPosition;
import org.apache.kafka.storage.internals.log.RemoteIndexCache;
import org.apache.kafka.storage.internals.log.RemoteLogReadResult;
import org.apache.kafka.storage.internals.log.RemoteStorageFetchInfo;
import org.apache.kafka.storage.internals.log.RemoteStorageThreadPool;
import org.apache.kafka.storage.internals.log.TransactionIndex;
import org.apache.kafka.storage.internals.log.TxnIndexSearchResult;

import org.slf4j.Logger;
import org.slf4j.LoggerFactory;
import scala.Option;
import scala.collection.JavaConverters;

import java.io.Closeable;
import java.io.File;
import java.io.IOException;
import java.io.InputStream;
import java.lang.reflect.InvocationTargetException;
import java.nio.ByteBuffer;
import java.nio.file.Path;
import java.security.PrivilegedAction;
import java.util.ArrayList;
import java.util.Collection;
import java.util.Collections;
import java.util.HashMap;
import java.util.HashSet;
import java.util.Iterator;
import java.util.List;
import java.util.Map;
import java.util.Objects;
import java.util.NavigableMap;
import java.util.Optional;
import java.util.OptionalInt;
import java.util.OptionalLong;
import java.util.Set;
import java.util.TreeMap;
import java.util.concurrent.CompletableFuture;
import java.util.concurrent.ConcurrentHashMap;
import java.util.concurrent.ExecutionException;
import java.util.concurrent.ExecutorService;
import java.util.concurrent.Future;
import java.util.concurrent.ScheduledFuture;
import java.util.concurrent.ScheduledThreadPoolExecutor;
import java.util.concurrent.ThreadFactory;
import java.util.concurrent.TimeUnit;
import java.util.concurrent.atomic.AtomicInteger;
import java.util.function.BiConsumer;
import java.util.function.Consumer;
import java.util.function.Function;
import java.util.function.Predicate;
import java.util.stream.Collectors;
import java.util.stream.Stream;

import static org.apache.kafka.server.log.remote.metadata.storage.TopicBasedRemoteLogMetadataManagerConfig.REMOTE_LOG_METADATA_COMMON_CLIENT_PREFIX;
import static org.apache.kafka.server.log.remote.storage.RemoteStorageMetrics.REMOTE_LOG_MANAGER_TASKS_AVG_IDLE_PERCENT_METRIC;

/**
 * This class is responsible for
 * - initializing `RemoteStorageManager` and `RemoteLogMetadataManager` instances
 * - receives any leader and follower replica events and partition stop events and act on them
 * - also provides APIs to fetch indexes, metadata about remote log segments
 * - copying log segments to the remote storage
 * - cleaning up segments that are expired based on retention size or retention time
 */
public class RemoteLogManager implements Closeable {

    private static final Logger LOGGER = LoggerFactory.getLogger(RemoteLogManager.class);
    private static final String REMOTE_LOG_READER_THREAD_NAME_PREFIX = "remote-log-reader";
    private final RemoteLogManagerConfig rlmConfig;
    private final int brokerId;
    private final String logDir;
    private final Time time;
    private final Function<TopicPartition, Optional<UnifiedLog>> fetchLog;
    private final BiConsumer<TopicPartition, Long> updateRemoteLogStartOffset;
    private final BrokerTopicStats brokerTopicStats;

    private final RemoteStorageManager remoteLogStorageManager;

    private final RemoteLogMetadataManager remoteLogMetadataManager;

    private final RemoteIndexCache indexCache;
    private final RemoteStorageThreadPool remoteStorageReaderThreadPool;
    private final RLMScheduledThreadPool rlmScheduledThreadPool;

    private final long delayInMs;

    private final ConcurrentHashMap<TopicIdPartition, RLMTaskWithFuture> leaderOrFollowerTasks = new ConcurrentHashMap<>();

    private final MetadataCache metadataCache;
    private final String clusterId;
    private final KafkaMetricsGroup metricsGroup = new KafkaMetricsGroup(this.getClass());

    // The endpoint for remote log metadata manager to connect to
    private Optional<EndPoint> endpoint = Optional.empty();
    private boolean closed = false;

    /**
     * Creates RemoteLogManager instance with the given arguments.
     *
     * @param rlmConfig Configuration required for remote logging subsystem(tiered storage) at the broker level.
     * @param brokerId  id of the current broker.
     * @param logDir    directory of Kafka log segments.
     * @param time      Time instance.
     * @param clusterId The cluster id.
     * @param fetchLog  function to get UnifiedLog instance for a given topic.
     * @param updateRemoteLogStartOffset function to update the log-start-offset for a given topic partition.
     * @param brokerTopicStats BrokerTopicStats instance to update the respective metrics.
     * @param metadataCache The broker's metadata cache.
     */
    public RemoteLogManager(RemoteLogManagerConfig rlmConfig,
                            int brokerId,
                            String logDir,
                            String clusterId,
                            Time time,
                            Function<TopicPartition, Optional<UnifiedLog>> fetchLog,
                            BiConsumer<TopicPartition, Long> updateRemoteLogStartOffset,
                            BrokerTopicStats brokerTopicStats,
                            MetadataCache metadataCache) throws IOException {
        this.rlmConfig = rlmConfig;
        this.brokerId = brokerId;
        this.logDir = logDir;
        this.clusterId = clusterId;
        this.time = time;
        this.fetchLog = fetchLog;
        this.updateRemoteLogStartOffset = updateRemoteLogStartOffset;
        this.brokerTopicStats = brokerTopicStats;
        this.metadataCache = metadataCache;

        remoteLogStorageManager = createRemoteStorageManager();
        remoteLogMetadataManager = createRemoteLogMetadataManager();
        indexCache = new RemoteIndexCache(rlmConfig.remoteLogIndexFileCacheTotalSizeBytes(), remoteLogStorageManager, logDir);
        delayInMs = rlmConfig.remoteLogManagerTaskIntervalMs();
        rlmScheduledThreadPool = new RLMScheduledThreadPool(rlmConfig.remoteLogManagerThreadPoolSize());

        metricsGroup.newGauge(REMOTE_LOG_MANAGER_TASKS_AVG_IDLE_PERCENT_METRIC.getName(), new Gauge<Double>() {
            @Override
            public Double value() {
                return rlmScheduledThreadPool.getIdlePercent();
            }
        });

        remoteStorageReaderThreadPool = new RemoteStorageThreadPool(
                REMOTE_LOG_READER_THREAD_NAME_PREFIX,
                rlmConfig.remoteLogReaderThreads(),
                rlmConfig.remoteLogReaderMaxPendingTasks()
        );
    }

    public void resizeCacheSize(long remoteLogIndexFileCacheSize) {
        indexCache.resizeCacheSize(remoteLogIndexFileCacheSize);
    }

    private void removeMetrics() {
        metricsGroup.removeMetric(REMOTE_LOG_MANAGER_TASKS_AVG_IDLE_PERCENT_METRIC.getName());
        remoteStorageReaderThreadPool.removeMetrics();
    }

    private <T> T createDelegate(ClassLoader classLoader, String className) {
        try {
            return (T) classLoader.loadClass(className)
                    .getDeclaredConstructor().newInstance();
        } catch (InstantiationException | IllegalAccessException | InvocationTargetException | NoSuchMethodException |
                 ClassNotFoundException e) {
            throw new KafkaException(e);
        }
    }

    RemoteStorageManager createRemoteStorageManager() {
        return java.security.AccessController.doPrivileged(new PrivilegedAction<RemoteStorageManager>() {
            private final String classPath = rlmConfig.remoteStorageManagerClassPath();

            public RemoteStorageManager run() {
                if (classPath != null && !classPath.trim().isEmpty()) {
                    ChildFirstClassLoader classLoader = new ChildFirstClassLoader(classPath, this.getClass().getClassLoader());
                    RemoteStorageManager delegate = createDelegate(classLoader, rlmConfig.remoteStorageManagerClassName());
                    return new ClassLoaderAwareRemoteStorageManager(delegate, classLoader);
                } else {
                    return createDelegate(this.getClass().getClassLoader(), rlmConfig.remoteStorageManagerClassName());
                }
            }
        });
    }

    private void configureRSM() {
        final Map<String, Object> rsmProps = new HashMap<>(rlmConfig.remoteStorageManagerProps());
        rsmProps.put(KafkaConfig.BrokerIdProp(), brokerId);
        remoteLogStorageManager.configure(rsmProps);
    }

    RemoteLogMetadataManager createRemoteLogMetadataManager() {
        return java.security.AccessController.doPrivileged(new PrivilegedAction<RemoteLogMetadataManager>() {
            private final String classPath = rlmConfig.remoteLogMetadataManagerClassPath();

            public RemoteLogMetadataManager run() {
                if (classPath != null && !classPath.trim().isEmpty()) {
                    ClassLoader classLoader = new ChildFirstClassLoader(classPath, this.getClass().getClassLoader());
                    RemoteLogMetadataManager delegate = createDelegate(classLoader, rlmConfig.remoteLogMetadataManagerClassName());
                    return new ClassLoaderAwareRemoteLogMetadataManager(delegate, classLoader);
                } else {
                    return createDelegate(this.getClass().getClassLoader(), rlmConfig.remoteLogMetadataManagerClassName());
                }
            }
        });
    }

    public void onEndPointCreated(EndPoint endpoint) {
        this.endpoint = Optional.of(endpoint);
    }

    private void configureRLMM() {
        final Map<String, Object> rlmmProps = new HashMap<>();
        endpoint.ifPresent(e -> {
            rlmmProps.put(REMOTE_LOG_METADATA_COMMON_CLIENT_PREFIX + "bootstrap.servers", e.host() + ":" + e.port());
            rlmmProps.put(REMOTE_LOG_METADATA_COMMON_CLIENT_PREFIX + "security.protocol", e.securityProtocol().name);
        });
        // update the remoteLogMetadataProps here to override endpoint config if any
        rlmmProps.putAll(rlmConfig.remoteLogMetadataManagerProps());

        rlmmProps.put(KafkaConfig.BrokerIdProp(), brokerId);
        rlmmProps.put(KafkaConfig.LogDirProp(), logDir);
        rlmmProps.put("cluster.id", clusterId);

        remoteLogMetadataManager.configure(rlmmProps);
    }

    public void startup() {
        // Initialize and configure RSM and RLMM. This will start RSM, RLMM resources which may need to start resources
        // in connecting to the brokers or remote storages.
        configureRSM();
        configureRLMM();
    }

    public RemoteStorageManager storageManager() {
        return remoteLogStorageManager;
    }

    private Stream<Partition> filterPartitions(Set<Partition> partitions) {
        // We are not specifically checking for internal topics etc here as `log.remoteLogEnabled()` already handles that.
        return partitions.stream().filter(partition -> partition.log().exists(UnifiedLog::remoteLogEnabled));
    }

    /**
     * Callback to receive any leadership changes for the topic partitions assigned to this broker. If there are no
     * existing tasks for a given topic partition then it will assign new leader or follower task else it will convert the
     * task to respective target state(leader or follower).
     *
     * @param partitionsBecomeLeader   partitions that have become leaders on this broker.
     * @param partitionsBecomeFollower partitions that have become followers on this broker.
     */
    public void onLeadershipChange(Set<Partition> partitionsBecomeLeader,
                                   Set<Partition> partitionsBecomeFollower) {
        LOGGER.debug("Received leadership changes for leaders: {} and followers: {}", partitionsBecomeLeader, partitionsBecomeFollower);

        Map<TopicIdPartition, Integer> leaderPartitionsWithLeaderEpoch = filterPartitions(partitionsBecomeLeader)
                .collect(Collectors.toMap(
                        partition -> new TopicIdPartition(metadataCache.getTopicId(partition.topic()), partition.topicPartition()),
                        Partition::getLeaderEpoch));
        Set<TopicIdPartition> leaderPartitions = leaderPartitionsWithLeaderEpoch.keySet();

        Set<TopicIdPartition> followerPartitions = filterPartitions(partitionsBecomeFollower)
                .map(p -> new TopicIdPartition(metadataCache.getTopicId(p.topic()), p.topicPartition())).collect(Collectors.toSet());

        if (!leaderPartitions.isEmpty() || !followerPartitions.isEmpty()) {
            LOGGER.debug("Effective topic partitions after filtering compact and internal topics, leaders: {} and followers: {}",
                    leaderPartitions, followerPartitions);

            remoteLogMetadataManager.onPartitionLeadershipChanges(leaderPartitions, followerPartitions);
            followerPartitions.forEach(topicIdPartition ->
                    doHandleLeaderOrFollowerPartitions(topicIdPartition, RLMTask::convertToFollower));

            leaderPartitionsWithLeaderEpoch.forEach((topicIdPartition, leaderEpoch) ->
                    doHandleLeaderOrFollowerPartitions(topicIdPartition,
                            rlmTask -> rlmTask.convertToLeader(leaderEpoch)));
        }
    }

    /**
     * Stop the remote-log-manager task for the given partitions. And, calls the
     * {@link RemoteLogMetadataManager#onStopPartitions(Set)} when {@link StopPartition#deleteLocalLog()} is true.
     * Deletes the partitions from the remote storage when {@link StopPartition#deleteRemoteLog()} is true.
     *
     * @param stopPartitions topic partitions that needs to be stopped.
     * @param errorHandler   callback to handle any errors while stopping the partitions.
     */
    public void stopPartitions(Set<StopPartition> stopPartitions,
                               BiConsumer<TopicPartition, Throwable> errorHandler) {
        LOGGER.debug("Stop partitions: {}", stopPartitions);
        for (StopPartition stopPartition: stopPartitions) {
            TopicPartition tp = stopPartition.topicPartition();
            try {
<<<<<<< HEAD
                // We are assuming that if the topic exists in topicIdByPartitionMap then it has active archival
                // otherwise not. Ideally, `stopPartitions` should not be called for internal and non-tiered-storage
                // topics. See KAFKA-15432 for more details.
                if (metadataCache.contains(tp)) {
                    TopicIdPartition tpId = new TopicIdPartition(metadataCache.getTopicId(tp.topic()), tp);
=======
                if (topicIdByPartitionMap.containsKey(tp)) {
                    TopicIdPartition tpId = new TopicIdPartition(topicIdByPartitionMap.get(tp), tp);
>>>>>>> e3dd60ef
                    RLMTaskWithFuture task = leaderOrFollowerTasks.remove(tpId);
                    if (task != null) {
                        LOGGER.info("Cancelling the RLM task for tpId: {}", tpId);
                        task.cancel();
                    }
                    if (stopPartition.deleteRemoteLog()) {
                        LOGGER.info("Deleting the remote log segments task for partition: {}", tpId);
                        deleteRemoteLogPartition(tpId);
                    }
                } else {
                    LOGGER.warn("StopPartition call is not expected for partition: {}", tp);
                }
            } catch (Exception ex) {
                errorHandler.accept(tp, ex);
                LOGGER.error("Error while stopping the partition: {}", stopPartition, ex);
            }
        }
        // Note `deleteLocalLog` will always be true when `deleteRemoteLog` is true but not the other way around.
        Set<TopicIdPartition> deleteLocalPartitions = stopPartitions.stream()
                .filter(sp -> sp.deleteLocalLog() && metadataCache.contains(sp.topicPartition()))
                .map(sp -> new TopicIdPartition(metadataCache.getTopicId(sp.topicPartition().topic()), sp.topicPartition()))
                .collect(Collectors.toSet());
        if (!deleteLocalPartitions.isEmpty()) {
            // NOTE: In ZK mode, this#stopPartitions method is called when Replica state changes to Offline and
            // ReplicaDeletionStarted
            remoteLogMetadataManager.onStopPartitions(deleteLocalPartitions);
        }
    }

    private void deleteRemoteLogPartition(TopicIdPartition partition) throws RemoteStorageException, ExecutionException, InterruptedException {
        List<RemoteLogSegmentMetadata> metadataList = new ArrayList<>();
        remoteLogMetadataManager.listRemoteLogSegments(partition).forEachRemaining(metadataList::add);

        List<RemoteLogSegmentMetadataUpdate> deleteSegmentStartedEvents = metadataList.stream()
                .map(metadata ->
                        new RemoteLogSegmentMetadataUpdate(metadata.remoteLogSegmentId(), time.milliseconds(),
                                metadata.customMetadata(), RemoteLogSegmentState.DELETE_SEGMENT_STARTED, brokerId))
                .collect(Collectors.toList());
        publishEvents(deleteSegmentStartedEvents).get();

        // KAFKA-15313: Delete remote log segments partition asynchronously when a partition is deleted.
        Collection<Uuid> deletedSegmentIds = new ArrayList<>();
        for (RemoteLogSegmentMetadata metadata: metadataList) {
            deletedSegmentIds.add(metadata.remoteLogSegmentId().id());
            remoteLogStorageManager.deleteLogSegmentData(metadata);
        }
        indexCache.removeAll(deletedSegmentIds);

        List<RemoteLogSegmentMetadataUpdate> deleteSegmentFinishedEvents = metadataList.stream()
                .map(metadata ->
                        new RemoteLogSegmentMetadataUpdate(metadata.remoteLogSegmentId(), time.milliseconds(),
                                metadata.customMetadata(), RemoteLogSegmentState.DELETE_SEGMENT_FINISHED, brokerId))
                .collect(Collectors.toList());
        publishEvents(deleteSegmentFinishedEvents).get();
    }

    private CompletableFuture<Void> publishEvents(List<RemoteLogSegmentMetadataUpdate> events) throws RemoteStorageException {
        List<CompletableFuture<Void>> result = new ArrayList<>();
        for (RemoteLogSegmentMetadataUpdate event : events) {
            result.add(remoteLogMetadataManager.updateRemoteLogSegmentMetadata(event));
        }
        return CompletableFuture.allOf(result.toArray(new CompletableFuture[0]));
    }

    public Optional<RemoteLogSegmentMetadata> fetchRemoteLogSegmentMetadata(TopicPartition topicPartition,
                                                                            int epochForOffset,
                                                                            long offset) throws RemoteStorageException {
        Uuid topicId = metadataCache.getTopicId(topicPartition.topic());

        if (topicId == null) {
            throw new KafkaException("No topic id registered for topic partition: " + topicPartition);
        }
        return remoteLogMetadataManager.remoteLogSegmentMetadata(new TopicIdPartition(topicId, topicPartition), epochForOffset, offset);
    }

    private Optional<FileRecords.TimestampAndOffset> lookupTimestamp(RemoteLogSegmentMetadata rlsMetadata, long timestamp, long startingOffset)
            throws RemoteStorageException, IOException {
        int startPos = indexCache.lookupTimestamp(rlsMetadata, timestamp, startingOffset);

        InputStream remoteSegInputStream = null;
        try {
            // Search forward for the position of the last offset that is greater than or equal to the startingOffset
            remoteSegInputStream = remoteLogStorageManager.fetchLogSegment(rlsMetadata, startPos);
            RemoteLogInputStream remoteLogInputStream = new RemoteLogInputStream(remoteSegInputStream);

            while (true) {
                RecordBatch batch = remoteLogInputStream.nextBatch();
                if (batch == null) break;
                if (batch.maxTimestamp() >= timestamp && batch.lastOffset() >= startingOffset) {
                    for (Record record : batch) {
                        if (record.timestamp() >= timestamp && record.offset() >= startingOffset)
                            return Optional.of(new FileRecords.TimestampAndOffset(record.timestamp(), record.offset(), maybeLeaderEpoch(batch.partitionLeaderEpoch())));
                    }
                }
            }

            return Optional.empty();
        } finally {
            Utils.closeQuietly(remoteSegInputStream, "RemoteLogSegmentInputStream");
        }
    }

    private Optional<Integer> maybeLeaderEpoch(int leaderEpoch) {
        return leaderEpoch == RecordBatch.NO_PARTITION_LEADER_EPOCH ? Optional.empty() : Optional.of(leaderEpoch);
    }

    /**
     * Search the message offset in the remote storage based on timestamp and offset.
     * <p>
     * This method returns an option of TimestampOffset. The returned value is determined using the following ordered list of rules:
     * <p>
     * - If there are no messages in the remote storage, return None
     * - If all the messages in the remote storage have smaller offsets, return None
     * - If all the messages in the remote storage have smaller timestamps, return None
     * - Otherwise, return an option of TimestampOffset. The offset is the offset of the first message whose timestamp
     * is greater than or equals to the target timestamp and whose offset is greater than or equals to the startingOffset.
     *
     * @param tp               topic partition in which the offset to be found.
     * @param timestamp        The timestamp to search for.
     * @param startingOffset   The starting offset to search.
     * @param leaderEpochCache LeaderEpochFileCache of the topic partition.
     * @return the timestamp and offset of the first message that meets the requirements. None will be returned if there
     * is no such message.
     */
    public Optional<FileRecords.TimestampAndOffset> findOffsetByTimestamp(TopicPartition tp,
                                                                          long timestamp,
                                                                          long startingOffset,
                                                                          LeaderEpochFileCache leaderEpochCache) throws RemoteStorageException, IOException {
        Uuid topicId = metadataCache.getTopicId(tp.topic());
        if (topicId == null) {
            throw new KafkaException("Topic id does not exist for topic partition: " + tp);
        }

        Optional<UnifiedLog> unifiedLogOptional = fetchLog.apply(tp);
        if (!unifiedLogOptional.isPresent()) {
            throw new KafkaException("UnifiedLog does not exist for topic partition: " + tp);
        }

        UnifiedLog unifiedLog = unifiedLogOptional.get();

        // Get the respective epoch in which the starting-offset exists.
        OptionalInt maybeEpoch = leaderEpochCache.epochForOffset(startingOffset);
        TopicIdPartition topicIdPartition = new TopicIdPartition(topicId, tp);
        NavigableMap<Integer, Long> epochWithOffsets = buildFilteredLeaderEpochMap(leaderEpochCache.epochWithOffsets());
        while (maybeEpoch.isPresent()) {
            int epoch = maybeEpoch.getAsInt();

            Iterator<RemoteLogSegmentMetadata> iterator = remoteLogMetadataManager.listRemoteLogSegments(topicIdPartition, epoch);
            while (iterator.hasNext()) {
                RemoteLogSegmentMetadata rlsMetadata = iterator.next();
                if (rlsMetadata.maxTimestampMs() >= timestamp && rlsMetadata.endOffset() >= startingOffset &&
                        isRemoteSegmentWithinLeaderEpochs(rlsMetadata, unifiedLog.logEndOffset(), epochWithOffsets)) {
                    return lookupTimestamp(rlsMetadata, timestamp, startingOffset);
                }
            }

            // Move to the next epoch if not found with the current epoch.
            maybeEpoch = leaderEpochCache.nextEpoch(epoch);
        }

        return Optional.empty();
    }

    private static abstract class CancellableRunnable implements Runnable {
        private volatile boolean cancelled = false;

        public void cancel() {
            cancelled = true;
        }

        public boolean isCancelled() {
            return cancelled;
        }
    }

    /**
     * Returns the leader epoch checkpoint by truncating with the given start[exclusive] and end[inclusive] offset
     *
     * @param log         The actual log from where to take the leader-epoch checkpoint
     * @param startOffset The start offset of the checkpoint file (exclusive in the truncation).
     *                    If start offset is 6, then it will retain an entry at offset 6.
     * @param endOffset   The end offset of the checkpoint file (inclusive in the truncation)
     *                    If end offset is 100, then it will remove the entries greater than or equal to 100.
     * @return the truncated leader epoch checkpoint
     */
    InMemoryLeaderEpochCheckpoint getLeaderEpochCheckpoint(UnifiedLog log, long startOffset, long endOffset) {
        InMemoryLeaderEpochCheckpoint checkpoint = new InMemoryLeaderEpochCheckpoint();
        if (log.leaderEpochCache().isDefined()) {
            LeaderEpochFileCache cache = log.leaderEpochCache().get().writeTo(checkpoint);
            if (startOffset >= 0) {
                cache.truncateFromStart(startOffset);
            }
            cache.truncateFromEnd(endOffset);
        }
        return checkpoint;
    }

    class RLMTask extends CancellableRunnable {

        private final TopicIdPartition topicIdPartition;
        private final int customMetadataSizeLimit;
        private final Logger logger;

        private volatile int leaderEpoch = -1;

        public RLMTask(TopicIdPartition topicIdPartition, int customMetadataSizeLimit) {
            this.topicIdPartition = topicIdPartition;
            this.customMetadataSizeLimit = customMetadataSizeLimit;
            LogContext logContext = new LogContext("[RemoteLogManager=" + brokerId + " partition=" + topicIdPartition + "] ");
            logger = logContext.logger(RLMTask.class);
        }

        boolean isLeader() {
            return leaderEpoch >= 0;
        }

        // The copied and log-start offset is empty initially for a new leader RLMTask, and needs to be fetched inside
        // the task's run() method.
        private volatile OptionalLong copiedOffsetOption = OptionalLong.empty();
        private volatile boolean isLogStartOffsetUpdatedOnBecomingLeader = false;

        public void convertToLeader(int leaderEpochVal) {
            if (leaderEpochVal < 0) {
                throw new KafkaException("leaderEpoch value for topic partition " + topicIdPartition + " can not be negative");
            }
            if (this.leaderEpoch != leaderEpochVal) {
                leaderEpoch = leaderEpochVal;
            }
            // Reset copied and log-start offset, so that it is set in next run of RLMTask
            copiedOffsetOption = OptionalLong.empty();
            isLogStartOffsetUpdatedOnBecomingLeader = false;
        }

        public void convertToFollower() {
            leaderEpoch = -1;
        }

        private void maybeUpdateLogStartOffsetOnBecomingLeader(UnifiedLog log) throws RemoteStorageException {
            if (!isLogStartOffsetUpdatedOnBecomingLeader) {
                long logStartOffset = findLogStartOffset(topicIdPartition, log);
                updateRemoteLogStartOffset.accept(topicIdPartition.topicPartition(), logStartOffset);
                isLogStartOffsetUpdatedOnBecomingLeader = true;
                logger.info("Found the logStartOffset: {} for partition: {} after becoming leader, leaderEpoch: {}",
                        logStartOffset, topicIdPartition, leaderEpoch);
            }
        }

        private void maybeUpdateCopiedOffset(UnifiedLog log) throws RemoteStorageException {
            if (!copiedOffsetOption.isPresent()) {
                // This is found by traversing from the latest leader epoch from leader epoch history and find the highest offset
                // of a segment with that epoch copied into remote storage. If it can not find an entry then it checks for the
                // previous leader epoch till it finds an entry, If there are no entries till the earliest leader epoch in leader
                // epoch cache then it starts copying the segments from the earliest epoch entry's offset.
                copiedOffsetOption = OptionalLong.of(findHighestRemoteOffset(topicIdPartition, log));
                logger.info("Found the highest copiedRemoteOffset: {} for partition: {} after becoming leader, " +
                                "leaderEpoch: {}", copiedOffsetOption, topicIdPartition, leaderEpoch);
            }
        }

        /**
         *  Segments which match the following criteria are eligible for copying to remote storage:
         *  1) Segment is not the active segment and
         *  2) Segment end-offset is less than the last-stable-offset as remote storage should contain only
         *     committed/acked messages
         * @param log The log from which the segments are to be copied
         * @param fromOffset The offset from which the segments are to be copied
         * @param lastStableOffset The last stable offset of the log
         * @return candidate log segments to be copied to remote storage
         */
        List<EnrichedLogSegment> candidateLogSegments(UnifiedLog log, Long fromOffset, Long lastStableOffset) {
            List<EnrichedLogSegment> candidateLogSegments = new ArrayList<>();
            List<LogSegment> segments = JavaConverters.seqAsJavaList(log.logSegments(fromOffset, Long.MAX_VALUE).toSeq());
            if (!segments.isEmpty()) {
                for (int idx = 1; idx < segments.size(); idx++) {
                    LogSegment previousSeg = segments.get(idx - 1);
                    LogSegment currentSeg = segments.get(idx);
                    if (currentSeg.baseOffset() <= lastStableOffset) {
                        candidateLogSegments.add(new EnrichedLogSegment(previousSeg, currentSeg.baseOffset()));
                    }
                }
                // Discard the last active segment
            }
            return candidateLogSegments;
        }

        public void copyLogSegmentsToRemote(UnifiedLog log) throws InterruptedException {
            if (isCancelled())
                return;

            try {
                maybeUpdateLogStartOffsetOnBecomingLeader(log);
                maybeUpdateCopiedOffset(log);
                long copiedOffset = copiedOffsetOption.getAsLong();

                // LSO indicates the offset below are ready to be consumed (high-watermark or committed)
                long lso = log.lastStableOffset();
                if (lso < 0) {
                    logger.warn("lastStableOffset for partition {} is {}, which should not be negative.", topicIdPartition, lso);
                } else if (lso > 0 && copiedOffset < lso) {
                    // log-start-offset can be ahead of the copied-offset, when:
                    // 1) log-start-offset gets incremented via delete-records API (or)
                    // 2) enabling the remote log for the first time
                    long fromOffset = Math.max(copiedOffset + 1, log.logStartOffset());
                    List<EnrichedLogSegment> candidateLogSegments = candidateLogSegments(log, fromOffset, lso);
                    logger.debug("Candidate log segments, logStartOffset: {}, copiedOffset: {}, fromOffset: {}, lso: {} " +
                            "and candidateLogSegments: {}", log.logStartOffset(), copiedOffset, fromOffset, lso, candidateLogSegments);
                    if (candidateLogSegments.isEmpty()) {
                        logger.debug("No segments found to be copied for partition {} with copiedOffset: {} and active segment's base-offset: {}",
                                topicIdPartition, copiedOffset, log.activeSegment().baseOffset());
                    } else {
                        for (EnrichedLogSegment candidateLogSegment : candidateLogSegments) {
                            if (isCancelled() || !isLeader()) {
                                logger.info("Skipping copying log segments as the current task state is changed, cancelled: {} leader:{}",
                                        isCancelled(), isLeader());
                                return;
                            }
                            copyLogSegment(log, candidateLogSegment.logSegment, candidateLogSegment.nextSegmentOffset);
                        }
                    }
                } else {
                    logger.debug("Skipping copying segments, current read-offset:{}, and LSO:{}", copiedOffset, lso);
                }
            } catch (CustomMetadataSizeLimitExceededException e) {
                // Only stop this task. Logging is done where the exception is thrown.
                brokerTopicStats.topicStats(log.topicPartition().topic()).failedRemoteCopyRequestRate().mark();
                brokerTopicStats.allTopicsStats().failedRemoteCopyRequestRate().mark();
                this.cancel();
            } catch (InterruptedException | RetriableException ex) {
                throw ex;
            } catch (Exception ex) {
                if (!isCancelled()) {
                    brokerTopicStats.topicStats(log.topicPartition().topic()).failedRemoteCopyRequestRate().mark();
                    brokerTopicStats.allTopicsStats().failedRemoteCopyRequestRate().mark();
                    logger.error("Error occurred while copying log segments of partition: {}", topicIdPartition, ex);
                }
            }
        }

        private void copyLogSegment(UnifiedLog log, LogSegment segment, long nextSegmentBaseOffset)
                throws InterruptedException, ExecutionException, RemoteStorageException, IOException,
                CustomMetadataSizeLimitExceededException {
            File logFile = segment.log().file();
            String logFileName = logFile.getName();

            logger.info("Copying {} to remote storage.", logFileName);
            RemoteLogSegmentId id = RemoteLogSegmentId.generateNew(topicIdPartition);

            long endOffset = nextSegmentBaseOffset - 1;
            File producerStateSnapshotFile = log.producerStateManager().fetchSnapshot(nextSegmentBaseOffset).orElse(null);

            List<EpochEntry> epochEntries = getLeaderEpochCheckpoint(log, segment.baseOffset(), nextSegmentBaseOffset).read();
            Map<Integer, Long> segmentLeaderEpochs = new HashMap<>(epochEntries.size());
            epochEntries.forEach(entry -> segmentLeaderEpochs.put(entry.epoch, entry.startOffset));

            RemoteLogSegmentMetadata copySegmentStartedRlsm = new RemoteLogSegmentMetadata(id, segment.baseOffset(), endOffset,
                    segment.largestTimestamp(), brokerId, time.milliseconds(), segment.log().sizeInBytes(),
                    segmentLeaderEpochs);

            remoteLogMetadataManager.addRemoteLogSegmentMetadata(copySegmentStartedRlsm).get();

            ByteBuffer leaderEpochsIndex = getLeaderEpochCheckpoint(log, -1, nextSegmentBaseOffset).readAsByteBuffer();
            LogSegmentData segmentData = new LogSegmentData(logFile.toPath(), toPathIfExists(segment.offsetIndex().file()),
                    toPathIfExists(segment.timeIndex().file()), Optional.ofNullable(toPathIfExists(segment.txnIndex().file())),
                    producerStateSnapshotFile.toPath(), leaderEpochsIndex);
            brokerTopicStats.topicStats(log.topicPartition().topic()).remoteCopyRequestRate().mark();
            brokerTopicStats.allTopicsStats().remoteCopyRequestRate().mark();
            Optional<CustomMetadata> customMetadata = remoteLogStorageManager.copyLogSegmentData(copySegmentStartedRlsm, segmentData);

            RemoteLogSegmentMetadataUpdate copySegmentFinishedRlsm = new RemoteLogSegmentMetadataUpdate(id, time.milliseconds(),
                    customMetadata, RemoteLogSegmentState.COPY_SEGMENT_FINISHED, brokerId);

            if (customMetadata.isPresent()) {
                long customMetadataSize = customMetadata.get().value().length;
                if (customMetadataSize > this.customMetadataSizeLimit) {
                    CustomMetadataSizeLimitExceededException e = new CustomMetadataSizeLimitExceededException();
                    logger.error("Custom metadata size {} exceeds configured limit {}." +
                                    " Copying will be stopped and copied segment will be attempted to clean." +
                                    " Original metadata: {}",
                            customMetadataSize, this.customMetadataSizeLimit, copySegmentStartedRlsm, e);
                    try {
                        // For deletion, we provide back the custom metadata by creating a new metadata object from the update.
                        // However, the update itself will not be stored in this case.
                        remoteLogStorageManager.deleteLogSegmentData(copySegmentStartedRlsm.createWithUpdates(copySegmentFinishedRlsm));
                        logger.info("Successfully cleaned segment after custom metadata size exceeded");
                    } catch (RemoteStorageException e1) {
                        logger.error("Error while cleaning segment after custom metadata size exceeded, consider cleaning manually", e1);
                    }
                    throw e;
                }
            }

            remoteLogMetadataManager.updateRemoteLogSegmentMetadata(copySegmentFinishedRlsm).get();
            brokerTopicStats.topicStats(log.topicPartition().topic())
                .remoteCopyBytesRate().mark(copySegmentStartedRlsm.segmentSizeInBytes());
            brokerTopicStats.allTopicsStats().remoteCopyBytesRate().mark(copySegmentStartedRlsm.segmentSizeInBytes());
            copiedOffsetOption = OptionalLong.of(endOffset);
            // Update the highest offset in remote storage for this partition's log so that the local log segments
            // are not deleted before they are copied to remote storage.
            log.updateHighestOffsetInRemoteStorage(endOffset);
            logger.info("Copied {} to remote storage with segment-id: {}", logFileName, copySegmentFinishedRlsm.remoteLogSegmentId());
        }

        private Path toPathIfExists(File file) {
            return file.exists() ? file.toPath() : null;
        }

        public void run() {
            if (isCancelled())
                return;

            try {
                Optional<UnifiedLog> unifiedLogOptional = fetchLog.apply(topicIdPartition.topicPartition());

                if (!unifiedLogOptional.isPresent()) {
                    return;
                }

                UnifiedLog log = unifiedLogOptional.get();
                if (isLeader()) {
                    // Copy log segments to remote storage
                    copyLogSegmentsToRemote(log);
                    // Cleanup/delete expired remote log segments
                    cleanupExpiredRemoteLogSegments();
                } else {
                    long offset = findHighestRemoteOffset(topicIdPartition, log);
                    // Update the highest offset in remote storage for this partition's log so that the local log segments
                    // are not deleted before they are copied to remote storage.
                    log.updateHighestOffsetInRemoteStorage(offset);
                }
            } catch (InterruptedException ex) {
                if (!isCancelled()) {
                    logger.warn("Current thread for topic-partition-id {} is interrupted. Reason: {}", topicIdPartition, ex.getMessage());
                }
            } catch (RetriableException ex) {
                logger.debug("Encountered a retryable error while executing current task for topic-partition {}", topicIdPartition, ex);
            } catch (Exception ex) {
                if (!isCancelled()) {
                    logger.warn("Current task for topic-partition {} received error but it will be scheduled. " +
                            "Reason: {}", topicIdPartition, ex.getMessage());
                }
            }
        }

        public void handleLogStartOffsetUpdate(TopicPartition topicPartition, long remoteLogStartOffset) {
            if (isLeader()) {
                logger.debug("Updating {} with remoteLogStartOffset: {}", topicPartition, remoteLogStartOffset);
                updateRemoteLogStartOffset.accept(topicPartition, remoteLogStartOffset);
            }
        }

        class RemoteLogRetentionHandler {

            private final Optional<RetentionSizeData> retentionSizeData;
            private final Optional<RetentionTimeData> retentionTimeData;

            private long remainingBreachedSize;

            private OptionalLong logStartOffset = OptionalLong.empty();

            public RemoteLogRetentionHandler(Optional<RetentionSizeData> retentionSizeData, Optional<RetentionTimeData> retentionTimeData) {
                this.retentionSizeData = retentionSizeData;
                this.retentionTimeData = retentionTimeData;
                remainingBreachedSize = retentionSizeData.map(sizeData -> sizeData.remainingBreachedSize).orElse(0L);
            }

            private boolean isSegmentBreachedByRetentionSize(RemoteLogSegmentMetadata metadata) {
                boolean shouldDeleteSegment = false;
                if (!retentionSizeData.isPresent()) {
                    return shouldDeleteSegment;
                }
                // Assumption that segments contain size >= 0
                if (remainingBreachedSize > 0) {
                    long remainingBytes = remainingBreachedSize - metadata.segmentSizeInBytes();
                    if (remainingBytes >= 0) {
                        remainingBreachedSize = remainingBytes;
                        shouldDeleteSegment = true;
                    }
                }
                if (shouldDeleteSegment) {
                    logStartOffset = OptionalLong.of(metadata.endOffset() + 1);
                    logger.info("About to delete remote log segment {} due to retention size {} breach. Log size after deletion will be {}.",
                            metadata.remoteLogSegmentId(), retentionSizeData.get().retentionSize, remainingBreachedSize + retentionSizeData.get().retentionSize);
                }
                return shouldDeleteSegment;
            }

            public boolean isSegmentBreachedByRetentionTime(RemoteLogSegmentMetadata metadata) {
                boolean shouldDeleteSegment = false;
                if (!retentionTimeData.isPresent()) {
                    return shouldDeleteSegment;
                }
                shouldDeleteSegment = metadata.maxTimestampMs() <= retentionTimeData.get().cleanupUntilMs;
                if (shouldDeleteSegment) {
                    remainingBreachedSize = Math.max(0, remainingBreachedSize - metadata.segmentSizeInBytes());
                    // It is fine to have logStartOffset as `metadata.endOffset() + 1` as the segment offset intervals
                    // are ascending with in an epoch.
                    logStartOffset = OptionalLong.of(metadata.endOffset() + 1);
                    logger.info("About to delete remote log segment {} due to retention time {}ms breach based on the largest record timestamp in the segment",
                            metadata.remoteLogSegmentId(), retentionTimeData.get().retentionMs);
                }
                return shouldDeleteSegment;
            }

            private boolean isSegmentBreachByLogStartOffset(RemoteLogSegmentMetadata metadata,
                                                            long logStartOffset,
                                                            NavigableMap<Integer, Long> leaderEpochEntries) {
                boolean shouldDeleteSegment = false;
                if (!leaderEpochEntries.isEmpty()) {
                    // Note that `logStartOffset` and `leaderEpochEntries.firstEntry().getValue()` should be same
                    Integer firstEpoch = leaderEpochEntries.firstKey();
                    shouldDeleteSegment = metadata.segmentLeaderEpochs().keySet().stream().allMatch(epoch -> epoch <= firstEpoch)
                            && metadata.endOffset() < logStartOffset;
                }
                if (shouldDeleteSegment) {
                    logger.info("About to delete remote log segment {} due to log-start-offset {} breach. " +
                            "Current earliest-epoch-entry: {}, segment-end-offset: {} and segment-epochs: {}",
                            metadata.remoteLogSegmentId(), logStartOffset, leaderEpochEntries.firstEntry(),
                            metadata.endOffset(), metadata.segmentLeaderEpochs());
                }
                return shouldDeleteSegment;
            }

            // It removes the segments beyond the current leader's earliest epoch. Those segments are considered as
            // unreferenced because they are not part of the current leader epoch lineage.
            private boolean deleteLogSegmentsDueToLeaderEpochCacheTruncation(EpochEntry earliestEpochEntry,
                                                                             RemoteLogSegmentMetadata metadata)
                    throws RemoteStorageException, ExecutionException, InterruptedException {
                boolean isSegmentDeleted = deleteRemoteLogSegment(metadata, ignored ->
                        metadata.segmentLeaderEpochs().keySet().stream().allMatch(epoch -> epoch < earliestEpochEntry.epoch));
                if (isSegmentDeleted) {
                    logger.info("Deleted remote log segment {} due to leader-epoch-cache truncation. " +
                                    "Current earliest-epoch-entry: {}, segment-end-offset: {} and segment-epochs: {}",
                            metadata.remoteLogSegmentId(), earliestEpochEntry, metadata.endOffset(), metadata.segmentLeaderEpochs().keySet());
                }
                // No need to update the log-start-offset as these epochs/offsets are earlier to that value.
                return isSegmentDeleted;
            }

            private boolean deleteRemoteLogSegment(RemoteLogSegmentMetadata segmentMetadata, Predicate<RemoteLogSegmentMetadata> predicate)
                    throws RemoteStorageException, ExecutionException, InterruptedException {
                if (predicate.test(segmentMetadata)) {
                    logger.debug("Deleting remote log segment {}", segmentMetadata.remoteLogSegmentId());
                    // Publish delete segment started event.
                    remoteLogMetadataManager.updateRemoteLogSegmentMetadata(
                            new RemoteLogSegmentMetadataUpdate(segmentMetadata.remoteLogSegmentId(), time.milliseconds(),
                                    segmentMetadata.customMetadata(), RemoteLogSegmentState.DELETE_SEGMENT_STARTED, brokerId)).get();
                    // Delete the segment in remote storage.
                    remoteLogStorageManager.deleteLogSegmentData(segmentMetadata);
                    // Publish delete segment finished event.
                    remoteLogMetadataManager.updateRemoteLogSegmentMetadata(
                            new RemoteLogSegmentMetadataUpdate(segmentMetadata.remoteLogSegmentId(), time.milliseconds(),
                                    segmentMetadata.customMetadata(), RemoteLogSegmentState.DELETE_SEGMENT_FINISHED, brokerId)).get();
                    logger.debug("Deleted remote log segment {}", segmentMetadata.remoteLogSegmentId());
                    return true;
                }
                return false;
            }

        }

        void cleanupExpiredRemoteLogSegments() throws RemoteStorageException, ExecutionException, InterruptedException {
            if (isCancelled() || !isLeader()) {
                logger.info("Returning from remote log segments cleanup as the task state is changed");
                return;
            }

            // Cleanup remote log segments and update the log start offset if applicable.
            final Iterator<RemoteLogSegmentMetadata> segmentMetadataIter = remoteLogMetadataManager.listRemoteLogSegments(topicIdPartition);
            if (!segmentMetadataIter.hasNext()) {
                logger.debug("No remote log segments available on remote storage for partition: {}", topicIdPartition);
                return;
            }

            final Optional<UnifiedLog> logOptional = fetchLog.apply(topicIdPartition.topicPartition());
            if (!logOptional.isPresent()) {
                logger.debug("No UnifiedLog instance available for partition: {}", topicIdPartition);
                return;
            }

            final UnifiedLog log = logOptional.get();
            final Option<LeaderEpochFileCache> leaderEpochCacheOption = log.leaderEpochCache();
            if (leaderEpochCacheOption.isEmpty()) {
                logger.debug("No leader epoch cache available for partition: {}", topicIdPartition);
                return;
            }

            final Set<Integer> epochsSet = new HashSet<>();
            // Good to have an API from RLMM to get all the remote leader epochs of all the segments of a partition
            // instead of going through all the segments and building it here.
            while (segmentMetadataIter.hasNext()) {
                RemoteLogSegmentMetadata segmentMetadata = segmentMetadataIter.next();
                epochsSet.addAll(segmentMetadata.segmentLeaderEpochs().keySet());
            }

            // All the leader epochs in sorted order that exists in remote storage
            final List<Integer> remoteLeaderEpochs = new ArrayList<>(epochsSet);
            Collections.sort(remoteLeaderEpochs);

            LeaderEpochFileCache leaderEpochCache = leaderEpochCacheOption.get();
            // Build the leader epoch map by filtering the epochs that do not have any records.
            NavigableMap<Integer, Long> epochWithOffsets = buildFilteredLeaderEpochMap(leaderEpochCache.epochWithOffsets());

            long logStartOffset = log.logStartOffset();
            long logEndOffset = log.logEndOffset();
            Optional<RetentionSizeData> retentionSizeData = buildRetentionSizeData(log.config().retentionSize,
                    log.onlyLocalLogSegmentsSize(), logEndOffset, epochWithOffsets);
            Optional<RetentionTimeData> retentionTimeData = buildRetentionTimeData(log.config().retentionMs);

            RemoteLogRetentionHandler remoteLogRetentionHandler = new RemoteLogRetentionHandler(retentionSizeData, retentionTimeData);
            Iterator<Integer> epochIterator = epochWithOffsets.navigableKeySet().iterator();
            boolean canProcess = true;
            List<RemoteLogSegmentMetadata> segmentsToDelete = new ArrayList<>();
            while (canProcess && epochIterator.hasNext()) {
                Integer epoch = epochIterator.next();
                Iterator<RemoteLogSegmentMetadata> segmentsIterator = remoteLogMetadataManager.listRemoteLogSegments(topicIdPartition, epoch);
                while (canProcess && segmentsIterator.hasNext()) {
                    if (isCancelled() || !isLeader()) {
                        logger.info("Returning from remote log segments cleanup for the remaining segments as the task state is changed.");
                        return;
                    }
                    RemoteLogSegmentMetadata metadata = segmentsIterator.next();
                    if (segmentsToDelete.contains(metadata)) {
                        continue;
                    }
                    // When the log-start-offset is moved by the user, the leader-epoch-checkpoint file gets truncated
                    // as per the log-start-offset. Until the rlm-cleaner-thread runs in the next iteration, those
                    // remote log segments won't be removed. The `isRemoteSegmentWithinLeaderEpoch` validates whether
                    // the epochs present in the segment lies in the checkpoint file. It will always return false
                    // since the checkpoint file was already truncated.
                    boolean shouldDeleteSegment = remoteLogRetentionHandler.isSegmentBreachByLogStartOffset(
                            metadata, logStartOffset, epochWithOffsets);
                    boolean isValidSegment = false;
                    if (!shouldDeleteSegment) {
                        // check whether the segment contains the required epoch range with in the current leader epoch lineage.
                        isValidSegment = isRemoteSegmentWithinLeaderEpochs(metadata, logEndOffset, epochWithOffsets);
                        if (isValidSegment) {
                            shouldDeleteSegment =
                                    remoteLogRetentionHandler.isSegmentBreachedByRetentionTime(metadata) ||
                                            remoteLogRetentionHandler.isSegmentBreachedByRetentionSize(metadata);
                        }
                    }
                    if (shouldDeleteSegment) {
                        segmentsToDelete.add(metadata);
                    }
                    canProcess = shouldDeleteSegment || !isValidSegment;
                }
            }

            // Update log start offset with the computed value after retention cleanup is done
            remoteLogRetentionHandler.logStartOffset.ifPresent(offset -> handleLogStartOffsetUpdate(topicIdPartition.topicPartition(), offset));

            // At this point in time we have updated the log start offsets, but not initiated a deletion.
            // Either a follower has picked up the changes to the log start offset, or they have not.
            // If the follower HAS picked up the changes, and they become the leader this replica won't successfully complete
            // the deletion.
            // However, the new leader will correctly pick up all breaching segments as log start offset breaching ones
            // and delete them accordingly.
            // If the follower HAS NOT picked up the changes, and they become the leader then they will go through this process
            // again and delete them with the original deletion reason i.e. size, time or log start offset breach.
            List<String> undeletedSegments = new ArrayList<>();
            for (RemoteLogSegmentMetadata segmentMetadata : segmentsToDelete) {
                if (!remoteLogRetentionHandler.deleteRemoteLogSegment(segmentMetadata, x -> !isCancelled() && isLeader())) {
                    undeletedSegments.add(segmentMetadata.remoteLogSegmentId().toString());
                }
            }
            if (!undeletedSegments.isEmpty()) {
                logger.info("The following remote segments could not be deleted: {}", String.join(",", undeletedSegments));
            }

            // Remove the remote log segments whose segment-leader-epochs are less than the earliest-epoch known
            // to the leader. This will remove the unreferenced segments in the remote storage. This is needed for
            // unclean leader election scenarios as the remote storage can have epochs earlier to the current leader's
            // earliest leader epoch.
            Optional<EpochEntry> earliestEpochEntryOptional = leaderEpochCache.earliestEntry();
            if (earliestEpochEntryOptional.isPresent()) {
                EpochEntry earliestEpochEntry = earliestEpochEntryOptional.get();
                Iterator<Integer> epochsToClean = remoteLeaderEpochs.stream()
                        .filter(remoteEpoch -> remoteEpoch < earliestEpochEntry.epoch)
                        .iterator();
                while (epochsToClean.hasNext()) {
                    int epoch = epochsToClean.next();
                    Iterator<RemoteLogSegmentMetadata> segmentsToBeCleaned = remoteLogMetadataManager.listRemoteLogSegments(topicIdPartition, epoch);
                    while (segmentsToBeCleaned.hasNext()) {
                        if (isCancelled() || !isLeader()) {
                            return;
                        }
                        // No need to update the log-start-offset even though the segment is deleted as these epochs/offsets are earlier to that value.
                        remoteLogRetentionHandler.deleteLogSegmentsDueToLeaderEpochCacheTruncation(earliestEpochEntry, segmentsToBeCleaned.next());
                    }
                }
            }
        }

        private Optional<RetentionTimeData> buildRetentionTimeData(long retentionMs) {
            return retentionMs > -1
                    ? Optional.of(new RetentionTimeData(retentionMs, time.milliseconds() - retentionMs))
                    : Optional.empty();
        }

        private Optional<RetentionSizeData> buildRetentionSizeData(long retentionSize,
                                                                   long onlyLocalLogSegmentsSize,
                                                                   long logEndOffset,
                                                                   NavigableMap<Integer, Long> epochEntries) throws RemoteStorageException {
            if (retentionSize > -1) {
                long remoteLogSizeBytes = 0L;
                Set<RemoteLogSegmentId> visitedSegmentIds = new HashSet<>();
                for (Integer epoch : epochEntries.navigableKeySet()) {
                    // remoteLogSize(topicIdPartition, epochEntry.epoch) may not be completely accurate as the remote
                    // log size may be computed for all the segments but not for segments with in the current
                    // partition's leader epoch lineage. Better to revisit this API.
                    // remoteLogSizeBytes += remoteLogMetadataManager.remoteLogSize(topicIdPartition, epochEntry.epoch);
                    Iterator<RemoteLogSegmentMetadata> segmentsIterator = remoteLogMetadataManager.listRemoteLogSegments(topicIdPartition, epoch);
                    while (segmentsIterator.hasNext()) {
                        RemoteLogSegmentMetadata segmentMetadata = segmentsIterator.next();
                        RemoteLogSegmentId segmentId = segmentMetadata.remoteLogSegmentId();
                        if (!visitedSegmentIds.contains(segmentId) && isRemoteSegmentWithinLeaderEpochs(segmentMetadata, logEndOffset, epochEntries)) {
                            remoteLogSizeBytes += segmentMetadata.segmentSizeInBytes();
                            visitedSegmentIds.add(segmentId);
                        }
                    }
                }

                // This is the total size of segments in local log that have their base-offset > local-log-start-offset
                // and size of the segments in remote storage which have their end-offset < local-log-start-offset.
                long totalSize = onlyLocalLogSegmentsSize + remoteLogSizeBytes;
                if (totalSize > retentionSize) {
                    long remainingBreachedSize = totalSize - retentionSize;
                    RetentionSizeData retentionSizeData = new RetentionSizeData(retentionSize, remainingBreachedSize);
                    return Optional.of(retentionSizeData);
                }
            }

            return Optional.empty();
        }

        public String toString() {
            return this.getClass().toString() + "[" + topicIdPartition + "]";
        }
    }

    /**
     * Returns true if the remote segment's epoch/offsets are within the leader epoch lineage of the partition.
     * The constraints here are as follows:
     * - The segment's first epoch's offset should be more than or equal to the respective leader epoch's offset in the partition leader epoch lineage.
     * - The segment's end offset should be less than or equal to the respective leader epoch's offset in the partition leader epoch lineage.
     * - The segment's epoch lineage(epoch and offset) should be same as leader epoch lineage((epoch and offset)) except
     * for the first and the last epochs in the segment.
     *
     * @param segmentMetadata The remote segment metadata to be validated.
     * @param logEndOffset    The log end offset of the partition.
     * @param leaderEpochs    The leader epoch lineage of the partition by filtering the epochs containing no data.
     * @return true if the remote segment's epoch/offsets are within the leader epoch lineage of the partition.
     */
    // Visible for testing
    public static boolean isRemoteSegmentWithinLeaderEpochs(RemoteLogSegmentMetadata segmentMetadata,
                                                            long logEndOffset,
                                                            NavigableMap<Integer, Long> leaderEpochs) {
        long segmentEndOffset = segmentMetadata.endOffset();
        // Filter epochs that does not have any messages/records associated with them.
        NavigableMap<Integer, Long> segmentLeaderEpochs = buildFilteredLeaderEpochMap(segmentMetadata.segmentLeaderEpochs());
        // Check for out of bound epochs between segment epochs and current leader epochs.
        Integer segmentFirstEpoch = segmentLeaderEpochs.firstKey();
        Integer segmentLastEpoch = segmentLeaderEpochs.lastKey();
        if (segmentFirstEpoch < leaderEpochs.firstKey() || segmentLastEpoch > leaderEpochs.lastKey()) {
            LOGGER.debug("Segment {} is not within the partition leader epoch lineage. " +
                            "Remote segment epochs: {} and partition leader epochs: {}",
                    segmentMetadata.remoteLogSegmentId(), segmentLeaderEpochs, leaderEpochs);
            return false;
        }

        for (Map.Entry<Integer, Long> entry : segmentLeaderEpochs.entrySet()) {
            int epoch = entry.getKey();
            long offset = entry.getValue();

            // If segment's epoch does not exist in the leader epoch lineage then it is not a valid segment.
            if (!leaderEpochs.containsKey(epoch)) {
                LOGGER.debug("Segment {} epoch {} is not within the leader epoch lineage. " +
                                "Remote segment epochs: {} and partition leader epochs: {}",
                        segmentMetadata.remoteLogSegmentId(), epoch, segmentLeaderEpochs, leaderEpochs);
                return false;
            }

            // Segment's first epoch's offset should be more than or equal to the respective leader epoch's offset.
            if (epoch == segmentFirstEpoch && offset < leaderEpochs.get(epoch)) {
                LOGGER.debug("Segment {} first epoch {} offset is less than leader epoch offset {}.",
                        segmentMetadata.remoteLogSegmentId(), epoch, leaderEpochs.get(epoch));
                return false;
            }

            // Segment's end offset should be less than or equal to the respective leader epoch's offset.
            if (epoch == segmentLastEpoch) {
                Map.Entry<Integer, Long> nextEntry = leaderEpochs.higherEntry(epoch);
                if (nextEntry != null && segmentEndOffset > nextEntry.getValue() - 1) {
                    LOGGER.debug("Segment {} end offset {} is more than leader epoch offset {}.",
                            segmentMetadata.remoteLogSegmentId(), segmentEndOffset, nextEntry.getValue() - 1);
                    return false;
                }
            }

            // Next segment epoch entry and next leader epoch entry should be same to ensure that the segment's epoch
            // is within the leader epoch lineage.
            if (epoch != segmentLastEpoch && !leaderEpochs.higherEntry(epoch).equals(segmentLeaderEpochs.higherEntry(epoch))) {
                LOGGER.debug("Segment {} epoch {} is not within the leader epoch lineage. " +
                                "Remote segment epochs: {} and partition leader epochs: {}",
                        segmentMetadata.remoteLogSegmentId(), epoch, segmentLeaderEpochs, leaderEpochs);
                return false;
            }
        }
        // segment end offset should be with in the log end offset.
        if (segmentEndOffset >= logEndOffset) {
            LOGGER.debug("Segment {} end offset {} is more than log end offset {}.",
                    segmentMetadata.remoteLogSegmentId(), segmentEndOffset, logEndOffset);
            return false;
        }
        return true;
    }

    /**
     * Returns a map containing the epoch vs start-offset for the given leader epoch map by filtering the epochs that
     * does not contain any messages/records associated with them.
     *
     * For ex:
     *  <epoch - start offset>
     *  0 - 0
     *  1 - 10
     *  2 - 20
     *  3 - 30
     *  4 - 40
     *  5 - 60  // epoch 5 does not have records or messages associated with it
     *  6 - 60
     *  7 - 70
     *
     *  When the above leaderEpochMap is passed to this method, it returns the following map:
     *  <epoch - start offset>
     *  0 - 0
     *  1 - 10
     *  2 - 20
     *  3 - 30
     *  4 - 40
     *  6 - 60
     *  7 - 70
     *
     * @param leaderEpochs The leader epoch map to be refined.
     */
    // Visible for testing
    public static NavigableMap<Integer, Long> buildFilteredLeaderEpochMap(NavigableMap<Integer, Long> leaderEpochs) {
        List<Integer> duplicatedEpochs = new ArrayList<>();
        Map.Entry<Integer, Long> previousEntry = null;
        for (Map.Entry<Integer, Long> entry : leaderEpochs.entrySet()) {
            if (previousEntry != null && previousEntry.getValue().equals(entry.getValue())) {
                duplicatedEpochs.add(previousEntry.getKey());
            }
            previousEntry = entry;
        }

        if (duplicatedEpochs.isEmpty()) {
            return leaderEpochs;
        }

        TreeMap<Integer, Long> filteredLeaderEpochs = new TreeMap<>(leaderEpochs);
        for (Integer duplicatedEpoch : duplicatedEpochs) {
            filteredLeaderEpochs.remove(duplicatedEpoch);
        }
        return filteredLeaderEpochs;
    }

    public FetchDataInfo read(RemoteStorageFetchInfo remoteStorageFetchInfo) throws RemoteStorageException, IOException {
        int fetchMaxBytes = remoteStorageFetchInfo.fetchMaxBytes;
        TopicPartition tp = remoteStorageFetchInfo.topicPartition;
        FetchRequest.PartitionData fetchInfo = remoteStorageFetchInfo.fetchInfo;

        boolean includeAbortedTxns = remoteStorageFetchInfo.fetchIsolation == FetchIsolation.TXN_COMMITTED;

        long offset = fetchInfo.fetchOffset;
        int maxBytes = Math.min(fetchMaxBytes, fetchInfo.maxBytes);

        Optional<UnifiedLog> logOptional = fetchLog.apply(tp);
        OptionalInt epoch = OptionalInt.empty();

        if (logOptional.isPresent()) {
            Option<LeaderEpochFileCache> leaderEpochCache = logOptional.get().leaderEpochCache();
            if (leaderEpochCache.isDefined()) {
                epoch = leaderEpochCache.get().epochForOffset(offset);
            }
        }

        Optional<RemoteLogSegmentMetadata> rlsMetadataOptional = epoch.isPresent()
                ? fetchRemoteLogSegmentMetadata(tp, epoch.getAsInt(), offset)
                : Optional.empty();

        if (!rlsMetadataOptional.isPresent()) {
            String epochStr = (epoch.isPresent()) ? Integer.toString(epoch.getAsInt()) : "NOT AVAILABLE";
            throw new OffsetOutOfRangeException("Received request for offset " + offset + " for leader epoch "
                    + epochStr + " and partition " + tp + " which does not exist in remote tier.");
        }

        RemoteLogSegmentMetadata remoteLogSegmentMetadata = rlsMetadataOptional.get();
        int startPos = lookupPositionForOffset(remoteLogSegmentMetadata, offset);
        InputStream remoteSegInputStream = null;
        try {
            // Search forward for the position of the last offset that is greater than or equal to the target offset
            remoteSegInputStream = remoteLogStorageManager.fetchLogSegment(remoteLogSegmentMetadata, startPos);
            RemoteLogInputStream remoteLogInputStream = new RemoteLogInputStream(remoteSegInputStream);

            RecordBatch firstBatch = findFirstBatch(remoteLogInputStream, offset);

            if (firstBatch == null)
                return new FetchDataInfo(new LogOffsetMetadata(offset), MemoryRecords.EMPTY, false,
                        includeAbortedTxns ? Optional.of(Collections.emptyList()) : Optional.empty());

            int firstBatchSize = firstBatch.sizeInBytes();
            // An empty record is sent instead of an incomplete batch when
            //  - there is no minimum-one-message constraint and
            //  - the first batch size is more than maximum bytes that can be sent and
            //  - for FetchRequest version 3 or above.
            if (!remoteStorageFetchInfo.minOneMessage &&
                    !remoteStorageFetchInfo.hardMaxBytesLimit &&
                    firstBatchSize > maxBytes) {
                return new FetchDataInfo(new LogOffsetMetadata(offset), MemoryRecords.EMPTY);
            }

            int updatedFetchSize =
                    remoteStorageFetchInfo.minOneMessage && firstBatchSize > maxBytes ? firstBatchSize : maxBytes;

            ByteBuffer buffer = ByteBuffer.allocate(updatedFetchSize);
            int remainingBytes = updatedFetchSize;

            firstBatch.writeTo(buffer);
            remainingBytes -= firstBatchSize;

            if (remainingBytes > 0) {
                // read the input stream until min of (EOF stream or buffer's remaining capacity).
                Utils.readFully(remoteSegInputStream, buffer);
            }
            buffer.flip();

            FetchDataInfo fetchDataInfo = new FetchDataInfo(
                    new LogOffsetMetadata(offset, remoteLogSegmentMetadata.startOffset(), startPos),
                    MemoryRecords.readableRecords(buffer));
            if (includeAbortedTxns) {
                fetchDataInfo = addAbortedTransactions(firstBatch.baseOffset(), remoteLogSegmentMetadata, fetchDataInfo, logOptional.get());
            }

            return fetchDataInfo;
        } finally {
            Utils.closeQuietly(remoteSegInputStream, "RemoteLogSegmentInputStream");
        }
    }

    // Visible for testing
    int lookupPositionForOffset(RemoteLogSegmentMetadata remoteLogSegmentMetadata, long offset) {
        return indexCache.lookupOffset(remoteLogSegmentMetadata, offset);
    }

    private FetchDataInfo addAbortedTransactions(long startOffset,
                                                 RemoteLogSegmentMetadata segmentMetadata,
                                                 FetchDataInfo fetchInfo,
                                                 UnifiedLog log) throws RemoteStorageException {
        int fetchSize = fetchInfo.records.sizeInBytes();
        OffsetPosition startOffsetPosition = new OffsetPosition(fetchInfo.fetchOffsetMetadata.messageOffset,
                fetchInfo.fetchOffsetMetadata.relativePositionInSegment);

        OffsetIndex offsetIndex = indexCache.getIndexEntry(segmentMetadata).offsetIndex();
        long upperBoundOffset = offsetIndex.fetchUpperBoundOffset(startOffsetPosition, fetchSize)
                .map(position -> position.offset).orElse(segmentMetadata.endOffset() + 1);

        final Set<FetchResponseData.AbortedTransaction> abortedTransactions = new HashSet<>();

        Consumer<List<AbortedTxn>> accumulator =
                abortedTxns -> abortedTransactions.addAll(abortedTxns.stream()
                        .map(AbortedTxn::asAbortedTransaction).collect(Collectors.toList()));

        collectAbortedTransactions(startOffset, upperBoundOffset, segmentMetadata, accumulator, log);

        return new FetchDataInfo(fetchInfo.fetchOffsetMetadata,
                fetchInfo.records,
                fetchInfo.firstEntryIncomplete,
                Optional.of(abortedTransactions.isEmpty() ? Collections.emptyList() : new ArrayList<>(abortedTransactions)));
    }

    private void collectAbortedTransactions(long startOffset,
                                            long upperBoundOffset,
                                            RemoteLogSegmentMetadata segmentMetadata,
                                            Consumer<List<AbortedTxn>> accumulator,
                                            UnifiedLog log) throws RemoteStorageException {
        // Search in remote segments first.
        Optional<RemoteLogSegmentMetadata> nextSegmentMetadataOpt = Optional.of(segmentMetadata);
        while (nextSegmentMetadataOpt.isPresent()) {
            Optional<TransactionIndex> txnIndexOpt = nextSegmentMetadataOpt.map(metadata -> indexCache.getIndexEntry(metadata).txnIndex());
            if (txnIndexOpt.isPresent()) {
                TxnIndexSearchResult searchResult = txnIndexOpt.get().collectAbortedTxns(startOffset, upperBoundOffset);
                accumulator.accept(searchResult.abortedTransactions);
                if (searchResult.isComplete) {
                    // Return immediately when the search result is complete, it does not need to go through local log segments.
                    return;
                }
            }

            nextSegmentMetadataOpt = findNextSegmentMetadata(nextSegmentMetadataOpt.get(), log.leaderEpochCache());
        }

        // Search in local segments
        collectAbortedTransactionInLocalSegments(startOffset, upperBoundOffset, accumulator, log.logSegments().iterator());
    }

    private void collectAbortedTransactionInLocalSegments(long startOffset,
                                                          long upperBoundOffset,
                                                          Consumer<List<AbortedTxn>> accumulator,
                                                          Iterator<LogSegment> localLogSegments) {
        while (localLogSegments.hasNext()) {
            TransactionIndex txnIndex = localLogSegments.next().txnIndex();
            if (txnIndex != null) {
                TxnIndexSearchResult searchResult = txnIndex.collectAbortedTxns(startOffset, upperBoundOffset);
                accumulator.accept(searchResult.abortedTransactions);
                if (searchResult.isComplete) {
                    return;
                }
            }
        }
    }

    private Optional<RemoteLogSegmentMetadata> findNextSegmentMetadata(RemoteLogSegmentMetadata segmentMetadata,
                                                                       Option<LeaderEpochFileCache> leaderEpochFileCacheOption) throws RemoteStorageException {
        if (leaderEpochFileCacheOption.isEmpty()) {
            return Optional.empty();
        }

        long nextSegmentBaseOffset = segmentMetadata.endOffset() + 1;
        OptionalInt epoch = leaderEpochFileCacheOption.get().epochForOffset(nextSegmentBaseOffset);
        return epoch.isPresent()
                ? fetchRemoteLogSegmentMetadata(segmentMetadata.topicIdPartition().topicPartition(), epoch.getAsInt(), nextSegmentBaseOffset)
                : Optional.empty();
    }

    // Visible for testing
    RecordBatch findFirstBatch(RemoteLogInputStream remoteLogInputStream, long offset) throws IOException {
        RecordBatch nextBatch;
        // Look for the batch which has the desired offset
        // We will always have a batch in that segment as it is a non-compacted topic.
        do {
            nextBatch = remoteLogInputStream.nextBatch();
        } while (nextBatch != null && nextBatch.lastOffset() < offset);

        return nextBatch;
    }

    long findHighestRemoteOffset(TopicIdPartition topicIdPartition, UnifiedLog log) throws RemoteStorageException {
        Optional<Long> offset = Optional.empty();

        Option<LeaderEpochFileCache> maybeLeaderEpochFileCache = log.leaderEpochCache();
        if (maybeLeaderEpochFileCache.isDefined()) {
            LeaderEpochFileCache cache = maybeLeaderEpochFileCache.get();
            OptionalInt epoch = cache.latestEpoch();
            while (!offset.isPresent() && epoch.isPresent()) {
                offset = remoteLogMetadataManager.highestOffsetForEpoch(topicIdPartition, epoch.getAsInt());
                epoch = cache.previousEpoch(epoch.getAsInt());
            }
        }

        return offset.orElse(-1L);
    }

    long findLogStartOffset(TopicIdPartition topicIdPartition, UnifiedLog log) throws RemoteStorageException {
        Optional<Long> logStartOffset = Optional.empty();
        Option<LeaderEpochFileCache> maybeLeaderEpochFileCache = log.leaderEpochCache();
        if (maybeLeaderEpochFileCache.isDefined()) {
            LeaderEpochFileCache cache = maybeLeaderEpochFileCache.get();
            OptionalInt earliestEpochOpt = cache.earliestEntry()
                    .map(epochEntry -> OptionalInt.of(epochEntry.epoch))
                    .orElseGet(OptionalInt::empty);
            while (!logStartOffset.isPresent() && earliestEpochOpt.isPresent()) {
                Iterator<RemoteLogSegmentMetadata> iterator =
                        remoteLogMetadataManager.listRemoteLogSegments(topicIdPartition, earliestEpochOpt.getAsInt());
                if (iterator.hasNext()) {
                    logStartOffset = Optional.of(iterator.next().startOffset());
                }
                earliestEpochOpt = cache.nextEpoch(earliestEpochOpt.getAsInt());
            }
        }
        return logStartOffset.orElseGet(log::localLogStartOffset);
    }

    /**
     * Submit a remote log read task.
     * This method returns immediately. The read operation is executed in a thread pool.
     * The callback will be called when the task is done.
     *
     * @throws java.util.concurrent.RejectedExecutionException if the task cannot be accepted for execution (task queue is full)
     */
    public Future<Void> asyncRead(RemoteStorageFetchInfo fetchInfo, Consumer<RemoteLogReadResult> callback) {
        return remoteStorageReaderThreadPool.submit(new RemoteLogReader(fetchInfo, this, callback, brokerTopicStats));
    }

    void doHandleLeaderOrFollowerPartitions(TopicIdPartition topicPartition,
                                            Consumer<RLMTask> convertToLeaderOrFollower) {
        RLMTaskWithFuture rlmTaskWithFuture = leaderOrFollowerTasks.computeIfAbsent(topicPartition,
                topicIdPartition -> {
                    RLMTask task = new RLMTask(topicIdPartition, this.rlmConfig.remoteLogMetadataCustomMetadataMaxBytes());
                    // set this upfront when it is getting initialized instead of doing it after scheduling.
                    convertToLeaderOrFollower.accept(task);
                    LOGGER.info("Created a new task: {} and getting scheduled", task);
                    ScheduledFuture<?> future = rlmScheduledThreadPool.scheduleWithFixedDelay(task, 0, delayInMs, TimeUnit.MILLISECONDS);
                    return new RLMTaskWithFuture(task, future);
                }
        );
        convertToLeaderOrFollower.accept(rlmTaskWithFuture.rlmTask);
    }

    static class RLMTaskWithFuture {

        private final RLMTask rlmTask;
        private final Future<?> future;

        RLMTaskWithFuture(RLMTask rlmTask, Future<?> future) {
            this.rlmTask = rlmTask;
            this.future = future;
        }

        public void cancel() {
            rlmTask.cancel();
            try {
                future.cancel(true);
            } catch (Exception ex) {
                LOGGER.error("Error occurred while canceling the task: {}", rlmTask, ex);
            }
        }

    }

    /**
     * Closes and releases all the resources like RemoterStorageManager and RemoteLogMetadataManager.
     */
    public void close() {
        synchronized (this) {
            if (!closed) {
                leaderOrFollowerTasks.values().forEach(RLMTaskWithFuture::cancel);
                Utils.closeQuietly(remoteLogStorageManager, "RemoteLogStorageManager");
                Utils.closeQuietly(remoteLogMetadataManager, "RemoteLogMetadataManager");
                Utils.closeQuietly(indexCache, "RemoteIndexCache");

                rlmScheduledThreadPool.close();
                try {
                    shutdownAndAwaitTermination(remoteStorageReaderThreadPool, "RemoteStorageReaderThreadPool", 10, TimeUnit.SECONDS);
                } finally {
                    removeMetrics();
                }

                leaderOrFollowerTasks.clear();
                closed = true;
            }
        }
    }

    private static void shutdownAndAwaitTermination(ExecutorService pool, String poolName, long timeout, TimeUnit timeUnit) {
        // This pattern of shutting down thread pool is adopted from here: https://docs.oracle.com/en/java/javase/17/docs/api/java.base/java/util/concurrent/ExecutorService.html
        LOGGER.info("Shutting down of thread pool {} is started", poolName);
        pool.shutdown(); // Disable new tasks from being submitted
        try {
            // Wait a while for existing tasks to terminate
            if (!pool.awaitTermination(timeout, timeUnit)) {
                LOGGER.info("Shutting down of thread pool {} could not be completed. It will retry cancelling the tasks using shutdownNow.", poolName);
                pool.shutdownNow(); // Cancel currently executing tasks
                // Wait a while for tasks to respond to being cancelled
                if (!pool.awaitTermination(timeout, timeUnit))
                    LOGGER.warn("Shutting down of thread pool {} could not be completed even after retrying cancellation of the tasks using shutdownNow.", poolName);
            }
        } catch (InterruptedException ex) {
            // (Re-)Cancel if current thread also interrupted
            LOGGER.warn("Encountered InterruptedException while shutting down thread pool {}. It will retry cancelling the tasks using shutdownNow.", poolName);
            pool.shutdownNow();
            // Preserve interrupt status
            Thread.currentThread().interrupt();
        }

        LOGGER.info("Shutting down of thread pool {} is completed", poolName);
    }

    //Visible for testing
    RLMTaskWithFuture task(TopicIdPartition partition) {
        return leaderOrFollowerTasks.get(partition);
    }

    static class RLMScheduledThreadPool {

        private static final Logger LOGGER = LoggerFactory.getLogger(RLMScheduledThreadPool.class);
        private final int poolSize;
        private final ScheduledThreadPoolExecutor scheduledThreadPool;

        public RLMScheduledThreadPool(int poolSize) {
            this.poolSize = poolSize;
            scheduledThreadPool = createPool();
        }

        private ScheduledThreadPoolExecutor createPool() {
            ScheduledThreadPoolExecutor threadPool = new ScheduledThreadPoolExecutor(poolSize);
            threadPool.setRemoveOnCancelPolicy(true);
            threadPool.setExecuteExistingDelayedTasksAfterShutdownPolicy(false);
            threadPool.setContinueExistingPeriodicTasksAfterShutdownPolicy(false);
            threadPool.setThreadFactory(new ThreadFactory() {
                private final AtomicInteger sequence = new AtomicInteger();

                public Thread newThread(Runnable r) {
                    return KafkaThread.daemon("kafka-rlm-thread-pool-" + sequence.incrementAndGet(), r);
                }
            });

            return threadPool;
        }

        public Double getIdlePercent() {
            return 1 - (double) scheduledThreadPool.getActiveCount() / (double) scheduledThreadPool.getCorePoolSize();
        }

        public ScheduledFuture<?> scheduleWithFixedDelay(Runnable runnable, long initialDelay, long delay, TimeUnit timeUnit) {
            LOGGER.info("Scheduling runnable {} with initial delay: {}, fixed delay: {}", runnable, initialDelay, delay);
            return scheduledThreadPool.scheduleWithFixedDelay(runnable, initialDelay, delay, timeUnit);
        }

        public void close() {
            shutdownAndAwaitTermination(scheduledThreadPool, "RLMScheduledThreadPool", 10, TimeUnit.SECONDS);
        }
    }

    // Visible for testing
    public static class RetentionSizeData {
        private final long retentionSize;
        private final long remainingBreachedSize;

        public RetentionSizeData(long retentionSize, long remainingBreachedSize) {
            if (retentionSize < 0)
                throw new IllegalArgumentException("retentionSize should be non negative, but it is " + retentionSize);

            if (remainingBreachedSize <= 0) {
                throw new IllegalArgumentException("remainingBreachedSize should be more than zero, but it is " + remainingBreachedSize);
            }

            this.retentionSize = retentionSize;
            this.remainingBreachedSize = remainingBreachedSize;
        }
    }

    // Visible for testing
    public static class RetentionTimeData {

        private final long retentionMs;
        private final long cleanupUntilMs;

        public RetentionTimeData(long retentionMs, long cleanupUntilMs) {
            if (retentionMs < 0)
                throw new IllegalArgumentException("retentionMs should be non negative, but it is " + retentionMs);

            if (cleanupUntilMs < 0)
                throw new IllegalArgumentException("cleanupUntilMs should be non negative, but it is " + cleanupUntilMs);

            this.retentionMs = retentionMs;
            this.cleanupUntilMs = cleanupUntilMs;
        }
    }

    // Visible for testing
    static class EnrichedLogSegment {
        private final LogSegment logSegment;
        private final long nextSegmentOffset;

        public EnrichedLogSegment(LogSegment logSegment,
                                  long nextSegmentOffset) {
            this.logSegment = logSegment;
            this.nextSegmentOffset = nextSegmentOffset;
        }

        @Override
        public boolean equals(Object o) {
            if (this == o) return true;
            if (o == null || getClass() != o.getClass()) return false;
            EnrichedLogSegment that = (EnrichedLogSegment) o;
            return nextSegmentOffset == that.nextSegmentOffset && Objects.equals(logSegment, that.logSegment);
        }

        @Override
        public int hashCode() {
            return Objects.hash(logSegment, nextSegmentOffset);
        }

        @Override
        public String toString() {
            return "EnrichedLogSegment{" +
                    "logSegment=" + logSegment +
                    ", nextSegmentOffset=" + nextSegmentOffset +
                    '}';
        }
    }

}<|MERGE_RESOLUTION|>--- conflicted
+++ resolved
@@ -22,7 +22,6 @@
 import kafka.log.UnifiedLog;
 import kafka.server.BrokerTopicStats;
 import kafka.server.KafkaConfig;
-import kafka.server.MetadataCache;
 import kafka.server.StopPartition;
 import org.apache.kafka.common.KafkaException;
 import org.apache.kafka.common.TopicIdPartition;
@@ -102,6 +101,7 @@
 import java.util.TreeMap;
 import java.util.concurrent.CompletableFuture;
 import java.util.concurrent.ConcurrentHashMap;
+import java.util.concurrent.ConcurrentMap;
 import java.util.concurrent.ExecutionException;
 import java.util.concurrent.ExecutorService;
 import java.util.concurrent.Future;
@@ -152,7 +152,8 @@
 
     private final ConcurrentHashMap<TopicIdPartition, RLMTaskWithFuture> leaderOrFollowerTasks = new ConcurrentHashMap<>();
 
-    private final MetadataCache metadataCache;
+    // topic ids that are received on leadership changes, this map is cleared on stop partitions
+    private final ConcurrentMap<TopicPartition, Uuid> topicIdByPartitionMap = new ConcurrentHashMap<>();
     private final String clusterId;
     private final KafkaMetricsGroup metricsGroup = new KafkaMetricsGroup(this.getClass());
 
@@ -171,7 +172,6 @@
      * @param fetchLog  function to get UnifiedLog instance for a given topic.
      * @param updateRemoteLogStartOffset function to update the log-start-offset for a given topic partition.
      * @param brokerTopicStats BrokerTopicStats instance to update the respective metrics.
-     * @param metadataCache The broker's metadata cache.
      */
     public RemoteLogManager(RemoteLogManagerConfig rlmConfig,
                             int brokerId,
@@ -180,8 +180,7 @@
                             Time time,
                             Function<TopicPartition, Optional<UnifiedLog>> fetchLog,
                             BiConsumer<TopicPartition, Long> updateRemoteLogStartOffset,
-                            BrokerTopicStats brokerTopicStats,
-                            MetadataCache metadataCache) throws IOException {
+                            BrokerTopicStats brokerTopicStats) throws IOException {
         this.rlmConfig = rlmConfig;
         this.brokerId = brokerId;
         this.logDir = logDir;
@@ -190,7 +189,6 @@
         this.fetchLog = fetchLog;
         this.updateRemoteLogStartOffset = updateRemoteLogStartOffset;
         this.brokerTopicStats = brokerTopicStats;
-        this.metadataCache = metadataCache;
 
         remoteLogStorageManager = createRemoteStorageManager();
         remoteLogMetadataManager = createRemoteLogMetadataManager();
@@ -305,6 +303,14 @@
         return partitions.stream().filter(partition -> partition.log().exists(UnifiedLog::remoteLogEnabled));
     }
 
+    private void cacheTopicPartitionIds(TopicIdPartition topicIdPartition) {
+        Uuid previousTopicId = topicIdByPartitionMap.put(topicIdPartition.topicPartition(), topicIdPartition.topicId());
+        if (previousTopicId != null && !previousTopicId.equals(topicIdPartition.topicId())) {
+            LOGGER.info("Previous cached topic id {} for {} does not match updated topic id {}",
+                    previousTopicId, topicIdPartition.topicPartition(), topicIdPartition.topicId());
+        }
+    }
+
     /**
      * Callback to receive any leadership changes for the topic partitions assigned to this broker. If there are no
      * existing tasks for a given topic partition then it will assign new leader or follower task else it will convert the
@@ -312,23 +318,28 @@
      *
      * @param partitionsBecomeLeader   partitions that have become leaders on this broker.
      * @param partitionsBecomeFollower partitions that have become followers on this broker.
+     * @param topicIds                 topic name to topic id mappings.
      */
     public void onLeadershipChange(Set<Partition> partitionsBecomeLeader,
-                                   Set<Partition> partitionsBecomeFollower) {
+                                   Set<Partition> partitionsBecomeFollower,
+                                   Map<String, Uuid> topicIds) {
         LOGGER.debug("Received leadership changes for leaders: {} and followers: {}", partitionsBecomeLeader, partitionsBecomeFollower);
 
         Map<TopicIdPartition, Integer> leaderPartitionsWithLeaderEpoch = filterPartitions(partitionsBecomeLeader)
                 .collect(Collectors.toMap(
-                        partition -> new TopicIdPartition(metadataCache.getTopicId(partition.topic()), partition.topicPartition()),
+                        partition -> new TopicIdPartition(topicIds.get(partition.topic()), partition.topicPartition()),
                         Partition::getLeaderEpoch));
         Set<TopicIdPartition> leaderPartitions = leaderPartitionsWithLeaderEpoch.keySet();
 
         Set<TopicIdPartition> followerPartitions = filterPartitions(partitionsBecomeFollower)
-                .map(p -> new TopicIdPartition(metadataCache.getTopicId(p.topic()), p.topicPartition())).collect(Collectors.toSet());
+                .map(p -> new TopicIdPartition(topicIds.get(p.topic()), p.topicPartition())).collect(Collectors.toSet());
 
         if (!leaderPartitions.isEmpty() || !followerPartitions.isEmpty()) {
             LOGGER.debug("Effective topic partitions after filtering compact and internal topics, leaders: {} and followers: {}",
                     leaderPartitions, followerPartitions);
+
+            leaderPartitions.forEach(this::cacheTopicPartitionIds);
+            followerPartitions.forEach(this::cacheTopicPartitionIds);
 
             remoteLogMetadataManager.onPartitionLeadershipChanges(leaderPartitions, followerPartitions);
             followerPartitions.forEach(topicIdPartition ->
@@ -354,16 +365,8 @@
         for (StopPartition stopPartition: stopPartitions) {
             TopicPartition tp = stopPartition.topicPartition();
             try {
-<<<<<<< HEAD
-                // We are assuming that if the topic exists in topicIdByPartitionMap then it has active archival
-                // otherwise not. Ideally, `stopPartitions` should not be called for internal and non-tiered-storage
-                // topics. See KAFKA-15432 for more details.
-                if (metadataCache.contains(tp)) {
-                    TopicIdPartition tpId = new TopicIdPartition(metadataCache.getTopicId(tp.topic()), tp);
-=======
                 if (topicIdByPartitionMap.containsKey(tp)) {
                     TopicIdPartition tpId = new TopicIdPartition(topicIdByPartitionMap.get(tp), tp);
->>>>>>> e3dd60ef
                     RLMTaskWithFuture task = leaderOrFollowerTasks.remove(tpId);
                     if (task != null) {
                         LOGGER.info("Cancelling the RLM task for tpId: {}", tpId);
@@ -383,13 +386,14 @@
         }
         // Note `deleteLocalLog` will always be true when `deleteRemoteLog` is true but not the other way around.
         Set<TopicIdPartition> deleteLocalPartitions = stopPartitions.stream()
-                .filter(sp -> sp.deleteLocalLog() && metadataCache.contains(sp.topicPartition()))
-                .map(sp -> new TopicIdPartition(metadataCache.getTopicId(sp.topicPartition().topic()), sp.topicPartition()))
+                .filter(sp -> sp.deleteLocalLog() && topicIdByPartitionMap.containsKey(sp.topicPartition()))
+                .map(sp -> new TopicIdPartition(topicIdByPartitionMap.get(sp.topicPartition()), sp.topicPartition()))
                 .collect(Collectors.toSet());
         if (!deleteLocalPartitions.isEmpty()) {
             // NOTE: In ZK mode, this#stopPartitions method is called when Replica state changes to Offline and
             // ReplicaDeletionStarted
             remoteLogMetadataManager.onStopPartitions(deleteLocalPartitions);
+            deleteLocalPartitions.forEach(tpId -> topicIdByPartitionMap.remove(tpId.topicPartition()));
         }
     }
 
@@ -431,7 +435,7 @@
     public Optional<RemoteLogSegmentMetadata> fetchRemoteLogSegmentMetadata(TopicPartition topicPartition,
                                                                             int epochForOffset,
                                                                             long offset) throws RemoteStorageException {
-        Uuid topicId = metadataCache.getTopicId(topicPartition.topic());
+        Uuid topicId = topicIdByPartitionMap.get(topicPartition);
 
         if (topicId == null) {
             throw new KafkaException("No topic id registered for topic partition: " + topicPartition);
@@ -492,7 +496,7 @@
                                                                           long timestamp,
                                                                           long startingOffset,
                                                                           LeaderEpochFileCache leaderEpochCache) throws RemoteStorageException, IOException {
-        Uuid topicId = metadataCache.getTopicId(tp.topic());
+        Uuid topicId = topicIdByPartitionMap.get(tp);
         if (topicId == null) {
             throw new KafkaException("Topic id does not exist for topic partition: " + tp);
         }
