/*
 * Licensed to the Apache Software Foundation (ASF) under one or more
 * contributor license agreements. See the NOTICE file distributed with
 * this work for additional information regarding copyright ownership.
 * The ASF licenses this file to You under the Apache License, Version 2.0
 * (the "License"); you may not use this file except in compliance with
 * the License. You may obtain a copy of the License at
 *
 *    http://www.apache.org/licenses/LICENSE-2.0
 *
 * Unless required by applicable law or agreed to in writing, software
 * distributed under the License is distributed on an "AS IS" BASIS,
 * WITHOUT WARRANTIES OR CONDITIONS OF ANY KIND, either express or implied.
 * See the License for the specific language governing permissions and
 * limitations under the License.
 */
package kafka.log.remote;

import com.yammer.metrics.core.Gauge;
import kafka.cluster.EndPoint;
import kafka.cluster.Partition;
import kafka.log.LogSegment;
import kafka.log.UnifiedLog;
import kafka.server.BrokerTopicStats;
import kafka.server.KafkaConfig;
import org.apache.kafka.common.KafkaException;
import org.apache.kafka.common.TopicIdPartition;
import org.apache.kafka.common.TopicPartition;
import org.apache.kafka.common.Uuid;
import org.apache.kafka.common.errors.OffsetOutOfRangeException;
import org.apache.kafka.common.message.FetchResponseData;
import org.apache.kafka.common.record.FileRecords;
import org.apache.kafka.common.record.MemoryRecords;
import org.apache.kafka.common.record.Record;
import org.apache.kafka.common.record.RecordBatch;
import org.apache.kafka.common.record.RemoteLogInputStream;
import org.apache.kafka.common.requests.FetchRequest;
import org.apache.kafka.common.utils.ChildFirstClassLoader;
import org.apache.kafka.common.utils.KafkaThread;
import org.apache.kafka.common.utils.LogContext;
import org.apache.kafka.common.utils.Time;
import org.apache.kafka.common.utils.Utils;
import org.apache.kafka.server.log.remote.metadata.storage.ClassLoaderAwareRemoteLogMetadataManager;
import org.apache.kafka.server.log.remote.storage.ClassLoaderAwareRemoteStorageManager;
import org.apache.kafka.server.log.remote.storage.LogSegmentData;
import org.apache.kafka.server.log.remote.storage.RemoteLogManagerConfig;
import org.apache.kafka.server.log.remote.storage.RemoteLogMetadataManager;
import org.apache.kafka.server.log.remote.storage.RemoteLogSegmentId;
import org.apache.kafka.server.log.remote.storage.RemoteLogSegmentMetadata;
import org.apache.kafka.server.log.remote.storage.RemoteLogSegmentMetadataUpdate;
import org.apache.kafka.server.log.remote.storage.RemoteLogSegmentState;
import org.apache.kafka.server.log.remote.storage.RemoteStorageException;
import org.apache.kafka.server.log.remote.storage.RemoteStorageManager;
import org.apache.kafka.server.metrics.KafkaMetricsGroup;
import org.apache.kafka.storage.internals.checkpoint.InMemoryLeaderEpochCheckpoint;
import org.apache.kafka.storage.internals.epoch.LeaderEpochFileCache;
import org.apache.kafka.storage.internals.log.AbortedTxn;
import org.apache.kafka.storage.internals.log.EpochEntry;
import org.apache.kafka.storage.internals.log.FetchDataInfo;
import org.apache.kafka.storage.internals.log.FetchIsolation;
import org.apache.kafka.storage.internals.log.LogOffsetMetadata;
import org.apache.kafka.storage.internals.log.OffsetIndex;
import org.apache.kafka.storage.internals.log.OffsetPosition;
import org.apache.kafka.storage.internals.log.RemoteIndexCache;
import org.apache.kafka.storage.internals.log.RemoteLogReadResult;
import org.apache.kafka.storage.internals.log.RemoteStorageFetchInfo;
import org.apache.kafka.storage.internals.log.RemoteStorageThreadPool;
import org.apache.kafka.storage.internals.log.TransactionIndex;
import org.apache.kafka.storage.internals.log.TxnIndexSearchResult;

import org.slf4j.Logger;
import org.slf4j.LoggerFactory;
import scala.Option;
import scala.collection.JavaConverters;

import java.io.Closeable;
import java.io.File;
import java.io.IOException;
import java.io.InputStream;
import java.lang.reflect.InvocationTargetException;
import java.nio.ByteBuffer;
import java.nio.file.Path;
import java.security.AccessController;
import java.security.PrivilegedAction;
import java.util.ArrayList;
import java.util.Collections;
import java.util.Comparator;
import java.util.HashMap;
import java.util.HashSet;
import java.util.Iterator;
import java.util.List;
import java.util.ListIterator;
import java.util.Map;
import java.util.Optional;
import java.util.OptionalInt;
import java.util.OptionalLong;
import java.util.Set;
import java.util.concurrent.ConcurrentHashMap;
import java.util.concurrent.ConcurrentMap;
import java.util.concurrent.ExecutionException;
import java.util.concurrent.ExecutorService;
import java.util.concurrent.Future;
import java.util.concurrent.ScheduledFuture;
import java.util.concurrent.ScheduledThreadPoolExecutor;
import java.util.concurrent.ThreadFactory;
import java.util.concurrent.TimeUnit;
import java.util.concurrent.atomic.AtomicInteger;
import java.util.function.Consumer;
import java.util.function.Function;
import java.util.stream.Collectors;
import java.util.stream.Stream;

import static org.apache.kafka.server.log.remote.metadata.storage.TopicBasedRemoteLogMetadataManagerConfig.REMOTE_LOG_METADATA_COMMON_CLIENT_PREFIX;

/**
 * This class is responsible for
 * - initializing `RemoteStorageManager` and `RemoteLogMetadataManager` instances
 * - receives any leader and follower replica events and partition stop events and act on them
 * - also provides APIs to fetch indexes, metadata about remote log segments
 * - copying log segments to remote storage
 */
public class RemoteLogManager implements Closeable {

    private static final Logger LOGGER = LoggerFactory.getLogger(RemoteLogManager.class);
    private static final String REMOTE_LOG_READER_THREAD_NAME_PREFIX = "remote-log-reader";
    public static final String REMOTE_LOG_READER_METRICS_NAME_PREFIX = "RemoteLogReader";
    public static final String REMOTE_LOG_MANAGER_TASKS_AVG_IDLE_PERCENT = "RemoteLogManagerTasksAvgIdlePercent";
    private final RemoteLogManagerConfig rlmConfig;
    private final int brokerId;
    private final String logDir;
    private final Time time;
    private final Function<TopicPartition, Optional<UnifiedLog>> fetchLog;
    private final BrokerTopicStats brokerTopicStats;

    private final RemoteStorageManager remoteLogStorageManager;

    private final RemoteLogMetadataManager remoteLogMetadataManager;

    private final RemoteIndexCache indexCache;
    private final RemoteStorageThreadPool remoteStorageReaderThreadPool;
    private final RLMScheduledThreadPool rlmScheduledThreadPool;

    private final long delayInMs;

    private final ConcurrentHashMap<TopicIdPartition, RLMTaskWithFuture> leaderOrFollowerTasks = new ConcurrentHashMap<>();

    // topic ids that are received on leadership changes, this map is cleared on stop partitions
    private final ConcurrentMap<TopicPartition, Uuid> topicPartitionIds = new ConcurrentHashMap<>();
    private final String clusterId;

    // The endpoint for remote log metadata manager to connect to
    private Optional<EndPoint> endpoint = Optional.empty();
    private boolean closed = false;

    private KafkaMetricsGroup metricsGroup = new KafkaMetricsGroup(this.getClass());

    /**
     * Creates RemoteLogManager instance with the given arguments.
     *
     * @param rlmConfig Configuration required for remote logging subsystem(tiered storage) at the broker level.
     * @param brokerId  id of the current broker.
     * @param logDir    directory of Kafka log segments.
     * @param time      Time instance.
     * @param clusterId The cluster id.
     * @param fetchLog  function to get UnifiedLog instance for a given topic.
     */
    public RemoteLogManager(RemoteLogManagerConfig rlmConfig,
                            int brokerId,
                            String logDir,
                            String clusterId,
                            Time time,
<<<<<<< HEAD
                            Function<TopicPartition, Optional<UnifiedLog>> fetchLog,
                            BrokerTopicStats brokerTopicStats) {
=======
                            Function<TopicPartition, Optional<UnifiedLog>> fetchLog) throws IOException {
>>>>>>> f3ee9ff9
        this.rlmConfig = rlmConfig;
        this.brokerId = brokerId;
        this.logDir = logDir;
        this.clusterId = clusterId;
        this.time = time;
        this.fetchLog = fetchLog;
        this.brokerTopicStats = brokerTopicStats;

        remoteLogStorageManager = createRemoteStorageManager();
        remoteLogMetadataManager = createRemoteLogMetadataManager();
        indexCache = new RemoteIndexCache(1024, remoteLogStorageManager, logDir);
        delayInMs = rlmConfig.remoteLogManagerTaskIntervalMs();
        rlmScheduledThreadPool = new RLMScheduledThreadPool(rlmConfig.remoteLogManagerThreadPoolSize());

        metricsGroup.newGauge(REMOTE_LOG_MANAGER_TASKS_AVG_IDLE_PERCENT, new Gauge<Double>() {
            @Override
            public Double value() {
                return rlmScheduledThreadPool.getIdlePercent();
            }
        });

        remoteStorageReaderThreadPool = new RemoteStorageThreadPool(
                REMOTE_LOG_READER_THREAD_NAME_PREFIX,
                rlmConfig.remoteLogReaderThreads(),
                rlmConfig.remoteLogReaderMaxPendingTasks(),
                REMOTE_LOG_READER_METRICS_NAME_PREFIX
        );
    }

    private void removeMetrics() {
        metricsGroup.removeMetric(REMOTE_LOG_MANAGER_TASKS_AVG_IDLE_PERCENT);
        remoteStorageReaderThreadPool.removeMetrics();
    }

    private <T> T createDelegate(ClassLoader classLoader, String className) {
        try {
            return (T) classLoader.loadClass(className)
                    .getDeclaredConstructor().newInstance();
        } catch (InstantiationException | IllegalAccessException | InvocationTargetException | NoSuchMethodException |
                 ClassNotFoundException e) {
            throw new KafkaException(e);
        }
    }

    RemoteStorageManager createRemoteStorageManager() {
        return AccessController.doPrivileged(new PrivilegedAction<RemoteStorageManager>() {
            private final String classPath = rlmConfig.remoteStorageManagerClassPath();

            public RemoteStorageManager run() {
                if (classPath != null && !classPath.trim().isEmpty()) {
                    ChildFirstClassLoader classLoader = new ChildFirstClassLoader(classPath, this.getClass().getClassLoader());
                    RemoteStorageManager delegate = createDelegate(classLoader, rlmConfig.remoteStorageManagerClassName());
                    return new ClassLoaderAwareRemoteStorageManager(delegate, classLoader);
                } else {
                    return createDelegate(this.getClass().getClassLoader(), rlmConfig.remoteStorageManagerClassName());
                }
            }
        });
    }

    private void configureRSM() {
        final Map<String, Object> rsmProps = new HashMap<>(rlmConfig.remoteStorageManagerProps());
        rsmProps.put(KafkaConfig.BrokerIdProp(), brokerId);
        remoteLogStorageManager.configure(rsmProps);
    }

    RemoteLogMetadataManager createRemoteLogMetadataManager() {
        return AccessController.doPrivileged(new PrivilegedAction<RemoteLogMetadataManager>() {
            private final String classPath = rlmConfig.remoteLogMetadataManagerClassPath();

            public RemoteLogMetadataManager run() {
                if (classPath != null && !classPath.trim().isEmpty()) {
                    ClassLoader classLoader = new ChildFirstClassLoader(classPath, this.getClass().getClassLoader());
                    RemoteLogMetadataManager delegate = createDelegate(classLoader, rlmConfig.remoteLogMetadataManagerClassName());
                    return new ClassLoaderAwareRemoteLogMetadataManager(delegate, classLoader);
                } else {
                    return createDelegate(this.getClass().getClassLoader(), rlmConfig.remoteLogMetadataManagerClassName());
                }
            }
        });
    }

    public void onEndPointCreated(EndPoint endpoint) {
        this.endpoint = Optional.of(endpoint);
    }

    private void configureRLMM() {
        final Map<String, Object> rlmmProps = new HashMap<>(rlmConfig.remoteLogMetadataManagerProps());

        rlmmProps.put(KafkaConfig.BrokerIdProp(), brokerId);
        rlmmProps.put(KafkaConfig.LogDirProp(), logDir);
        rlmmProps.put("cluster.id", clusterId);
        endpoint.ifPresent(e -> {
            rlmmProps.put(REMOTE_LOG_METADATA_COMMON_CLIENT_PREFIX + "bootstrap.servers", e.host() + ":" + e.port());
            rlmmProps.put(REMOTE_LOG_METADATA_COMMON_CLIENT_PREFIX + "security.protocol", e.securityProtocol().name);
        });

        remoteLogMetadataManager.configure(rlmmProps);
    }

    public void startup() {
        // Initialize and configure RSM and RLMM. This will start RSM, RLMM resources which may need to start resources
        // in connecting to the brokers or remote storages.
        configureRSM();
        configureRLMM();
    }

    public RemoteStorageManager storageManager() {
        return remoteLogStorageManager;
    }

    private Stream<Partition> filterPartitions(Set<Partition> partitions) {
        // We are not specifically checking for internal topics etc here as `log.remoteLogEnabled()` already handles that.
        return partitions.stream().filter(partition -> partition.log().exists(UnifiedLog::remoteLogEnabled));
    }

    private void cacheTopicPartitionIds(TopicIdPartition topicIdPartition) {
        Uuid previousTopicId = topicPartitionIds.put(topicIdPartition.topicPartition(), topicIdPartition.topicId());
        if (previousTopicId != null && previousTopicId != topicIdPartition.topicId()) {
            LOGGER.info("Previous cached topic id {} for {} does not match updated topic id {}",
                    previousTopicId, topicIdPartition.topicPartition(), topicIdPartition.topicId());
        }
    }

    // for testing
    public RLMScheduledThreadPool rlmScheduledThreadPool() {
        return rlmScheduledThreadPool;
    }

    /**
     * Callback to receive any leadership changes for the topic partitions assigned to this broker. If there are no
     * existing tasks for a given topic partition then it will assign new leader or follower task else it will convert the
     * task to respective target state(leader or follower).
     *
     * @param partitionsBecomeLeader   partitions that have become leaders on this broker.
     * @param partitionsBecomeFollower partitions that have become followers on this broker.
     * @param topicIds                 topic name to topic id mappings.
     */
    public void onLeadershipChange(Set<Partition> partitionsBecomeLeader,
                                   Set<Partition> partitionsBecomeFollower,
                                   Map<String, Uuid> topicIds) {
        LOGGER.debug("Received leadership changes for leaders: {} and followers: {}", partitionsBecomeLeader, partitionsBecomeFollower);

        Map<TopicIdPartition, Integer> leaderPartitionsWithLeaderEpoch = filterPartitions(partitionsBecomeLeader)
                .collect(Collectors.toMap(
                        partition -> new TopicIdPartition(topicIds.get(partition.topic()), partition.topicPartition()),
                        Partition::getLeaderEpoch));
        Set<TopicIdPartition> leaderPartitions = leaderPartitionsWithLeaderEpoch.keySet();

        Set<TopicIdPartition> followerPartitions = filterPartitions(partitionsBecomeFollower)
                .map(p -> new TopicIdPartition(topicIds.get(p.topic()), p.topicPartition())).collect(Collectors.toSet());

        if (!leaderPartitions.isEmpty() || !followerPartitions.isEmpty()) {
            LOGGER.debug("Effective topic partitions after filtering compact and internal topics, leaders: {} and followers: {}",
                    leaderPartitions, followerPartitions);

            leaderPartitions.forEach(this::cacheTopicPartitionIds);
            followerPartitions.forEach(this::cacheTopicPartitionIds);

            remoteLogMetadataManager.onPartitionLeadershipChanges(leaderPartitions, followerPartitions);
            followerPartitions.forEach(topicIdPartition ->
                    doHandleLeaderOrFollowerPartitions(topicIdPartition, RLMTask::convertToFollower));

            leaderPartitionsWithLeaderEpoch.forEach((topicIdPartition, leaderEpoch) ->
                    doHandleLeaderOrFollowerPartitions(topicIdPartition,
                            rlmTask -> rlmTask.convertToLeader(leaderEpoch)));
        }
    }

    /**
     * Deletes the internal topic partition info if delete flag is set as true.
     *
     * @param topicPartition topic partition to be stopped.
     * @param delete         flag to indicate whether the given topic partitions to be deleted or not.
     */
    public void stopPartitions(TopicPartition topicPartition, boolean delete) {
        if (delete) {
            // Delete from internal datastructures only if it is to be deleted.
            Uuid topicIdPartition = topicPartitionIds.remove(topicPartition);
            LOGGER.debug("Removed partition: {} from topicPartitionIds", topicIdPartition);
        }
    }

    public Optional<RemoteLogSegmentMetadata> fetchRemoteLogSegmentMetadata(TopicPartition topicPartition,
                                                                            int epochForOffset,
                                                                            long offset) throws RemoteStorageException {
        Uuid topicId = topicPartitionIds.get(topicPartition);

        if (topicId == null) {
            throw new KafkaException("No topic id registered for topic partition: " + topicPartition);
        }
        return remoteLogMetadataManager.remoteLogSegmentMetadata(new TopicIdPartition(topicId, topicPartition), epochForOffset, offset);
    }

    private Optional<FileRecords.TimestampAndOffset> lookupTimestamp(RemoteLogSegmentMetadata rlsMetadata, long timestamp, long startingOffset)
            throws RemoteStorageException, IOException {
        int startPos = indexCache.lookupTimestamp(rlsMetadata, timestamp, startingOffset);

        InputStream remoteSegInputStream = null;
        try {
            // Search forward for the position of the last offset that is greater than or equal to the startingOffset
            remoteSegInputStream = remoteLogStorageManager.fetchLogSegment(rlsMetadata, startPos);
            RemoteLogInputStream remoteLogInputStream = new RemoteLogInputStream(remoteSegInputStream);

            while (true) {
                RecordBatch batch = remoteLogInputStream.nextBatch();
                if (batch == null) break;
                if (batch.maxTimestamp() >= timestamp && batch.lastOffset() >= startingOffset) {
                    for (Record record : batch) {
                        if (record.timestamp() >= timestamp && record.offset() >= startingOffset)
                            return Optional.of(new FileRecords.TimestampAndOffset(record.timestamp(), record.offset(), maybeLeaderEpoch(batch.partitionLeaderEpoch())));
                    }
                }
            }

            return Optional.empty();
        } finally {
            Utils.closeQuietly(remoteSegInputStream, "RemoteLogSegmentInputStream");
        }
    }

    private Optional<Integer> maybeLeaderEpoch(int leaderEpoch) {
        return leaderEpoch == RecordBatch.NO_PARTITION_LEADER_EPOCH ? Optional.empty() : Optional.of(leaderEpoch);
    }

    /**
     * Search the message offset in the remote storage based on timestamp and offset.
     * <p>
     * This method returns an option of TimestampOffset. The returned value is determined using the following ordered list of rules:
     * <p>
     * - If there are no messages in the remote storage, return None
     * - If all the messages in the remote storage have smaller offsets, return None
     * - If all the messages in the remote storage have smaller timestamps, return None
     * - Otherwise, return an option of TimestampOffset. The offset is the offset of the first message whose timestamp
     * is greater than or equals to the target timestamp and whose offset is greater than or equals to the startingOffset.
     *
     * @param tp               topic partition in which the offset to be found.
     * @param timestamp        The timestamp to search for.
     * @param startingOffset   The starting offset to search.
     * @param leaderEpochCache LeaderEpochFileCache of the topic partition.
     * @return the timestamp and offset of the first message that meets the requirements. None will be returned if there
     * is no such message.
     */
    public Optional<FileRecords.TimestampAndOffset> findOffsetByTimestamp(TopicPartition tp,
                                                                          long timestamp,
                                                                          long startingOffset,
                                                                          LeaderEpochFileCache leaderEpochCache) throws RemoteStorageException, IOException {
        Uuid topicId = topicPartitionIds.get(tp);
        if (topicId == null) {
            throw new KafkaException("Topic id does not exist for topic partition: " + tp);
        }

        // Get the respective epoch in which the starting-offset exists.
        OptionalInt maybeEpoch = leaderEpochCache.epochForOffset(startingOffset);
        while (maybeEpoch.isPresent()) {
            int epoch = maybeEpoch.getAsInt();

            Iterator<RemoteLogSegmentMetadata> iterator = remoteLogMetadataManager.listRemoteLogSegments(new TopicIdPartition(topicId, tp), epoch);
            while (iterator.hasNext()) {
                RemoteLogSegmentMetadata rlsMetadata = iterator.next();
                if (rlsMetadata.maxTimestampMs() >= timestamp && rlsMetadata.endOffset() >= startingOffset) {
                    return lookupTimestamp(rlsMetadata, timestamp, startingOffset);
                }
            }

            // Move to the next epoch if not found with the current epoch.
            maybeEpoch = leaderEpochCache.nextEpoch(epoch);
        }

        return Optional.empty();
    }

    private static abstract class CancellableRunnable implements Runnable {
        private volatile boolean cancelled = false;

        public void cancel() {
            cancelled = true;
        }

        public boolean isCancelled() {
            return cancelled;
        }
    }

    /**
     * Returns the leader epoch checkpoint by truncating with the given start[exclusive] and end[inclusive] offset
     *
     * @param log         The actual log from where to take the leader-epoch checkpoint
     * @param startOffset The start offset of the checkpoint file (exclusive in the truncation).
     *                    If start offset is 6, then it will retain an entry at offset 6.
     * @param endOffset   The end offset of the checkpoint file (inclusive in the truncation)
     *                    If end offset is 100, then it will remove the entries greater than or equal to 100.
     * @return the truncated leader epoch checkpoint
     */
    InMemoryLeaderEpochCheckpoint getLeaderEpochCheckpoint(UnifiedLog log, long startOffset, long endOffset) {
        InMemoryLeaderEpochCheckpoint checkpoint = new InMemoryLeaderEpochCheckpoint();
        if (log.leaderEpochCache().isDefined()) {
            LeaderEpochFileCache cache = log.leaderEpochCache().get().writeTo(checkpoint);
            if (startOffset >= 0) {
                cache.truncateFromStart(startOffset);
            }
            cache.truncateFromEnd(endOffset);
        }

        return checkpoint;
    }

    class RLMTask extends CancellableRunnable {

        private final TopicIdPartition topicIdPartition;
        private final Logger logger;

        private volatile int leaderEpoch = -1;

        public RLMTask(TopicIdPartition topicIdPartition) {
            this.topicIdPartition = topicIdPartition;
            LogContext logContext = new LogContext("[RemoteLogManager=" + brokerId + " partition=" + topicIdPartition + "] ");
            logger = logContext.logger(RLMTask.class);
        }

        boolean isLeader() {
            return leaderEpoch >= 0;
        }

        // The copiedOffsetOption is OptionalLong.empty() initially for a new leader RLMTask, and needs to be fetched inside the task's run() method.
        private volatile OptionalLong copiedOffsetOption = OptionalLong.empty();

        public void convertToLeader(int leaderEpochVal) {
            if (leaderEpochVal < 0) {
                throw new KafkaException("leaderEpoch value for topic partition " + topicIdPartition + " can not be negative");
            }
            if (this.leaderEpoch != leaderEpochVal) {
                leaderEpoch = leaderEpochVal;
            }
            // Reset readOffset, so that it is set in next run of RLMTask
            copiedOffsetOption = OptionalLong.empty();
        }

        public void convertToFollower() {
            leaderEpoch = -1;
        }

        private void maybeUpdateReadOffset(UnifiedLog log) throws RemoteStorageException {
            if (!copiedOffsetOption.isPresent()) {
                logger.info("Find the highest remote offset for partition: {} after becoming leader, leaderEpoch: {}", topicIdPartition, leaderEpoch);

                // This is found by traversing from the latest leader epoch from leader epoch history and find the highest offset
                // of a segment with that epoch copied into remote storage. If it can not find an entry then it checks for the
                // previous leader epoch till it finds an entry, If there are no entries till the earliest leader epoch in leader
                // epoch cache then it starts copying the segments from the earliest epoch entry's offset.
                copiedOffsetOption = OptionalLong.of(findHighestRemoteOffset(topicIdPartition, log));
            }
        }

        public void copyLogSegmentsToRemote(UnifiedLog log) throws InterruptedException {
            if (isCancelled())
                return;

            try {
                maybeUpdateReadOffset(log);
                long copiedOffset = copiedOffsetOption.getAsLong();

                // LSO indicates the offset below are ready to be consumed (high-watermark or committed)
                long lso = log.lastStableOffset();
                if (lso < 0) {
                    logger.warn("lastStableOffset for partition {} is {}, which should not be negative.", topicIdPartition, lso);
                } else if (lso > 0 && copiedOffset < lso) {
                    // Copy segments only till the last-stable-offset as remote storage should contain only committed/acked
                    // messages
                    long toOffset = lso;
                    logger.debug("Checking for segments to copy, copiedOffset: {} and toOffset: {}", copiedOffset, toOffset);
                    long activeSegBaseOffset = log.activeSegment().baseOffset();
                    // log-start-offset can be ahead of the read-offset, when:
                    // 1) log-start-offset gets incremented via delete-records API (or)
                    // 2) enabling the remote log for the first time
                    long fromOffset = Math.max(copiedOffset + 1, log.logStartOffset());
                    ArrayList<LogSegment> sortedSegments = new ArrayList<>(JavaConverters.asJavaCollection(log.logSegments(fromOffset, toOffset)));
                    sortedSegments.sort(Comparator.comparingLong(LogSegment::baseOffset));
                    List<Long> sortedBaseOffsets = sortedSegments.stream().map(LogSegment::baseOffset).collect(Collectors.toList());
                    int activeSegIndex = Collections.binarySearch(sortedBaseOffsets, activeSegBaseOffset);

                    // sortedSegments becomes empty list when fromOffset and toOffset are same, and activeSegIndex becomes -1
                    if (activeSegIndex < 0) {
                        logger.debug("No segments found to be copied for partition {} with copiedOffset: {} and active segment's base-offset: {}",
                                topicIdPartition, copiedOffset, activeSegBaseOffset);
                    } else {
                        ListIterator<LogSegment> logSegmentsIter = sortedSegments.subList(0, activeSegIndex).listIterator();
                        while (logSegmentsIter.hasNext()) {
                            LogSegment segment = logSegmentsIter.next();
                            if (isCancelled() || !isLeader()) {
                                logger.info("Skipping copying log segments as the current task state is changed, cancelled: {} leader:{}",
                                        isCancelled(), isLeader());
                                return;
                            }

                            copyLogSegment(log, segment, getNextSegmentBaseOffset(activeSegBaseOffset, logSegmentsIter));
                        }
                    }
                } else {
                    logger.debug("Skipping copying segments, current read-offset:{}, and LSO:{}", copiedOffset, lso);
                }
            } catch (InterruptedException ex) {
                throw ex;
            } catch (Exception ex) {
                if (!isCancelled()) {
                    brokerTopicStats.topicStats(log.topicPartition().topic()).failedRemoteWriteRequestRate().mark();
                    logger.error("Error occurred while copying log segments of partition: {}", topicIdPartition, ex);
                }
            }
        }

        private long getNextSegmentBaseOffset(long activeSegBaseOffset, ListIterator<LogSegment> logSegmentsIter) {
            long nextSegmentBaseOffset;
            if (logSegmentsIter.hasNext()) {
                nextSegmentBaseOffset = logSegmentsIter.next().baseOffset();
                logSegmentsIter.previous();
            } else {
                nextSegmentBaseOffset = activeSegBaseOffset;
            }

            return nextSegmentBaseOffset;
        }

        private void copyLogSegment(UnifiedLog log, LogSegment segment, long nextSegmentBaseOffset) throws InterruptedException, ExecutionException, RemoteStorageException, IOException {
            File logFile = segment.log().file();
            String logFileName = logFile.getName();

            logger.info("Copying {} to remote storage.", logFileName);
            RemoteLogSegmentId id = RemoteLogSegmentId.generateNew(topicIdPartition);

            long endOffset = nextSegmentBaseOffset - 1;
            File producerStateSnapshotFile = log.producerStateManager().fetchSnapshot(nextSegmentBaseOffset).orElse(null);

            List<EpochEntry> epochEntries = getLeaderEpochCheckpoint(log, segment.baseOffset(), nextSegmentBaseOffset).read();
            Map<Integer, Long> segmentLeaderEpochs = new HashMap<>(epochEntries.size());
            epochEntries.forEach(entry -> segmentLeaderEpochs.put(entry.epoch, entry.startOffset));

            RemoteLogSegmentMetadata copySegmentStartedRlsm = new RemoteLogSegmentMetadata(id, segment.baseOffset(), endOffset,
                    segment.largestTimestamp(), brokerId, time.milliseconds(), segment.log().sizeInBytes(),
                    segmentLeaderEpochs);

            remoteLogMetadataManager.addRemoteLogSegmentMetadata(copySegmentStartedRlsm).get();

            ByteBuffer leaderEpochsIndex = getLeaderEpochCheckpoint(log, -1, nextSegmentBaseOffset).readAsByteBuffer();
            LogSegmentData segmentData = new LogSegmentData(logFile.toPath(), toPathIfExists(segment.lazyOffsetIndex().get().file()),
                    toPathIfExists(segment.lazyTimeIndex().get().file()), Optional.ofNullable(toPathIfExists(segment.txnIndex().file())),
                    producerStateSnapshotFile.toPath(), leaderEpochsIndex);
            brokerTopicStats.topicStats(log.topicPartition().topic()).remoteWriteRequestRate().mark();
            remoteLogStorageManager.copyLogSegmentData(copySegmentStartedRlsm, segmentData);

            RemoteLogSegmentMetadataUpdate copySegmentFinishedRlsm = new RemoteLogSegmentMetadataUpdate(id, time.milliseconds(),
                    RemoteLogSegmentState.COPY_SEGMENT_FINISHED, brokerId);

            remoteLogMetadataManager.updateRemoteLogSegmentMetadata(copySegmentFinishedRlsm).get();
            brokerTopicStats.topicStats(log.topicPartition().topic())
                .remoteCopyBytesRate().mark(copySegmentStartedRlsm.segmentSizeInBytes());
            copiedOffsetOption = OptionalLong.of(endOffset);
            log.updateHighestOffsetInRemoteStorage(endOffset);
            logger.info("Copied {} to remote storage with segment-id: {}", logFileName, copySegmentFinishedRlsm.remoteLogSegmentId());
        }

        private Path toPathIfExists(File file) {
            return file.exists() ? file.toPath() : null;
        }

        public void run() {
            if (isCancelled())
                return;

            try {
                Optional<UnifiedLog> unifiedLogOptional = fetchLog.apply(topicIdPartition.topicPartition());

                if (!unifiedLogOptional.isPresent()) {
                    return;
                }

                if (isLeader()) {
                    // Copy log segments to remote storage
                    copyLogSegmentsToRemote(unifiedLogOptional.get());
                }
            } catch (InterruptedException ex) {
                if (!isCancelled()) {
                    logger.warn("Current thread for topic-partition-id {} is interrupted, this task won't be rescheduled. " +
                            "Reason: {}", topicIdPartition, ex.getMessage());
                }
            } catch (Exception ex) {
                if (!isCancelled()) {
                    logger.warn("Current task for topic-partition {} received error but it will be scheduled. " +
                            "Reason: {}", topicIdPartition, ex.getMessage());
                }
            }
        }

        public String toString() {
            return this.getClass().toString() + "[" + topicIdPartition + "]";
        }
    }

    public FetchDataInfo read(RemoteStorageFetchInfo remoteStorageFetchInfo) throws RemoteStorageException, IOException {
        int fetchMaxBytes = remoteStorageFetchInfo.fetchMaxBytes;
        TopicPartition tp = remoteStorageFetchInfo.topicPartition;
        FetchRequest.PartitionData fetchInfo = remoteStorageFetchInfo.fetchInfo;

        boolean includeAbortedTxns = remoteStorageFetchInfo.fetchIsolation == FetchIsolation.TXN_COMMITTED;

        long offset = fetchInfo.fetchOffset;
        int maxBytes = Math.min(fetchMaxBytes, fetchInfo.maxBytes);

        Optional<UnifiedLog> logOptional = fetchLog.apply(tp);
        OptionalInt epoch = OptionalInt.empty();

        if (logOptional.isPresent()) {
            Option<LeaderEpochFileCache> leaderEpochCache = logOptional.get().leaderEpochCache();
            if (leaderEpochCache.isDefined()) {
                epoch = leaderEpochCache.get().epochForOffset(offset);
            }
        }

        Optional<RemoteLogSegmentMetadata> rlsMetadataOptional = epoch.isPresent()
                ? fetchRemoteLogSegmentMetadata(tp, epoch.getAsInt(), offset)
                : Optional.empty();

        if (!rlsMetadataOptional.isPresent()) {
            String epochStr = (epoch.isPresent()) ? Integer.toString(epoch.getAsInt()) : "NOT AVAILABLE";
            throw new OffsetOutOfRangeException("Received request for offset " + offset + " for leader epoch "
                    + epochStr + " and partition " + tp + " which does not exist in remote tier.");
        }

        RemoteLogSegmentMetadata remoteLogSegmentMetadata = rlsMetadataOptional.get();
        int startPos = lookupPositionForOffset(remoteLogSegmentMetadata, offset);
        InputStream remoteSegInputStream = null;
        try {
            // Search forward for the position of the last offset that is greater than or equal to the target offset
            remoteSegInputStream = remoteLogStorageManager.fetchLogSegment(remoteLogSegmentMetadata, startPos);
            RemoteLogInputStream remoteLogInputStream = new RemoteLogInputStream(remoteSegInputStream);

            RecordBatch firstBatch = findFirstBatch(remoteLogInputStream, offset);

            if (firstBatch == null)
                return new FetchDataInfo(new LogOffsetMetadata(offset), MemoryRecords.EMPTY, false,
                        includeAbortedTxns ? Optional.of(Collections.emptyList()) : Optional.empty());

            int firstBatchSize = firstBatch.sizeInBytes();
            // An empty record is sent instead of an incomplete batch when
            //  - there is no minimum-one-message constraint and
            //  - the first batch size is more than maximum bytes that can be sent and
            //  - for FetchRequest version 3 or above.
            if (!remoteStorageFetchInfo.minOneMessage &&
                    !remoteStorageFetchInfo.hardMaxBytesLimit &&
                    firstBatchSize > maxBytes) {
                return new FetchDataInfo(new LogOffsetMetadata(offset), MemoryRecords.EMPTY);
            }

            int updatedFetchSize =
                    remoteStorageFetchInfo.minOneMessage && firstBatchSize > maxBytes ? firstBatchSize : maxBytes;

            ByteBuffer buffer = ByteBuffer.allocate(updatedFetchSize);
            int remainingBytes = updatedFetchSize;

            firstBatch.writeTo(buffer);
            remainingBytes -= firstBatchSize;

            if (remainingBytes > 0) {
                // read the input stream until min of (EOF stream or buffer's remaining capacity).
                Utils.readFully(remoteSegInputStream, buffer);
            }
            buffer.flip();

            FetchDataInfo fetchDataInfo = new FetchDataInfo(
                    new LogOffsetMetadata(offset, remoteLogSegmentMetadata.startOffset(), startPos),
                    MemoryRecords.readableRecords(buffer));
            if (includeAbortedTxns) {
                fetchDataInfo = addAbortedTransactions(firstBatch.baseOffset(), remoteLogSegmentMetadata, fetchDataInfo, logOptional.get());
            }

            return fetchDataInfo;
        } finally {
            Utils.closeQuietly(remoteSegInputStream, "RemoteLogSegmentInputStream");
        }
    }

    private int lookupPositionForOffset(RemoteLogSegmentMetadata remoteLogSegmentMetadata, long offset) {
        return indexCache.lookupOffset(remoteLogSegmentMetadata, offset);
    }

    private FetchDataInfo addAbortedTransactions(long startOffset,
                                                 RemoteLogSegmentMetadata segmentMetadata,
                                                 FetchDataInfo fetchInfo,
                                                 UnifiedLog log) throws RemoteStorageException {
        int fetchSize = fetchInfo.records.sizeInBytes();
        OffsetPosition startOffsetPosition = new OffsetPosition(fetchInfo.fetchOffsetMetadata.messageOffset,
                fetchInfo.fetchOffsetMetadata.relativePositionInSegment);

        OffsetIndex offsetIndex = indexCache.getIndexEntry(segmentMetadata).offsetIndex();
        long upperBoundOffset = offsetIndex.fetchUpperBoundOffset(startOffsetPosition, fetchSize)
                .map(x -> x.offset).orElse(segmentMetadata.endOffset() + 1);

        final Set<FetchResponseData.AbortedTransaction> abortedTransactions = new HashSet<>();

        Consumer<List<AbortedTxn>> accumulator =
                abortedTxns -> abortedTransactions.addAll(abortedTxns.stream()
                        .map(AbortedTxn::asAbortedTransaction).collect(Collectors.toList()));

        collectAbortedTransactions(startOffset, upperBoundOffset, segmentMetadata, accumulator, log);

        return new FetchDataInfo(fetchInfo.fetchOffsetMetadata,
                fetchInfo.records,
                fetchInfo.firstEntryIncomplete,
                Optional.of(abortedTransactions.isEmpty() ? Collections.emptyList() : new ArrayList<>(abortedTransactions)));
    }

    private void collectAbortedTransactions(long startOffset,
                                            long upperBoundOffset,
                                            RemoteLogSegmentMetadata segmentMetadata,
                                            Consumer<List<AbortedTxn>> accumulator,
                                            UnifiedLog log) throws RemoteStorageException {
        // Search in remote segments first.
        Optional<RemoteLogSegmentMetadata> nextSegmentMetadataOpt = Optional.of(segmentMetadata);
        while (nextSegmentMetadataOpt.isPresent()) {
            Optional<TransactionIndex> txnIndexOpt = nextSegmentMetadataOpt.map(metadata -> indexCache.getIndexEntry(metadata).txnIndex());
            if (txnIndexOpt.isPresent()) {
                TxnIndexSearchResult searchResult = txnIndexOpt.get().collectAbortedTxns(startOffset, upperBoundOffset);
                accumulator.accept(searchResult.abortedTransactions);
                if (searchResult.isComplete) {
                    // Return immediately when the search result is complete, it does not need to go through local log segments.
                    return;
                }
            }

            nextSegmentMetadataOpt = findNextSegmentMetadata(nextSegmentMetadataOpt.get(), log.leaderEpochCache());
        }

        // Search in local segments
        collectAbortedTransactionInLocalSegments(startOffset, upperBoundOffset, accumulator, JavaConverters.asJavaIterator(log.logSegments().iterator()));
    }

    private void collectAbortedTransactionInLocalSegments(long startOffset,
                                                          long upperBoundOffset,
                                                          Consumer<List<AbortedTxn>> accumulator,
                                                          Iterator<LogSegment> localLogSegments) {
        while (localLogSegments.hasNext()) {
            TransactionIndex txnIndex = localLogSegments.next().txnIndex();
            if (txnIndex != null) {
                TxnIndexSearchResult searchResult = txnIndex.collectAbortedTxns(startOffset, upperBoundOffset);
                accumulator.accept(searchResult.abortedTransactions);
                if (searchResult.isComplete) {
                    return;
                }
            }
        }
    }

    private Optional<RemoteLogSegmentMetadata> findNextSegmentMetadata(RemoteLogSegmentMetadata segmentMetadata,
                                                                       Option<LeaderEpochFileCache> leaderEpochFileCacheOption) throws RemoteStorageException {
        if (leaderEpochFileCacheOption.isEmpty()) {
            return Optional.empty();
        }

        long nextSegmentBaseOffset = segmentMetadata.endOffset() + 1;
        OptionalInt epoch = leaderEpochFileCacheOption.get().epochForOffset(nextSegmentBaseOffset);
        return epoch.isPresent()
                ? fetchRemoteLogSegmentMetadata(segmentMetadata.topicIdPartition().topicPartition(), epoch.getAsInt(), nextSegmentBaseOffset)
                : Optional.empty();
    }

    private RecordBatch findFirstBatch(RemoteLogInputStream remoteLogInputStream, long offset) throws IOException {
        RecordBatch nextBatch;
        // Look for the batch which has the desired offset
        // We will always have a batch in that segment as it is a non-compacted topic.
        do {
            nextBatch = remoteLogInputStream.nextBatch();
        } while (nextBatch != null && nextBatch.lastOffset() < offset);

        return nextBatch;
    }

    long findHighestRemoteOffset(TopicIdPartition topicIdPartition, UnifiedLog log) throws RemoteStorageException {
        Optional<Long> offset = Optional.empty();

        Option<LeaderEpochFileCache> maybeLeaderEpochFileCache = log.leaderEpochCache();
        if (maybeLeaderEpochFileCache.isDefined()) {
            LeaderEpochFileCache cache = maybeLeaderEpochFileCache.get();
            OptionalInt epoch = cache.latestEpoch();
            while (!offset.isPresent() && epoch.isPresent()) {
                offset = remoteLogMetadataManager.highestOffsetForEpoch(topicIdPartition, epoch.getAsInt());
                epoch = cache.previousEpoch(epoch.getAsInt());
            }
        }

        return offset.orElse(-1L);
    }

    /**
     * Submit a remote log read task.
     * This method returns immediately. The read operation is executed in a thread pool.
     * The callback will be called when the task is done.
     *
     * @throws java.util.concurrent.RejectedExecutionException if the task cannot be accepted for execution (task queue is full)
     */
    public Future<Void> asyncRead(RemoteStorageFetchInfo fetchInfo, Consumer<RemoteLogReadResult> callback) {
        return remoteStorageReaderThreadPool.submit(new RemoteLogReader(fetchInfo, this, callback, brokerTopicStats));
    }

    void doHandleLeaderOrFollowerPartitions(TopicIdPartition topicPartition,
                                            Consumer<RLMTask> convertToLeaderOrFollower) {
        RLMTaskWithFuture rlmTaskWithFuture = leaderOrFollowerTasks.computeIfAbsent(topicPartition,
                topicIdPartition -> {
                    RLMTask task = new RLMTask(topicIdPartition);
                    // set this upfront when it is getting initialized instead of doing it after scheduling.
                    convertToLeaderOrFollower.accept(task);
                    LOGGER.info("Created a new task: {} and getting scheduled", task);
                    ScheduledFuture<?> future = rlmScheduledThreadPool.scheduleWithFixedDelay(task, 0, delayInMs, TimeUnit.MILLISECONDS);
                    return new RLMTaskWithFuture(task, future);
                }
        );
        convertToLeaderOrFollower.accept(rlmTaskWithFuture.rlmTask);
    }

    static class RLMTaskWithFuture {

        private final RLMTask rlmTask;
        private final Future<?> future;

        RLMTaskWithFuture(RLMTask rlmTask, Future<?> future) {
            this.rlmTask = rlmTask;
            this.future = future;
        }

        public void cancel() {
            rlmTask.cancel();
            try {
                future.cancel(true);
            } catch (Exception ex) {
                LOGGER.error("Error occurred while canceling the task: {}", rlmTask, ex);
            }
        }

    }

    /**
     * Closes and releases all the resources like RemoterStorageManager and RemoteLogMetadataManager.
     */
    public void close() {
        synchronized (this) {
            if (!closed) {
                leaderOrFollowerTasks.values().forEach(RLMTaskWithFuture::cancel);
                Utils.closeQuietly(remoteLogStorageManager, "RemoteLogStorageManager");
                Utils.closeQuietly(remoteLogMetadataManager, "RemoteLogMetadataManager");
                Utils.closeQuietly(indexCache, "RemoteIndexCache");

                rlmScheduledThreadPool.close();
                removeMetrics();
                shutdownAndAwaitTermination(remoteStorageReaderThreadPool, "RemoteStorageReaderThreadPool", 10, TimeUnit.SECONDS);

                leaderOrFollowerTasks.clear();
                closed = true;
            }
        }
    }

    private static void shutdownAndAwaitTermination(ExecutorService pool, String poolName, long timeout, TimeUnit timeUnit) {
        // This pattern of shutting down thread pool is adopted from here: https://docs.oracle.com/en/java/javase/17/docs/api/java.base/java/util/concurrent/ExecutorService.html
        LOGGER.info("Shutting down of thread pool {} is started", poolName);
        pool.shutdown(); // Disable new tasks from being submitted
        try {
            // Wait a while for existing tasks to terminate
            if (!pool.awaitTermination(timeout, timeUnit)) {
                LOGGER.info("Shutting down of thread pool {} could not be completed. It will retry cancelling the tasks using shutdownNow.", poolName);
                pool.shutdownNow(); // Cancel currently executing tasks
                // Wait a while for tasks to respond to being cancelled
                if (!pool.awaitTermination(timeout, timeUnit))
                    LOGGER.warn("Shutting down of thread pool {} could not be completed even after retrying cancellation of the tasks using shutdownNow.", poolName);
            }
        } catch (InterruptedException ex) {
            // (Re-)Cancel if current thread also interrupted
            LOGGER.warn("Encountered InterruptedException while shutting down thread pool {}. It will retry cancelling the tasks using shutdownNow.", poolName);
            pool.shutdownNow();
            // Preserve interrupt status
            Thread.currentThread().interrupt();
        }

        LOGGER.info("Shutting down of thread pool {} is completed", poolName);
    }

    static class RLMScheduledThreadPool {

        private static final Logger LOGGER = LoggerFactory.getLogger(RLMScheduledThreadPool.class);
        private final int poolSize;
        private final ScheduledThreadPoolExecutor scheduledThreadPool;

        public RLMScheduledThreadPool(int poolSize) {
            this.poolSize = poolSize;
            scheduledThreadPool = createPool();
        }

        private ScheduledThreadPoolExecutor createPool() {
            ScheduledThreadPoolExecutor threadPool = new ScheduledThreadPoolExecutor(poolSize);
            threadPool.setRemoveOnCancelPolicy(true);
            threadPool.setExecuteExistingDelayedTasksAfterShutdownPolicy(false);
            threadPool.setContinueExistingPeriodicTasksAfterShutdownPolicy(false);
            threadPool.setThreadFactory(new ThreadFactory() {
                private final AtomicInteger sequence = new AtomicInteger();

                public Thread newThread(Runnable r) {
                    return KafkaThread.daemon("kafka-rlm-thread-pool-" + sequence.incrementAndGet(), r);
                }
            });

            return threadPool;
        }

        public Double getIdlePercent() {
            return 1 - (double) scheduledThreadPool.getActiveCount() / (double) scheduledThreadPool.getCorePoolSize();
        }

        public ScheduledFuture<?> scheduleWithFixedDelay(Runnable runnable, long initialDelay, long delay, TimeUnit timeUnit) {
            LOGGER.info("Scheduling runnable {} with initial delay: {}, fixed delay: {}", runnable, initialDelay, delay);
            return scheduledThreadPool.scheduleWithFixedDelay(runnable, initialDelay, delay, timeUnit);
        }

        public void close() {
            shutdownAndAwaitTermination(scheduledThreadPool, "RLMScheduledThreadPool", 10, TimeUnit.SECONDS);
        }
    }

}<|MERGE_RESOLUTION|>--- conflicted
+++ resolved
@@ -169,12 +169,8 @@
                             String logDir,
                             String clusterId,
                             Time time,
-<<<<<<< HEAD
                             Function<TopicPartition, Optional<UnifiedLog>> fetchLog,
                             BrokerTopicStats brokerTopicStats) {
-=======
-                            Function<TopicPartition, Optional<UnifiedLog>> fetchLog) throws IOException {
->>>>>>> f3ee9ff9
         this.rlmConfig = rlmConfig;
         this.brokerId = brokerId;
         this.logDir = logDir;
