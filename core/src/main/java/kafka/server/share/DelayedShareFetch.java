--- conflicted
+++ resolved
@@ -25,12 +25,8 @@
 import org.apache.kafka.common.TopicIdPartition;
 import org.apache.kafka.common.protocol.Errors;
 import org.apache.kafka.common.requests.FetchRequest;
-<<<<<<< HEAD
 import org.apache.kafka.server.share.fetch.ShareFetch;
-=======
-import org.apache.kafka.server.share.fetch.ShareFetchData;
 import org.apache.kafka.server.storage.log.FetchIsolation;
->>>>>>> a0d4cbec
 import org.apache.kafka.server.storage.log.FetchPartitionData;
 import org.apache.kafka.storage.internals.log.LogOffsetMetadata;
 import org.apache.kafka.storage.internals.log.LogOffsetSnapshot;
@@ -72,16 +68,10 @@
     DelayedShareFetch(
             ShareFetch shareFetch,
             ReplicaManager replicaManager,
-<<<<<<< HEAD
-            SharePartitionManager sharePartitionManager) {
+            SharePartitionManager sharePartitionManager,
+            LinkedHashMap<TopicIdPartition, SharePartition> sharePartitions) {
         super(shareFetch.fetchParams().maxWaitMs, Option.empty());
         this.shareFetch = shareFetch;
-=======
-            SharePartitionManager sharePartitionManager,
-            LinkedHashMap<TopicIdPartition, SharePartition> sharePartitions) {
-        super(shareFetchData.fetchParams().maxWaitMs, Option.empty());
-        this.shareFetchData = shareFetchData;
->>>>>>> a0d4cbec
         this.replicaManager = replicaManager;
         this.partitionsAcquired = new LinkedHashMap<>();
         this.partitionsAlreadyFetched = new LinkedHashMap<>();
@@ -101,13 +91,8 @@
     @Override
     public void onComplete() {
         log.trace("Completing the delayed share fetch request for group {}, member {}, "
-<<<<<<< HEAD
             + "topic partitions {}", shareFetch.groupId(), shareFetch.memberId(),
-            topicPartitionDataFromTryComplete.keySet());
-=======
-            + "topic partitions {}", shareFetchData.groupId(), shareFetchData.memberId(),
             partitionsAcquired.keySet());
->>>>>>> a0d4cbec
 
         if (shareFetch.isCompleted())
             return;
@@ -129,30 +114,6 @@
             topicPartitionData, shareFetch.groupId(), shareFetch.fetchParams());
 
         try {
-<<<<<<< HEAD
-            Seq<Tuple2<TopicIdPartition, LogReadResult>> responseLogResult = replicaManager.readFromLog(
-                shareFetch.fetchParams(),
-                CollectionConverters.asScala(
-                    topicPartitionData.entrySet().stream().map(entry ->
-                        new Tuple2<>(entry.getKey(), entry.getValue())).collect(Collectors.toList())
-                ),
-                QuotaFactory.UNBOUNDED_QUOTA,
-                true);
-
-            Map<TopicIdPartition, FetchPartitionData> responseData = new HashMap<>();
-            responseLogResult.foreach(tpLogResult -> {
-                TopicIdPartition topicIdPartition = tpLogResult._1();
-                LogReadResult logResult = tpLogResult._2();
-                FetchPartitionData fetchPartitionData = logResult.toFetchPartitionData(false);
-                responseData.put(topicIdPartition, fetchPartitionData);
-                return BoxedUnit.UNIT;
-            });
-
-            log.trace("Data successfully retrieved by replica manager: {}", responseData);
-            Map<TopicIdPartition, ShareFetchResponseData.PartitionData> result =
-                ShareFetchUtils.processFetchResponse(shareFetch, responseData, sharePartitionManager, replicaManager);
-            shareFetch.maybeComplete(result);
-=======
             Map<TopicIdPartition, LogReadResult> responseData;
             if (partitionsAlreadyFetched.isEmpty())
                 responseData = readFromLog(topicPartitionData);
@@ -165,19 +126,14 @@
             for (Map.Entry<TopicIdPartition, LogReadResult> entry : responseData.entrySet())
                 fetchPartitionsData.put(entry.getKey(), entry.getValue().toFetchPartitionData(false));
 
-            shareFetchData.future().complete(ShareFetchUtils.processFetchResponse(shareFetchData, fetchPartitionsData,
+            shareFetch.maybeComplete(ShareFetchUtils.processFetchResponse(shareFetch, fetchPartitionsData,
                 sharePartitions, replicaManager));
->>>>>>> a0d4cbec
         } catch (Exception e) {
             log.error("Error processing delayed share fetch request", e);
             sharePartitionManager.handleFetchException(shareFetch, topicPartitionData.keySet(), e);
         } finally {
             // Releasing the lock to move ahead with the next request in queue.
-<<<<<<< HEAD
-            releasePartitionLocks(shareFetch.groupId(), topicPartitionData.keySet());
-=======
             releasePartitionLocks(topicPartitionData.keySet());
->>>>>>> a0d4cbec
             // If we have a fetch request completed for a topic-partition, we release the locks for that partition,
             // then we should check if there is a pending share fetch request for the topic-partition and complete it.
             // We add the action to delayed actions queue to avoid an infinite call stack, which could happen if
@@ -193,16 +149,6 @@
      */
     @Override
     public boolean tryComplete() {
-<<<<<<< HEAD
-        topicPartitionDataFromTryComplete = acquirablePartitions();
-
-        if (!topicPartitionDataFromTryComplete.isEmpty()) {
-            boolean completedByMe = forceComplete();
-            // If invocation of forceComplete is not successful, then that means the request is already completed
-            // hence release the acquired locks.
-            if (!completedByMe) {
-                releasePartitionLocks(shareFetch.groupId(), topicPartitionDataFromTryComplete.keySet());
-=======
         Map<TopicIdPartition, FetchRequest.PartitionData> topicPartitionData = acquirablePartitions();
 
         try {
@@ -224,15 +170,14 @@
                     return completedByMe;
                 } else {
                     log.debug("minBytes is not satisfied for the share fetch request for group {}, member {}, " +
-                            "topic partitions {}", shareFetchData.groupId(), shareFetchData.memberId(),
+                            "topic partitions {}", shareFetch.groupId(), shareFetch.memberId(),
                         sharePartitions.keySet());
                     releasePartitionLocks(topicPartitionData.keySet());
                 }
             } else {
                 log.trace("Can't acquire records for any partition in the share fetch request for group {}, member {}, " +
-                        "topic partitions {}", shareFetchData.groupId(), shareFetchData.memberId(),
+                        "topic partitions {}", shareFetch.groupId(), shareFetch.memberId(),
                     sharePartitions.keySet());
->>>>>>> a0d4cbec
             }
             return false;
         } catch (Exception e) {
@@ -252,19 +197,8 @@
         // Initialize the topic partitions for which the fetch should be attempted.
         Map<TopicIdPartition, FetchRequest.PartitionData> topicPartitionData = new LinkedHashMap<>();
 
-<<<<<<< HEAD
-        shareFetch.partitionMaxBytes().keySet().forEach(topicIdPartition -> {
-            SharePartition sharePartition = sharePartitionManager.sharePartition(shareFetch.groupId(), topicIdPartition);
-            if (sharePartition == null) {
-                log.error("Encountered null share partition for groupId={}, topicIdPartition={}. Skipping it.", shareFetch.groupId(), topicIdPartition);
-                return;
-            }
-
+        sharePartitions.forEach((topicIdPartition, sharePartition) -> {
             int partitionMaxBytes = shareFetch.partitionMaxBytes().getOrDefault(topicIdPartition, 0);
-=======
-        sharePartitions.forEach((topicIdPartition, sharePartition) -> {
-            int partitionMaxBytes = shareFetchData.partitionMaxBytes().getOrDefault(topicIdPartition, 0);
->>>>>>> a0d4cbec
             // Add the share partition to the list of partitions to be fetched only if we can
             // acquire the fetch lock on it.
             if (sharePartition.maybeAcquireFetchLock()) {
@@ -296,21 +230,12 @@
         return topicPartitionData;
     }
 
-<<<<<<< HEAD
-    private void releasePartitionLocks(String groupId, Set<TopicIdPartition> topicIdPartitions) {
-        topicIdPartitions.forEach(tp -> {
-            SharePartition sharePartition = sharePartitionManager.sharePartition(groupId, tp);
-            if (sharePartition == null) {
-                log.error("Encountered null share partition for groupId={}, topicIdPartition={}. Skipping it.", shareFetch.groupId(), tp);
-                return;
-=======
     private Map<TopicIdPartition, LogReadResult> maybeReadFromLog(Map<TopicIdPartition, FetchRequest.PartitionData> topicPartitionData) {
         Map<TopicIdPartition, FetchRequest.PartitionData> partitionsMissingFetchOffsetMetadata = new LinkedHashMap<>();
         topicPartitionData.forEach((topicIdPartition, partitionData) -> {
             SharePartition sharePartition = sharePartitions.get(topicIdPartition);
             if (sharePartition.fetchOffsetMetadata().isEmpty()) {
                 partitionsMissingFetchOffsetMetadata.put(topicIdPartition, partitionData);
->>>>>>> a0d4cbec
             }
         });
         if (partitionsMissingFetchOffsetMetadata.isEmpty()) {
@@ -355,14 +280,14 @@
 
             if (fetchOffsetMetadata.messageOffset > endOffsetMetadata.messageOffset) {
                 log.debug("Satisfying delayed share fetch request for group {}, member {} since it is fetching later segments of " +
-                    "topicIdPartition {}", shareFetchData.groupId(), shareFetchData.memberId(), topicIdPartition);
+                    "topicIdPartition {}", shareFetch.groupId(), shareFetch.memberId(), topicIdPartition);
                 return true;
             } else if (fetchOffsetMetadata.messageOffset < endOffsetMetadata.messageOffset) {
                 if (fetchOffsetMetadata.onOlderSegment(endOffsetMetadata)) {
                     // This can happen when the fetch operation is falling behind the current segment or the partition
                     // has just rolled a new segment.
                     log.debug("Satisfying delayed share fetch request for group {}, member {} immediately since it is fetching older " +
-                        "segments of topicIdPartition {}", shareFetchData.groupId(), shareFetchData.memberId(), topicIdPartition);
+                        "segments of topicIdPartition {}", shareFetch.groupId(), shareFetch.memberId(), topicIdPartition);
                     return true;
                 } else if (fetchOffsetMetadata.onSameSegment(endOffsetMetadata)) {
                     // we take the partition fetch size as upper bound when accumulating the bytes.
@@ -371,7 +296,7 @@
                 }
             }
         }
-        return accumulatedSize >= shareFetchData.fetchParams().minBytes;
+        return accumulatedSize >= shareFetch.fetchParams().minBytes;
     }
 
     private LogOffsetMetadata endOffsetMetadataForTopicPartition(TopicIdPartition topicIdPartition) {
@@ -379,7 +304,7 @@
         LogOffsetSnapshot offsetSnapshot = partition.fetchOffsetSnapshot(Optional.empty(), true);
         // The FetchIsolation type that we use for share fetch is FetchIsolation.HIGH_WATERMARK. In the future, we can
         // extend it to support other FetchIsolation types.
-        FetchIsolation isolationType = shareFetchData.fetchParams().isolation;
+        FetchIsolation isolationType = shareFetch.fetchParams().isolation;
         if (isolationType == FetchIsolation.LOG_END)
             return offsetSnapshot.logEndOffset;
         else if (isolationType == FetchIsolation.HIGH_WATERMARK)
@@ -391,7 +316,7 @@
 
     private Map<TopicIdPartition, LogReadResult> readFromLog(Map<TopicIdPartition, FetchRequest.PartitionData> topicPartitionData) {
         Seq<Tuple2<TopicIdPartition, LogReadResult>> responseLogResult = replicaManager.readFromLog(
-            shareFetchData.fetchParams(),
+            shareFetch.fetchParams(),
             CollectionConverters.asScala(
                 topicPartitionData.entrySet().stream().map(entry ->
                     new Tuple2<>(entry.getKey(), entry.getValue())).collect(Collectors.toList())
