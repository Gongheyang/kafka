/*
 * Licensed to the Apache Software Foundation (ASF) under one or more
 * contributor license agreements. See the NOTICE file distributed with
 * this work for additional information regarding copyright ownership.
 * The ASF licenses this file to You under the Apache License, Version 2.0
 * (the "License"); you may not use this file except in compliance with
 * the License. You may obtain a copy of the License at
 *
 *    http://www.apache.org/licenses/LICENSE-2.0
 *
 * Unless required by applicable law or agreed to in writing, software
 * distributed under the License is distributed on an "AS IS" BASIS,
 * WITHOUT WARRANTIES OR CONDITIONS OF ANY KIND, either express or implied.
 * See the License for the specific language governing permissions and
 * limitations under the License.
 */
package kafka.server.share;

import kafka.server.DelayedOperation;
import kafka.server.LogReadResult;
import kafka.server.QuotaFactory;
import kafka.server.ReplicaManager;

import org.apache.kafka.common.TopicIdPartition;
import org.apache.kafka.common.requests.FetchRequest;
import org.apache.kafka.server.share.fetch.ShareFetchData;
import org.apache.kafka.server.storage.log.FetchPartitionData;

import org.slf4j.Logger;
import org.slf4j.LoggerFactory;

import java.util.Collections;
import java.util.HashMap;
import java.util.LinkedHashMap;
import java.util.Map;
import java.util.Optional;
import java.util.Set;
import java.util.stream.Collectors;

import scala.Option;
import scala.Tuple2;
import scala.collection.Seq;
import scala.jdk.javaapi.CollectionConverters;
import scala.runtime.BoxedUnit;

/**
 * A delayed share fetch operation has been introduced in case there is a share fetch request which cannot be completed instantaneously.
 */
public class DelayedShareFetch extends DelayedOperation {

    private static final Logger log = LoggerFactory.getLogger(DelayedShareFetch.class);

    private final ShareFetchData shareFetchData;
    private final ReplicaManager replicaManager;
<<<<<<< HEAD
    private final Map<SharePartitionKey, SharePartition> partitionCacheMap;
    private final ActionQueue delayedActionQueue;
=======
>>>>>>> 8125c3da

    private Map<TopicIdPartition, FetchRequest.PartitionData> topicPartitionDataFromTryComplete;
    private final SharePartitionManager sharePartitionManager;

    DelayedShareFetch(
            ShareFetchData shareFetchData,
            ReplicaManager replicaManager,
<<<<<<< HEAD
            Map<SharePartitionKey, SharePartition> partitionCacheMap,
            ActionQueue delayedActionQueue) {
        super(shareFetchData.fetchParams().maxWaitMs, Option.empty());
        this.shareFetchData = shareFetchData;
        this.replicaManager = replicaManager;
        this.partitionCacheMap = partitionCacheMap;
        this.delayedActionQueue = delayedActionQueue;
=======
            SharePartitionManager sharePartitionManager) {
        super(shareFetchData.fetchParams().maxWaitMs, Option.empty());
        this.shareFetchData = shareFetchData;
        this.replicaManager = replicaManager;
>>>>>>> 8125c3da
        this.topicPartitionDataFromTryComplete = new LinkedHashMap<>();
        this.sharePartitionManager = sharePartitionManager;
    }

    @Override
    public void onExpiration() {
    }

    /**
     * Complete the share fetch operation by fetching records for all partitions in the share fetch request irrespective
     * of whether they have any acquired records. This is called when the fetch operation is forced to complete either
     * because records can be acquired for some partitions or due to MaxWaitMs timeout.
     */
    @Override
    public void onComplete() {
        log.trace("Completing the delayed share fetch request for group {}, member {}, " +
                        "topic partitions {}", shareFetchData.groupId(),
            shareFetchData.memberId(), shareFetchData.partitionMaxBytes().keySet());

        if (shareFetchData.future().isDone())
            return;

        Map<TopicIdPartition, FetchRequest.PartitionData> topicPartitionData;
        // tryComplete did not invoke forceComplete, so we need to check if we have any partitions to fetch.
        if (topicPartitionDataFromTryComplete.isEmpty())
            topicPartitionData = acquirablePartitions();
        // tryComplete invoked forceComplete, so we can use the data from tryComplete.
        else
            topicPartitionData = topicPartitionDataFromTryComplete;
        try {
            if (topicPartitionData.isEmpty()) {
                // No locks for share partitions could be acquired, so we complete the request with an empty response.
                shareFetchData.future().complete(Collections.emptyMap());
                return;
            }
            log.trace("Fetchable share partitions data: {} with groupId: {} fetch params: {}",
                    topicPartitionData, shareFetchData.groupId(), shareFetchData.fetchParams());

            Seq<Tuple2<TopicIdPartition, LogReadResult>> responseLogResult = replicaManager.readFromLog(
                shareFetchData.fetchParams(),
                CollectionConverters.asScala(
                    topicPartitionData.entrySet().stream().map(entry ->
                        new Tuple2<>(entry.getKey(), entry.getValue())).collect(Collectors.toList())
                ),
                QuotaFactory.UnboundedQuota$.MODULE$,
                true);

            Map<TopicIdPartition, FetchPartitionData> responseData = new HashMap<>();
            responseLogResult.foreach(tpLogResult -> {
                TopicIdPartition topicIdPartition = tpLogResult._1();
                LogReadResult logResult = tpLogResult._2();
                FetchPartitionData fetchPartitionData = logResult.toFetchPartitionData(false);
                responseData.put(topicIdPartition, fetchPartitionData);
                return BoxedUnit.UNIT;
            });

            log.trace("Data successfully retrieved by replica manager: {}", responseData);
            ShareFetchUtils.processFetchResponse(shareFetchData, responseData, sharePartitionManager, replicaManager)
                .whenComplete((result, throwable) -> {
                    if (throwable != null) {
                        log.error("Error processing fetch response for share partitions", throwable);
                        shareFetchData.future().completeExceptionally(throwable);
                    } else {
                        shareFetchData.future().complete(result);
                    }
                    // Releasing the lock to move ahead with the next request in queue.
                    releasePartitionLocks(shareFetchData.groupId(), topicPartitionData.keySet());
                    // If we have a fetch request completed for a topic-partition, we release the locks for that partition,
                    // then we should check if there is a pending share fetch request for the topic-partition and complete it.
                    // We add the action to delayed actions queue to avoid an infinite call stack, which could happen if
                    // we directly call delayedShareFetchPurgatory.checkAndComplete
<<<<<<< HEAD
                    delayedActionQueue.add(() -> {
                        result.keySet().forEach(topicIdPartition ->
                            replicaManager.completeDelayedShareFetchRequest(new DelayedShareFetchKey(shareFetchData.groupId(), topicIdPartition)));
                        return BoxedUnit.UNIT;
                    });
=======
                    sharePartitionManager.addPurgatoryCheckAndCompleteDelayedActionToActionQueue(result.keySet(), shareFetchData.groupId());
>>>>>>> 8125c3da
                });

        } catch (Exception e) {
            // Release the locks acquired for the partitions in the share fetch request in case there is an exception
            log.error("Error processing delayed share fetch request", e);
            shareFetchData.future().completeExceptionally(e);
            releasePartitionLocks(shareFetchData.groupId(), topicPartitionData.keySet());
        }
    }

    /**
     * Try to complete the fetch operation if we can acquire records for any partition in the share fetch request.
     */
    @Override
    public boolean tryComplete() {
        log.trace("Try to complete the delayed share fetch request for group {}, member {}, topic partitions {}",
            shareFetchData.groupId(), shareFetchData.memberId(),
            shareFetchData.partitionMaxBytes().keySet());

        topicPartitionDataFromTryComplete = acquirablePartitions();

        if (!topicPartitionDataFromTryComplete.isEmpty())
            return forceComplete();
        log.info("Can't acquire records for any partition in the share fetch request for group {}, member {}, " +
                "topic partitions {}", shareFetchData.groupId(),
                shareFetchData.memberId(), shareFetchData.partitionMaxBytes().keySet());
        return false;
    }

    /**
     * Prepare fetch request structure for partitions in the share fetch request for which we can acquire records.
     */
    // Visible for testing
    Map<TopicIdPartition, FetchRequest.PartitionData> acquirablePartitions() {
        // Initialize the topic partitions for which the fetch should be attempted.
        Map<TopicIdPartition, FetchRequest.PartitionData> topicPartitionData = new LinkedHashMap<>();

        shareFetchData.partitionMaxBytes().keySet().forEach(topicIdPartition -> {
            SharePartition sharePartition = sharePartitionManager.sharePartition(shareFetchData.groupId(), topicIdPartition);
            if (sharePartition == null) {
                log.error("Encountered null share partition for groupId={}, topicIdPartition={}. Skipping it.", shareFetchData.groupId(), topicIdPartition);
                return;
            }

            int partitionMaxBytes = shareFetchData.partitionMaxBytes().getOrDefault(topicIdPartition, 0);
            // Add the share partition to the list of partitions to be fetched only if we can
            // acquire the fetch lock on it.
            if (sharePartition.maybeAcquireFetchLock()) {
                // If the share partition is already at capacity, we should not attempt to fetch.
                if (sharePartition.canAcquireRecords()) {
                    topicPartitionData.put(
                            topicIdPartition,
                            new FetchRequest.PartitionData(
                                    topicIdPartition.topicId(),
                                    sharePartition.nextFetchOffset(),
                                    0,
                                    partitionMaxBytes,
                                    Optional.empty()
                            )
                    );
                } else {
                    sharePartition.releaseFetchLock();
                    log.trace("Record lock partition limit exceeded for SharePartition {}, " +
                            "cannot acquire more records", sharePartition);
                }
            }
        });
        return topicPartitionData;
    }

    private void releasePartitionLocks(String groupId, Set<TopicIdPartition> topicIdPartitions) {
        topicIdPartitions.forEach(tp -> {
            SharePartition sharePartition = sharePartitionManager.sharePartition(groupId, tp);
            if (sharePartition == null) {
                log.error("Encountered null share partition for groupId={}, topicIdPartition={}. Skipping it.", shareFetchData.groupId(), tp);
                return;
            }
            sharePartition.releaseFetchLock();
        });
    }
}<|MERGE_RESOLUTION|>--- conflicted
+++ resolved
@@ -52,11 +52,6 @@
 
     private final ShareFetchData shareFetchData;
     private final ReplicaManager replicaManager;
-<<<<<<< HEAD
-    private final Map<SharePartitionKey, SharePartition> partitionCacheMap;
-    private final ActionQueue delayedActionQueue;
-=======
->>>>>>> 8125c3da
 
     private Map<TopicIdPartition, FetchRequest.PartitionData> topicPartitionDataFromTryComplete;
     private final SharePartitionManager sharePartitionManager;
@@ -64,20 +59,10 @@
     DelayedShareFetch(
             ShareFetchData shareFetchData,
             ReplicaManager replicaManager,
-<<<<<<< HEAD
-            Map<SharePartitionKey, SharePartition> partitionCacheMap,
-            ActionQueue delayedActionQueue) {
-        super(shareFetchData.fetchParams().maxWaitMs, Option.empty());
-        this.shareFetchData = shareFetchData;
-        this.replicaManager = replicaManager;
-        this.partitionCacheMap = partitionCacheMap;
-        this.delayedActionQueue = delayedActionQueue;
-=======
             SharePartitionManager sharePartitionManager) {
         super(shareFetchData.fetchParams().maxWaitMs, Option.empty());
         this.shareFetchData = shareFetchData;
         this.replicaManager = replicaManager;
->>>>>>> 8125c3da
         this.topicPartitionDataFromTryComplete = new LinkedHashMap<>();
         this.sharePartitionManager = sharePartitionManager;
     }
@@ -149,15 +134,7 @@
                     // then we should check if there is a pending share fetch request for the topic-partition and complete it.
                     // We add the action to delayed actions queue to avoid an infinite call stack, which could happen if
                     // we directly call delayedShareFetchPurgatory.checkAndComplete
-<<<<<<< HEAD
-                    delayedActionQueue.add(() -> {
-                        result.keySet().forEach(topicIdPartition ->
-                            replicaManager.completeDelayedShareFetchRequest(new DelayedShareFetchKey(shareFetchData.groupId(), topicIdPartition)));
-                        return BoxedUnit.UNIT;
-                    });
-=======
                     sharePartitionManager.addPurgatoryCheckAndCompleteDelayedActionToActionQueue(result.keySet(), shareFetchData.groupId());
->>>>>>> 8125c3da
                 });
 
         } catch (Exception e) {
