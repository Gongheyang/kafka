--- conflicted
+++ resolved
@@ -1129,10 +1129,6 @@
         }
     }
 
-<<<<<<< HEAD
-    int leaderEpoch() {
-        return leaderEpoch;
-=======
     /**
      * Returns the share partition listener.
      *
@@ -1140,7 +1136,10 @@
      */
     SharePartitionListener listener() {
         return this.listener;
->>>>>>> e99561e1
+    }
+
+    int leaderEpoch() {
+        return leaderEpoch;
     }
 
     private boolean stateNotActive() {
