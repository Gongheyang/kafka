/**
 * Licensed to the Apache Software Foundation (ASF) under one or more
 * contributor license agreements.  See the NOTICE file distributed with
 * this work for additional information regarding copyright ownership.
 * The ASF licenses this file to You under the Apache License, Version 2.0
 * (the "License"); you may not use this file except in compliance with
 * the License.  You may obtain a copy of the License at
 *
 *    http://www.apache.org/licenses/LICENSE-2.0
 *
 * Unless required by applicable law or agreed to in writing, software
 * distributed under the License is distributed on an "AS IS" BASIS,
 * WITHOUT WARRANTIES OR CONDITIONS OF ANY KIND, either express or implied.
 * See the License for the specific language governing permissions and
 * limitations under the License.
 */

package kafka.admin

import java.nio.charset.StandardCharsets
import java.util.concurrent.TimeUnit
import java.util.{Collections, Properties}
import joptsimple._
import kafka.server.{DynamicBrokerConfig, DynamicConfig, KafkaConfig}
import kafka.server.DynamicConfig.QuotaConfigs
import kafka.utils.Implicits._
import kafka.utils.{Exit, Logging}
import kafka.zk.{AdminZkClient, KafkaZkClient}
import org.apache.kafka.clients.admin.{Admin, AlterClientQuotasOptions, AlterConfigOp, AlterConfigsOptions, ConfigEntry, DescribeClusterOptions, DescribeConfigsOptions, ListTopicsOptions, ScramCredentialInfo, UserScramCredentialDeletion, UserScramCredentialUpsertion, Config => JConfig, ScramMechanism => PublicScramMechanism}
import org.apache.kafka.common.config.{ConfigResource, TopicConfig}
import org.apache.kafka.common.config.types.Password
import org.apache.kafka.common.errors.InvalidConfigurationException
import org.apache.kafka.common.internals.Topic
import org.apache.kafka.common.quota.{ClientQuotaAlteration, ClientQuotaEntity, ClientQuotaFilter, ClientQuotaFilterComponent}
import org.apache.kafka.common.security.JaasUtils
import org.apache.kafka.common.security.scram.internals.{ScramCredentialUtils, ScramFormatter, ScramMechanism}
import org.apache.kafka.common.utils.{Sanitizer, Time, Utils}
import org.apache.kafka.server.config.{ConfigType, ZooKeeperInternals, ZkConfigs}
import org.apache.kafka.security.{PasswordEncoder, PasswordEncoderConfigs}
import org.apache.kafka.server.util.{CommandDefaultOptions, CommandLineUtils}
import org.apache.kafka.storage.internals.log.LogConfig
import org.apache.zookeeper.client.ZKClientConfig

import scala.annotation.nowarn
import scala.jdk.CollectionConverters._
import scala.collection._

/**
 * This script can be used to change configs for topics/clients/users/brokers/ips/client-metrics dynamically
 * An entity described or altered by the command may be one of:
 * <ul>
 *     <li> topic: --topic <topic> OR --entity-type topics --entity-name <topic>
 *     <li> client: --client <client> OR --entity-type clients --entity-name <client-id>
 *     <li> user: --user <user-principal> OR --entity-type users --entity-name <user-principal>
 *     <li> <user, client>: --user <user-principal> --client <client-id> OR
 *                          --entity-type users --entity-name <user-principal> --entity-type clients --entity-name <client-id>
 *     <li> broker: --broker <broker-id> OR --entity-type brokers --entity-name <broker-id>
 *     <li> broker-logger: --broker-logger <broker-id> OR --entity-type broker-loggers --entity-name <broker-id>
 *     <li> ip: --ip <ip> OR --entity-type ips --entity-name <ip>
 *     <li> client-metrics: --client-metrics <name> OR --entity-type client-metrics --entity-name <name>
 * </ul>
 * --entity-type <users|clients|brokers|ips> --entity-default may be specified in place of --entity-type <users|clients|brokers|ips> --entity-name <entityName>
 * when describing or altering default configuration for users, clients, brokers, or ips, respectively.
 * Alternatively, --user-defaults, --client-defaults, --broker-defaults, or --ip-defaults may be specified in place of
 * --entity-type <users|clients|brokers|ips> --entity-default, respectively.
 *
 * For most use cases, this script communicates with a kafka cluster (specified via the
 * `--bootstrap-server` option). There are three exceptions where direct communication with a
 * ZooKeeper ensemble (specified via the `--zookeeper` option) is allowed:
 *
 * 1. Describe/alter user configs where the config is a SCRAM mechanism name (i.e. a SCRAM credential for a user)
 * 2. Describe/alter broker configs for a particular broker when that broker is down
 * 3. Describe/alter broker default configs when all brokers are down
 *
 * For example, this allows password configs to be stored encrypted in ZK before brokers are started,
 * avoiding cleartext passwords in `server.properties`.
 */
object ConfigCommand extends Logging {

  val BrokerDefaultEntityName = ""
  val BrokerLoggerConfigType = "broker-loggers"
  private val BrokerSupportedConfigTypes = ConfigType.ALL.asScala :+ BrokerLoggerConfigType :+ ConfigType.CLIENT_METRICS
  private val ZkSupportedConfigTypes = Seq(ConfigType.USER, ConfigType.BROKER)
  private val DefaultScramIterations = 4096

  def main(args: Array[String]): Unit = {
    try {
      val opts = new ConfigCommandOptions(args)

      CommandLineUtils.maybePrintHelpOrVersion(opts, "This tool helps to manipulate and describe entity config for a topic, client, user, broker, ip or client-metrics")

      opts.checkArgs()

      if (opts.options.has(opts.zkConnectOpt)) {
        println(s"Warning: --zookeeper is deprecated and will be removed in a future version of Kafka.")
        println(s"Use --bootstrap-server instead to specify a broker to connect to.")
        processCommandWithZk(opts.options.valueOf(opts.zkConnectOpt), opts)
      } else {
        processCommand(opts)
      }
    } catch {
      case e @ (_: IllegalArgumentException | _: InvalidConfigurationException | _: OptionException) =>
        logger.debug(s"Failed config command with args '${args.mkString(" ")}'", e)
        System.err.println(e.getMessage)
        Exit.exit(1)

      case t: Throwable =>
        logger.debug(s"Error while executing config command with args '${args.mkString(" ")}'", t)
        System.err.println(s"Error while executing config command with args '${args.mkString(" ")}'")
        t.printStackTrace(System.err)
        Exit.exit(1)
    }
  }

  private def processCommandWithZk(zkConnectString: String, opts: ConfigCommandOptions): Unit = {
    val zkClientConfig = ZkSecurityMigrator.createZkClientConfigFromOption(opts.options, opts.zkTlsConfigFile)
      .getOrElse(new ZKClientConfig())
    val zkClient = KafkaZkClient(zkConnectString, JaasUtils.isZkSaslEnabled || KafkaConfig.zkTlsClientAuthEnabled(zkClientConfig), 30000, 30000,
      Int.MaxValue, Time.SYSTEM, zkClientConfig = zkClientConfig, name = "ConfigCommand")
    val adminZkClient = new AdminZkClient(zkClient)
    try {
      if (opts.options.has(opts.alterOpt))
        alterConfigWithZk(zkClient, opts, adminZkClient)
      else if (opts.options.has(opts.describeOpt))
        describeConfigWithZk(zkClient, opts, adminZkClient)
    } finally {
      zkClient.close()
    }
  }

  def alterConfigWithZk(zkClient: KafkaZkClient, opts: ConfigCommandOptions, adminZkClient: AdminZkClient): Unit = {
    val configsToBeAdded = parseConfigsToBeAdded(opts)
    val configsToBeDeleted = parseConfigsToBeDeleted(opts)
    val entity = parseEntity(opts)
    val entityType = entity.root.entityType
    val entityName = entity.fullSanitizedName
    val errorMessage = s"--bootstrap-server option must be specified to update $entityType configs: {add: $configsToBeAdded, delete: $configsToBeDeleted}"
    var isUserClientId = false

    if (entityType == ConfigType.USER) {
      isUserClientId = entity.child.exists(e => ConfigType.CLIENT.equals(e.entityType))
      if (!configsToBeAdded.isEmpty || configsToBeDeleted.nonEmpty) {
        val info = "User configuration updates using ZooKeeper are only supported for SCRAM credential updates."
        val scramMechanismNames = ScramMechanism.values.map(_.mechanismName)
        // make sure every added/deleted configs are SCRAM related, other configs are not supported using zookeeper
        require(configsToBeAdded.stringPropertyNames.asScala.forall(scramMechanismNames.contains),
          s"$errorMessage. $info")
        require(configsToBeDeleted.forall(scramMechanismNames.contains), s"$errorMessage. $info")
      }
      preProcessScramCredentials(configsToBeAdded)
    } else if (entityType == ConfigType.BROKER) {
      // Dynamic broker configs can be updated using ZooKeeper only if the corresponding broker is not running.
      if (!configsToBeAdded.isEmpty || configsToBeDeleted.nonEmpty) {
        validateBrokersNotRunning(entityName, adminZkClient, zkClient, errorMessage)

        val perBrokerConfig = entityName != ZooKeeperInternals.DEFAULT_STRING
        preProcessBrokerConfigs(configsToBeAdded, perBrokerConfig)
      }
    }

    // compile the final set of configs
    val configs = adminZkClient.fetchEntityConfig(entityType, entityName)

    // fail the command if any of the configs to be deleted does not exist
    val invalidConfigs = configsToBeDeleted.filterNot(configs.containsKey(_))
    if (invalidConfigs.nonEmpty)
      throw new InvalidConfigurationException(s"Invalid config(s): ${invalidConfigs.mkString(",")}")

    configs ++= configsToBeAdded
    configsToBeDeleted.foreach(configs.remove(_))

    adminZkClient.changeConfigs(entityType, entityName, configs, isUserClientId)

    println(s"Completed updating config for entity: $entity.")
  }

  private def validateBrokersNotRunning(entityName: String,
                                        adminZkClient: AdminZkClient,
                                        zkClient: KafkaZkClient,
                                        errorMessage: String): Unit = {
    val perBrokerConfig = entityName != ZooKeeperInternals.DEFAULT_STRING
    val info = "Broker configuration operations using ZooKeeper are only supported if the affected broker(s) are not running."
    if (perBrokerConfig) {
      adminZkClient.parseBroker(entityName).foreach { brokerId =>
        require(zkClient.getBroker(brokerId).isEmpty, s"$errorMessage - broker $brokerId is running. $info")
      }
    } else {
      val runningBrokersCount = zkClient.getAllBrokersInCluster.size
      require(runningBrokersCount == 0, s"$errorMessage - $runningBrokersCount brokers are running. $info")
    }
  }

  private def preProcessScramCredentials(configsToBeAdded: Properties): Unit = {
    def scramCredential(mechanism: ScramMechanism, credentialStr: String): String = {
      val pattern = "(?:iterations=([0-9]*),)?password=(.*)".r
      val (iterations, password) = credentialStr match {
          case pattern(iterations, password) => (if (iterations != null) iterations.toInt else DefaultScramIterations, password)
          case _ => throw new IllegalArgumentException(s"Invalid credential property $mechanism=$credentialStr")
        }
      if (iterations < mechanism.minIterations())
        throw new IllegalArgumentException(s"Iterations $iterations is less than the minimum ${mechanism.minIterations()} required for $mechanism")
      val credential = new ScramFormatter(mechanism).generateCredential(password, iterations)
      ScramCredentialUtils.credentialToString(credential)
    }
    for (mechanism <- ScramMechanism.values) {
      configsToBeAdded.getProperty(mechanism.mechanismName) match {
        case null =>
        case value =>
          configsToBeAdded.setProperty(mechanism.mechanismName, scramCredential(mechanism, value))
      }
    }
  }

<<<<<<< HEAD
  def createPasswordEncoder(encoderConfigs: Map[String, String]): PasswordEncoder = {
    encoderConfigs.get(PasswordEncoderConfigs.SECRET)
    val encoderSecret = encoderConfigs.getOrElse(PasswordEncoderConfigs.SECRET,
=======
  private[admin] def createPasswordEncoder(encoderConfigs: Map[String, String]): PasswordEncoder = {
    encoderConfigs.get(PasswordEncoderConfigs.PASSWORD_ENCODER_SECRET_CONFIG)
    val encoderSecret = encoderConfigs.getOrElse(PasswordEncoderConfigs.PASSWORD_ENCODER_SECRET_CONFIG,
>>>>>>> 18572f5f
      throw new IllegalArgumentException("Password encoder secret not specified"))
    PasswordEncoder.encrypting(new Password(encoderSecret),
      null,
      encoderConfigs.getOrElse(PasswordEncoderConfigs.PASSWORD_ENCODER_CIPHER_ALGORITHM_CONFIG, PasswordEncoderConfigs.PASSWORD_ENCODER_CIPHER_ALGORITHM_DEFAULT),
      encoderConfigs.get(PasswordEncoderConfigs.PASSWORD_ENCODER_KEY_LENGTH_CONFIG).map(_.toInt).getOrElse(PasswordEncoderConfigs.PASSWORD_ENCODER_KEY_LENGTH_DEFAULT),
      encoderConfigs.get(PasswordEncoderConfigs.PASSWORD_ENCODER_ITERATIONS_CONFIG).map(_.toInt).getOrElse(PasswordEncoderConfigs.PASSWORD_ENCODER_ITERATIONS_DEFAULT))
  }

  /**
   * Pre-process broker configs provided to convert them to persistent format.
   * Password configs are encrypted using the secret `PasswordEncoderConfigs.SECRET`.
   * The secret is removed from `configsToBeAdded` and will not be persisted in ZooKeeper.
   */
  private def preProcessBrokerConfigs(configsToBeAdded: Properties, perBrokerConfig: Boolean): Unit = {
    val passwordEncoderConfigs = new Properties
    passwordEncoderConfigs ++= configsToBeAdded.asScala.filter { case (key, _) => key.startsWith("password.encoder.") }
    if (!passwordEncoderConfigs.isEmpty) {
      info(s"Password encoder configs ${passwordEncoderConfigs.keySet} will be used for encrypting" +
        " passwords, but will not be stored in ZooKeeper.")
      passwordEncoderConfigs.asScala.keySet.foreach(configsToBeAdded.remove)
    }

    DynamicBrokerConfig.validateConfigs(configsToBeAdded, perBrokerConfig)
    val passwordConfigs = configsToBeAdded.asScala.keySet.filter(DynamicBrokerConfig.isPasswordConfig)
    if (passwordConfigs.nonEmpty) {
      require(passwordEncoderConfigs.containsKey(PasswordEncoderConfigs.PASSWORD_ENCODER_SECRET_CONFIG),
        s"${PasswordEncoderConfigs.PASSWORD_ENCODER_SECRET_CONFIG} must be specified to update $passwordConfigs." +
          " Other password encoder configs like cipher algorithm and iterations may also be specified" +
          " to override the default encoding parameters. Password encoder configs will not be persisted" +
          " in ZooKeeper."
      )

      val passwordEncoder = createPasswordEncoder(passwordEncoderConfigs.asScala)
      passwordConfigs.foreach { configName =>
        val encodedValue = passwordEncoder.encode(new Password(configsToBeAdded.getProperty(configName)))
        configsToBeAdded.setProperty(configName, encodedValue)
      }
    }
  }

  private[admin] def describeConfigWithZk(zkClient: KafkaZkClient, opts: ConfigCommandOptions, adminZkClient: AdminZkClient): Unit = {
    val configEntity = parseEntity(opts)
    val entityType = configEntity.root.entityType
    val describeAllUsers = entityType == ConfigType.USER && configEntity.root.sanitizedName.isEmpty && configEntity.child.isEmpty
    val entityName = configEntity.fullSanitizedName
    val errorMessage = s"--bootstrap-server option must be specified to describe $entityType"
    if (entityType == ConfigType.BROKER) {
      // Dynamic broker configs can be described using ZooKeeper only if the corresponding broker is not running.
      validateBrokersNotRunning(entityName, adminZkClient, zkClient, errorMessage)
    }

    val entities = configEntity.getAllEntities(zkClient)
    for (entity <- entities) {
      val configs = adminZkClient.fetchEntityConfig(entity.root.entityType, entity.fullSanitizedName)
      // When describing all users, don't include empty user nodes with only <user, client> quota overrides.
      if (!configs.isEmpty || !describeAllUsers) {
        println("Configs for %s are %s"
          .format(entity, configs.asScala.map(kv => kv._1 + "=" + kv._2).mkString(",")))
      }
    }
  }

  @nowarn("cat=deprecation")
  private[admin] def parseConfigsToBeAdded(opts: ConfigCommandOptions): Properties = {
    val props = new Properties
    if (opts.options.has(opts.addConfigFile)) {
      val file = opts.options.valueOf(opts.addConfigFile)
      props ++= Utils.loadProps(file)
    }
    if (opts.options.has(opts.addConfig)) {
      // Split list by commas, but avoid those in [], then into KV pairs
      // Each KV pair is of format key=value, split them into key and value, using -1 as the limit for split() to
      // include trailing empty strings. This is to support empty value (e.g. 'ssl.endpoint.identification.algorithm=')
      val pattern = "(?=[^\\]]*(?:\\[|$))"
      val configsToBeAdded = opts.options.valueOf(opts.addConfig)
        .split("," + pattern)
        .map(_.split("""\s*=\s*""" + pattern, -1))
      require(configsToBeAdded.forall(config => config.length == 2), "Invalid entity config: all configs to be added must be in the format \"key=val\".")
      //Create properties, parsing square brackets from values if necessary
      configsToBeAdded.foreach(pair => props.setProperty(pair(0).trim, pair(1).replaceAll("\\[?\\]?", "").trim))
    }
    if (props.containsKey(TopicConfig.MESSAGE_FORMAT_VERSION_CONFIG)) {
      println(s"WARNING: The configuration ${TopicConfig.MESSAGE_FORMAT_VERSION_CONFIG}=${props.getProperty(TopicConfig.MESSAGE_FORMAT_VERSION_CONFIG)} is specified. " +
        "This configuration will be ignored if the version is newer than the inter.broker.protocol.version specified in the broker or " +
        "if the inter.broker.protocol.version is 3.0 or newer. This configuration is deprecated and it will be removed in Apache Kafka 4.0.")
    }
    validatePropsKey(props)
    props
  }

  private[admin] def parseConfigsToBeDeleted(opts: ConfigCommandOptions): Seq[String] = {
    if (opts.options.has(opts.deleteConfig)) {
      val configsToBeDeleted = opts.options.valuesOf(opts.deleteConfig).asScala.map(_.trim())
      configsToBeDeleted
    }
    else
      Seq.empty
  }

  private def validatePropsKey(props: Properties): Unit = {
    props.keySet.forEach { propsKey =>
      if (!propsKey.toString.matches("[a-zA-Z0-9._-]*")) {
        throw new IllegalArgumentException(
          s"Invalid character found for config key: $propsKey"
        )
      }
    }
  }

  private def processCommand(opts: ConfigCommandOptions): Unit = {
    val props = if (opts.options.has(opts.commandConfigOpt))
      Utils.loadProps(opts.options.valueOf(opts.commandConfigOpt))
    else
      new Properties()
    CommandLineUtils.initializeBootstrapProperties(opts.parser,
      opts.options,
      props,
      opts.bootstrapServerOpt,
      opts.bootstrapControllerOpt)
    val adminClient = Admin.create(props)

    if (opts.options.has(opts.alterOpt) && opts.entityTypes.size != opts.entityNames.size)
      throw new IllegalArgumentException(s"An entity name must be specified for every entity type")

    try {
      if (opts.options.has(opts.alterOpt))
        alterConfig(adminClient, opts)
      else if (opts.options.has(opts.describeOpt))
        describeConfig(adminClient, opts)
    } finally {
      adminClient.close()
    }
  }

  @nowarn("cat=deprecation")
  private[admin] def alterConfig(adminClient: Admin, opts: ConfigCommandOptions): Unit = {
    val entityTypes = opts.entityTypes
    val entityNames = opts.entityNames
    val entityTypeHead = entityTypes.head
    val entityNameHead = entityNames.head
    val configsToBeAddedMap = parseConfigsToBeAdded(opts).asScala.toMap // no need for mutability
    val configsToBeAdded = configsToBeAddedMap.map { case (k, v) => (k, new ConfigEntry(k, v)) }
    val configsToBeDeleted = parseConfigsToBeDeleted(opts)

    entityTypeHead match {
      case ConfigType.TOPIC =>
        val oldConfig = getResourceConfig(adminClient, entityTypeHead, entityNameHead, includeSynonyms = false, describeAll = false)
          .map { entry => (entry.name, entry) }.toMap

        // fail the command if any of the configs to be deleted does not exist
        val invalidConfigs = configsToBeDeleted.filterNot(oldConfig.contains)
        if (invalidConfigs.nonEmpty)
          throw new InvalidConfigurationException(s"Invalid config(s): ${invalidConfigs.mkString(",")}")

        val configResource = new ConfigResource(ConfigResource.Type.TOPIC, entityNameHead)
        val alterOptions = new AlterConfigsOptions().timeoutMs(30000).validateOnly(false)
        val alterEntries = (configsToBeAdded.values.map(new AlterConfigOp(_, AlterConfigOp.OpType.SET))
          ++ configsToBeDeleted.map { k => new AlterConfigOp(new ConfigEntry(k, ""), AlterConfigOp.OpType.DELETE) }
        ).asJavaCollection
        adminClient.incrementalAlterConfigs(Map(configResource -> alterEntries).asJava, alterOptions).all().get(60, TimeUnit.SECONDS)

      case ConfigType.BROKER =>
        val oldConfig = getResourceConfig(adminClient, entityTypeHead, entityNameHead, includeSynonyms = false, describeAll = false)
          .map { entry => (entry.name, entry) }.toMap

        // fail the command if any of the configs to be deleted does not exist
        val invalidConfigs = configsToBeDeleted.filterNot(oldConfig.contains)
        if (invalidConfigs.nonEmpty)
          throw new InvalidConfigurationException(s"Invalid config(s): ${invalidConfigs.mkString(",")}")

        val newEntries = oldConfig ++ configsToBeAdded -- configsToBeDeleted
        val sensitiveEntries = newEntries.filter(_._2.value == null)
        if (sensitiveEntries.nonEmpty)
          throw new InvalidConfigurationException(s"All sensitive broker config entries must be specified for --alter, missing entries: ${sensitiveEntries.keySet}")
        val newConfig = new JConfig(newEntries.asJava.values)

        val configResource = new ConfigResource(ConfigResource.Type.BROKER, entityNameHead)
        val alterOptions = new AlterConfigsOptions().timeoutMs(30000).validateOnly(false)
        adminClient.alterConfigs(Map(configResource -> newConfig).asJava, alterOptions).all().get(60, TimeUnit.SECONDS)

      case BrokerLoggerConfigType =>
        val validLoggers = getResourceConfig(adminClient, entityTypeHead, entityNameHead, includeSynonyms = true, describeAll = false).map(_.name)
        // fail the command if any of the configured broker loggers do not exist
        val invalidBrokerLoggers = configsToBeDeleted.filterNot(validLoggers.contains) ++ configsToBeAdded.keys.filterNot(validLoggers.contains)
        if (invalidBrokerLoggers.nonEmpty)
          throw new InvalidConfigurationException(s"Invalid broker logger(s): ${invalidBrokerLoggers.mkString(",")}")

        val configResource = new ConfigResource(ConfigResource.Type.BROKER_LOGGER, entityNameHead)
        val alterOptions = new AlterConfigsOptions().timeoutMs(30000).validateOnly(false)
        val alterLogLevelEntries = (configsToBeAdded.values.map(new AlterConfigOp(_, AlterConfigOp.OpType.SET))
          ++ configsToBeDeleted.map { k => new AlterConfigOp(new ConfigEntry(k, ""), AlterConfigOp.OpType.DELETE) }
        ).asJavaCollection
        adminClient.incrementalAlterConfigs(Map(configResource -> alterLogLevelEntries).asJava, alterOptions).all().get(60, TimeUnit.SECONDS)

      case ConfigType.USER | ConfigType.CLIENT =>
        val hasQuotaConfigsToAdd = configsToBeAdded.keys.exists(QuotaConfigs.isClientOrUserQuotaConfig)
        val scramConfigsToAddMap = configsToBeAdded.filter(entry => ScramMechanism.isScram(entry._1))
        val unknownConfigsToAdd = configsToBeAdded.keys.filterNot(key => ScramMechanism.isScram(key) || QuotaConfigs.isClientOrUserQuotaConfig(key))
        val hasQuotaConfigsToDelete = configsToBeDeleted.exists(QuotaConfigs.isClientOrUserQuotaConfig)
        val scramConfigsToDelete = configsToBeDeleted.filter(ScramMechanism.isScram)
        val unknownConfigsToDelete = configsToBeDeleted.filterNot(key => ScramMechanism.isScram(key) || QuotaConfigs.isClientOrUserQuotaConfig(key))
        if (entityTypeHead == ConfigType.CLIENT || entityTypes.size == 2) { // size==2 for case where users is specified first on the command line, before clients
          // either just a client or both a user and a client
          if (unknownConfigsToAdd.nonEmpty || scramConfigsToAddMap.nonEmpty)
            throw new IllegalArgumentException(s"Only quota configs can be added for '${ConfigType.CLIENT}' using --bootstrap-server. Unexpected config names: ${unknownConfigsToAdd ++ scramConfigsToAddMap.keys}")
          if (unknownConfigsToDelete.nonEmpty || scramConfigsToDelete.nonEmpty)
            throw new IllegalArgumentException(s"Only quota configs can be deleted for '${ConfigType.CLIENT}' using --bootstrap-server. Unexpected config names: ${unknownConfigsToDelete ++ scramConfigsToDelete}")
        } else { // ConfigType.User
          if (unknownConfigsToAdd.nonEmpty)
            throw new IllegalArgumentException(s"Only quota and SCRAM credential configs can be added for '${ConfigType.USER}' using --bootstrap-server. Unexpected config names: $unknownConfigsToAdd")
          if (unknownConfigsToDelete.nonEmpty)
            throw new IllegalArgumentException(s"Only quota and SCRAM credential configs can be deleted for '${ConfigType.USER}' using --bootstrap-server. Unexpected config names: $unknownConfigsToDelete")
          if (scramConfigsToAddMap.nonEmpty || scramConfigsToDelete.nonEmpty) {
            if (entityNames.exists(_.isEmpty)) // either --entity-type users --entity-default or --user-defaults
              throw new IllegalArgumentException("The use of --entity-default or --user-defaults is not allowed with User SCRAM Credentials using --bootstrap-server.")
            if (hasQuotaConfigsToAdd || hasQuotaConfigsToDelete)
              throw new IllegalArgumentException(s"Cannot alter both quota and SCRAM credential configs simultaneously for '${ConfigType.USER}' using --bootstrap-server.")
          }
        }

        if (hasQuotaConfigsToAdd || hasQuotaConfigsToDelete) {
          alterQuotaConfigs(adminClient, entityTypes, entityNames, configsToBeAddedMap, configsToBeDeleted)
        } else {
          // handle altering user SCRAM credential configs
          if (entityNames.size != 1)
            // should never happen, if we get here then it is a bug
            throw new IllegalStateException(s"Altering user SCRAM credentials should never occur for more zero or multiple users: $entityNames")
          alterUserScramCredentialConfigs(adminClient, entityNames.head, scramConfigsToAddMap, scramConfigsToDelete)
        }
      case ConfigType.IP =>
        val unknownConfigs = (configsToBeAdded.keys ++ configsToBeDeleted).filterNot(key => DynamicConfig.Ip.names.contains(key))
        if (unknownConfigs.nonEmpty)
          throw new IllegalArgumentException(s"Only connection quota configs can be added for '${ConfigType.IP}' using --bootstrap-server. Unexpected config names: ${unknownConfigs.mkString(",")}")
        alterQuotaConfigs(adminClient, entityTypes, entityNames, configsToBeAddedMap, configsToBeDeleted)
      case ConfigType.CLIENT_METRICS =>
        val oldConfig = getResourceConfig(adminClient, entityTypeHead, entityNameHead, includeSynonyms = false, describeAll = false)
          .map { entry => (entry.name, entry) }.toMap

        // fail the command if any of the configs to be deleted does not exist
        val invalidConfigs = configsToBeDeleted.filterNot(oldConfig.contains)
        if (invalidConfigs.nonEmpty)
          throw new InvalidConfigurationException(s"Invalid config(s): ${invalidConfigs.mkString(",")}")

        val configResource = new ConfigResource(ConfigResource.Type.CLIENT_METRICS, entityNameHead)
        val alterOptions = new AlterConfigsOptions().timeoutMs(30000).validateOnly(false)
        val alterEntries = (configsToBeAdded.values.map(new AlterConfigOp(_, AlterConfigOp.OpType.SET))
          ++ configsToBeDeleted.map { k => new AlterConfigOp(new ConfigEntry(k, ""), AlterConfigOp.OpType.DELETE) }
          ).asJavaCollection
        adminClient.incrementalAlterConfigs(Map(configResource -> alterEntries).asJava, alterOptions).all().get(60, TimeUnit.SECONDS)
      case _ => throw new IllegalArgumentException(s"Unsupported entity type: $entityTypeHead")
    }

    if (entityNameHead.nonEmpty)
      println(s"Completed updating config for ${entityTypeHead.dropRight(1)} $entityNameHead.")
    else
      println(s"Completed updating default config for $entityTypeHead in the cluster.")
  }

  private def alterUserScramCredentialConfigs(adminClient: Admin, user: String, scramConfigsToAddMap: Map[String, ConfigEntry], scramConfigsToDelete: Seq[String]) = {
    val deletions = scramConfigsToDelete.map(mechanismName =>
      new UserScramCredentialDeletion(user, PublicScramMechanism.fromMechanismName(mechanismName)))

    def iterationsAndPasswordBytes(mechanism: ScramMechanism, credentialStr: String): (Integer, Array[Byte]) = {
      val pattern = "(?:iterations=(\\-?[0-9]*),)?password=(.*)".r
      val (iterations, password) = credentialStr match {
        case pattern(iterations, password) => (if (iterations != null && iterations != "-1") iterations.toInt else DefaultScramIterations, password)
        case _ => throw new IllegalArgumentException(s"Invalid credential property $mechanism=$credentialStr")
      }
      if (iterations < mechanism.minIterations)
        throw new IllegalArgumentException(s"Iterations $iterations is less than the minimum ${mechanism.minIterations} required for ${mechanism.mechanismName}")
      (iterations, password.getBytes(StandardCharsets.UTF_8))
    }

    val upsertions = scramConfigsToAddMap.map { case (mechanismName, configEntry) =>
      val (iterations, passwordBytes) = iterationsAndPasswordBytes(ScramMechanism.forMechanismName(mechanismName), configEntry.value)
      new UserScramCredentialUpsertion(user, new ScramCredentialInfo(PublicScramMechanism.fromMechanismName(mechanismName), iterations), passwordBytes)
    }
    // we are altering only a single user by definition, so we don't have to worry about one user succeeding and another
    // failing; therefore just check the success of all the futures (since there will only be 1)
    adminClient.alterUserScramCredentials((deletions ++ upsertions).toList.asJava).all.get(60, TimeUnit.SECONDS)
  }

  private def alterQuotaConfigs(adminClient: Admin, entityTypes: List[String], entityNames: List[String], configsToBeAddedMap: Map[String, String], configsToBeDeleted: Seq[String]) = {
    // handle altering client/user quota configs
    val oldConfig = getClientQuotasConfig(adminClient, entityTypes, entityNames)

    val invalidConfigs = configsToBeDeleted.filterNot(oldConfig.contains)
    if (invalidConfigs.nonEmpty)
      throw new InvalidConfigurationException(s"Invalid config(s): ${invalidConfigs.mkString(",")}")

    val alterEntityTypes = entityTypes.map {
      case ConfigType.USER => ClientQuotaEntity.USER
      case ConfigType.CLIENT => ClientQuotaEntity.CLIENT_ID
      case ConfigType.IP => ClientQuotaEntity.IP
      case entType => throw new IllegalArgumentException(s"Unexpected entity type: $entType")
    }
    val alterEntityNames = entityNames.map(en => if (en.nonEmpty) en else null)

    // Explicitly populate a HashMap to ensure nulls are recorded properly.
    val alterEntityMap = new java.util.HashMap[String, String]
    alterEntityTypes.zip(alterEntityNames).foreach { case (k, v) => alterEntityMap.put(k, v) }
    val entity = new ClientQuotaEntity(alterEntityMap)

    val alterOptions = new AlterClientQuotasOptions().validateOnly(false)
    val alterOps = (configsToBeAddedMap.map { case (key, value) =>
      val doubleValue = try value.toDouble catch {
        case _: NumberFormatException =>
          throw new IllegalArgumentException(s"Cannot parse quota configuration value for $key: $value")
      }
      new ClientQuotaAlteration.Op(key, doubleValue)
    } ++ configsToBeDeleted.map(key => new ClientQuotaAlteration.Op(key, null))).asJavaCollection

    adminClient.alterClientQuotas(Collections.singleton(new ClientQuotaAlteration(entity, alterOps)), alterOptions)
      .all().get(60, TimeUnit.SECONDS)
  }

  private[admin] def describeConfig(adminClient: Admin, opts: ConfigCommandOptions): Unit = {
    val entityTypes = opts.entityTypes
    val entityNames = opts.entityNames
    val describeAll = opts.options.has(opts.allOpt)

    entityTypes.head match {
      case ConfigType.TOPIC | ConfigType.BROKER | BrokerLoggerConfigType | ConfigType.CLIENT_METRICS =>
        describeResourceConfig(adminClient, entityTypes.head, entityNames.headOption, describeAll)
      case ConfigType.USER | ConfigType.CLIENT =>
        describeClientQuotaAndUserScramCredentialConfigs(adminClient, entityTypes, entityNames)
      case ConfigType.IP =>
        describeQuotaConfigs(adminClient, entityTypes, entityNames)
      case entityType => throw new IllegalArgumentException(s"Invalid entity type: $entityType")
    }
  }

  private def describeResourceConfig(adminClient: Admin, entityType: String, entityName: Option[String], describeAll: Boolean): Unit = {
    val entities = entityName
      .map(name => List(name))
      .getOrElse(entityType match {
        case ConfigType.TOPIC =>
          adminClient.listTopics(new ListTopicsOptions().listInternal(true)).names().get().asScala.toSeq
        case ConfigType.BROKER | BrokerLoggerConfigType =>
          adminClient.describeCluster(new DescribeClusterOptions()).nodes().get().asScala.map(_.idString).toSeq :+ BrokerDefaultEntityName
        case ConfigType.CLIENT_METRICS =>
          adminClient.listClientMetricsResources().all().get().asScala.map(_.name).toSeq
        case entityType => throw new IllegalArgumentException(s"Invalid entity type: $entityType")
      })

    entities.foreach { entity =>
      entity match {
        case BrokerDefaultEntityName =>
          println(s"Default configs for $entityType in the cluster are:")
        case _ =>
          val configSourceStr = if (describeAll) "All" else "Dynamic"
          println(s"$configSourceStr configs for ${entityType.dropRight(1)} $entity are:")
      }
      getResourceConfig(adminClient, entityType, entity, includeSynonyms = true, describeAll).foreach { entry =>
        val synonyms = entry.synonyms.asScala.map(synonym => s"${synonym.source}:${synonym.name}=${synonym.value}").mkString(", ")
        println(s"  ${entry.name}=${entry.value} sensitive=${entry.isSensitive} synonyms={$synonyms}")
      }
    }
  }

  private def getResourceConfig(adminClient: Admin, entityType: String, entityName: String, includeSynonyms: Boolean, describeAll: Boolean) = {
    def validateBrokerId(): Unit = try entityName.toInt catch {
      case _: NumberFormatException =>
        throw new IllegalArgumentException(s"The entity name for $entityType must be a valid integer broker id, found: $entityName")
    }

    val (configResourceType, dynamicConfigSource) = entityType match {
      case ConfigType.TOPIC =>
        if (entityName.nonEmpty)
          Topic.validate(entityName)
        (ConfigResource.Type.TOPIC, Some(ConfigEntry.ConfigSource.DYNAMIC_TOPIC_CONFIG))
      case ConfigType.BROKER => entityName match {
        case BrokerDefaultEntityName =>
          (ConfigResource.Type.BROKER, Some(ConfigEntry.ConfigSource.DYNAMIC_DEFAULT_BROKER_CONFIG))
        case _ =>
          validateBrokerId()
          (ConfigResource.Type.BROKER, Some(ConfigEntry.ConfigSource.DYNAMIC_BROKER_CONFIG))
      }
      case BrokerLoggerConfigType =>
        if (entityName.nonEmpty)
          validateBrokerId()
        (ConfigResource.Type.BROKER_LOGGER, None)
      case ConfigType.CLIENT_METRICS =>
        (ConfigResource.Type.CLIENT_METRICS, Some(ConfigEntry.ConfigSource.DYNAMIC_CLIENT_METRICS_CONFIG))
      case entityType => throw new IllegalArgumentException(s"Invalid entity type: $entityType")
    }

    val configSourceFilter = if (describeAll)
      None
    else
      dynamicConfigSource

    val configResource = new ConfigResource(configResourceType, entityName)
    val describeOptions = new DescribeConfigsOptions().includeSynonyms(includeSynonyms)
    val configs = adminClient.describeConfigs(Collections.singleton(configResource), describeOptions)
      .all.get(30, TimeUnit.SECONDS)
    configs.get(configResource).entries.asScala
      .filter(entry => configSourceFilter match {
        case Some(configSource) => entry.source == configSource
        case None => true
      }).toSeq.sortBy(entry => entry.name())
  }

  private def describeQuotaConfigs(adminClient: Admin, entityTypes: List[String], entityNames: List[String]): Unit = {
    val quotaConfigs = getAllClientQuotasConfigs(adminClient, entityTypes, entityNames)
    quotaConfigs.forKeyValue { (entity, entries) =>
      val entityEntries = entity.entries.asScala

      def entitySubstr(entityType: String): Option[String] =
        entityEntries.get(entityType).map { name =>
          val typeStr = entityType match {
            case ClientQuotaEntity.USER => "user-principal"
            case ClientQuotaEntity.CLIENT_ID => "client-id"
            case ClientQuotaEntity.IP => "ip"
          }
          if (name != null) s"$typeStr '$name'"
          else s"the default $typeStr"
        }

      val entityStr = (entitySubstr(ClientQuotaEntity.USER) ++
                       entitySubstr(ClientQuotaEntity.CLIENT_ID) ++
                       entitySubstr(ClientQuotaEntity.IP)).mkString(", ")
      val entriesStr = entries.asScala.map(e => s"${e._1}=${e._2}").mkString(", ")
      println(s"Quota configs for $entityStr are $entriesStr")
    }
  }

  private def describeClientQuotaAndUserScramCredentialConfigs(adminClient: Admin, entityTypes: List[String], entityNames: List[String]): Unit = {
    describeQuotaConfigs(adminClient, entityTypes, entityNames)
    // we describe user SCRAM credentials only when we are not describing client information
    // and we are not given either --entity-default or --user-defaults
    if (!entityTypes.contains(ConfigType.CLIENT) && !entityNames.contains("")) {
      val result = adminClient.describeUserScramCredentials(entityNames.asJava)
      result.users.get(30, TimeUnit.SECONDS).asScala.foreach(user => {
        try {
          val description = result.description(user).get(30, TimeUnit.SECONDS)
          val descriptionText = description.credentialInfos.asScala.map(info => s"${info.mechanism.mechanismName}=iterations=${info.iterations}").mkString(", ")
          println(s"SCRAM credential configs for user-principal '$user' are $descriptionText")
        } catch {
          case e: Exception => println(s"Error retrieving SCRAM credential configs for user-principal '$user': ${e.getClass.getSimpleName}: ${e.getMessage}")
        }
      })
    }
  }

  private def getClientQuotasConfig(adminClient: Admin, entityTypes: List[String], entityNames: List[String]): Map[String, java.lang.Double] = {
    if (entityTypes.size != entityNames.size)
      throw new IllegalArgumentException("Exactly one entity name must be specified for every entity type")
    getAllClientQuotasConfigs(adminClient, entityTypes, entityNames).headOption.map(_._2.asScala).getOrElse(Map.empty)
  }

  private def getAllClientQuotasConfigs(adminClient: Admin, entityTypes: List[String], entityNames: List[String]) = {
    val components = entityTypes.map(Some(_)).zipAll(entityNames.map(Some(_)), None, None).map { case (entityTypeOpt, entityNameOpt) =>
      val entityType = entityTypeOpt match {
        case Some(ConfigType.USER) => ClientQuotaEntity.USER
        case Some(ConfigType.CLIENT) => ClientQuotaEntity.CLIENT_ID
        case Some(ConfigType.IP) => ClientQuotaEntity.IP
        case Some(_) => throw new IllegalArgumentException(s"Unexpected entity type ${entityTypeOpt.get}")
        case None => throw new IllegalArgumentException("More entity names specified than entity types")
      }
      entityNameOpt match {
        case Some("") => ClientQuotaFilterComponent.ofDefaultEntity(entityType)
        case Some(name) => ClientQuotaFilterComponent.ofEntity(entityType, name)
        case None => ClientQuotaFilterComponent.ofEntityType(entityType)
      }
    }

    adminClient.describeClientQuotas(ClientQuotaFilter.containsOnly(components.asJava)).entities.get(30, TimeUnit.SECONDS).asScala
  }

  case class Entity(entityType: String, sanitizedName: Option[String]) {
    val entityPath: String = sanitizedName match {
      case Some(n) => entityType + "/" + n
      case None => entityType
    }
    override def toString: String = {
      val typeName = entityType match {
        case ConfigType.USER => "user-principal"
        case ConfigType.CLIENT => "client-id"
        case ConfigType.TOPIC => "topic"
        case t => t
      }
      sanitizedName match {
        case Some(ZooKeeperInternals.DEFAULT_STRING) => "default " + typeName
        case Some(n) =>
          val desanitized = if (entityType == ConfigType.USER || entityType == ConfigType.CLIENT) Sanitizer.desanitize(n) else n
          s"$typeName '$desanitized'"
        case None => entityType
      }
    }
  }

  case class ConfigEntity(root: Entity, child: Option[Entity]) {
    val fullSanitizedName: String = root.sanitizedName.getOrElse("") + child.map(s => "/" + s.entityPath).getOrElse("")

    def getAllEntities(zkClient: KafkaZkClient) : Seq[ConfigEntity] = {
      // Describe option examples:
      //   Describe entity with specified name:
      //     --entity-type topics --entity-name topic1 (topic1)
      //   Describe all entities of a type (topics/brokers/users/clients):
      //     --entity-type topics (all topics)
      //   Describe <user, client> quotas:
      //     --entity-type users --entity-name user1 --entity-type clients --entity-name client2 (<user1, client2>)
      //     --entity-type users --entity-name userA --entity-type clients (all clients of userA)
      //     --entity-type users --entity-type clients (all <user, client>s))
      //   Describe default quotas:
      //     --entity-type users --entity-default (Default user)
      //     --entity-type users --entity-default --entity-type clients --entity-default (Default <user, client>)
      (root.sanitizedName, child) match {
        case (None, _) =>
          val rootEntities = zkClient.getAllEntitiesWithConfig(root.entityType)
                                   .map(name => ConfigEntity(Entity(root.entityType, Some(name)), child))
          child match {
            case Some(s) =>
                rootEntities.flatMap(rootEntity =>
                  ConfigEntity(rootEntity.root, Some(Entity(s.entityType, None))).getAllEntities(zkClient))
            case None => rootEntities
          }
        case (_, Some(childEntity)) =>
          childEntity.sanitizedName match {
            case Some(_) => Seq(this)
            case None =>
                zkClient.getAllEntitiesWithConfig(root.entityPath + "/" + childEntity.entityType)
                       .map(name => ConfigEntity(root, Some(Entity(childEntity.entityType, Some(name)))))

          }
        case (_, None) =>
          Seq(this)
      }
    }

    override def toString: String = {
      root.toString + child.map(s => ", " + s.toString).getOrElse("")
    }
  }

  private[admin] def parseEntity(opts: ConfigCommandOptions): ConfigEntity = {
    val entityTypes = opts.entityTypes
    val entityNames = opts.entityNames
    if (entityTypes.head == ConfigType.USER || entityTypes.head == ConfigType.CLIENT)
      parseClientQuotaEntity(opts, entityTypes, entityNames)
    else {
      // Exactly one entity type and at-most one entity name expected for other entities
      val name = entityNames.headOption match {
        case Some("") => Some(ZooKeeperInternals.DEFAULT_STRING)
        case v => v
      }
      ConfigEntity(Entity(entityTypes.head, name), None)
    }
  }

  private def parseClientQuotaEntity(opts: ConfigCommandOptions, types: List[String], names: List[String]): ConfigEntity = {
    if (opts.options.has(opts.alterOpt) && names.size != types.size)
      throw new IllegalArgumentException("--entity-name or --entity-default must be specified with each --entity-type for --alter")

    val reverse = types.size == 2 && types.head == ConfigType.CLIENT
    val entityTypes = if (reverse) types.reverse else types
    val sortedNames = (if (reverse && names.length == 2) names.reverse else names).iterator

    def sanitizeName(entityType: String, name: String) = {
      if (name.isEmpty)
        ZooKeeperInternals.DEFAULT_STRING
      else {
        entityType match {
          case ConfigType.USER | ConfigType.CLIENT => Sanitizer.sanitize(name)
          case _ => throw new IllegalArgumentException("Invalid entity type " + entityType)
        }
      }
    }

    val entities = entityTypes.map(t => Entity(t, if (sortedNames.hasNext) Some(sanitizeName(t, sortedNames.next())) else None))
    ConfigEntity(entities.head, if (entities.size > 1) Some(entities(1)) else None)
  }

  class ConfigCommandOptions(args: Array[String]) extends CommandDefaultOptions(args) {

    val zkConnectOpt: OptionSpec[String] = parser.accepts("zookeeper", "DEPRECATED. The connection string for the zookeeper connection in the form host:port. " +
      "Multiple URLS can be given to allow fail-over. Required when configuring SCRAM credentials for users or " +
      "dynamic broker configs when the relevant broker(s) are down. Not allowed otherwise.")
      .withRequiredArg
      .describedAs("urls")
      .ofType(classOf[String])
    val bootstrapServerOpt: OptionSpec[String] = parser.accepts("bootstrap-server", "The Kafka servers to connect to.")
      .withRequiredArg
      .describedAs("server to connect to")
      .ofType(classOf[String])
    val bootstrapControllerOpt: OptionSpec[String] = parser.accepts("bootstrap-controller", "The Kafka controllers to connect to.")
      .withRequiredArg
      .describedAs("controller to connect to")
      .ofType(classOf[String])
    val commandConfigOpt: OptionSpec[String] = parser.accepts("command-config", "Property file containing configs to be passed to Admin Client. " +
      "This is used only with --bootstrap-server option for describing and altering broker configs.")
      .withRequiredArg
      .describedAs("command config property file")
      .ofType(classOf[String])
    val alterOpt: OptionSpecBuilder = parser.accepts("alter", "Alter the configuration for the entity.")
    val describeOpt: OptionSpecBuilder = parser.accepts("describe", "List configs for the given entity.")
    val allOpt: OptionSpecBuilder = parser.accepts("all", "List all configs for the given topic, broker, or broker-logger entity (includes static configuration when the entity type is brokers)")

    val entityType: OptionSpec[String] = parser.accepts("entity-type", "Type of entity (topics/clients/users/brokers/broker-loggers/ips/client-metrics)")
      .withRequiredArg
      .ofType(classOf[String])
    val entityName: OptionSpec[String] = parser.accepts("entity-name", "Name of entity (topic name/client id/user principal name/broker id/ip/client metrics)")
      .withRequiredArg
      .ofType(classOf[String])
    private val entityDefault: OptionSpecBuilder = parser.accepts("entity-default", "Default entity name for clients/users/brokers/ips (applies to corresponding entity type in command line)")

    val nl: String = System.getProperty("line.separator")
    val addConfig: OptionSpec[String] = parser.accepts("add-config", "Key Value pairs of configs to add. Square brackets can be used to group values which contain commas: 'k1=v1,k2=[v1,v2,v2],k3=v3'. The following is a list of valid configurations: " +
      "For entity-type '" + ConfigType.TOPIC + "': " + LogConfig.configNames.asScala.map("\t" + _).mkString(nl, nl, nl) +
      "For entity-type '" + ConfigType.BROKER + "': " + DynamicConfig.Broker.names.asScala.toSeq.sorted.map("\t" + _).mkString(nl, nl, nl) +
      "For entity-type '" + ConfigType.USER + "': " + DynamicConfig.User.names.asScala.toSeq.sorted.map("\t" + _).mkString(nl, nl, nl) +
      "For entity-type '" + ConfigType.CLIENT + "': " + DynamicConfig.Client.names.asScala.toSeq.sorted.map("\t" + _).mkString(nl, nl, nl) +
      "For entity-type '" + ConfigType.IP + "': " + DynamicConfig.Ip.names.asScala.toSeq.sorted.map("\t" + _).mkString(nl, nl, nl) +
      "For entity-type '" + ConfigType.CLIENT_METRICS + "': " + DynamicConfig.ClientMetrics.names.asScala.toSeq.sorted.map("\t" + _).mkString(nl, nl, nl) +
      s"Entity types '${ConfigType.USER}' and '${ConfigType.CLIENT}' may be specified together to update config for clients of a specific user.")
      .withRequiredArg
      .ofType(classOf[String])
    val addConfigFile: OptionSpec[String] = parser.accepts("add-config-file", "Path to a properties file with configs to add. See add-config for a list of valid configurations.")
      .withRequiredArg
      .ofType(classOf[String])
    val deleteConfig: OptionSpec[String] = parser.accepts("delete-config", "config keys to remove 'k1,k2'")
      .withRequiredArg
      .ofType(classOf[String])
      .withValuesSeparatedBy(',')
    val forceOpt: OptionSpecBuilder = parser.accepts("force", "Suppress console prompts")
    val topic: OptionSpec[String] = parser.accepts("topic", "The topic's name.")
      .withRequiredArg
      .ofType(classOf[String])
    val client: OptionSpec[String] = parser.accepts("client", "The client's ID.")
      .withRequiredArg
      .ofType(classOf[String])
    private val clientDefaults = parser.accepts("client-defaults", "The config defaults for all clients.")
    val user: OptionSpec[String] = parser.accepts("user", "The user's principal name.")
      .withRequiredArg
      .ofType(classOf[String])
    private val userDefaults = parser.accepts("user-defaults", "The config defaults for all users.")
    val broker: OptionSpec[String] = parser.accepts("broker", "The broker's ID.")
      .withRequiredArg
      .ofType(classOf[String])
    private val brokerDefaults = parser.accepts("broker-defaults", "The config defaults for all brokers.")
    private val brokerLogger = parser.accepts("broker-logger", "The broker's ID for its logger config.")
      .withRequiredArg
      .ofType(classOf[String])
    private val ipDefaults = parser.accepts("ip-defaults", "The config defaults for all IPs.")
    val ip: OptionSpec[String] = parser.accepts("ip", "The IP address.")
      .withRequiredArg
      .ofType(classOf[String])
    val zkTlsConfigFile: OptionSpec[String] = parser.accepts("zk-tls-config-file",
      "Identifies the file where ZooKeeper client TLS connectivity properties are defined.  Any properties other than " +
        ZkConfigs.ZK_SSL_CONFIG_TO_SYSTEM_PROPERTY_MAP.asScala.keys.toList.sorted.mkString(", ") + " are ignored.")
      .withRequiredArg().describedAs("ZooKeeper TLS configuration").ofType(classOf[String])
    options = parser.parse(args : _*)

    private val entityFlags = List((topic, ConfigType.TOPIC),
      (client, ConfigType.CLIENT),
      (user, ConfigType.USER),
      (broker, ConfigType.BROKER),
      (brokerLogger, BrokerLoggerConfigType),
      (ip, ConfigType.IP))

    private val entityDefaultsFlags = List((clientDefaults, ConfigType.CLIENT),
      (userDefaults, ConfigType.USER),
      (brokerDefaults, ConfigType.BROKER),
      (ipDefaults, ConfigType.IP))

    private[admin] def entityTypes: List[String] = {
      options.valuesOf(entityType).asScala.toList ++
        (entityFlags ++ entityDefaultsFlags).filter(entity => options.has(entity._1)).map(_._2)
    }

    private[admin] def entityNames: List[String] = {
      val namesIterator = options.valuesOf(entityName).iterator
      options.specs.asScala
        .filter(spec => spec.options.contains("entity-name") || spec.options.contains("entity-default"))
        .map(spec => if (spec.options.contains("entity-name")) namesIterator.next else "").toList ++
      entityFlags
        .filter(entity => options.has(entity._1))
        .map(entity => options.valueOf(entity._1)) ++
      entityDefaultsFlags
        .filter(entity => options.has(entity._1))
        .map(_ => "")
    }

    def checkArgs(): Unit = {
      // should have exactly one action
      val actions = Seq(alterOpt, describeOpt).count(options.has _)
      if (actions != 1)
        CommandLineUtils.printUsageAndExit(parser, "Command must include exactly one action: --describe, --alter")
      // check required args
      CommandLineUtils.checkInvalidArgs(parser, options, alterOpt, describeOpt)
      CommandLineUtils.checkInvalidArgs(parser, options, describeOpt, alterOpt, addConfig, deleteConfig)

      val entityTypeVals = entityTypes
      if (entityTypeVals.size != entityTypeVals.distinct.size)
        throw new IllegalArgumentException(s"Duplicate entity type(s) specified: ${entityTypeVals.diff(entityTypeVals.distinct).mkString(",")}")

      val (allowedEntityTypes, connectOptString) = if (options.has(bootstrapServerOpt) || options.has(bootstrapControllerOpt))
        (BrokerSupportedConfigTypes, "--bootstrap-server or --bootstrap-controller")
      else
        (ZkSupportedConfigTypes, "--zookeeper")

      entityTypeVals.foreach(entityTypeVal =>
        if (!allowedEntityTypes.contains(entityTypeVal))
          throw new IllegalArgumentException(s"Invalid entity type $entityTypeVal, the entity type must be one of ${allowedEntityTypes.mkString(", ")} with a $connectOptString argument")
      )
      if (entityTypeVals.isEmpty)
        throw new IllegalArgumentException("At least one entity type must be specified")
      else if (entityTypeVals.size > 1 && !entityTypeVals.toSet.equals(Set(ConfigType.USER, ConfigType.CLIENT)))
        throw new IllegalArgumentException(s"Only '${ConfigType.USER}' and '${ConfigType.CLIENT}' entity types may be specified together")

      if ((options.has(entityName) || options.has(entityType) || options.has(entityDefault)) &&
        (entityFlags ++ entityDefaultsFlags).exists(entity => options.has(entity._1)))
        throw new IllegalArgumentException("--entity-{type,name,default} should not be used in conjunction with specific entity flags")

      val hasEntityName = entityNames.exists(_.nonEmpty)
      val hasEntityDefault = entityNames.exists(_.isEmpty)

      val numConnectOptions = (if (options.has(bootstrapServerOpt)) 1 else 0) +
        (if (options.has(bootstrapControllerOpt)) 1 else 0) +
        (if (options.has(zkConnectOpt)) 1 else 0)
      if (numConnectOptions == 0)
        throw new IllegalArgumentException("One of the required --bootstrap-server, --boostrap-controller, or --zookeeper arguments must be specified")
      else if (numConnectOptions > 1)
        throw new IllegalArgumentException("Only one of --bootstrap-server, --boostrap-controller, and --zookeeper can be specified")

      if (options.has(allOpt) && options.has(zkConnectOpt)) {
        throw new IllegalArgumentException(s"--bootstrap-server must be specified for --all")
      }
      if (options.has(zkTlsConfigFile) && !options.has(zkConnectOpt)) {
        throw new IllegalArgumentException("Only the --zookeeper option can be used with the --zk-tls-config-file option.")
      }
      if (hasEntityName && (entityTypeVals.contains(ConfigType.BROKER) || entityTypeVals.contains(BrokerLoggerConfigType))) {
        Seq(entityName, broker, brokerLogger).filter(options.has(_)).map(options.valueOf(_)).foreach { brokerId =>
          try brokerId.toInt catch {
            case _: NumberFormatException =>
              throw new IllegalArgumentException(s"The entity name for ${entityTypeVals.head} must be a valid integer broker id, but it is: $brokerId")
          }
        }
      }

      if (hasEntityName && entityTypeVals.contains(ConfigType.IP)) {
        Seq(entityName, ip).filter(options.has(_)).map(options.valueOf(_)).foreach { ipEntity =>
          if (!DynamicConfig.Ip.isValidIpEntity(ipEntity))
            throw new IllegalArgumentException(s"The entity name for ${entityTypeVals.head} must be a valid IP or resolvable host, but it is: $ipEntity")
        }
      }

      if (options.has(describeOpt) && entityTypeVals.contains(BrokerLoggerConfigType) && !hasEntityName)
        throw new IllegalArgumentException(s"an entity name must be specified with --describe of ${entityTypeVals.mkString(",")}")

      if (options.has(alterOpt)) {
        if (entityTypeVals.contains(ConfigType.USER) ||
            entityTypeVals.contains(ConfigType.CLIENT) ||
            entityTypeVals.contains(ConfigType.BROKER) ||
            entityTypeVals.contains(ConfigType.IP)) {
          if (!hasEntityName && !hasEntityDefault)
            throw new IllegalArgumentException("an entity-name or default entity must be specified with --alter of users, clients, brokers or ips")
        } else if (!hasEntityName)
          throw new IllegalArgumentException(s"an entity name must be specified with --alter of ${entityTypeVals.mkString(",")}")

        val isAddConfigPresent = options.has(addConfig)
        val isAddConfigFilePresent = options.has(addConfigFile)
        val isDeleteConfigPresent = options.has(deleteConfig)

        if (isAddConfigPresent && isAddConfigFilePresent)
          throw new IllegalArgumentException("Only one of --add-config or --add-config-file must be specified")

        if (!isAddConfigPresent && !isAddConfigFilePresent && !isDeleteConfigPresent)
          throw new IllegalArgumentException("At least one of --add-config, --add-config-file, or --delete-config must be specified with --alter")
      }
    }
  }
}<|MERGE_RESOLUTION|>--- conflicted
+++ resolved
@@ -211,15 +211,9 @@
     }
   }
 
-<<<<<<< HEAD
   def createPasswordEncoder(encoderConfigs: Map[String, String]): PasswordEncoder = {
-    encoderConfigs.get(PasswordEncoderConfigs.SECRET)
-    val encoderSecret = encoderConfigs.getOrElse(PasswordEncoderConfigs.SECRET,
-=======
-  private[admin] def createPasswordEncoder(encoderConfigs: Map[String, String]): PasswordEncoder = {
     encoderConfigs.get(PasswordEncoderConfigs.PASSWORD_ENCODER_SECRET_CONFIG)
     val encoderSecret = encoderConfigs.getOrElse(PasswordEncoderConfigs.PASSWORD_ENCODER_SECRET_CONFIG,
->>>>>>> 18572f5f
       throw new IllegalArgumentException("Password encoder secret not specified"))
     PasswordEncoder.encrypting(new Password(encoderSecret),
       null,
