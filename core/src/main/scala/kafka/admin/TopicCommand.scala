/**
 * Licensed to the Apache Software Foundation (ASF) under one or more
 * contributor license agreements.  See the NOTICE file distributed with
 * this work for additional information regarding copyright ownership.
 * The ASF licenses this file to You under the Apache License, Version 2.0
 * (the "License"); you may not use this file except in compliance with
 * the License.  You may obtain a copy of the License at
 *
 *    http://www.apache.org/licenses/LICENSE-2.0
 *
 * Unless required by applicable law or agreed to in writing, software
 * distributed under the License is distributed on an "AS IS" BASIS,
 * WITHOUT WARRANTIES OR CONDITIONS OF ANY KIND, either express or implied.
 * See the License for the specific language governing permissions and
 * limitations under the License.
 */

package kafka.admin

import joptsimple._
import java.util.Properties
import kafka.common.{Topic, AdminCommandFailedException}
import kafka.utils.CommandLineUtils
import kafka.utils._
import org.I0Itec.zkclient.ZkClient
import org.I0Itec.zkclient.exception.ZkNodeExistsException
import scala.collection._
import scala.collection.JavaConversions._
import kafka.log.LogConfig
import kafka.consumer.Whitelist
import kafka.server.{ConfigType, OffsetManager}
import org.apache.kafka.common.utils.Utils
import org.apache.kafka.common.security.JaasUtils
import kafka.coordinator.ConsumerCoordinator


object TopicCommand extends Logging {

  def main(args: Array[String]): Unit = {

    val opts = new TopicCommandOptions(args)

    if(args.length == 0)
      CommandLineUtils.printUsageAndDie(opts.parser, "Create, delete, describe, or change a topic.")

    // should have exactly one action
    val actions = Seq(opts.createOpt, opts.listOpt, opts.alterOpt, opts.describeOpt, opts.deleteOpt).count(opts.options.has _)
    if(actions != 1)
      CommandLineUtils.printUsageAndDie(opts.parser, "Command must include exactly one action: --list, --describe, --create, --alter or --delete")

    opts.checkArgs()

    val zkUtils = ZkUtils.create(opts.options.valueOf(opts.zkConnectOpt), 
                                 30000,
                                 30000,
                                 JaasUtils.isSecure(System.getProperty(JaasUtils.JAVA_LOGIN_CONFIG_PARAM)))
    var exitCode = 0
    try {
      if(opts.options.has(opts.createOpt))
        createTopic(zkUtils, opts)
      else if(opts.options.has(opts.alterOpt))
        alterTopic(zkUtils, opts)
      else if(opts.options.has(opts.listOpt))
        listTopics(zkUtils, opts)
      else if(opts.options.has(opts.describeOpt))
        describeTopic(zkUtils, opts)
      else if(opts.options.has(opts.deleteOpt))
        deleteTopic(zkUtils, opts)
    } catch {
      case e: Throwable =>
        println("Error while executing topic command : " + e.getMessage)
        error(Utils.stackTrace(e))
        exitCode = 1
    } finally {
      zkUtils.close()
      System.exit(exitCode)
    }

  }

  private def getTopics(zkUtils: ZkUtils, opts: TopicCommandOptions): Seq[String] = {
    val allTopics = zkUtils.getAllTopics().sorted
    if (opts.options.has(opts.topicOpt)) {
      val topicsSpec = opts.options.valueOf(opts.topicOpt)
      val topicsFilter = new Whitelist(topicsSpec)
      allTopics.filter(topicsFilter.isTopicAllowed(_, excludeInternalTopics = false))
    } else
      allTopics
  }

  def createTopic(zkUtils: ZkUtils, opts: TopicCommandOptions) {
    val topic = opts.options.valueOf(opts.topicOpt)
    val configs = parseTopicConfigsToBeAdded(opts)
    if (Topic.hasCollisionChars(topic))
      println("WARNING: Due to limitations in metric names, topics with a period ('.') or underscore ('_') could collide. To avoid issues it is best to use either, but not both.")
    if (opts.options.has(opts.replicaAssignmentOpt)) {
      val assignment = parseReplicaAssignment(opts.options.valueOf(opts.replicaAssignmentOpt))
      AdminUtils.createOrUpdateTopicPartitionAssignmentPathInZK(zkUtils, topic, assignment, configs, update = false)
    } else {
      CommandLineUtils.checkRequiredArgs(opts.parser, opts.options, opts.partitionsOpt, opts.replicationFactorOpt)
      val partitions = opts.options.valueOf(opts.partitionsOpt).intValue
      val replicas = opts.options.valueOf(opts.replicationFactorOpt).intValue
      AdminUtils.createTopic(zkUtils, topic, partitions, replicas, configs)
    }
    println("Created topic \"%s\".".format(topic))
  }

  def alterTopic(zkUtils: ZkUtils, opts: TopicCommandOptions) {
    val topics = getTopics(zkUtils, opts)
    if (topics.length == 0) {
      throw new IllegalArgumentException("Topic %s does not exist on ZK path %s".format(opts.options.valueOf(opts.topicOpt),
          opts.options.valueOf(opts.zkConnectOpt)))
    }
    topics.foreach { topic =>
      val configs = AdminUtils.fetchEntityConfig(zkClient, ConfigType.Topic, topic)
      if(opts.options.has(opts.configOpt) || opts.options.has(opts.deleteConfigOpt)) {
        println("WARNING: Altering topic configuration from this script has been deprecated and may be removed in future releases.")
        println("         Going forward, please use kafka-configs.sh for this functionality")

        val configsToBeAdded = parseTopicConfigsToBeAdded(opts)
        val configsToBeDeleted = parseTopicConfigsToBeDeleted(opts)
        // compile the final set of configs
        configs.putAll(configsToBeAdded)
        configsToBeDeleted.foreach(config => configs.remove(config))
        AdminUtils.changeTopicConfig(zkClient, topic, configs)
        println("Updated config for topic \"%s\".".format(topic))
      }

      if(opts.options.has(opts.partitionsOpt)) {
        if (topic == ConsumerCoordinator.OffsetsTopicName) {
          throw new IllegalArgumentException("The number of partitions for the offsets topic cannot be changed.")
        }
        println("WARNING: If partitions are increased for a topic that has a key, the partition " +
          "logic or ordering of the messages will be affected")
        val nPartitions = opts.options.valueOf(opts.partitionsOpt).intValue
        val replicaAssignmentStr = opts.options.valueOf(opts.replicaAssignmentOpt)
        AdminUtils.addPartitions(zkUtils, topic, nPartitions, replicaAssignmentStr)
        println("Adding partitions succeeded!")
      }
    }
  }
<<<<<<< HEAD
  
  def listTopics(zkUtils: ZkUtils, opts: TopicCommandOptions) {
    val topics = getTopics(zkUtils, opts)
=======

  def listTopics(zkClient: ZkClient, opts: TopicCommandOptions) {
    val topics = getTopics(zkClient, opts)
>>>>>>> 28e59a1d
    for(topic <- topics) {
      if (zkUtils.pathExists(zkUtils.getDeleteTopicPath(topic))) {
        println("%s - marked for deletion".format(topic))
      } else {
        println(topic)
      }
    }
  }

  def deleteTopic(zkUtils: ZkUtils, opts: TopicCommandOptions) {
    val topics = getTopics(zkUtils, opts)
    if (topics.length == 0) {
      throw new IllegalArgumentException("Topic %s does not exist on ZK path %s".format(opts.options.valueOf(opts.topicOpt),
          opts.options.valueOf(opts.zkConnectOpt)))
    }
    topics.foreach { topic =>
      try {
        if (Topic.InternalTopics.contains(topic)) {
          throw new AdminOperationException("Topic %s is a kafka internal topic and is not allowed to be marked for deletion.".format(topic))
        } else {
          zkUtils.createPersistentPath(zkUtils.getDeleteTopicPath(topic))
          println("Topic %s is marked for deletion.".format(topic))
          println("Note: This will have no impact if delete.topic.enable is not set to true.")
        }
      } catch {
        case e: ZkNodeExistsException =>
          println("Topic %s is already marked for deletion.".format(topic))
        case e: AdminOperationException =>
          throw e
        case e: Throwable =>
          throw new AdminOperationException("Error while deleting topic %s".format(topic))
      }
    }
  }

  def describeTopic(zkUtils: ZkUtils, opts: TopicCommandOptions) {
    val topics = getTopics(zkUtils, opts)
    val reportUnderReplicatedPartitions = if (opts.options.has(opts.reportUnderReplicatedPartitionsOpt)) true else false
    val reportUnavailablePartitions = if (opts.options.has(opts.reportUnavailablePartitionsOpt)) true else false
    val reportOverriddenConfigs = if (opts.options.has(opts.topicsWithOverridesOpt)) true else false
    val liveBrokers = zkUtils.getAllBrokersInCluster().map(_.id).toSet
    for (topic <- topics) {
      zkUtils.getPartitionAssignmentForTopics(List(topic)).get(topic) match {
        case Some(topicPartitionAssignment) =>
          val describeConfigs: Boolean = !reportUnavailablePartitions && !reportUnderReplicatedPartitions
          val describePartitions: Boolean = !reportOverriddenConfigs
          val sortedPartitions = topicPartitionAssignment.toList.sortWith((m1, m2) => m1._1 < m2._1)
          if (describeConfigs) {
            val configs = AdminUtils.fetchEntityConfig(zkUtils, ConfigType.Topic, topic)
            if (!reportOverriddenConfigs || configs.size() != 0) {
              val numPartitions = topicPartitionAssignment.size
              val replicationFactor = topicPartitionAssignment.head._2.size
              println("Topic:%s\tPartitionCount:%d\tReplicationFactor:%d\tConfigs:%s"
                .format(topic, numPartitions, replicationFactor, configs.map(kv => kv._1 + "=" + kv._2).mkString(",")))
            }
          }
          if (describePartitions) {
            for ((partitionId, assignedReplicas) <- sortedPartitions) {
              val inSyncReplicas = zkUtils.getInSyncReplicasForPartition(topic, partitionId)
              val leader = zkUtils.getLeaderForPartition(topic, partitionId)
              if ((!reportUnderReplicatedPartitions && !reportUnavailablePartitions) ||
                  (reportUnderReplicatedPartitions && inSyncReplicas.size < assignedReplicas.size) ||
                  (reportUnavailablePartitions && (!leader.isDefined || !liveBrokers.contains(leader.get)))) {
                print("\tTopic: " + topic)
                print("\tPartition: " + partitionId)
                print("\tLeader: " + (if(leader.isDefined) leader.get else "none"))
                print("\tReplicas: " + assignedReplicas.mkString(","))
                println("\tIsr: " + inSyncReplicas.mkString(","))
              }
            }
          }
        case None =>
          println("Topic " + topic + " doesn't exist!")
      }
    }
  }

  def parseTopicConfigsToBeAdded(opts: TopicCommandOptions): Properties = {
    val configsToBeAdded = opts.options.valuesOf(opts.configOpt).map(_.split("""\s*=\s*"""))
    require(configsToBeAdded.forall(config => config.length == 2),
      "Invalid topic config: all configs to be added must be in the format \"key=val\".")
    val props = new Properties
    configsToBeAdded.foreach(pair => props.setProperty(pair(0).trim, pair(1).trim))
    LogConfig.validate(props)
    props
  }

  def parseTopicConfigsToBeDeleted(opts: TopicCommandOptions): Seq[String] = {
    if (opts.options.has(opts.deleteConfigOpt)) {
      val configsToBeDeleted = opts.options.valuesOf(opts.deleteConfigOpt).map(_.trim())
      val propsToBeDeleted = new Properties
      configsToBeDeleted.foreach(propsToBeDeleted.setProperty(_, ""))
      LogConfig.validateNames(propsToBeDeleted)
      configsToBeDeleted
    }
    else
      Seq.empty
  }

  def parseReplicaAssignment(replicaAssignmentList: String): Map[Int, List[Int]] = {
    val partitionList = replicaAssignmentList.split(",")
    val ret = new mutable.HashMap[Int, List[Int]]()
    for (i <- 0 until partitionList.size) {
      val brokerList = partitionList(i).split(":").map(s => s.trim().toInt)
      val duplicateBrokers = CoreUtils.duplicates(brokerList)
      if (duplicateBrokers.nonEmpty)
        throw new AdminCommandFailedException("Partition replica lists may not contain duplicate entries: %s".format(duplicateBrokers.mkString(",")))
      ret.put(i, brokerList.toList)
      if (ret(i).size != ret(0).size)
        throw new AdminOperationException("Partition " + i + " has different replication factor: " + brokerList)
    }
    ret.toMap
  }

  class TopicCommandOptions(args: Array[String]) {
    val parser = new OptionParser
    val zkConnectOpt = parser.accepts("zookeeper", "REQUIRED: The connection string for the zookeeper connection in the form host:port. " +
                                      "Multiple URLS can be given to allow fail-over.")
                           .withRequiredArg
                           .describedAs("urls")
                           .ofType(classOf[String])
    val listOpt = parser.accepts("list", "List all available topics.")
    val createOpt = parser.accepts("create", "Create a new topic.")
    val deleteOpt = parser.accepts("delete", "Delete a topic")
    val alterOpt = parser.accepts("alter", "Alter the number of partitions, replica assignment, and/or configuration for the topic.")
    val describeOpt = parser.accepts("describe", "List details for the given topics.")
    val helpOpt = parser.accepts("help", "Print usage information.")
    val topicOpt = parser.accepts("topic", "The topic to be create, alter or describe. Can also accept a regular " +
                                           "expression except for --create option")
                         .withRequiredArg
                         .describedAs("topic")
                         .ofType(classOf[String])
    val nl = System.getProperty("line.separator")
    val configOpt = parser.accepts("config", "A topic configuration override for the topic being created or altered."  +
                                             "The following is a list of valid configurations: " + nl + LogConfig.configNames.map("\t" + _).mkString(nl) + nl +
                                             "See the Kafka documentation for full details on the topic configs.")
                           .withRequiredArg
                           .describedAs("name=value")
                           .ofType(classOf[String])
    val deleteConfigOpt = parser.accepts("delete-config", "A topic configuration override to be removed for an existing topic (see the list of configurations under the --config option).")
                           .withRequiredArg
                           .describedAs("name")
                           .ofType(classOf[String])
    val partitionsOpt = parser.accepts("partitions", "The number of partitions for the topic being created or " +
      "altered (WARNING: If partitions are increased for a topic that has a key, the partition logic or ordering of the messages will be affected")
                           .withRequiredArg
                           .describedAs("# of partitions")
                           .ofType(classOf[java.lang.Integer])
    val replicationFactorOpt = parser.accepts("replication-factor", "The replication factor for each partition in the topic being created.")
                           .withRequiredArg
                           .describedAs("replication factor")
                           .ofType(classOf[java.lang.Integer])
    val replicaAssignmentOpt = parser.accepts("replica-assignment", "A list of manual partition-to-broker assignments for the topic being created or altered.")
                           .withRequiredArg
                           .describedAs("broker_id_for_part1_replica1 : broker_id_for_part1_replica2 , " +
                                        "broker_id_for_part2_replica1 : broker_id_for_part2_replica2 , ...")
                           .ofType(classOf[String])
    val reportUnderReplicatedPartitionsOpt = parser.accepts("under-replicated-partitions",
                                                            "if set when describing topics, only show under replicated partitions")
    val reportUnavailablePartitionsOpt = parser.accepts("unavailable-partitions",
                                                            "if set when describing topics, only show partitions whose leader is not available")
    val topicsWithOverridesOpt = parser.accepts("topics-with-overrides",
                                                "if set when describing topics, only show topics that have overridden configs")

    val options = parser.parse(args : _*)

    val allTopicLevelOpts: Set[OptionSpec[_]] = Set(alterOpt, createOpt, describeOpt, listOpt)

    def checkArgs() {
      // check required args
      CommandLineUtils.checkRequiredArgs(parser, options, zkConnectOpt)
      if (!options.has(listOpt) && !options.has(describeOpt))
        CommandLineUtils.checkRequiredArgs(parser, options, topicOpt)

      // check invalid args
      CommandLineUtils.checkInvalidArgs(parser, options, configOpt, allTopicLevelOpts -- Set(alterOpt, createOpt))
      CommandLineUtils.checkInvalidArgs(parser, options, deleteConfigOpt, allTopicLevelOpts -- Set(alterOpt))
      CommandLineUtils.checkInvalidArgs(parser, options, partitionsOpt, allTopicLevelOpts -- Set(alterOpt, createOpt))
      CommandLineUtils.checkInvalidArgs(parser, options, replicationFactorOpt, allTopicLevelOpts -- Set(createOpt))
      CommandLineUtils.checkInvalidArgs(parser, options, replicaAssignmentOpt, allTopicLevelOpts -- Set(createOpt,alterOpt))
      if(options.has(createOpt))
          CommandLineUtils.checkInvalidArgs(parser, options, replicaAssignmentOpt, Set(partitionsOpt, replicationFactorOpt))
      CommandLineUtils.checkInvalidArgs(parser, options, reportUnderReplicatedPartitionsOpt,
        allTopicLevelOpts -- Set(describeOpt) + reportUnavailablePartitionsOpt + topicsWithOverridesOpt)
      CommandLineUtils.checkInvalidArgs(parser, options, reportUnavailablePartitionsOpt,
        allTopicLevelOpts -- Set(describeOpt) + reportUnderReplicatedPartitionsOpt + topicsWithOverridesOpt)
      CommandLineUtils.checkInvalidArgs(parser, options, topicsWithOverridesOpt,
        allTopicLevelOpts -- Set(describeOpt) + reportUnderReplicatedPartitionsOpt + reportUnavailablePartitionsOpt)
    }
  }
}<|MERGE_RESOLUTION|>--- conflicted
+++ resolved
@@ -112,7 +112,7 @@
           opts.options.valueOf(opts.zkConnectOpt)))
     }
     topics.foreach { topic =>
-      val configs = AdminUtils.fetchEntityConfig(zkClient, ConfigType.Topic, topic)
+      val configs = AdminUtils.fetchEntityConfig(zkUtils, ConfigType.Topic, topic)
       if(opts.options.has(opts.configOpt) || opts.options.has(opts.deleteConfigOpt)) {
         println("WARNING: Altering topic configuration from this script has been deprecated and may be removed in future releases.")
         println("         Going forward, please use kafka-configs.sh for this functionality")
@@ -122,7 +122,7 @@
         // compile the final set of configs
         configs.putAll(configsToBeAdded)
         configsToBeDeleted.foreach(config => configs.remove(config))
-        AdminUtils.changeTopicConfig(zkClient, topic, configs)
+        AdminUtils.changeTopicConfig(zkUtils, topic, configs)
         println("Updated config for topic \"%s\".".format(topic))
       }
 
@@ -139,15 +139,9 @@
       }
     }
   }
-<<<<<<< HEAD
-  
+
   def listTopics(zkUtils: ZkUtils, opts: TopicCommandOptions) {
     val topics = getTopics(zkUtils, opts)
-=======
-
-  def listTopics(zkClient: ZkClient, opts: TopicCommandOptions) {
-    val topics = getTopics(zkClient, opts)
->>>>>>> 28e59a1d
     for(topic <- topics) {
       if (zkUtils.pathExists(zkUtils.getDeleteTopicPath(topic))) {
         println("%s - marked for deletion".format(topic))
