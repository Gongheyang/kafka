--- conflicted
+++ resolved
@@ -69,16 +69,9 @@
     KAFKA_1_0_IV0,
     // Introduced DeleteGroupsRequest V0 via KIP-229, plus KIP-227 incremental fetch requests,
     // and KafkaStorageException for fetch requests.
-<<<<<<< HEAD
     KAFKA_1_1_IV0,
+    // Introduced OffsetsForLeaderEpochRequest V1 via KIP-279
     KAFKA_2_0_IV0
-=======
-    "1.1-IV0" -> KAFKA_1_1_IV0,
-    "1.1" -> KAFKA_1_1_IV0,
-    // Introduced OffsetsForLeaderEpochRequest V1 via KIP-279
-    "2.0-IV0" -> KAFKA_2_0_IV0,
-    "2.0" -> KAFKA_2_0_IV0
->>>>>>> f69900cd
   )
 
   // Map keys are the union of the short and full versions
