/*
 * Licensed to the Apache Software Foundation (ASF) under one or more
 * contributor license agreements.  See the NOTICE file distributed with
 * this work for additional information regarding copyright ownership.
 * The ASF licenses this file to You under the Apache License, Version 2.0
 * (the "License"); you may not use this file except in compliance with
 * the License.  You may obtain a copy of the License at
 *
 *      http://www.apache.org/licenses/LICENSE-2.0
 *
 * Unless required by applicable law or agreed to in writing, software
 * distributed under the License is distributed on an "AS IS" BASIS,
 * WITHOUT WARRANTIES OR CONDITIONS OF ANY KIND, either express or implied.
 * See the License for the specific language governing permissions and
 * limitations under the License.
 */

package kafka.api

import org.apache.kafka.common.config.ConfigDef.Validator
import org.apache.kafka.common.config.ConfigException
import org.apache.kafka.common.record.RecordVersion

/**
 * This class contains the different Kafka versions.
 * Right now, we use them for upgrades - users can configure the version of the API brokers will use to communicate between themselves.
 * This is only for inter-broker communications - when communicating with clients, the client decides on the API version.
 *
 * Note that the ID we initialize for each version is important.
 * We consider a version newer than another, if it has a higher ID (to avoid depending on lexicographic order)
 *
 * Since the api protocol may change more than once within the same release and to facilitate people deploying code from
 * trunk, we have the concept of internal versions (first introduced during the 0.10.0 development cycle). For example,
 * the first time we introduce a version change in a release, say 0.10.0, we will add a config value "0.10.0-IV0" and a
 * corresponding case object KAFKA_0_10_0-IV0. We will also add a config value "0.10.0" that will be mapped to the
 * latest internal version object, which is KAFKA_0_10_0-IV0. When we change the protocol a second time while developing
 * 0.10.0, we will add a new config value "0.10.0-IV1" and a corresponding case object KAFKA_0_10_0-IV1. We will change
 * the config value "0.10.0" to map to the latest internal version object KAFKA_0_10_0-IV1. The config value of
 * "0.10.0-IV0" is still mapped to KAFKA_0_10_0-IV0. This way, if people are deploying from trunk, they can use
 * "0.10.0-IV0" and "0.10.0-IV1" to upgrade one internal version at a time. For most people who just want to use
 * released version, they can use "0.10.0" when upgrading to the 0.10.0 release.
 */
object ApiVersion {
  // This implicit is necessary due to: https://issues.scala-lang.org/browse/SI-8541
  implicit def orderingByVersion[A <: ApiVersion]: Ordering[A] = Ordering.by(_.id)

  val allVersions: Seq[ApiVersion] = Seq(
    KAFKA_0_8_0,
    KAFKA_0_8_1,
    KAFKA_0_8_2,
    KAFKA_0_9_0,
    // 0.10.0-IV0 is introduced for KIP-31/32 which changes the message format.
    KAFKA_0_10_0_IV0,
    // 0.10.0-IV1 is introduced for KIP-36(rack awareness) and KIP-43(SASL handshake).
    KAFKA_0_10_0_IV1,
    // introduced for JoinGroup protocol change in KIP-62
    KAFKA_0_10_1_IV0,
    // 0.10.1-IV1 is introduced for KIP-74(fetch response size limit).
    KAFKA_0_10_1_IV1,
    // introduced ListOffsetRequest v1 in KIP-79
    KAFKA_0_10_1_IV2,
    // introduced UpdateMetadataRequest v3 in KIP-103
    KAFKA_0_10_2_IV0,
    // KIP-98 (idempotent and transactional producer support)
    KAFKA_0_11_0_IV0,
    // introduced DeleteRecordsRequest v0 and FetchRequest v4 in KIP-107
    KAFKA_0_11_0_IV1,
    // Introduced leader epoch fetches to the replica fetcher via KIP-101
    KAFKA_0_11_0_IV2,
    // Introduced LeaderAndIsrRequest V1, UpdateMetadataRequest V4 and FetchRequest V6 via KIP-112
    KAFKA_1_0_IV0,
    // Introduced DeleteGroupsRequest V0 via KIP-229, plus KIP-227 incremental fetch requests,
    // and KafkaStorageException for fetch requests.
    KAFKA_1_1_IV0,
    // Introduced OffsetsForLeaderEpochRequest V1 via KIP-279 (Fix log divergence between leader and follower after fast leader fail over)
    KAFKA_2_0_IV0,
    // Several request versions were bumped due to KIP-219 (Improve quota communication)
    KAFKA_2_0_IV1,
    // Introduced new schemas for group offset (v2) and group metadata (v2) (KIP-211)
    KAFKA_2_1_IV0,
    // New Fetch, OffsetsForLeaderEpoch, and ListOffsets schemas (KIP-320)
    KAFKA_2_1_IV1,
    // Support ZStandard Compression Codec (KIP-110)
    KAFKA_2_1_IV2,
    // Introduced broker generation (KIP-380), and
    // LeaderAdnIsrRequest V2, UpdateMetadataRequest V5, StopReplicaRequest V1
    KAFKA_2_2_IV0,
    // New error code for ListOffsets when a new leader is lagging behind former HW (KIP-207)
    KAFKA_2_2_IV1,
    // Introduced static membership.
    KAFKA_2_3_IV0,
    // Add rack_id to FetchRequest, preferred_read_replica to FetchResponse, and replica_id to OffsetsForLeaderRequest
    KAFKA_2_3_IV1,
<<<<<<< HEAD
    // InitProducerIdRequest V2 - allow producers to safely bump the producer epoch (KIP-360)
    KAFKA_2_3_IV2,
=======
    // Add adding_replicas and removing_replicas fields to LeaderAndIsrRequest
    KAFKA_2_4_IV0
>>>>>>> 5d0052fe
  )

  // Map keys are the union of the short and full versions
  private val versionMap: Map[String, ApiVersion] =
    allVersions.map(v => v.version -> v).toMap ++ allVersions.groupBy(_.shortVersion).map { case (k, v) => k -> v.last }

  /**
   * Return an `ApiVersion` instance for `versionString`, which can be in a variety of formats (e.g. "0.8.0", "0.8.0.x",
   * "0.10.0", "0.10.0-IV1"). `IllegalArgumentException` is thrown if `versionString` cannot be mapped to an `ApiVersion`.
   */
  def apply(versionString: String): ApiVersion = {
    val versionSegments = versionString.split('.').toSeq
    val numSegments = if (versionString.startsWith("0.")) 3 else 2
    val key = versionSegments.take(numSegments).mkString(".")
    versionMap.getOrElse(key, throw new IllegalArgumentException(s"Version `$versionString` is not a valid version"))
  }

  def latestVersion: ApiVersion = allVersions.last

  /**
   * Return the minimum `ApiVersion` that supports `RecordVersion`.
   */
  def minSupportedFor(recordVersion: RecordVersion): ApiVersion = {
    recordVersion match {
      case RecordVersion.V0 => KAFKA_0_8_0
      case RecordVersion.V1 => KAFKA_0_10_0_IV0
      case RecordVersion.V2 => KAFKA_0_11_0_IV0
      case _ => throw new IllegalArgumentException(s"Invalid message format version $recordVersion")
    }
  }
}

sealed trait ApiVersion extends Ordered[ApiVersion] {
  def version: String
  def shortVersion: String
  def recordVersion: RecordVersion
  def id: Int

  override def compare(that: ApiVersion): Int =
    ApiVersion.orderingByVersion.compare(this, that)

  override def toString: String = version
}

/**
 * For versions before 0.10.0, `version` and `shortVersion` were the same.
 */
sealed trait LegacyApiVersion extends ApiVersion {
  def version = shortVersion
}

/**
 * From 0.10.0 onwards, each version has a sub-version. For example, IV0 is the sub-version of 0.10.0-IV0.
 */
sealed trait DefaultApiVersion extends ApiVersion {
  lazy val version = shortVersion + "-" + subVersion
  protected def subVersion: String
}

// Keep the IDs in order of versions
case object KAFKA_0_8_0 extends LegacyApiVersion {
  val shortVersion = "0.8.0"
  val recordVersion = RecordVersion.V0
  val id: Int = 0
}

case object KAFKA_0_8_1 extends LegacyApiVersion {
  val shortVersion = "0.8.1"
  val recordVersion = RecordVersion.V0
  val id: Int = 1
}

case object KAFKA_0_8_2 extends LegacyApiVersion {
  val shortVersion = "0.8.2"
  val recordVersion = RecordVersion.V0
  val id: Int = 2
}

case object KAFKA_0_9_0 extends LegacyApiVersion {
  val shortVersion = "0.9.0"
  val subVersion = ""
  val recordVersion = RecordVersion.V0
  val id: Int = 3
}

case object KAFKA_0_10_0_IV0 extends DefaultApiVersion {
  val shortVersion = "0.10.0"
  val subVersion = "IV0"
  val recordVersion = RecordVersion.V1
  val id: Int = 4
}

case object KAFKA_0_10_0_IV1 extends DefaultApiVersion {
  val shortVersion = "0.10.0"
  val subVersion = "IV1"
  val recordVersion = RecordVersion.V1
  val id: Int = 5
}

case object KAFKA_0_10_1_IV0 extends DefaultApiVersion {
  val shortVersion = "0.10.1"
  val subVersion = "IV0"
  val recordVersion = RecordVersion.V1
  val id: Int = 6
}

case object KAFKA_0_10_1_IV1 extends DefaultApiVersion {
  val shortVersion = "0.10.1"
  val subVersion = "IV1"
  val recordVersion = RecordVersion.V1
  val id: Int = 7
}

case object KAFKA_0_10_1_IV2 extends DefaultApiVersion {
  val shortVersion = "0.10.1"
  val subVersion = "IV2"
  val recordVersion = RecordVersion.V1
  val id: Int = 8
}

case object KAFKA_0_10_2_IV0 extends DefaultApiVersion {
  val shortVersion = "0.10.2"
  val subVersion = "IV0"
  val recordVersion = RecordVersion.V1
  val id: Int = 9
}

case object KAFKA_0_11_0_IV0 extends DefaultApiVersion {
  val shortVersion = "0.11.0"
  val subVersion = "IV0"
  val recordVersion = RecordVersion.V2
  val id: Int = 10
}

case object KAFKA_0_11_0_IV1 extends DefaultApiVersion {
  val shortVersion = "0.11.0"
  val subVersion = "IV1"
  val recordVersion = RecordVersion.V2
  val id: Int = 11
}

case object KAFKA_0_11_0_IV2 extends DefaultApiVersion {
  val shortVersion = "0.11.0"
  val subVersion = "IV2"
  val recordVersion = RecordVersion.V2
  val id: Int = 12
}

case object KAFKA_1_0_IV0 extends DefaultApiVersion {
  val shortVersion = "1.0"
  val subVersion = "IV0"
  val recordVersion = RecordVersion.V2
  val id: Int = 13
}

case object KAFKA_1_1_IV0 extends DefaultApiVersion {
  val shortVersion = "1.1"
  val subVersion = "IV0"
  val recordVersion = RecordVersion.V2
  val id: Int = 14
}

case object KAFKA_2_0_IV0 extends DefaultApiVersion {
  val shortVersion: String = "2.0"
  val subVersion = "IV0"
  val recordVersion = RecordVersion.V2
  val id: Int = 15
}

case object KAFKA_2_0_IV1 extends DefaultApiVersion {
  val shortVersion: String = "2.0"
  val subVersion = "IV1"
  val recordVersion = RecordVersion.V2
  val id: Int = 16
}

case object KAFKA_2_1_IV0 extends DefaultApiVersion {
  val shortVersion: String = "2.1"
  val subVersion = "IV0"
  val recordVersion = RecordVersion.V2
  val id: Int = 17
}

case object KAFKA_2_1_IV1 extends DefaultApiVersion {
  val shortVersion: String = "2.1"
  val subVersion = "IV1"
  val recordVersion = RecordVersion.V2
  val id: Int = 18
}

case object KAFKA_2_1_IV2 extends DefaultApiVersion {
  val shortVersion: String = "2.1"
  val subVersion = "IV2"
  val recordVersion = RecordVersion.V2
  val id: Int = 19
}

case object KAFKA_2_2_IV0 extends DefaultApiVersion {
  val shortVersion: String = "2.2"
  val subVersion = "IV0"
  val recordVersion = RecordVersion.V2
  val id: Int = 20
}

case object KAFKA_2_2_IV1 extends DefaultApiVersion {
  val shortVersion: String = "2.2"
  val subVersion = "IV1"
  val recordVersion = RecordVersion.V2
  val id: Int = 21
}

case object KAFKA_2_3_IV0 extends DefaultApiVersion {
  val shortVersion: String = "2.3"
  val subVersion = "IV0"
  val recordVersion = RecordVersion.V2
  val id: Int = 22
}

case object KAFKA_2_3_IV1 extends DefaultApiVersion {
  val shortVersion: String = "2.3"
  val subVersion = "IV1"
  val recordVersion = RecordVersion.V2
  val id: Int = 23
}

<<<<<<< HEAD
case object KAFKA_2_3_IV2 extends DefaultApiVersion {
  val shortVersion: String = "2.3"
  val subVersion = "IV2"
=======
case object KAFKA_2_4_IV0 extends DefaultApiVersion {
  val shortVersion: String = "2.4"
  val subVersion = "IV0"
>>>>>>> 5d0052fe
  val recordVersion = RecordVersion.V2
  val id: Int = 24
}

object ApiVersionValidator extends Validator {

  override def ensureValid(name: String, value: Any): Unit = {
    try {
      ApiVersion(value.toString)
    } catch {
      case e: IllegalArgumentException => throw new ConfigException(name, value.toString, e.getMessage)
    }
  }

  override def toString: String = "[" + ApiVersion.allVersions.map(_.version).distinct.mkString(", ") + "]"
}<|MERGE_RESOLUTION|>--- conflicted
+++ resolved
@@ -91,13 +91,10 @@
     KAFKA_2_3_IV0,
     // Add rack_id to FetchRequest, preferred_read_replica to FetchResponse, and replica_id to OffsetsForLeaderRequest
     KAFKA_2_3_IV1,
-<<<<<<< HEAD
+    // Add adding_replicas and removing_replicas fields to LeaderAndIsrRequest
+    KAFKA_2_4_IV0,
     // InitProducerIdRequest V2 - allow producers to safely bump the producer epoch (KIP-360)
-    KAFKA_2_3_IV2,
-=======
-    // Add adding_replicas and removing_replicas fields to LeaderAndIsrRequest
-    KAFKA_2_4_IV0
->>>>>>> 5d0052fe
+    KAFKA_2_4_IV1,
   )
 
   // Map keys are the union of the short and full versions
@@ -323,17 +320,18 @@
   val id: Int = 23
 }
 
-<<<<<<< HEAD
-case object KAFKA_2_3_IV2 extends DefaultApiVersion {
-  val shortVersion: String = "2.3"
-  val subVersion = "IV2"
-=======
 case object KAFKA_2_4_IV0 extends DefaultApiVersion {
   val shortVersion: String = "2.4"
   val subVersion = "IV0"
->>>>>>> 5d0052fe
   val recordVersion = RecordVersion.V2
   val id: Int = 24
+}
+
+case object KAFKA_2_4_IV1 extends DefaultApiVersion {
+  val shortVersion: String = "2.4"
+  val subVersion = "IV1"
+  val recordVersion = RecordVersion.V2
+  val id: Int = 25
 }
 
 object ApiVersionValidator extends Validator {
