/**
 * Licensed to the Apache Software Foundation (ASF) under one or more
 * contributor license agreements.  See the NOTICE file distributed with
 * this work for additional information regarding copyright ownership.
 * The ASF licenses this file to You under the Apache License, Version 2.0
 * (the "License"); you may not use this file except in compliance with
 * the License.  You may obtain a copy of the License at
 *
 *    http://www.apache.org/licenses/LICENSE-2.0
 *
 * Unless required by applicable law or agreed to in writing, software
 * distributed under the License is distributed on an "AS IS" BASIS,
 * WITHOUT WARRANTIES OR CONDITIONS OF ANY KIND, either express or implied.
 * See the License for the specific language governing permissions and
 * limitations under the License.
*/
package kafka.controller

import java.net.SocketTimeoutException
import java.util.concurrent.{BlockingQueue, LinkedBlockingQueue, TimeUnit}

import com.yammer.metrics.core.{Gauge, Timer}
import kafka.api._
import kafka.cluster.Broker
import kafka.metrics.KafkaMetricsGroup
import kafka.server.KafkaConfig
import kafka.utils._
import org.apache.kafka.clients._
import org.apache.kafka.common.message.LeaderAndIsrRequestData.LeaderAndIsrPartitionState
import org.apache.kafka.common.message.StopReplicaRequestData.{StopReplicaPartitionState, StopReplicaTopicState}
import org.apache.kafka.common.metrics.Metrics
import org.apache.kafka.common.network._
import org.apache.kafka.common.protocol.{ApiKeys, Errors}
import org.apache.kafka.common.message.UpdateMetadataRequestData.{UpdateMetadataBroker, UpdateMetadataEndpoint, UpdateMetadataPartitionState}
import org.apache.kafka.common.requests._
import org.apache.kafka.common.security.JaasContext
import org.apache.kafka.common.security.auth.SecurityProtocol
import org.apache.kafka.common.utils.{LogContext, Time}
import org.apache.kafka.common.{KafkaException, Node, Reconfigurable, TopicPartition}

import scala.jdk.CollectionConverters._
import scala.collection.mutable.HashMap
import scala.collection.{Seq, Set, mutable}

object ControllerChannelManager {
  val QueueSizeMetricName = "QueueSize"
  val RequestRateAndQueueTimeMetricName = "RequestRateAndQueueTimeMs"
}

class ControllerChannelManager(controllerContext: ControllerContext,
                               config: KafkaConfig,
                               time: Time,
                               metrics: Metrics,
                               stateChangeLogger: StateChangeLogger,
                               threadNamePrefix: Option[String] = None) extends Logging with KafkaMetricsGroup {
  import ControllerChannelManager._

  protected val brokerStateInfo = new HashMap[Int, ControllerBrokerStateInfo]
  private val brokerLock = new Object
  this.logIdent = "[Channel manager on controller " + config.brokerId + "]: "

  newGauge("TotalQueueSize",
    () => brokerLock synchronized {
      brokerStateInfo.values.iterator.map(_.messageQueue.size).sum
    }
  )

  def startup() = {
    controllerContext.liveOrShuttingDownBrokers.foreach(addNewBroker)

    brokerLock synchronized {
      brokerStateInfo.foreach(brokerState => startRequestSendThread(brokerState._1))
    }
  }

  def shutdown() = {
    brokerLock synchronized {
      brokerStateInfo.values.toList.foreach(removeExistingBroker)
    }
  }

  def sendRequest(brokerId: Int, request: AbstractControlRequest.Builder[_ <: AbstractControlRequest],
                  callback: AbstractResponse => Unit = null): Unit = {
    brokerLock synchronized {
      val stateInfoOpt = brokerStateInfo.get(brokerId)
      stateInfoOpt match {
        case Some(stateInfo) =>
          stateInfo.messageQueue.put(QueueItem(request.apiKey, request, callback, time.milliseconds()))
        case None =>
          warn(s"Not sending request $request to broker $brokerId, since it is offline.")
      }
    }
  }

  def addBroker(broker: Broker): Unit = {
    // be careful here. Maybe the startup() API has already started the request send thread
    brokerLock synchronized {
      if (!brokerStateInfo.contains(broker.id)) {
        addNewBroker(broker)
        startRequestSendThread(broker.id)
      }
    }
  }

  def removeBroker(brokerId: Int): Unit = {
    brokerLock synchronized {
      removeExistingBroker(brokerStateInfo(brokerId))
    }
  }

  private def addNewBroker(broker: Broker): Unit = {
    val messageQueue = new LinkedBlockingQueue[QueueItem]
    debug(s"Controller ${config.brokerId} trying to connect to broker ${broker.id}")
    val controllerToBrokerListenerName = config.controlPlaneListenerName.getOrElse(config.interBrokerListenerName)
    val controllerToBrokerSecurityProtocol = config.controlPlaneSecurityProtocol.getOrElse(config.interBrokerSecurityProtocol)
    val brokerNode = broker.node(controllerToBrokerListenerName)
    val logContext = new LogContext(s"[Controller id=${config.brokerId}, targetBrokerId=${brokerNode.idString}] ")
    val (networkClient, reconfigurableChannelBuilder) = {
      val channelBuilder = ChannelBuilders.clientChannelBuilder(
        controllerToBrokerSecurityProtocol,
        JaasContext.Type.SERVER,
        config,
        controllerToBrokerListenerName,
        config.saslMechanismInterBrokerProtocol,
        time,
        config.saslInterBrokerHandshakeRequestEnable,
        logContext
      )
      val reconfigurableChannelBuilder = channelBuilder match {
        case reconfigurable: Reconfigurable =>
          config.addReconfigurable(reconfigurable)
          Some(reconfigurable)
        case _ => None
      }
      val selector = new Selector(
        NetworkReceive.UNLIMITED,
        Selector.NO_IDLE_TIMEOUT_MS,
        metrics,
        time,
        "controller-channel",
        Map("broker-id" -> brokerNode.idString).asJava,
        false,
        channelBuilder,
        logContext
      )
      val networkClient = new NetworkClient(
        selector,
        new ManualMetadataUpdater(Seq(brokerNode).asJava),
        config.brokerId.toString,
        1,
        0,
        0,
        Selectable.USE_DEFAULT_BUFFER_SIZE,
        Selectable.USE_DEFAULT_BUFFER_SIZE,
        config.requestTimeoutMs,
<<<<<<< HEAD
        // TODO: Add Kafka Config
        10 * 1000,
        127 * 1000,
        ClientDnsLookup.DEFAULT,
=======
        ClientDnsLookup.USE_ALL_DNS_IPS,
>>>>>>> dd7c0369
        time,
        false,
        new ApiVersions,
        logContext
      )
      (networkClient, reconfigurableChannelBuilder)
    }
    val threadName = threadNamePrefix match {
      case None => s"Controller-${config.brokerId}-to-broker-${broker.id}-send-thread"
      case Some(name) => s"$name:Controller-${config.brokerId}-to-broker-${broker.id}-send-thread"
    }

    val requestRateAndQueueTimeMetrics = newTimer(
      RequestRateAndQueueTimeMetricName, TimeUnit.MILLISECONDS, TimeUnit.SECONDS, brokerMetricTags(broker.id)
    )

    val requestThread = new RequestSendThread(config.brokerId, controllerContext, messageQueue, networkClient,
      brokerNode, config, time, requestRateAndQueueTimeMetrics, stateChangeLogger, threadName)
    requestThread.setDaemon(false)

    val queueSizeGauge = newGauge(QueueSizeMetricName, () => messageQueue.size, brokerMetricTags(broker.id))

    brokerStateInfo.put(broker.id, ControllerBrokerStateInfo(networkClient, brokerNode, messageQueue,
      requestThread, queueSizeGauge, requestRateAndQueueTimeMetrics, reconfigurableChannelBuilder))
  }

  private def brokerMetricTags(brokerId: Int) = Map("broker-id" -> brokerId.toString)

  private def removeExistingBroker(brokerState: ControllerBrokerStateInfo): Unit = {
    try {
      // Shutdown the RequestSendThread before closing the NetworkClient to avoid the concurrent use of the
      // non-threadsafe classes as described in KAFKA-4959.
      // The call to shutdownLatch.await() in ShutdownableThread.shutdown() serves as a synchronization barrier that
      // hands off the NetworkClient from the RequestSendThread to the ZkEventThread.
      brokerState.reconfigurableChannelBuilder.foreach(config.removeReconfigurable)
      brokerState.requestSendThread.shutdown()
      brokerState.networkClient.close()
      brokerState.messageQueue.clear()
      removeMetric(QueueSizeMetricName, brokerMetricTags(brokerState.brokerNode.id))
      removeMetric(RequestRateAndQueueTimeMetricName, brokerMetricTags(brokerState.brokerNode.id))
      brokerStateInfo.remove(brokerState.brokerNode.id)
    } catch {
      case e: Throwable => error("Error while removing broker by the controller", e)
    }
  }

  protected def startRequestSendThread(brokerId: Int): Unit = {
    val requestThread = brokerStateInfo(brokerId).requestSendThread
    if (requestThread.getState == Thread.State.NEW)
      requestThread.start()
  }
}

case class QueueItem(apiKey: ApiKeys, request: AbstractControlRequest.Builder[_ <: AbstractControlRequest],
                     callback: AbstractResponse => Unit, enqueueTimeMs: Long)

class RequestSendThread(val controllerId: Int,
                        val controllerContext: ControllerContext,
                        val queue: BlockingQueue[QueueItem],
                        val networkClient: NetworkClient,
                        val brokerNode: Node,
                        val config: KafkaConfig,
                        val time: Time,
                        val requestRateAndQueueTimeMetrics: Timer,
                        val stateChangeLogger: StateChangeLogger,
                        name: String)
  extends ShutdownableThread(name = name) {

  logIdent = s"[RequestSendThread controllerId=$controllerId] "

  private val socketTimeoutMs = config.controllerSocketTimeoutMs

  override def doWork(): Unit = {

    def backoff(): Unit = pause(100, TimeUnit.MILLISECONDS)

    val QueueItem(apiKey, requestBuilder, callback, enqueueTimeMs) = queue.take()
    requestRateAndQueueTimeMetrics.update(time.milliseconds() - enqueueTimeMs, TimeUnit.MILLISECONDS)

    var clientResponse: ClientResponse = null
    try {
      var isSendSuccessful = false
      while (isRunning && !isSendSuccessful) {
        // if a broker goes down for a long time, then at some point the controller's zookeeper listener will trigger a
        // removeBroker which will invoke shutdown() on this thread. At that point, we will stop retrying.
        try {
          if (!brokerReady()) {
            isSendSuccessful = false
            backoff()
          }
          else {
            val clientRequest = networkClient.newClientRequest(brokerNode.idString, requestBuilder,
              time.milliseconds(), true)
            clientResponse = NetworkClientUtils.sendAndReceive(networkClient, clientRequest, time)
            isSendSuccessful = true
          }
        } catch {
          case e: Throwable => // if the send was not successful, reconnect to broker and resend the message
            warn(s"Controller $controllerId epoch ${controllerContext.epoch} fails to send request $requestBuilder " +
              s"to broker $brokerNode. Reconnecting to broker.", e)
            networkClient.close(brokerNode.idString)
            isSendSuccessful = false
            backoff()
        }
      }
      if (clientResponse != null) {
        val requestHeader = clientResponse.requestHeader
        val api = requestHeader.apiKey
        if (api != ApiKeys.LEADER_AND_ISR && api != ApiKeys.STOP_REPLICA && api != ApiKeys.UPDATE_METADATA)
          throw new KafkaException(s"Unexpected apiKey received: $apiKey")

        val response = clientResponse.responseBody

        stateChangeLogger.withControllerEpoch(controllerContext.epoch).trace(s"Received response " +
          s"${response.toString(requestHeader.apiVersion)} for request $api with correlation id " +
          s"${requestHeader.correlationId} sent to broker $brokerNode")

        if (callback != null) {
          callback(response)
        }
      }
    } catch {
      case e: Throwable =>
        error(s"Controller $controllerId fails to send a request to broker $brokerNode", e)
        // If there is any socket error (eg, socket timeout), the connection is no longer usable and needs to be recreated.
        networkClient.close(brokerNode.idString)
    }
  }

  private def brokerReady(): Boolean = {
    try {
      if (!NetworkClientUtils.isReady(networkClient, brokerNode, time.milliseconds())) {
        if (!NetworkClientUtils.awaitReady(networkClient, brokerNode, time, socketTimeoutMs))
          throw new SocketTimeoutException(s"Failed to connect within $socketTimeoutMs ms")

        info(s"Controller $controllerId connected to $brokerNode for sending state change requests")
      }

      true
    } catch {
      case e: Throwable =>
        warn(s"Controller $controllerId's connection to broker $brokerNode was unsuccessful", e)
        networkClient.close(brokerNode.idString)
        false
    }
  }

  override def initiateShutdown(): Boolean = {
    if (super.initiateShutdown()) {
      networkClient.initiateClose()
      true
    } else
      false
  }
}

class ControllerBrokerRequestBatch(config: KafkaConfig,
                                   controllerChannelManager: ControllerChannelManager,
                                   controllerEventManager: ControllerEventManager,
                                   controllerContext: ControllerContext,
                                   stateChangeLogger: StateChangeLogger)
  extends AbstractControllerBrokerRequestBatch(config, controllerContext, stateChangeLogger) {

  def sendEvent(event: ControllerEvent): Unit = {
    controllerEventManager.put(event)
  }

  def sendRequest(brokerId: Int,
                  request: AbstractControlRequest.Builder[_ <: AbstractControlRequest],
                  callback: AbstractResponse => Unit = null): Unit = {
    controllerChannelManager.sendRequest(brokerId, request, callback)
  }

}

abstract class AbstractControllerBrokerRequestBatch(config: KafkaConfig,
                                                    controllerContext: ControllerContext,
                                                    stateChangeLogger: StateChangeLogger) extends Logging {
  val controllerId: Int = config.brokerId
  val leaderAndIsrRequestMap = mutable.Map.empty[Int, mutable.Map[TopicPartition, LeaderAndIsrPartitionState]]
  val stopReplicaRequestMap = mutable.Map.empty[Int, mutable.Map[TopicPartition, StopReplicaPartitionState]]
  val updateMetadataRequestBrokerSet = mutable.Set.empty[Int]
  val updateMetadataRequestPartitionInfoMap = mutable.Map.empty[TopicPartition, UpdateMetadataPartitionState]

  def sendEvent(event: ControllerEvent): Unit

  def sendRequest(brokerId: Int,
                  request: AbstractControlRequest.Builder[_ <: AbstractControlRequest],
                  callback: AbstractResponse => Unit = null): Unit

  def newBatch(): Unit = {
    // raise error if the previous batch is not empty
    if (leaderAndIsrRequestMap.nonEmpty)
      throw new IllegalStateException("Controller to broker state change requests batch is not empty while creating " +
        s"a new one. Some LeaderAndIsr state changes $leaderAndIsrRequestMap might be lost ")
    if (stopReplicaRequestMap.nonEmpty)
      throw new IllegalStateException("Controller to broker state change requests batch is not empty while creating a " +
        s"new one. Some StopReplica state changes $stopReplicaRequestMap might be lost ")
    if (updateMetadataRequestBrokerSet.nonEmpty)
      throw new IllegalStateException("Controller to broker state change requests batch is not empty while creating a " +
        s"new one. Some UpdateMetadata state changes to brokers $updateMetadataRequestBrokerSet with partition info " +
        s"$updateMetadataRequestPartitionInfoMap might be lost ")
  }

  def clear(): Unit = {
    leaderAndIsrRequestMap.clear()
    stopReplicaRequestMap.clear()
    updateMetadataRequestBrokerSet.clear()
    updateMetadataRequestPartitionInfoMap.clear()
  }

  def addLeaderAndIsrRequestForBrokers(brokerIds: Seq[Int],
                                       topicPartition: TopicPartition,
                                       leaderIsrAndControllerEpoch: LeaderIsrAndControllerEpoch,
                                       replicaAssignment: ReplicaAssignment,
                                       isNew: Boolean): Unit = {

    brokerIds.filter(_ >= 0).foreach { brokerId =>
      val result = leaderAndIsrRequestMap.getOrElseUpdate(brokerId, mutable.Map.empty)
      val alreadyNew = result.get(topicPartition).exists(_.isNew)
      val leaderAndIsr = leaderIsrAndControllerEpoch.leaderAndIsr
      result.put(topicPartition, new LeaderAndIsrPartitionState()
        .setTopicName(topicPartition.topic)
        .setPartitionIndex(topicPartition.partition)
        .setControllerEpoch(leaderIsrAndControllerEpoch.controllerEpoch)
        .setLeader(leaderAndIsr.leader)
        .setLeaderEpoch(leaderAndIsr.leaderEpoch)
        .setIsr(leaderAndIsr.isr.map(Integer.valueOf).asJava)
        .setZkVersion(leaderAndIsr.zkVersion)
        .setReplicas(replicaAssignment.replicas.map(Integer.valueOf).asJava)
        .setAddingReplicas(replicaAssignment.addingReplicas.map(Integer.valueOf).asJava)
        .setRemovingReplicas(replicaAssignment.removingReplicas.map(Integer.valueOf).asJava)
        .setIsNew(isNew || alreadyNew))
    }

    addUpdateMetadataRequestForBrokers(controllerContext.liveOrShuttingDownBrokerIds.toSeq, Set(topicPartition))
  }

  def addStopReplicaRequestForBrokers(brokerIds: Seq[Int],
                                      topicPartition: TopicPartition,
                                      deletePartition: Boolean): Unit = {
    // A sentinel (-2) is used as an epoch if the topic is queued for deletion. It overrides
    // any existing epoch.
    val leaderEpoch = if (controllerContext.isTopicQueuedUpForDeletion(topicPartition.topic)) {
      LeaderAndIsr.EpochDuringDelete
    } else {
      controllerContext.partitionLeadershipInfo(topicPartition)
        .map(_.leaderAndIsr.leaderEpoch)
        .getOrElse(LeaderAndIsr.NoEpoch)
    }

    brokerIds.filter(_ >= 0).foreach { brokerId =>
      val result = stopReplicaRequestMap.getOrElseUpdate(brokerId, mutable.Map.empty)
      val alreadyDelete = result.get(topicPartition).exists(_.deletePartition)
      result.put(topicPartition, new StopReplicaPartitionState()
          .setPartitionIndex(topicPartition.partition())
          .setLeaderEpoch(leaderEpoch)
          .setDeletePartition(alreadyDelete || deletePartition))
    }
  }

  /** Send UpdateMetadataRequest to the given brokers for the given partitions and partitions that are being deleted */
  def addUpdateMetadataRequestForBrokers(brokerIds: Seq[Int],
                                         partitions: collection.Set[TopicPartition]): Unit = {

    def updateMetadataRequestPartitionInfo(partition: TopicPartition, beingDeleted: Boolean): Unit = {
      controllerContext.partitionLeadershipInfo(partition) match {
        case Some(LeaderIsrAndControllerEpoch(leaderAndIsr, controllerEpoch)) =>
          val replicas = controllerContext.partitionReplicaAssignment(partition)
          val offlineReplicas = replicas.filter(!controllerContext.isReplicaOnline(_, partition))
          val updatedLeaderAndIsr =
            if (beingDeleted) LeaderAndIsr.duringDelete(leaderAndIsr.isr)
            else leaderAndIsr

          val partitionStateInfo = new UpdateMetadataPartitionState()
            .setTopicName(partition.topic)
            .setPartitionIndex(partition.partition)
            .setControllerEpoch(controllerEpoch)
            .setLeader(updatedLeaderAndIsr.leader)
            .setLeaderEpoch(updatedLeaderAndIsr.leaderEpoch)
            .setIsr(updatedLeaderAndIsr.isr.map(Integer.valueOf).asJava)
            .setZkVersion(updatedLeaderAndIsr.zkVersion)
            .setReplicas(replicas.map(Integer.valueOf).asJava)
            .setOfflineReplicas(offlineReplicas.map(Integer.valueOf).asJava)
          updateMetadataRequestPartitionInfoMap.put(partition, partitionStateInfo)

        case None =>
          info(s"Leader not yet assigned for partition $partition. Skip sending UpdateMetadataRequest.")
      }
    }

    updateMetadataRequestBrokerSet ++= brokerIds.filter(_ >= 0)
    partitions.foreach(partition => updateMetadataRequestPartitionInfo(partition,
      beingDeleted = controllerContext.topicsToBeDeleted.contains(partition.topic)))
  }

  private def sendLeaderAndIsrRequest(controllerEpoch: Int, stateChangeLog: StateChangeLogger): Unit = {
    val leaderAndIsrRequestVersion: Short =
      if (config.interBrokerProtocolVersion >= KAFKA_2_4_IV1) 4
      else if (config.interBrokerProtocolVersion >= KAFKA_2_4_IV0) 3
      else if (config.interBrokerProtocolVersion >= KAFKA_2_2_IV0) 2
      else if (config.interBrokerProtocolVersion >= KAFKA_1_0_IV0) 1
      else 0

    leaderAndIsrRequestMap.foreach { case (broker, leaderAndIsrPartitionStates) =>
      if (controllerContext.liveOrShuttingDownBrokerIds.contains(broker)) {
        val numBecomeLeaders = leaderAndIsrPartitionStates.count { case (topicPartition, state) =>
          val isBecomeLeader = broker == state.leader
          val typeOfRequest =
            if (isBecomeLeader) "become-leader"
            else "become-follower"
          if (stateChangeLog.isTraceEnabled)
            stateChangeLog.trace(s"Sending $typeOfRequest LeaderAndIsr request $state to broker $broker for partition $topicPartition")

          isBecomeLeader
        }
        stateChangeLog.info(s"Sending LeaderAndIsr request to broker $broker with $numBecomeLeaders become-leader " +
          s"and ${leaderAndIsrPartitionStates.size - numBecomeLeaders} become-follower partitions")
        val leaderIds = leaderAndIsrPartitionStates.map(_._2.leader).toSet
        val leaders = controllerContext.liveOrShuttingDownBrokers.filter(b => leaderIds.contains(b.id)).map {
          _.node(config.interBrokerListenerName)
        }
        val brokerEpoch = controllerContext.liveBrokerIdAndEpochs(broker)
        val leaderAndIsrRequestBuilder = new LeaderAndIsrRequest.Builder(leaderAndIsrRequestVersion, controllerId,
          controllerEpoch, brokerEpoch, leaderAndIsrPartitionStates.values.toBuffer.asJava, leaders.asJava)
        sendRequest(broker, leaderAndIsrRequestBuilder, (r: AbstractResponse) => {
          val leaderAndIsrResponse = r.asInstanceOf[LeaderAndIsrResponse]
          sendEvent(LeaderAndIsrResponseReceived(leaderAndIsrResponse, broker))
        })
      }
    }
    leaderAndIsrRequestMap.clear()
  }

  private def sendUpdateMetadataRequests(controllerEpoch: Int, stateChangeLog: StateChangeLogger): Unit = {
    stateChangeLog.info(s"Sending UpdateMetadata request to brokers $updateMetadataRequestBrokerSet " +
      s"for ${updateMetadataRequestPartitionInfoMap.size} partitions")

    val partitionStates = updateMetadataRequestPartitionInfoMap.values.toBuffer
    val updateMetadataRequestVersion: Short =
      if (config.interBrokerProtocolVersion >= KAFKA_2_4_IV1) 6
      else if (config.interBrokerProtocolVersion >= KAFKA_2_2_IV0) 5
      else if (config.interBrokerProtocolVersion >= KAFKA_1_0_IV0) 4
      else if (config.interBrokerProtocolVersion >= KAFKA_0_10_2_IV0) 3
      else if (config.interBrokerProtocolVersion >= KAFKA_0_10_0_IV1) 2
      else if (config.interBrokerProtocolVersion >= KAFKA_0_9_0) 1
      else 0

    val liveBrokers = controllerContext.liveOrShuttingDownBrokers.iterator.map { broker =>
      val endpoints = if (updateMetadataRequestVersion == 0) {
        // Version 0 of UpdateMetadataRequest only supports PLAINTEXT
        val securityProtocol = SecurityProtocol.PLAINTEXT
        val listenerName = ListenerName.forSecurityProtocol(securityProtocol)
        val node = broker.node(listenerName)
        Seq(new UpdateMetadataEndpoint()
          .setHost(node.host)
          .setPort(node.port)
          .setSecurityProtocol(securityProtocol.id)
          .setListener(listenerName.value))
      } else {
        broker.endPoints.map { endpoint =>
          new UpdateMetadataEndpoint()
            .setHost(endpoint.host)
            .setPort(endpoint.port)
            .setSecurityProtocol(endpoint.securityProtocol.id)
            .setListener(endpoint.listenerName.value)
        }
      }
      new UpdateMetadataBroker()
        .setId(broker.id)
        .setEndpoints(endpoints.asJava)
        .setRack(broker.rack.orNull)
    }.toBuffer

    updateMetadataRequestBrokerSet.intersect(controllerContext.liveOrShuttingDownBrokerIds).foreach { broker =>
      val brokerEpoch = controllerContext.liveBrokerIdAndEpochs(broker)
      val updateMetadataRequestBuilder = new UpdateMetadataRequest.Builder(updateMetadataRequestVersion,
        controllerId, controllerEpoch, brokerEpoch, partitionStates.asJava, liveBrokers.asJava)
      sendRequest(broker, updateMetadataRequestBuilder, (r: AbstractResponse) => {
        val updateMetadataResponse = r.asInstanceOf[UpdateMetadataResponse]
        sendEvent(UpdateMetadataResponseReceived(updateMetadataResponse, broker))
      })

    }
    updateMetadataRequestBrokerSet.clear()
    updateMetadataRequestPartitionInfoMap.clear()
  }

  private def sendStopReplicaRequests(controllerEpoch: Int, stateChangeLog: StateChangeLogger): Unit = {
    val traceEnabled = stateChangeLog.isTraceEnabled
    val stopReplicaRequestVersion: Short =
      if (config.interBrokerProtocolVersion >= KAFKA_2_6_IV0) 3
      else if (config.interBrokerProtocolVersion >= KAFKA_2_4_IV1) 2
      else if (config.interBrokerProtocolVersion >= KAFKA_2_2_IV0) 1
      else 0

    def responseCallback(brokerId: Int, isPartitionDeleted: TopicPartition => Boolean)
                        (response: AbstractResponse): Unit = {
      val stopReplicaResponse = response.asInstanceOf[StopReplicaResponse]
      val partitionErrorsForDeletingTopics = mutable.Map.empty[TopicPartition, Errors]
      stopReplicaResponse.partitionErrors.forEach { pe =>
        val tp = new TopicPartition(pe.topicName, pe.partitionIndex)
        if (controllerContext.isTopicDeletionInProgress(pe.topicName) &&
            isPartitionDeleted(tp)) {
          partitionErrorsForDeletingTopics += tp -> Errors.forCode(pe.errorCode)
        }
      }
      if (partitionErrorsForDeletingTopics.nonEmpty)
        sendEvent(TopicDeletionStopReplicaResponseReceived(brokerId, stopReplicaResponse.error,
          partitionErrorsForDeletingTopics))
    }

    stopReplicaRequestMap.foreach { case (brokerId, partitionStates) =>
      if (controllerContext.liveOrShuttingDownBrokerIds.contains(brokerId)) {
        if (traceEnabled)
          partitionStates.foreach { case (topicPartition, partitionState) =>
            stateChangeLog.trace(s"Sending StopReplica request $partitionState to " +
              s"broker $brokerId for partition $topicPartition")
          }

        val brokerEpoch = controllerContext.liveBrokerIdAndEpochs(brokerId)
        if (stopReplicaRequestVersion >= 3) {
          val stopReplicaTopicState = mutable.Map.empty[String, StopReplicaTopicState]
          partitionStates.foreach { case (topicPartition, partitionState) =>
            val topicState = stopReplicaTopicState.getOrElseUpdate(topicPartition.topic,
              new StopReplicaTopicState().setTopicName(topicPartition.topic))
            topicState.partitionStates().add(partitionState)
          }

          stateChangeLog.info(s"Sending StopReplica request for ${partitionStates.size} " +
            s"replicas to broker $brokerId")
          val stopReplicaRequestBuilder = new StopReplicaRequest.Builder(
            stopReplicaRequestVersion, controllerId, controllerEpoch, brokerEpoch,
            false, stopReplicaTopicState.values.toBuffer.asJava)
          sendRequest(brokerId, stopReplicaRequestBuilder,
            responseCallback(brokerId, tp => partitionStates.get(tp).exists(_.deletePartition)))
        } else {
          var numPartitionStateWithDelete = 0
          var numPartitionStateWithoutDelete = 0
          val topicStatesWithDelete = mutable.Map.empty[String, StopReplicaTopicState]
          val topicStatesWithoutDelete = mutable.Map.empty[String, StopReplicaTopicState]

          partitionStates.foreach { case (topicPartition, partitionState) =>
            val topicStates = if (partitionState.deletePartition()) {
              numPartitionStateWithDelete += 1
              topicStatesWithDelete
            } else {
              numPartitionStateWithoutDelete += 1
              topicStatesWithoutDelete
            }
            val topicState = topicStates.getOrElseUpdate(topicPartition.topic,
              new StopReplicaTopicState().setTopicName(topicPartition.topic))
            topicState.partitionStates().add(partitionState)
          }

          if (topicStatesWithDelete.nonEmpty) {
            stateChangeLog.info(s"Sending StopReplica request (delete = true) for " +
              s"$numPartitionStateWithDelete replicas to broker $brokerId")
            val stopReplicaRequestBuilder = new StopReplicaRequest.Builder(
              stopReplicaRequestVersion, controllerId, controllerEpoch, brokerEpoch,
              true, topicStatesWithDelete.values.toBuffer.asJava)
            sendRequest(brokerId, stopReplicaRequestBuilder, responseCallback(brokerId, _ => true))
          }

          if (topicStatesWithoutDelete.nonEmpty) {
            stateChangeLog.info(s"Sending StopReplica request (delete = false) for " +
              s"$numPartitionStateWithoutDelete replicas to broker $brokerId")
            val stopReplicaRequestBuilder = new StopReplicaRequest.Builder(
              stopReplicaRequestVersion, controllerId, controllerEpoch, brokerEpoch,
              false, topicStatesWithoutDelete.values.toBuffer.asJava)
            sendRequest(brokerId, stopReplicaRequestBuilder)
          }
        }
      }
    }

    stopReplicaRequestMap.clear()
  }

  def sendRequestsToBrokers(controllerEpoch: Int): Unit = {
    try {
      val stateChangeLog = stateChangeLogger.withControllerEpoch(controllerEpoch)
      sendLeaderAndIsrRequest(controllerEpoch, stateChangeLog)
      sendUpdateMetadataRequests(controllerEpoch, stateChangeLog)
      sendStopReplicaRequests(controllerEpoch, stateChangeLog)
    } catch {
      case e: Throwable =>
        if (leaderAndIsrRequestMap.nonEmpty) {
          error("Haven't been able to send leader and isr requests, current state of " +
            s"the map is $leaderAndIsrRequestMap. Exception message: $e")
        }
        if (updateMetadataRequestBrokerSet.nonEmpty) {
          error(s"Haven't been able to send metadata update requests to brokers $updateMetadataRequestBrokerSet, " +
            s"current state of the partition info is $updateMetadataRequestPartitionInfoMap. Exception message: $e")
        }
        if (stopReplicaRequestMap.nonEmpty) {
          error("Haven't been able to send stop replica requests, current state of " +
            s"the map is $stopReplicaRequestMap. Exception message: $e")
        }
        throw new IllegalStateException(e)
    }
  }
}

case class ControllerBrokerStateInfo(networkClient: NetworkClient,
                                     brokerNode: Node,
                                     messageQueue: BlockingQueue[QueueItem],
                                     requestSendThread: RequestSendThread,
                                     queueSizeGauge: Gauge[Int],
                                     requestRateAndTimeMetrics: Timer,
                                     reconfigurableChannelBuilder: Option[Reconfigurable])
<|MERGE_RESOLUTION|>--- conflicted
+++ resolved
@@ -153,14 +153,10 @@
         Selectable.USE_DEFAULT_BUFFER_SIZE,
         Selectable.USE_DEFAULT_BUFFER_SIZE,
         config.requestTimeoutMs,
-<<<<<<< HEAD
         // TODO: Add Kafka Config
         10 * 1000,
         127 * 1000,
-        ClientDnsLookup.DEFAULT,
-=======
         ClientDnsLookup.USE_ALL_DNS_IPS,
->>>>>>> dd7c0369
         time,
         false,
         new ApiVersions,
