--- conflicted
+++ resolved
@@ -22,7 +22,7 @@
 import kafka.admin.AdminOperationException
 import kafka.api._
 import kafka.common._
-import kafka.controller.KafkaController.ElectPreferredLeadersCallback
+import kafka.controller.KafkaController.ElectLeadersCallback
 import kafka.metrics.{KafkaMetricsGroup, KafkaTimer}
 import kafka.server._
 import kafka.utils._
@@ -44,16 +44,16 @@
 import scala.collection._
 import scala.util.{Failure, Try}
 
-sealed trait ElectionType
-object AutoTriggered extends ElectionType
-object ZkTriggered extends ElectionType
-object AdminClientTriggered extends ElectionType
+sealed trait ElectionTrigger
+final case object AutoTriggered extends ElectionTrigger
+final case object ZkTriggered extends ElectionTrigger
+final case object AdminClientTriggered extends ElectionTrigger
 
 object KafkaController extends Logging {
   val InitialControllerEpoch = 0
   val InitialControllerEpochZkVersion = 0
 
-  type ElectPreferredLeadersCallback = (Map[TopicPartition, Int], Map[TopicPartition, ApiError]) => Unit
+  type ElectLeadersCallback = Map[TopicPartition, Either[ApiError, Int]] => Unit
 }
 
 class KafkaController(val config: KafkaConfig,
@@ -637,14 +637,6 @@
     removePartitionsFromReassignedPartitions(partitionsToBeRemovedFromReassignment)
   }
 
-<<<<<<< HEAD
-  sealed trait ElectionTrigger
-  final case object AutoTriggered extends ElectionTrigger
-  final case object ZkTriggered extends ElectionTrigger
-  final case object AdminClientTriggered extends ElectionTrigger
-=======
->>>>>>> b43f5446
-
   /**
     * Attempt to elect a replica as leader for each of the given partitions.
     * @param partitions The partitions to have their preferred leader elected
@@ -1495,9 +1487,6 @@
     }
   }
 
-<<<<<<< HEAD
-  type ElectLeadersCallback = Map[TopicPartition, Either[ApiError, Int]] => Unit
-
   def electLeaders(
     partitions: Set[TopicPartition],
     electionType: ElectionType,
@@ -1506,106 +1495,44 @@
     eventManager.put(ReplicaLeaderElection(Some(partitions), electionType, AdminClientTriggered, callback))
   }
 
-  case class ReplicaLeaderElection(
+  private def preemptReplicaLeaderElection(
+    partitionsFromAdminClientOpt: Option[Set[TopicPartition]],
+    callback: ElectLeadersCallback
+  ): Unit = {
+    callback(partitionsFromAdminClientOpt.fold(Map.empty[TopicPartition, Either[ApiError, Int]]) { partitions =>
+        partitions.map(partition => partition -> Left(new ApiError(Errors.NOT_CONTROLLER, null)))(breakOut)
+    })
+  }
+
+  private def processReplicaLeaderElection(
     partitionsFromAdminClientOpt: Option[Set[TopicPartition]],
     electionType: ElectionType,
     electionTrigger: ElectionTrigger,
-    callback: ElectLeadersCallback = _ => {}
-  ) extends PreemptableControllerEvent {
-    override def state: ControllerState = ControllerState.ManualLeaderBalance
-
-    override def handlePreempt(): Unit = {
+    callback: ElectLeadersCallback
+  ): Unit = {
+    if (!isActive) {
       callback(partitionsFromAdminClientOpt.fold(Map.empty[TopicPartition, Either[ApiError, Int]]) { partitions =>
         partitions.map(partition => partition -> Left(new ApiError(Errors.NOT_CONTROLLER, null)))(breakOut)
-      })
-    }
-
-    override def handleProcess(): Unit = {
-      if (!isActive) {
-        callback(partitionsFromAdminClientOpt.fold(Map.empty[TopicPartition, Either[ApiError, Int]]) { partitions =>
-          partitions.map(partition => partition -> Left(new ApiError(Errors.NOT_CONTROLLER, null)))(breakOut)
-        })
-      } else {
-        // We need to register the watcher if the path doesn't exist in order to detect future preferred replica
-        // leader elections and we get the `path exists` check for free
-        if (electionTrigger == AdminClientTriggered || zkClient.registerZNodeChangeHandlerAndCheckExistence(preferredReplicaElectionHandler)) {
-          val partitions = partitionsFromAdminClientOpt match {
-            case Some(partitions) => partitions
-            case None => zkClient.getPreferredReplicaElection
-          }
-
-          val (validPartitions, invalidPartitions) = partitions.partition(tp => controllerContext.allPartitions.contains(tp))
-          invalidPartitions.foreach { p =>
-            info(s"Skipping preferred replica leader election for partition ${p} since it doesn't exist.")
-          }
-=======
-
-  def electPreferredLeaders(partitions: Set[TopicPartition], callback: ElectPreferredLeadersCallback = { (_,_) => }): Unit = {
-    eventManager.put(PreferredReplicaLeaderElection(Some(partitions), AdminClientTriggered, callback))
-  }
-
-  private def preemptPreferredReplicaLeaderElection(partitionsFromAdminClientOpt: Option[Set[TopicPartition]], callback: ElectPreferredLeadersCallback = (_, _) =>{}): Unit = {
-    callback(Map.empty, partitionsFromAdminClientOpt match {
-      case Some(partitions) => partitions.map(partition => partition -> new ApiError(Errors.NOT_CONTROLLER, null)).toMap
-      case None => Map.empty
-    })
-  }
-
-  private def processPreferredReplicaLeaderElection(partitionsFromAdminClientOpt: Option[Set[TopicPartition]],
-                                                    electionType: ElectionType = ZkTriggered,
-                                                    callback: ElectPreferredLeadersCallback = (_,_) =>{}): Unit = {
-    if (!isActive) {
-      callback(Map.empty, partitionsFromAdminClientOpt match {
-        case Some(partitions) => partitions.map(partition => partition -> new ApiError(Errors.NOT_CONTROLLER, null)).toMap
-        case None => Map.empty
       })
     } else {
       // We need to register the watcher if the path doesn't exist in order to detect future preferred replica
       // leader elections and we get the `path exists` check for free
-      if (electionType == AdminClientTriggered || zkClient.registerZNodeChangeHandlerAndCheckExistence(preferredReplicaElectionHandler)) {
+      if (electionTrigger == AdminClientTriggered || zkClient.registerZNodeChangeHandlerAndCheckExistence(preferredReplicaElectionHandler)) {
         val partitions = partitionsFromAdminClientOpt match {
           case Some(partitions) => partitions
           case None => zkClient.getPreferredReplicaElection
         }
->>>>>>> b43f5446
 
         val (validPartitions, invalidPartitions) = partitions.partition(tp => controllerContext.allPartitions.contains(tp))
         invalidPartitions.foreach { p =>
           info(s"Skipping preferred replica leader election for partition ${p} since it doesn't exist.")
         }
 
-<<<<<<< HEAD
-          val results = onReplicaElection(electablePartitions, electionType, electionTrigger).mapValues {
-            case Left(ex) =>
-              if (ex.isInstanceOf[StateChangeFailedException]) {
-                val error = if (electionType == ElectionType.PREFERRED) {
-                  Errors.PREFERRED_LEADER_NOT_AVAILABLE
-                } else {
-                  Errors.ELIGIBLE_LEADERS_NOT_AVAILABLE
-                }
-                Left(new ApiError(error, ex.getMessage))
-              } else {
-                Left(ApiError.fromThrowable(ex))
-              }
-            case Right(leaderAndIsr) => Right(leaderAndIsr.leader)
-          } ++
-            alreadyPreferred.map(_ -> Left(ApiError.NONE)) ++
-            partitionsBeingDeleted.map(
-              _ -> Left(new ApiError(Errors.INVALID_TOPIC_EXCEPTION, "The topic is being deleted"))
-            ) ++
-            invalidPartitions.map(
-              _ -> Left(new ApiError(Errors.UNKNOWN_TOPIC_OR_PARTITION, s"The partition does not exist."))
-            )
-
-          debug(s"ReplicaLeaderElection waiting: $results")
-          callback(results)
-=======
         val (partitionsBeingDeleted, livePartitions) = validPartitions.partition(partition =>
-          topicDeletionManager.isTopicQueuedUpForDeletion(partition.topic))
+            topicDeletionManager.isTopicQueuedUpForDeletion(partition.topic))
         if (partitionsBeingDeleted.nonEmpty) {
           warn(s"Skipping preferred replica election for partitions $partitionsBeingDeleted " +
             s"since the respective topics are being deleted")
->>>>>>> b43f5446
         }
         // partition those where preferred is already leader
         val (electablePartitions, alreadyPreferred) = livePartitions.partition { partition =>
@@ -1615,23 +1542,30 @@
           currentLeader != preferredReplica
         }
 
-        val electionErrors = onPreferredReplicaElection(electablePartitions, electionType)
-        val successfulPartitions = electablePartitions -- electionErrors.keySet
-        val results = electionErrors.map { case (partition, ex) =>
-          val apiError = if (ex.isInstanceOf[StateChangeFailedException])
-            new ApiError(Errors.PREFERRED_LEADER_NOT_AVAILABLE, ex.getMessage)
-          else
-            ApiError.fromThrowable(ex)
-          partition -> apiError
+        val results = onReplicaElection(electablePartitions, electionType, electionTrigger).mapValues {
+          case Left(ex) =>
+            if (ex.isInstanceOf[StateChangeFailedException]) {
+              val error = if (electionType == ElectionType.PREFERRED) {
+                Errors.PREFERRED_LEADER_NOT_AVAILABLE
+              } else {
+                Errors.ELIGIBLE_LEADERS_NOT_AVAILABLE
+              }
+              Left(new ApiError(error, ex.getMessage))
+            } else {
+              Left(ApiError.fromThrowable(ex))
+            }
+          case Right(leaderAndIsr) => Right(leaderAndIsr.leader)
         } ++
-          alreadyPreferred.map(_ -> ApiError.NONE) ++
-          partitionsBeingDeleted.map(_ -> new ApiError(Errors.INVALID_TOPIC_EXCEPTION, "The topic is being deleted")) ++
-          invalidPartitions.map ( tp => tp -> new ApiError(Errors.UNKNOWN_TOPIC_OR_PARTITION, s"The partition does not exist.")
-          )
-        debug(s"PreferredReplicaLeaderElection waiting: $successfulPartitions, results: $results")
-        callback(successfulPartitions.map(
-          tp => tp->controllerContext.partitionReplicaAssignment(tp).head).toMap,
-          results)
+        alreadyPreferred.map(_ -> Left(ApiError.NONE)) ++
+        partitionsBeingDeleted.map(
+          _ -> Left(new ApiError(Errors.INVALID_TOPIC_EXCEPTION, "The topic is being deleted"))
+        ) ++
+        invalidPartitions.map(
+          _ -> Left(new ApiError(Errors.UNKNOWN_TOPIC_OR_PARTITION, s"The partition does not exist."))
+        )
+
+        debug(s"ReplicaLeaderElection waiting: $results")
+        callback(results)
       }
     }
   }
@@ -1662,10 +1596,20 @@
         // Used only in test cases
         case event: MockEvent =>
           event.process()
+        case ShutdownEventThread =>
+          /* This event is suppose to be handled by the ControllerEventThread. In the future we change the ControllerEventThread to handle:
+           *
+           * sealed trait ControllerThreadEvent
+           * final case object ShutdownEventThread extends ControllerThreadEvent
+           * final case class ControllerEvent(event: ControllerEvent) extends ControllerThreadEvent
+           *
+           * and remove ShutdownEventThread from the ControlleveEvent enum.
+           */
+          error("Received a ShutdownEventThread event. This type of event is suppose to be handle by ControllerEventThread")
         case AutoPreferredReplicaLeaderElection =>
           processAutoPreferredReplicaLeaderElection()
-        case PreferredReplicaLeaderElection(partitions, electionType, callback) =>
-          processPreferredReplicaLeaderElection(partitions, electionType, callback)
+        case ReplicaLeaderElection(partitions, electionType, electionTrigger, callback) =>
+          processReplicaLeaderElection(partitions, electionType, electionTrigger, callback)
         case UncleanLeaderElectionEnable =>
           processUncleanLeaderElectionEnable()
         case TopicUncleanLeaderElectionEnable(topic) =>
@@ -1718,8 +1662,8 @@
 
   override def preempt(event: ControllerEvent): Unit = {
     event match {
-      case PreferredReplicaLeaderElection(partitions, _, callback) =>
-        preemptPreferredReplicaLeaderElection(partitions, callback)
+      case ReplicaLeaderElection(partitions, _, _, callback) =>
+        preemptReplicaLeaderElection(partitions, callback)
       case ControlledShutdown(id, brokerEpoch, callback) =>
         preemptControlledShutdown(id, brokerEpoch, callback)
       case _ =>
@@ -1799,11 +1743,7 @@
 class PreferredReplicaElectionHandler(eventManager: ControllerEventManager) extends ZNodeChangeHandler {
   override val path: String = PreferredReplicaElectionZNode.path
 
-<<<<<<< HEAD
-  override def handleCreation(): Unit = eventManager.put(controller.ReplicaLeaderElection(None, ElectionType.PREFERRED, controller.ZkTriggered))
-=======
-  override def handleCreation(): Unit = eventManager.put(PreferredReplicaLeaderElection(None))
->>>>>>> b43f5446
+  override def handleCreation(): Unit = eventManager.put(ReplicaLeaderElection(None, ElectionType.PREFERRED, ZkTriggered))
 }
 
 class ControllerChangeHandler(eventManager: ControllerEventManager) extends ZNodeChangeHandler {
@@ -1946,9 +1886,12 @@
   override def state: ControllerState = ControllerState.IsrChange
 }
 
-case class PreferredReplicaLeaderElection(partitionsFromAdminClientOpt: Option[Set[TopicPartition]],
-                                          electionType: ElectionType = ZkTriggered,
-                                          callback: ElectPreferredLeadersCallback = (_,_) => {}) extends ControllerEvent {
+case class ReplicaLeaderElection(
+  partitionsFromAdminClientOpt: Option[Set[TopicPartition]],
+  electionType: ElectionType,
+  electionTrigger: ElectionTrigger,
+  callback: ElectLeadersCallback = _ => {}
+) extends ControllerEvent {
   override def state: ControllerState = ControllerState.ManualLeaderBalance
 }
 
