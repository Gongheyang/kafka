/**
 * Licensed to the Apache Software Foundation (ASF) under one or more
 * contributor license agreements.  See the NOTICE file distributed with
 * this work for additional information regarding copyright ownership.
 * The ASF licenses this file to You under the Apache License, Version 2.0
 * (the "License"); you may not use this file except in compliance with
 * the License.  You may obtain a copy of the License at
 *
 *    http://www.apache.org/licenses/LICENSE-2.0
 *
 * Unless required by applicable law or agreed to in writing, software
 * distributed under the License is distributed on an "AS IS" BASIS,
 * WITHOUT WARRANTIES OR CONDITIONS OF ANY KIND, either express or implied.
 * See the License for the specific language governing permissions and
 * limitations under the License.
 */
package kafka.controller

import java.util
import java.util.concurrent.TimeUnit

import kafka.admin.AdminOperationException
import kafka.api._
import kafka.common._
import kafka.controller.KafkaController.AlterIsrCallback
import kafka.cluster.Broker
import kafka.controller.KafkaController.{AlterReassignmentsCallback, ElectLeadersCallback, ListReassignmentsCallback, UpdateFeaturesCallback}
import kafka.metrics.{KafkaMetricsGroup, KafkaTimer}
import kafka.server._
import kafka.utils._
import kafka.utils.Implicits._
import kafka.zk.KafkaZkClient.UpdateLeaderAndIsrResult
import kafka.zk.TopicZNode.TopicIdReplicaAssignment
import kafka.zk.{FeatureZNodeStatus, _}
import kafka.zookeeper.{StateChangeHandler, ZNodeChangeHandler, ZNodeChildChangeHandler}
import org.apache.kafka.common.ElectionType
import org.apache.kafka.common.KafkaException
import org.apache.kafka.common.TopicPartition
import org.apache.kafka.common.errors.{BrokerNotAvailableException, ControllerMovedException, StaleBrokerEpochException}
import org.apache.kafka.common.message.{AlterIsrRequestData, AlterIsrResponseData}
import org.apache.kafka.common.feature.{Features, FinalizedVersionRange}
import org.apache.kafka.common.message.UpdateFeaturesRequestData
import org.apache.kafka.common.metrics.Metrics
import org.apache.kafka.common.protocol.Errors
import org.apache.kafka.common.requests.{AbstractControlRequest, ApiError, LeaderAndIsrResponse, UpdateFeaturesRequest, UpdateMetadataResponse}
import org.apache.kafka.common.utils.{Time, Utils}
import org.apache.zookeeper.KeeperException
import org.apache.zookeeper.KeeperException.Code

import scala.collection.{Map, Seq, Set, immutable, mutable}
import scala.collection.mutable.ArrayBuffer
import scala.jdk.CollectionConverters._
import scala.util.{Failure, Try}

sealed trait ElectionTrigger
final case object AutoTriggered extends ElectionTrigger
final case object ZkTriggered extends ElectionTrigger
final case object AdminClientTriggered extends ElectionTrigger

object KafkaController extends Logging {
  val InitialControllerEpoch = 0
  val InitialControllerEpochZkVersion = 0

  type ElectLeadersCallback = Map[TopicPartition, Either[ApiError, Int]] => Unit
  type ListReassignmentsCallback = Either[Map[TopicPartition, ReplicaAssignment], ApiError] => Unit
  type AlterReassignmentsCallback = Either[Map[TopicPartition, ApiError], ApiError] => Unit
  type AlterIsrCallback = Either[Map[TopicPartition, Either[Errors, LeaderAndIsr]], Errors] => Unit
  type UpdateFeaturesCallback = Either[ApiError, Map[String, ApiError]] => Unit
}

class KafkaController(val config: KafkaConfig,
                      zkClient: KafkaZkClient,
                      time: Time,
                      metrics: Metrics,
                      initialBrokerInfo: BrokerInfo,
                      initialBrokerEpoch: Long,
                      tokenManager: DelegationTokenManager,
                      brokerFeatures: BrokerFeatures,
                      featureCache: FinalizedFeatureCache,
                      threadNamePrefix: Option[String] = None)
  extends ControllerEventProcessor with Logging with KafkaMetricsGroup {

  this.logIdent = s"[Controller id=${config.brokerId}] "

  @volatile private var brokerInfo = initialBrokerInfo
  @volatile private var _brokerEpoch = initialBrokerEpoch

  private val isAlterIsrEnabled = config.interBrokerProtocolVersion >= KAFKA_2_7_IV2
  private val stateChangeLogger = new StateChangeLogger(config.brokerId, inControllerContext = true, None)
  val controllerContext = new ControllerContext
  var controllerChannelManager = new ControllerChannelManager(controllerContext, config, time, metrics,
    stateChangeLogger, threadNamePrefix)

  // have a separate scheduler for the controller to be able to start and stop independently of the kafka server
  // visible for testing
  private[controller] val kafkaScheduler = new KafkaScheduler(1)

  // visible for testing
  private[controller] val eventManager = new ControllerEventManager(config.brokerId, this, time,
    controllerContext.stats.rateAndTimeMetrics)

  private val brokerRequestBatch = new ControllerBrokerRequestBatch(config, controllerChannelManager,
    eventManager, controllerContext, stateChangeLogger)
  val replicaStateMachine: ReplicaStateMachine = new ZkReplicaStateMachine(config, stateChangeLogger, controllerContext, zkClient,
    new ControllerBrokerRequestBatch(config, controllerChannelManager, eventManager, controllerContext, stateChangeLogger))
  val partitionStateMachine: PartitionStateMachine = new ZkPartitionStateMachine(config, stateChangeLogger, controllerContext, zkClient,
    new ControllerBrokerRequestBatch(config, controllerChannelManager, eventManager, controllerContext, stateChangeLogger))
  val topicDeletionManager = new TopicDeletionManager(config, controllerContext, replicaStateMachine,
    partitionStateMachine, new ControllerDeletionClient(this, zkClient))

  private val controllerChangeHandler = new ControllerChangeHandler(eventManager)
  private val brokerChangeHandler = new BrokerChangeHandler(eventManager)
  private val brokerModificationsHandlers: mutable.Map[Int, BrokerModificationsHandler] = mutable.Map.empty
  private val topicChangeHandler = new TopicChangeHandler(eventManager)
  private val topicDeletionHandler = new TopicDeletionHandler(eventManager)
  private val partitionModificationsHandlers: mutable.Map[String, PartitionModificationsHandler] = mutable.Map.empty
  private val partitionReassignmentHandler = new PartitionReassignmentHandler(eventManager)
  private val preferredReplicaElectionHandler = new PreferredReplicaElectionHandler(eventManager)
  private val isrChangeNotificationHandler = new IsrChangeNotificationHandler(eventManager)
  private val logDirEventNotificationHandler = new LogDirEventNotificationHandler(eventManager)

  @volatile private var activeControllerId = -1
  @volatile private var offlinePartitionCount = 0
  @volatile private var preferredReplicaImbalanceCount = 0
  @volatile private var globalTopicCount = 0
  @volatile private var globalPartitionCount = 0
  @volatile private var topicsToDeleteCount = 0
  @volatile private var replicasToDeleteCount = 0
  @volatile private var ineligibleTopicsToDeleteCount = 0
  @volatile private var ineligibleReplicasToDeleteCount = 0

  /* single-thread scheduler to clean expired tokens */
  private val tokenCleanScheduler = new KafkaScheduler(threads = 1, threadNamePrefix = "delegation-token-cleaner")

  newGauge("ActiveControllerCount", () => if (isActive) 1 else 0)
  newGauge("OfflinePartitionsCount", () => offlinePartitionCount)
  newGauge("PreferredReplicaImbalanceCount", () => preferredReplicaImbalanceCount)
  newGauge("ControllerState", () => state.value)
  newGauge("GlobalTopicCount", () => globalTopicCount)
  newGauge("GlobalPartitionCount", () => globalPartitionCount)
  newGauge("TopicsToDeleteCount", () => topicsToDeleteCount)
  newGauge("ReplicasToDeleteCount", () => replicasToDeleteCount)
  newGauge("TopicsIneligibleToDeleteCount", () => ineligibleTopicsToDeleteCount)
  newGauge("ReplicasIneligibleToDeleteCount", () => ineligibleReplicasToDeleteCount)

  /**
   * Returns true if this broker is the current controller.
   */
  def isActive: Boolean = activeControllerId == config.brokerId

  def brokerEpoch: Long = _brokerEpoch

  def epoch: Int = controllerContext.epoch

  /**
   * Invoked when the controller module of a Kafka server is started up. This does not assume that the current broker
   * is the controller. It merely registers the session expiration listener and starts the controller leader
   * elector
   */
  def startup() = {
    zkClient.registerStateChangeHandler(new StateChangeHandler {
      override val name: String = StateChangeHandlers.ControllerHandler
      override def afterInitializingSession(): Unit = {
        eventManager.put(RegisterBrokerAndReelect)
      }
      override def beforeInitializingSession(): Unit = {
        val queuedEvent = eventManager.clearAndPut(Expire)

        // Block initialization of the new session until the expiration event is being handled,
        // which ensures that all pending events have been processed before creating the new session
        queuedEvent.awaitProcessing()
      }
    })
    eventManager.put(Startup)
    eventManager.start()
  }

  /**
   * Invoked when the controller module of a Kafka server is shutting down. If the broker was the current controller,
   * it shuts down the partition and replica state machines. If not, those are a no-op. In addition to that, it also
   * shuts down the controller channel manager, if one exists (i.e. if it was the current controller)
   */
  def shutdown(): Unit = {
    eventManager.close()
    onControllerResignation()
  }

  /**
   * On controlled shutdown, the controller first determines the partitions that the
   * shutting down broker leads, and moves leadership of those partitions to another broker
   * that is in that partition's ISR.
   *
   * @param id Id of the broker to shutdown.
   * @param brokerEpoch The broker epoch in the controlled shutdown request
   * @return The number of partitions that the broker still leads.
   */
  def controlledShutdown(id: Int, brokerEpoch: Long, controlledShutdownCallback: Try[Set[TopicPartition]] => Unit): Unit = {
    val controlledShutdownEvent = ControlledShutdown(id, brokerEpoch, controlledShutdownCallback)
    eventManager.put(controlledShutdownEvent)
  }

  private[kafka] def updateBrokerInfo(newBrokerInfo: BrokerInfo): Unit = {
    this.brokerInfo = newBrokerInfo
    zkClient.updateBrokerInfo(newBrokerInfo)
  }

  private[kafka] def enableDefaultUncleanLeaderElection(): Unit = {
    eventManager.put(UncleanLeaderElectionEnable)
  }

  private[kafka] def enableTopicUncleanLeaderElection(topic: String): Unit = {
    if (isActive) {
      eventManager.put(TopicUncleanLeaderElectionEnable(topic))
    }
  }

  private def state: ControllerState = eventManager.state

  /**
   * This callback is invoked by the zookeeper leader elector on electing the current broker as the new controller.
   * It does the following things on the become-controller state change -
   * 1. Initializes the controller's context object that holds cache objects for current topics, live brokers and
   *    leaders for all existing partitions.
   * 2. Starts the controller's channel manager
   * 3. Starts the replica state machine
   * 4. Starts the partition state machine
   * If it encounters any unexpected exception/error while becoming controller, it resigns as the current controller.
   * This ensures another controller election will be triggered and there will always be an actively serving controller
   */
  private def onControllerFailover(): Unit = {
    maybeSetupFeatureVersioning()

    info("Registering handlers")

    // before reading source of truth from zookeeper, register the listeners to get broker/topic callbacks
    val childChangeHandlers = Seq(brokerChangeHandler, topicChangeHandler, topicDeletionHandler, logDirEventNotificationHandler,
      isrChangeNotificationHandler)
    childChangeHandlers.foreach(zkClient.registerZNodeChildChangeHandler)

    val nodeChangeHandlers = Seq(preferredReplicaElectionHandler, partitionReassignmentHandler)
    nodeChangeHandlers.foreach(zkClient.registerZNodeChangeHandlerAndCheckExistence)

    info("Deleting log dir event notifications")
    zkClient.deleteLogDirEventNotifications(controllerContext.epochZkVersion)
    info("Deleting isr change notifications")
    zkClient.deleteIsrChangeNotifications(controllerContext.epochZkVersion)
    info("Initializing controller context")
    initializeControllerContext()
    info("Fetching topic deletions in progress")
    val (topicsToBeDeleted, topicsIneligibleForDeletion) = fetchTopicDeletionsInProgress()
    info("Initializing topic deletion manager")
    topicDeletionManager.init(topicsToBeDeleted, topicsIneligibleForDeletion)

    // We need to send UpdateMetadataRequest after the controller context is initialized and before the state machines
    // are started. The is because brokers need to receive the list of live brokers from UpdateMetadataRequest before
    // they can process the LeaderAndIsrRequests that are generated by replicaStateMachine.startup() and
    // partitionStateMachine.startup().
    info("Sending update metadata request")
    sendUpdateMetadataRequest(controllerContext.liveOrShuttingDownBrokerIds.toSeq, Set.empty)

    replicaStateMachine.startup()
    partitionStateMachine.startup()

    info(s"Ready to serve as the new controller with epoch $epoch")

    initializePartitionReassignments()
    topicDeletionManager.tryTopicDeletion()
    val pendingPreferredReplicaElections = fetchPendingPreferredReplicaElections()
    onReplicaElection(pendingPreferredReplicaElections, ElectionType.PREFERRED, ZkTriggered)
    info("Starting the controller scheduler")
    kafkaScheduler.startup()
    if (config.autoLeaderRebalanceEnable) {
      scheduleAutoLeaderRebalanceTask(delay = 5, unit = TimeUnit.SECONDS)
    }

    if (config.tokenAuthEnabled) {
      info("starting the token expiry check scheduler")
      tokenCleanScheduler.startup()
      tokenCleanScheduler.schedule(name = "delete-expired-tokens",
        fun = () => tokenManager.expireTokens(),
        period = config.delegationTokenExpiryCheckIntervalMs,
        unit = TimeUnit.MILLISECONDS)
    }
  }

  private def createFeatureZNode(newNode: FeatureZNode): Int = {
    info(s"Creating FeatureZNode at path: ${FeatureZNode.path} with contents: $newNode")
    zkClient.createFeatureZNode(newNode)
    val (_, newVersion) = zkClient.getDataAndVersion(FeatureZNode.path)
    newVersion
  }

  private def updateFeatureZNode(updatedNode: FeatureZNode): Int = {
    info(s"Updating FeatureZNode at path: ${FeatureZNode.path} with contents: $updatedNode")
    zkClient.updateFeatureZNode(updatedNode)
  }

  /**
   * This method enables the feature versioning system (KIP-584).
   *
   * Development in Kafka (from a high level) is organized into features. Each feature is tracked by
   * a name and a range of version numbers. A feature can be of two types:
   *
   * 1. Supported feature:
   * A supported feature is represented by a name (string) and a range of versions (defined by a
   * SupportedVersionRange). It refers to a feature that a particular broker advertises support for.
   * Each broker advertises the version ranges of its own supported features in its own
   * BrokerIdZNode. The contents of the advertisement are specific to the particular broker and
   * do not represent any guarantee of a cluster-wide availability of the feature for any particular
   * range of versions.
   *
   * 2. Finalized feature:
   * A finalized feature is represented by a name (string) and a range of version levels (defined
   * by a FinalizedVersionRange). Whenever the feature versioning system (KIP-584) is
   * enabled, the finalized features are stored in the cluster-wide common FeatureZNode.
   * In comparison to a supported feature, the key difference is that a finalized feature exists
   * in ZK only when it is guaranteed to be supported by any random broker in the cluster for a
   * specified range of version levels. Also, the controller is the only entity modifying the
   * information about finalized features.
   *
   * This method sets up the FeatureZNode with enabled status, which means that the finalized
   * features stored in the FeatureZNode are active. The enabled status should be written by the
   * controller to the FeatureZNode only when the broker IBP config is greater than or equal to
   * KAFKA_2_7_IV0.
   *
   * There are multiple cases handled here:
   *
   * 1. New cluster bootstrap:
   *    A new Kafka cluster (i.e. it is deployed first time) is almost always started with IBP config
   *    setting greater than or equal to KAFKA_2_7_IV0. We would like to start the cluster with all
   *    the possible supported features finalized immediately. Assuming this is the case, the
   *    controller will start up and notice that the FeatureZNode is absent in the new cluster,
   *    it will then create a FeatureZNode (with enabled status) containing the entire list of
   *    supported features as its finalized features.
   *
   * 2. Broker binary upgraded, but IBP config set to lower than KAFKA_2_7_IV0:
   *    Imagine there was an existing Kafka cluster with IBP config less than KAFKA_2_7_IV0, and the
   *    broker binary has now been upgraded to a newer version that supports the feature versioning
   *    system (KIP-584). But the IBP config is still set to lower than KAFKA_2_7_IV0, and may be
   *    set to a higher value later. In this case, we want to start with no finalized features and
   *    allow the user to finalize them whenever they are ready i.e. in the future whenever the
   *    user sets IBP config to be greater than or equal to KAFKA_2_7_IV0, then the user could start
   *    finalizing the features. This process ensures we do not enable all the possible features
   *    immediately after an upgrade, which could be harmful to Kafka.
   *    This is how we handle such a case:
   *      - Before the IBP config upgrade (i.e. IBP config set to less than KAFKA_2_7_IV0), the
   *        controller will start up and check if the FeatureZNode is absent.
   *        - If the node is absent, it will react by creating a FeatureZNode with disabled status
   *          and empty finalized features.
   *        - Otherwise, if a node already exists in enabled status then the controller will just
   *          flip the status to disabled and clear the finalized features.
   *      - After the IBP config upgrade (i.e. IBP config set to greater than or equal to
   *        KAFKA_2_7_IV0), when the controller starts up it will check if the FeatureZNode exists
   *        and whether it is disabled.
   *         - If the node is in disabled status, the controller won’t upgrade all features immediately.
   *           Instead it will just switch the FeatureZNode status to enabled status. This lets the
   *           user finalize the features later.
   *         - Otherwise, if a node already exists in enabled status then the controller will leave
   *           the node umodified.
   *
   * 3. Broker binary upgraded, with existing cluster IBP config >= KAFKA_2_7_IV0:
   *    Imagine there was an existing Kafka cluster with IBP config >= KAFKA_2_7_IV0, and the broker
   *    binary has just been upgraded to a newer version (that supports IBP config KAFKA_2_7_IV0 and
   *    higher). The controller will start up and find that a FeatureZNode is already present with
   *    enabled status and existing finalized features. In such a case, the controller leaves the node
   *    unmodified.
   *
   * 4. Broker downgrade:
   *    Imagine that a Kafka cluster exists already and the IBP config is greater than or equal to
   *    KAFKA_2_7_IV0. Then, the user decided to downgrade the cluster by setting IBP config to a
   *    value less than KAFKA_2_7_IV0. This means the user is also disabling the feature versioning
   *    system (KIP-584). In this case, when the controller starts up with the lower IBP config, it
   *    will switch the FeatureZNode status to disabled with empty features.
   */
  private def enableFeatureVersioning(): Unit = {
    val (mayBeFeatureZNodeBytes, version) = zkClient.getDataAndVersion(FeatureZNode.path)
    if (version == ZkVersion.UnknownVersion) {
      val newVersion = createFeatureZNode(new FeatureZNode(FeatureZNodeStatus.Enabled,
                                          brokerFeatures.defaultFinalizedFeatures))
      featureCache.waitUntilEpochOrThrow(newVersion, config.zkConnectionTimeoutMs)
    } else {
      val existingFeatureZNode = FeatureZNode.decode(mayBeFeatureZNodeBytes.get)
      val newFeatures = existingFeatureZNode.status match {
        case FeatureZNodeStatus.Enabled => existingFeatureZNode.features
        case FeatureZNodeStatus.Disabled =>
          if (!existingFeatureZNode.features.empty()) {
            warn(s"FeatureZNode at path: ${FeatureZNode.path} with disabled status" +
                 s" contains non-empty features: ${existingFeatureZNode.features}")
          }
          Features.emptyFinalizedFeatures
      }
      val newFeatureZNode = new FeatureZNode(FeatureZNodeStatus.Enabled, newFeatures)
      if (!newFeatureZNode.equals(existingFeatureZNode)) {
        val newVersion = updateFeatureZNode(newFeatureZNode)
        featureCache.waitUntilEpochOrThrow(newVersion, config.zkConnectionTimeoutMs)
      }
    }
  }

  /**
   * Disables the feature versioning system (KIP-584).
   *
   * Sets up the FeatureZNode with disabled status. This status means the feature versioning system
   * (KIP-584) is disabled, and, the finalized features stored in the FeatureZNode are not relevant.
   * This status should be written by the controller to the FeatureZNode only when the broker
   * IBP config is less than KAFKA_2_7_IV0.
   *
   * NOTE:
   * 1. When this method returns, existing finalized features (if any) will be cleared from the
   *    FeatureZNode.
   * 2. This method, unlike enableFeatureVersioning() need not wait for the FinalizedFeatureCache
   *    to be updated, because, such updates to the cache (via FinalizedFeatureChangeListener)
   *    are disabled when IBP config is < than KAFKA_2_7_IV0.
   */
  private def disableFeatureVersioning(): Unit = {
    val newNode = FeatureZNode(FeatureZNodeStatus.Disabled, Features.emptyFinalizedFeatures())
    val (mayBeFeatureZNodeBytes, version) = zkClient.getDataAndVersion(FeatureZNode.path)
    if (version == ZkVersion.UnknownVersion) {
      createFeatureZNode(newNode)
    } else {
      val existingFeatureZNode = FeatureZNode.decode(mayBeFeatureZNodeBytes.get)
      if (existingFeatureZNode.status == FeatureZNodeStatus.Disabled &&
          !existingFeatureZNode.features.empty()) {
        warn(s"FeatureZNode at path: ${FeatureZNode.path} with disabled status" +
             s" contains non-empty features: ${existingFeatureZNode.features}")
      }
      if (!newNode.equals(existingFeatureZNode)) {
        updateFeatureZNode(newNode)
      }
    }
  }

  private def maybeSetupFeatureVersioning(): Unit = {
    if (config.isFeatureVersioningSupported) {
      enableFeatureVersioning()
    } else {
      disableFeatureVersioning()
    }
  }

  private def scheduleAutoLeaderRebalanceTask(delay: Long, unit: TimeUnit): Unit = {
    kafkaScheduler.schedule("auto-leader-rebalance-task", () => eventManager.put(AutoPreferredReplicaLeaderElection),
      delay = delay, unit = unit)
  }

  /**
   * This callback is invoked by the zookeeper leader elector when the current broker resigns as the controller. This is
   * required to clean up internal controller data structures
   */
  private def onControllerResignation(): Unit = {
    debug("Resigning")
    // de-register listeners
    zkClient.unregisterZNodeChildChangeHandler(isrChangeNotificationHandler.path)
    zkClient.unregisterZNodeChangeHandler(partitionReassignmentHandler.path)
    zkClient.unregisterZNodeChangeHandler(preferredReplicaElectionHandler.path)
    zkClient.unregisterZNodeChildChangeHandler(logDirEventNotificationHandler.path)
    unregisterBrokerModificationsHandler(brokerModificationsHandlers.keySet)

    // shutdown leader rebalance scheduler
    kafkaScheduler.shutdown()
    offlinePartitionCount = 0
    preferredReplicaImbalanceCount = 0
    globalTopicCount = 0
    globalPartitionCount = 0
    topicsToDeleteCount = 0
    replicasToDeleteCount = 0
    ineligibleTopicsToDeleteCount = 0
    ineligibleReplicasToDeleteCount = 0

    // stop token expiry check scheduler
    if (tokenCleanScheduler.isStarted)
      tokenCleanScheduler.shutdown()

    // de-register partition ISR listener for on-going partition reassignment task
    unregisterPartitionReassignmentIsrChangeHandlers()
    // shutdown partition state machine
    partitionStateMachine.shutdown()
    zkClient.unregisterZNodeChildChangeHandler(topicChangeHandler.path)
    unregisterPartitionModificationsHandlers(partitionModificationsHandlers.keys.toSeq)
    zkClient.unregisterZNodeChildChangeHandler(topicDeletionHandler.path)
    // shutdown replica state machine
    replicaStateMachine.shutdown()
    zkClient.unregisterZNodeChildChangeHandler(brokerChangeHandler.path)

    controllerChannelManager.shutdown()
    controllerContext.resetContext()

    info("Resigned")
  }

  /*
   * This callback is invoked by the controller's LogDirEventNotificationListener with the list of broker ids who
   * have experienced new log directory failures. In response the controller should send LeaderAndIsrRequest
   * to all these brokers to query the state of their replicas. Replicas with an offline log directory respond with
   * KAFKA_STORAGE_ERROR, which will be handled by the LeaderAndIsrResponseReceived event.
   */
  private def onBrokerLogDirFailure(brokerIds: Seq[Int]): Unit = {
    // send LeaderAndIsrRequest for all replicas on those brokers to see if they are still online.
    info(s"Handling log directory failure for brokers ${brokerIds.mkString(",")}")
    val replicasOnBrokers = controllerContext.replicasOnBrokers(brokerIds.toSet)
    replicaStateMachine.handleStateChanges(replicasOnBrokers.toSeq, OnlineReplica)
  }

  /**
   * This callback is invoked by the replica state machine's broker change listener, with the list of newly started
   * brokers as input. It does the following -
   * 1. Sends update metadata request to all live and shutting down brokers
   * 2. Triggers the OnlinePartition state change for all new/offline partitions
   * 3. It checks whether there are reassigned replicas assigned to any newly started brokers. If
   *    so, it performs the reassignment logic for each topic/partition.
   *
   * Note that we don't need to refresh the leader/isr cache for all topic/partitions at this point for two reasons:
   * 1. The partition state machine, when triggering online state change, will refresh leader and ISR for only those
   *    partitions currently new or offline (rather than every partition this controller is aware of)
   * 2. Even if we do refresh the cache, there is no guarantee that by the time the leader and ISR request reaches
   *    every broker that it is still valid.  Brokers check the leader epoch to determine validity of the request.
   */
  private def onBrokerStartup(newBrokers: Seq[Int]): Unit = {
    info(s"New broker startup callback for ${newBrokers.mkString(",")}")
    newBrokers.foreach(controllerContext.replicasOnOfflineDirs.remove)
    val newBrokersSet = newBrokers.toSet
    val existingBrokers = controllerContext.liveOrShuttingDownBrokerIds.diff(newBrokersSet)
    // Send update metadata request to all the existing brokers in the cluster so that they know about the new brokers
    // via this update. No need to include any partition states in the request since there are no partition state changes.
    sendUpdateMetadataRequest(existingBrokers.toSeq, Set.empty)
    // Send update metadata request to all the new brokers in the cluster with a full set of partition states for initialization.
    // In cases of controlled shutdown leaders will not be elected when a new broker comes up. So at least in the
    // common controlled shutdown case, the metadata will reach the new brokers faster.
    sendUpdateMetadataRequest(newBrokers, controllerContext.partitionsWithLeaders)
    // the very first thing to do when a new broker comes up is send it the entire list of partitions that it is
    // supposed to host. Based on that the broker starts the high watermark threads for the input list of partitions
    val allReplicasOnNewBrokers = controllerContext.replicasOnBrokers(newBrokersSet)
    replicaStateMachine.handleStateChanges(allReplicasOnNewBrokers.toSeq, OnlineReplica)
    // when a new broker comes up, the controller needs to trigger leader election for all new and offline partitions
    // to see if these brokers can become leaders for some/all of those
    partitionStateMachine.triggerOnlinePartitionStateChange()
    // check if reassignment of some partitions need to be restarted
    maybeResumeReassignments { (_, assignment) =>
      assignment.targetReplicas.exists(newBrokersSet.contains)
    }
    // check if topic deletion needs to be resumed. If at least one replica that belongs to the topic being deleted exists
    // on the newly restarted brokers, there is a chance that topic deletion can resume
    val replicasForTopicsToBeDeleted = allReplicasOnNewBrokers.filter(p => topicDeletionManager.isTopicQueuedUpForDeletion(p.topic))
    if (replicasForTopicsToBeDeleted.nonEmpty) {
      info(s"Some replicas ${replicasForTopicsToBeDeleted.mkString(",")} for topics scheduled for deletion " +
        s"${controllerContext.topicsToBeDeleted.mkString(",")} are on the newly restarted brokers " +
        s"${newBrokers.mkString(",")}. Signaling restart of topic deletion for these topics")
      topicDeletionManager.resumeDeletionForTopics(replicasForTopicsToBeDeleted.map(_.topic))
    }
    registerBrokerModificationsHandler(newBrokers)
  }

  private def maybeResumeReassignments(shouldResume: (TopicPartition, ReplicaAssignment) => Boolean): Unit = {
    controllerContext.partitionsBeingReassigned.foreach { tp =>
      val currentAssignment = controllerContext.partitionFullReplicaAssignment(tp)
      if (shouldResume(tp, currentAssignment))
        onPartitionReassignment(tp, currentAssignment)
    }
  }

  private def registerBrokerModificationsHandler(brokerIds: Iterable[Int]): Unit = {
    debug(s"Register BrokerModifications handler for $brokerIds")
    brokerIds.foreach { brokerId =>
      val brokerModificationsHandler = new BrokerModificationsHandler(eventManager, brokerId)
      zkClient.registerZNodeChangeHandlerAndCheckExistence(brokerModificationsHandler)
      brokerModificationsHandlers.put(brokerId, brokerModificationsHandler)
    }
  }

  private def unregisterBrokerModificationsHandler(brokerIds: Iterable[Int]): Unit = {
    debug(s"Unregister BrokerModifications handler for $brokerIds")
    brokerIds.foreach { brokerId =>
      brokerModificationsHandlers.remove(brokerId).foreach(handler => zkClient.unregisterZNodeChangeHandler(handler.path))
    }
  }

  /*
   * This callback is invoked by the replica state machine's broker change listener with the list of failed brokers
   * as input. It will call onReplicaBecomeOffline(...) with the list of replicas on those failed brokers as input.
   */
  private def onBrokerFailure(deadBrokers: Seq[Int]): Unit = {
    info(s"Broker failure callback for ${deadBrokers.mkString(",")}")
    deadBrokers.foreach(controllerContext.replicasOnOfflineDirs.remove)
    val deadBrokersThatWereShuttingDown =
      deadBrokers.filter(id => controllerContext.shuttingDownBrokerIds.remove(id))
    if (deadBrokersThatWereShuttingDown.nonEmpty)
      info(s"Removed ${deadBrokersThatWereShuttingDown.mkString(",")} from list of shutting down brokers.")
    val allReplicasOnDeadBrokers = controllerContext.replicasOnBrokers(deadBrokers.toSet)
    onReplicasBecomeOffline(allReplicasOnDeadBrokers)

    unregisterBrokerModificationsHandler(deadBrokers)
  }

  private def onBrokerUpdate(updatedBrokerId: Int): Unit = {
    info(s"Broker info update callback for $updatedBrokerId")
    sendUpdateMetadataRequest(controllerContext.liveOrShuttingDownBrokerIds.toSeq, Set.empty)
  }

  /**
    * This method marks the given replicas as offline. It does the following -
    * 1. Marks the given partitions as offline
    * 2. Triggers the OnlinePartition state change for all new/offline partitions
    * 3. Invokes the OfflineReplica state change on the input list of newly offline replicas
    * 4. If no partitions are affected then send UpdateMetadataRequest to live or shutting down brokers
    *
    * Note that we don't need to refresh the leader/isr cache for all topic/partitions at this point. This is because
    * the partition state machine will refresh our cache for us when performing leader election for all new/offline
    * partitions coming online.
    */
  private def onReplicasBecomeOffline(newOfflineReplicas: Set[PartitionAndReplica]): Unit = {
    val (newOfflineReplicasForDeletion, newOfflineReplicasNotForDeletion) =
      newOfflineReplicas.partition(p => topicDeletionManager.isTopicQueuedUpForDeletion(p.topic))

    val partitionsWithOfflineLeader = controllerContext.partitionsWithOfflineLeader

    // trigger OfflinePartition state for all partitions whose current leader is one amongst the newOfflineReplicas
    partitionStateMachine.handleStateChanges(partitionsWithOfflineLeader.toSeq, OfflinePartition)
    // trigger OnlinePartition state changes for offline or new partitions
    partitionStateMachine.triggerOnlinePartitionStateChange()
    // trigger OfflineReplica state change for those newly offline replicas
    replicaStateMachine.handleStateChanges(newOfflineReplicasNotForDeletion.toSeq, OfflineReplica)

    // fail deletion of topics that are affected by the offline replicas
    if (newOfflineReplicasForDeletion.nonEmpty) {
      // it is required to mark the respective replicas in TopicDeletionFailed state since the replica cannot be
      // deleted when its log directory is offline. This will prevent the replica from being in TopicDeletionStarted state indefinitely
      // since topic deletion cannot be retried until at least one replica is in TopicDeletionStarted state
      topicDeletionManager.failReplicaDeletion(newOfflineReplicasForDeletion)
    }

    // If replica failure did not require leader re-election, inform brokers of the offline brokers
    // Note that during leader re-election, brokers update their metadata
    if (partitionsWithOfflineLeader.isEmpty) {
      sendUpdateMetadataRequest(controllerContext.liveOrShuttingDownBrokerIds.toSeq, Set.empty)
    }
  }

  /**
   * This callback is invoked by the topic change callback with the list of failed brokers as input.
   * It does the following -
   * 1. Move the newly created partitions to the NewPartition state
   * 2. Move the newly created partitions from NewPartition->OnlinePartition state
   */
  private def onNewPartitionCreation(newPartitions: Set[TopicPartition]): Unit = {
    info(s"New partition creation callback for ${newPartitions.mkString(",")}")
    partitionStateMachine.handleStateChanges(newPartitions.toSeq, NewPartition)
    replicaStateMachine.handleStateChanges(controllerContext.replicasForPartition(newPartitions).toSeq, NewReplica)
    partitionStateMachine.handleStateChanges(
      newPartitions.toSeq,
      OnlinePartition,
      Some(OfflinePartitionLeaderElectionStrategy(false))
    )
    replicaStateMachine.handleStateChanges(controllerContext.replicasForPartition(newPartitions).toSeq, OnlineReplica)
  }

  /**
   * This callback is invoked:
   * 1. By the AlterPartitionReassignments API
   * 2. By the reassigned partitions listener which is triggered when the /admin/reassign/partitions znode is created
   * 3. When an ongoing reassignment finishes - this is detected by a change in the partition's ISR znode
   * 4. Whenever a new broker comes up which is part of an ongoing reassignment
   * 5. On controller startup/failover
   *
   * Reassigning replicas for a partition goes through a few steps listed in the code.
   * RS = current assigned replica set
   * ORS = Original replica set for partition
   * TRS = Reassigned (target) replica set
   * AR = The replicas we are adding as part of this reassignment
   * RR = The replicas we are removing as part of this reassignment
   *
   * A reassignment may have up to three phases, each with its own steps:

   * Phase U (Assignment update): Regardless of the trigger, the first step is in the reassignment process
   * is to update the existing assignment state. We always update the state in Zookeeper before
   * we update memory so that it can be resumed upon controller fail-over.
   *
   *   U1. Update ZK with RS = ORS + TRS, AR = TRS - ORS, RR = ORS - TRS.
   *   U2. Update memory with RS = ORS + TRS, AR = TRS - ORS and RR = ORS - TRS
   *   U3. If we are cancelling or replacing an existing reassignment, send StopReplica to all members
   *       of AR in the original reassignment if they are not in TRS from the new assignment
   *
   * To complete the reassignment, we need to bring the new replicas into sync, so depending on the state
   * of the ISR, we will execute one of the following steps.
   *
   * Phase A (when TRS != ISR): The reassignment is not yet complete
   *
   *   A1. Bump the leader epoch for the partition and send LeaderAndIsr updates to RS.
   *   A2. Start new replicas AR by moving replicas in AR to NewReplica state.
   *
   * Phase B (when TRS = ISR): The reassignment is complete
   *
   *   B1. Move all replicas in AR to OnlineReplica state.
   *   B2. Set RS = TRS, AR = [], RR = [] in memory.
   *   B3. Send a LeaderAndIsr request with RS = TRS. This will prevent the leader from adding any replica in TRS - ORS back in the isr.
   *       If the current leader is not in TRS or isn't alive, we move the leader to a new replica in TRS.
   *       We may send the LeaderAndIsr to more than the TRS replicas due to the
   *       way the partition state machine works (it reads replicas from ZK)
   *   B4. Move all replicas in RR to OfflineReplica state. As part of OfflineReplica state change, we shrink the
   *       isr to remove RR in ZooKeeper and send a LeaderAndIsr ONLY to the Leader to notify it of the shrunk isr.
   *       After that, we send a StopReplica (delete = false) to the replicas in RR.
   *   B5. Move all replicas in RR to NonExistentReplica state. This will send a StopReplica (delete = true) to
   *       the replicas in RR to physically delete the replicas on disk.
   *   B6. Update ZK with RS=TRS, AR=[], RR=[].
   *   B7. Remove the ISR reassign listener and maybe update the /admin/reassign_partitions path in ZK to remove this partition from it if present.
   *   B8. After electing leader, the replicas and isr information changes. So resend the update metadata request to every broker.
   *
   * In general, there are two goals we want to aim for:
   * 1. Every replica present in the replica set of a LeaderAndIsrRequest gets the request sent to it
   * 2. Replicas that are removed from a partition's assignment get StopReplica sent to them
   *
   * For example, if ORS = {1,2,3} and TRS = {4,5,6}, the values in the topic and leader/isr paths in ZK
   * may go through the following transitions.
   * RS                AR          RR          leader     isr
   * {1,2,3}           {}          {}          1          {1,2,3}           (initial state)
   * {4,5,6,1,2,3}     {4,5,6}     {1,2,3}     1          {1,2,3}           (step A2)
   * {4,5,6,1,2,3}     {4,5,6}     {1,2,3}     1          {1,2,3,4,5,6}     (phase B)
   * {4,5,6,1,2,3}     {4,5,6}     {1,2,3}     4          {1,2,3,4,5,6}     (step B3)
   * {4,5,6,1,2,3}     {4,5,6}     {1,2,3}     4          {4,5,6}           (step B4)
   * {4,5,6}           {}          {}          4          {4,5,6}           (step B6)
   *
   * Note that we have to update RS in ZK with TRS last since it's the only place where we store ORS persistently.
   * This way, if the controller crashes before that step, we can still recover.
   */
  private def onPartitionReassignment(topicPartition: TopicPartition, reassignment: ReplicaAssignment): Unit = {
    // While a reassignment is in progress, deletion is not allowed
    topicDeletionManager.markTopicIneligibleForDeletion(Set(topicPartition.topic), reason = "topic reassignment in progress")

    updateCurrentReassignment(topicPartition, reassignment)

    val addingReplicas = reassignment.addingReplicas
    val removingReplicas = reassignment.removingReplicas

    if (!isReassignmentComplete(topicPartition, reassignment)) {
      // A1. Send LeaderAndIsr request to every replica in ORS + TRS (with the new RS, AR and RR).
      updateLeaderEpochAndSendRequest(topicPartition, reassignment)
      // A2. replicas in AR -> NewReplica
      startNewReplicasForReassignedPartition(topicPartition, addingReplicas)
    } else {
      // B1. replicas in AR -> OnlineReplica
      replicaStateMachine.handleStateChanges(addingReplicas.map(PartitionAndReplica(topicPartition, _)), OnlineReplica)
      // B2. Set RS = TRS, AR = [], RR = [] in memory.
      val completedReassignment = ReplicaAssignment(reassignment.targetReplicas)
      controllerContext.updatePartitionFullReplicaAssignment(topicPartition, completedReassignment)
      // B3. Send LeaderAndIsr request with a potential new leader (if current leader not in TRS) and
      //   a new RS (using TRS) and same isr to every broker in ORS + TRS or TRS
      moveReassignedPartitionLeaderIfRequired(topicPartition, completedReassignment)
      // B4. replicas in RR -> Offline (force those replicas out of isr)
      // B5. replicas in RR -> NonExistentReplica (force those replicas to be deleted)
      stopRemovedReplicasOfReassignedPartition(topicPartition, removingReplicas)
      // B6. Update ZK with RS = TRS, AR = [], RR = [].
      updateReplicaAssignmentForPartition(topicPartition, completedReassignment)
      // B7. Remove the ISR reassign listener and maybe update the /admin/reassign_partitions path in ZK to remove this partition from it.
      removePartitionFromReassigningPartitions(topicPartition, completedReassignment)
      // B8. After electing a leader in B3, the replicas and isr information changes, so resend the update metadata request to every broker
      sendUpdateMetadataRequest(controllerContext.liveOrShuttingDownBrokerIds.toSeq, Set(topicPartition))
      // signal delete topic thread if reassignment for some partitions belonging to topics being deleted just completed
      topicDeletionManager.resumeDeletionForTopics(Set(topicPartition.topic))
    }
  }

  /**
   * Update the current assignment state in Zookeeper and in memory. If a reassignment is already in
   * progress, then the new reassignment will supplant it and some replicas will be shutdown.
   *
   * Note that due to the way we compute the original replica set, we cannot guarantee that a
   * cancellation will restore the original replica order. Target replicas are always listed
   * first in the replica set in the desired order, which means we have no way to get to the
   * original order if the reassignment overlaps with the current assignment. For example,
   * with an initial assignment of [1, 2, 3] and a reassignment of [3, 4, 2], then the replicas
   * will be encoded as [3, 4, 2, 1] while the reassignment is in progress. If the reassignment
   * is cancelled, there is no way to restore the original order.
   *
   * @param topicPartition The reassigning partition
   * @param reassignment The new reassignment
   */
  private def updateCurrentReassignment(topicPartition: TopicPartition, reassignment: ReplicaAssignment): Unit = {
    val currentAssignment = controllerContext.partitionFullReplicaAssignment(topicPartition)

    if (currentAssignment != reassignment) {
      debug(s"Updating assignment of partition $topicPartition from $currentAssignment to $reassignment")

      // U1. Update assignment state in zookeeper
      updateReplicaAssignmentForPartition(topicPartition, reassignment)
      // U2. Update assignment state in memory
      controllerContext.updatePartitionFullReplicaAssignment(topicPartition, reassignment)

      // If there is a reassignment already in progress, then some of the currently adding replicas
      // may be eligible for immediate removal, in which case we need to stop the replicas.
      val unneededReplicas = currentAssignment.replicas.diff(reassignment.replicas)
      if (unneededReplicas.nonEmpty)
        stopRemovedReplicasOfReassignedPartition(topicPartition, unneededReplicas)
    }

    if (!isAlterIsrEnabled) {
      val reassignIsrChangeHandler = new PartitionReassignmentIsrChangeHandler(eventManager, topicPartition)
      zkClient.registerZNodeChangeHandler(reassignIsrChangeHandler)
    }

    controllerContext.partitionsBeingReassigned.add(topicPartition)
  }

  /**
   * Trigger a partition reassignment provided that the topic exists and is not being deleted.
   *
   * This is called when a reassignment is initially received either through Zookeeper or through the
   * AlterPartitionReassignments API
   *
   * The `partitionsBeingReassigned` field in the controller context will be updated by this
   * call after the reassignment completes validation and is successfully stored in the topic
   * assignment zNode.
   *
   * @param reassignments The reassignments to begin processing
   * @return A map of any errors in the reassignment. If the error is NONE for a given partition,
   *         then the reassignment was submitted successfully.
   */
  private def maybeTriggerPartitionReassignment(reassignments: Map[TopicPartition, ReplicaAssignment]): Map[TopicPartition, ApiError] = {
    reassignments.map { case (tp, reassignment) =>
      val topic = tp.topic

      val apiError = if (topicDeletionManager.isTopicQueuedUpForDeletion(topic)) {
        info(s"Skipping reassignment of $tp since the topic is currently being deleted")
        new ApiError(Errors.UNKNOWN_TOPIC_OR_PARTITION, "The partition does not exist.")
      } else {
        val assignedReplicas = controllerContext.partitionReplicaAssignment(tp)
        if (assignedReplicas.nonEmpty) {
          try {
            onPartitionReassignment(tp, reassignment)
            ApiError.NONE
          } catch {
            case e: ControllerMovedException =>
              info(s"Failed completing reassignment of partition $tp because controller has moved to another broker")
              throw e
            case e: Throwable =>
              error(s"Error completing reassignment of partition $tp", e)
              new ApiError(Errors.UNKNOWN_SERVER_ERROR)
          }
        } else {
          new ApiError(Errors.UNKNOWN_TOPIC_OR_PARTITION, "The partition does not exist.")
        }
      }

      tp -> apiError
    }
  }

  /**
    * Attempt to elect a replica as leader for each of the given partitions.
    * @param partitions The partitions to have a new leader elected
    * @param electionType The type of election to perform
    * @param electionTrigger The reason for tigger this election
    * @return A map of failed and successful elections. The keys are the topic partitions and the corresponding values are
    *         either the exception that was thrown or new leader & ISR.
    */
  private[this] def onReplicaElection(
    partitions: Set[TopicPartition],
    electionType: ElectionType,
    electionTrigger: ElectionTrigger
  ): Map[TopicPartition, Either[Throwable, LeaderAndIsr]] = {
    info(s"Starting replica leader election ($electionType) for partitions ${partitions.mkString(",")} triggered by $electionTrigger")
    try {
      val strategy = electionType match {
        case ElectionType.PREFERRED => PreferredReplicaPartitionLeaderElectionStrategy
        case ElectionType.UNCLEAN =>
          /* Let's be conservative and only trigger unclean election if the election type is unclean and it was
           * triggered by the admin client
           */
          OfflinePartitionLeaderElectionStrategy(allowUnclean = electionTrigger == AdminClientTriggered)
      }

      val results = partitionStateMachine.handleStateChanges(
        partitions.toSeq,
        OnlinePartition,
        Some(strategy)
      )
      if (electionTrigger != AdminClientTriggered) {
        results.foreach {
          case (tp, Left(throwable)) =>
            if (throwable.isInstanceOf[ControllerMovedException]) {
              info(s"Error completing replica leader election ($electionType) for partition $tp because controller has moved to another broker.", throwable)
              throw throwable
            } else {
              error(s"Error completing replica leader election ($electionType) for partition $tp", throwable)
            }
          case (_, Right(_)) => // Ignored; No need to log or throw exception for the success cases
        }
      }

      results
    } finally {
      if (electionTrigger != AdminClientTriggered) {
        removePartitionsFromPreferredReplicaElection(partitions, electionTrigger == AutoTriggered)
      }
    }
  }

  private def initializeControllerContext(): Unit = {
    // update controller cache with delete topic information
    val curBrokerAndEpochs = zkClient.getAllBrokerAndEpochsInCluster
    val (compatibleBrokerAndEpochs, incompatibleBrokerAndEpochs) = partitionOnFeatureCompatibility(curBrokerAndEpochs)
    if (!incompatibleBrokerAndEpochs.isEmpty) {
      warn("Ignoring registration of new brokers due to incompatibilities with finalized features: " +
        incompatibleBrokerAndEpochs.map { case (broker, _) => broker.id }.toSeq.sorted.mkString(","))
    }
    controllerContext.setLiveBrokers(compatibleBrokerAndEpochs)
    info(s"Initialized broker epochs cache: ${controllerContext.liveBrokerIdAndEpochs}")
    controllerContext.setAllTopics(zkClient.getAllTopicsInCluster(true))
    registerPartitionModificationsHandlers(controllerContext.allTopics.toSeq)
    val replicaAssignmentAndTopicIds = zkClient.getReplicaAssignmentAndTopicIdForTopics(controllerContext.allTopics.toSet)
    processTopicIds(replicaAssignmentAndTopicIds)

    replicaAssignmentAndTopicIds.foreach { case TopicIdReplicaAssignment(_, _, assignments) =>
      assignments.foreach { case (topicPartition, replicaAssignment) =>
        controllerContext.updatePartitionFullReplicaAssignment(topicPartition, replicaAssignment)
        if (replicaAssignment.isBeingReassigned)
          controllerContext.partitionsBeingReassigned.add(topicPartition)
      }
    }
    controllerContext.clearPartitionLeadershipInfo()
    controllerContext.shuttingDownBrokerIds.clear()
    // register broker modifications handlers
    registerBrokerModificationsHandler(controllerContext.liveOrShuttingDownBrokerIds)
    // update the leader and isr cache for all existing partitions from Zookeeper
    updateLeaderAndIsrCache()
    // start the channel manager
    controllerChannelManager.startup()
    info(s"Currently active brokers in the cluster: ${controllerContext.liveBrokerIds}")
    info(s"Currently shutting brokers in the cluster: ${controllerContext.shuttingDownBrokerIds}")
    info(s"Current list of topics in the cluster: ${controllerContext.allTopics}")
  }

  private def fetchPendingPreferredReplicaElections(): Set[TopicPartition] = {
    val partitionsUndergoingPreferredReplicaElection = zkClient.getPreferredReplicaElection
    // check if they are already completed or topic was deleted
    val partitionsThatCompletedPreferredReplicaElection = partitionsUndergoingPreferredReplicaElection.filter { partition =>
      val replicas = controllerContext.partitionReplicaAssignment(partition)
      val topicDeleted = replicas.isEmpty
      val successful =
        if (!topicDeleted) controllerContext.partitionLeadershipInfo(partition).get.leaderAndIsr.leader == replicas.head else false
      successful || topicDeleted
    }
    val pendingPreferredReplicaElectionsIgnoringTopicDeletion = partitionsUndergoingPreferredReplicaElection -- partitionsThatCompletedPreferredReplicaElection
    val pendingPreferredReplicaElectionsSkippedFromTopicDeletion = pendingPreferredReplicaElectionsIgnoringTopicDeletion.filter(partition => topicDeletionManager.isTopicQueuedUpForDeletion(partition.topic))
    val pendingPreferredReplicaElections = pendingPreferredReplicaElectionsIgnoringTopicDeletion -- pendingPreferredReplicaElectionsSkippedFromTopicDeletion
    info(s"Partitions undergoing preferred replica election: ${partitionsUndergoingPreferredReplicaElection.mkString(",")}")
    info(s"Partitions that completed preferred replica election: ${partitionsThatCompletedPreferredReplicaElection.mkString(",")}")
    info(s"Skipping preferred replica election for partitions due to topic deletion: ${pendingPreferredReplicaElectionsSkippedFromTopicDeletion.mkString(",")}")
    info(s"Resuming preferred replica election for partitions: ${pendingPreferredReplicaElections.mkString(",")}")
    pendingPreferredReplicaElections
  }

  /**
   * Initialize pending reassignments. This includes reassignments sent through /admin/reassign_partitions,
   * which will supplant any API reassignments already in progress.
   */
  private def initializePartitionReassignments(): Unit = {
    // New reassignments may have been submitted through Zookeeper while the controller was failing over
    val zkPartitionsResumed = processZkPartitionReassignment()
    // We may also have some API-based reassignments that need to be restarted
    maybeResumeReassignments { (tp, _) =>
      !zkPartitionsResumed.contains(tp)
    }
  }

  private def fetchTopicDeletionsInProgress(): (Set[String], Set[String]) = {
    val topicsToBeDeleted = zkClient.getTopicDeletions.toSet
    val topicsWithOfflineReplicas = controllerContext.allTopics.filter { topic => {
      val replicasForTopic = controllerContext.replicasForTopic(topic)
      replicasForTopic.exists(r => !controllerContext.isReplicaOnline(r.replica, r.topicPartition))
    }}
    val topicsForWhichPartitionReassignmentIsInProgress = controllerContext.partitionsBeingReassigned.map(_.topic)
    val topicsIneligibleForDeletion = topicsWithOfflineReplicas | topicsForWhichPartitionReassignmentIsInProgress
    info(s"List of topics to be deleted: ${topicsToBeDeleted.mkString(",")}")
    info(s"List of topics ineligible for deletion: ${topicsIneligibleForDeletion.mkString(",")}")
    (topicsToBeDeleted, topicsIneligibleForDeletion)
  }

  private def updateLeaderAndIsrCache(partitions: Seq[TopicPartition] = controllerContext.allPartitions.toSeq): Unit = {
    val leaderIsrAndControllerEpochs = zkClient.getTopicPartitionStates(partitions)
    leaderIsrAndControllerEpochs.forKeyValue { (partition, leaderIsrAndControllerEpoch) =>
      controllerContext.putPartitionLeadershipInfo(partition, leaderIsrAndControllerEpoch)
    }
  }

  private def isReassignmentComplete(partition: TopicPartition, assignment: ReplicaAssignment): Boolean = {
    if (!assignment.isBeingReassigned) {
      true
    } else {
      zkClient.getTopicPartitionStates(Seq(partition)).get(partition).exists { leaderIsrAndControllerEpoch =>
        val isr = leaderIsrAndControllerEpoch.leaderAndIsr.isr.toSet
        val targetReplicas = assignment.targetReplicas.toSet
        targetReplicas.subsetOf(isr)
      }
    }
  }

  private def moveReassignedPartitionLeaderIfRequired(topicPartition: TopicPartition,
                                                      newAssignment: ReplicaAssignment): Unit = {
    val reassignedReplicas = newAssignment.replicas
    val currentLeader = controllerContext.partitionLeadershipInfo(topicPartition).get.leaderAndIsr.leader

    if (!reassignedReplicas.contains(currentLeader)) {
      info(s"Leader $currentLeader for partition $topicPartition being reassigned, " +
        s"is not in the new list of replicas ${reassignedReplicas.mkString(",")}. Re-electing leader")
      // move the leader to one of the alive and caught up new replicas
      partitionStateMachine.handleStateChanges(Seq(topicPartition), OnlinePartition, Some(ReassignPartitionLeaderElectionStrategy))
    } else if (controllerContext.isReplicaOnline(currentLeader, topicPartition)) {
      info(s"Leader $currentLeader for partition $topicPartition being reassigned, " +
        s"is already in the new list of replicas ${reassignedReplicas.mkString(",")} and is alive")
      // shrink replication factor and update the leader epoch in zookeeper to use on the next LeaderAndIsrRequest
      updateLeaderEpochAndSendRequest(topicPartition, newAssignment)
    } else {
      info(s"Leader $currentLeader for partition $topicPartition being reassigned, " +
        s"is already in the new list of replicas ${reassignedReplicas.mkString(",")} but is dead")
      partitionStateMachine.handleStateChanges(Seq(topicPartition), OnlinePartition, Some(ReassignPartitionLeaderElectionStrategy))
    }
  }

  private def stopRemovedReplicasOfReassignedPartition(topicPartition: TopicPartition,
                                                       removedReplicas: Seq[Int]): Unit = {
    // first move the replica to offline state (the controller removes it from the ISR)
    val replicasToBeDeleted = removedReplicas.map(PartitionAndReplica(topicPartition, _))
    replicaStateMachine.handleStateChanges(replicasToBeDeleted, OfflineReplica)
    // send stop replica command to the old replicas
    replicaStateMachine.handleStateChanges(replicasToBeDeleted, ReplicaDeletionStarted)
    // TODO: Eventually partition reassignment could use a callback that does retries if deletion failed
    replicaStateMachine.handleStateChanges(replicasToBeDeleted, ReplicaDeletionSuccessful)
    replicaStateMachine.handleStateChanges(replicasToBeDeleted, NonExistentReplica)
  }

  private def updateReplicaAssignmentForPartition(topicPartition: TopicPartition, assignment: ReplicaAssignment): Unit = {
    val topicAssignment = mutable.Map() ++=
      controllerContext.partitionFullReplicaAssignmentForTopic(topicPartition.topic) +=
      (topicPartition -> assignment)

    val setDataResponse = zkClient.setTopicAssignmentRaw(topicPartition.topic,
<<<<<<< HEAD
                                                         controllerContext.topicIds.get(topicPartition.topic),
                                                         topicAssignment, controllerContext.epochZkVersion)
=======
      controllerContext.topicIds(topicPartition.topic),
      topicAssignment, controllerContext.epochZkVersion)
>>>>>>> 6054837c
    setDataResponse.resultCode match {
      case Code.OK =>
        info(s"Successfully updated assignment of partition $topicPartition to $assignment")
      case Code.NONODE =>
        throw new IllegalStateException(s"Failed to update assignment for $topicPartition since the topic " +
          "has no current assignment")
      case _ => throw new KafkaException(setDataResponse.resultException.get)
    }
  }

  private def startNewReplicasForReassignedPartition(topicPartition: TopicPartition, newReplicas: Seq[Int]): Unit = {
    // send the start replica request to the brokers in the reassigned replicas list that are not in the assigned
    // replicas list
    newReplicas.foreach { replica =>
      replicaStateMachine.handleStateChanges(Seq(PartitionAndReplica(topicPartition, replica)), NewReplica)
    }
  }

  private def updateLeaderEpochAndSendRequest(topicPartition: TopicPartition,
                                              assignment: ReplicaAssignment): Unit = {
    val stateChangeLog = stateChangeLogger.withControllerEpoch(controllerContext.epoch)
    updateLeaderEpoch(topicPartition) match {
      case Some(updatedLeaderIsrAndControllerEpoch) =>
        try {
          brokerRequestBatch.newBatch()
          // the isNew flag, when set to true, makes sure that when a replica possibly resided
          // in a logDir that is offline, we refrain from just creating a new replica in a good
          // logDir. This is exactly the behavior we want for the original replicas, but not
          // for the replicas we add in this reassignment. For new replicas, want to be able
          // to assign to one of the good logDirs.
          brokerRequestBatch.addLeaderAndIsrRequestForBrokers(assignment.originReplicas, topicPartition,
            updatedLeaderIsrAndControllerEpoch, assignment, isNew = false)
          brokerRequestBatch.addLeaderAndIsrRequestForBrokers(assignment.addingReplicas, topicPartition,
            updatedLeaderIsrAndControllerEpoch, assignment, isNew = true)
          brokerRequestBatch.sendRequestsToBrokers(controllerContext.epoch)
        } catch {
          case e: IllegalStateException =>
            handleIllegalState(e)
        }
        stateChangeLog.info(s"Sent LeaderAndIsr request $updatedLeaderIsrAndControllerEpoch with " +
          s"new replica assignment $assignment to leader ${updatedLeaderIsrAndControllerEpoch.leaderAndIsr.leader} " +
          s"for partition being reassigned $topicPartition")

      case None => // fail the reassignment
        stateChangeLog.error(s"Failed to send LeaderAndIsr request with new replica assignment " +
          s"$assignment to leader for partition being reassigned $topicPartition")
    }
  }

  private def registerPartitionModificationsHandlers(topics: Seq[String]) = {
    topics.foreach { topic =>
      val partitionModificationsHandler = new PartitionModificationsHandler(eventManager, topic)
      partitionModificationsHandlers.put(topic, partitionModificationsHandler)
    }
    partitionModificationsHandlers.values.foreach(zkClient.registerZNodeChangeHandler)
  }

  private[controller] def unregisterPartitionModificationsHandlers(topics: Seq[String]) = {
    topics.foreach { topic =>
      partitionModificationsHandlers.remove(topic).foreach(handler => zkClient.unregisterZNodeChangeHandler(handler.path))
    }
  }

  private def unregisterPartitionReassignmentIsrChangeHandlers(): Unit = {
    if (!isAlterIsrEnabled) {
      controllerContext.partitionsBeingReassigned.foreach { tp =>
        val path = TopicPartitionStateZNode.path(tp)
        zkClient.unregisterZNodeChangeHandler(path)
      }
    }
  }

  private def removePartitionFromReassigningPartitions(topicPartition: TopicPartition,
                                                       assignment: ReplicaAssignment): Unit = {
    if (controllerContext.partitionsBeingReassigned.contains(topicPartition)) {
      if (!isAlterIsrEnabled) {
        val path = TopicPartitionStateZNode.path(topicPartition)
        zkClient.unregisterZNodeChangeHandler(path)
      }
      maybeRemoveFromZkReassignment((tp, replicas) => tp == topicPartition && replicas == assignment.replicas)
      controllerContext.partitionsBeingReassigned.remove(topicPartition)
    } else {
      throw new IllegalStateException("Cannot remove a reassigning partition because it is not present in memory")
    }
  }

  /**
   * Remove partitions from an active zk-based reassignment (if one exists).
   *
   * @param shouldRemoveReassignment Predicate indicating which partition reassignments should be removed
   */
  private def maybeRemoveFromZkReassignment(shouldRemoveReassignment: (TopicPartition, Seq[Int]) => Boolean): Unit = {
    if (!zkClient.reassignPartitionsInProgress)
      return

    val reassigningPartitions = zkClient.getPartitionReassignment
    val (removingPartitions, updatedPartitionsBeingReassigned) = reassigningPartitions.partition { case (tp, replicas) =>
      shouldRemoveReassignment(tp, replicas)
    }
    info(s"Removing partitions $removingPartitions from the list of reassigned partitions in zookeeper")

    // write the new list to zookeeper
    if (updatedPartitionsBeingReassigned.isEmpty) {
      info(s"No more partitions need to be reassigned. Deleting zk path ${ReassignPartitionsZNode.path}")
      zkClient.deletePartitionReassignment(controllerContext.epochZkVersion)
      // Ensure we detect future reassignments
      eventManager.put(ZkPartitionReassignment)
    } else {
      try {
        zkClient.setOrCreatePartitionReassignment(updatedPartitionsBeingReassigned, controllerContext.epochZkVersion)
      } catch {
        case e: KeeperException => throw new AdminOperationException(e)
      }
    }
  }

  private def removePartitionsFromPreferredReplicaElection(partitionsToBeRemoved: Set[TopicPartition],
                                                           isTriggeredByAutoRebalance : Boolean): Unit = {
    for (partition <- partitionsToBeRemoved) {
      // check the status
      val currentLeader = controllerContext.partitionLeadershipInfo(partition).get.leaderAndIsr.leader
      val preferredReplica = controllerContext.partitionReplicaAssignment(partition).head
      if (currentLeader == preferredReplica) {
        info(s"Partition $partition completed preferred replica leader election. New leader is $preferredReplica")
      } else {
        warn(s"Partition $partition failed to complete preferred replica leader election to $preferredReplica. " +
          s"Leader is still $currentLeader")
      }
    }
    if (!isTriggeredByAutoRebalance) {
      zkClient.deletePreferredReplicaElection(controllerContext.epochZkVersion)
      // Ensure we detect future preferred replica leader elections
      eventManager.put(ReplicaLeaderElection(None, ElectionType.PREFERRED, ZkTriggered))
    }
  }

  /**
   * Send the leader information for selected partitions to selected brokers so that they can correctly respond to
   * metadata requests
   *
   * @param brokers The brokers that the update metadata request should be sent to
   */
  private[controller] def sendUpdateMetadataRequest(brokers: Seq[Int], partitions: Set[TopicPartition]): Unit = {
    try {
      brokerRequestBatch.newBatch()
      brokerRequestBatch.addUpdateMetadataRequestForBrokers(brokers, partitions)
      brokerRequestBatch.sendRequestsToBrokers(epoch)
    } catch {
      case e: IllegalStateException =>
        handleIllegalState(e)
    }
  }

  /**
   * Does not change leader or isr, but just increments the leader epoch
   *
   * @param partition partition
   * @return the new leaderAndIsr with an incremented leader epoch, or None if leaderAndIsr is empty.
   */
  private def updateLeaderEpoch(partition: TopicPartition): Option[LeaderIsrAndControllerEpoch] = {
    debug(s"Updating leader epoch for partition $partition")
    var finalLeaderIsrAndControllerEpoch: Option[LeaderIsrAndControllerEpoch] = None
    var zkWriteCompleteOrUnnecessary = false
    while (!zkWriteCompleteOrUnnecessary) {
      // refresh leader and isr from zookeeper again
      zkWriteCompleteOrUnnecessary = zkClient.getTopicPartitionStates(Seq(partition)).get(partition) match {
        case Some(leaderIsrAndControllerEpoch) =>
          val leaderAndIsr = leaderIsrAndControllerEpoch.leaderAndIsr
          val controllerEpoch = leaderIsrAndControllerEpoch.controllerEpoch
          if (controllerEpoch > epoch)
            throw new StateChangeFailedException("Leader and isr path written by another controller. This probably " +
              s"means the current controller with epoch $epoch went through a soft failure and another " +
              s"controller was elected with epoch $controllerEpoch. Aborting state change by this controller")
          // increment the leader epoch even if there are no leader or isr changes to allow the leader to cache the expanded
          // assigned replica list
          val newLeaderAndIsr = leaderAndIsr.newEpochAndZkVersion
          // update the new leadership decision in zookeeper or retry
          val UpdateLeaderAndIsrResult(finishedUpdates, _) =
            zkClient.updateLeaderAndIsr(immutable.Map(partition -> newLeaderAndIsr), epoch, controllerContext.epochZkVersion)

          finishedUpdates.get(partition) match {
            case Some(Right(leaderAndIsr)) =>
              val leaderIsrAndControllerEpoch = LeaderIsrAndControllerEpoch(leaderAndIsr, epoch)
              controllerContext.putPartitionLeadershipInfo(partition, leaderIsrAndControllerEpoch)
              finalLeaderIsrAndControllerEpoch = Some(leaderIsrAndControllerEpoch)
              info(s"Updated leader epoch for partition $partition to ${leaderAndIsr.leaderEpoch}")
              true
            case Some(Left(e)) => throw e
            case None => false
          }
        case None =>
          throw new IllegalStateException(s"Cannot update leader epoch for partition $partition as " +
            "leaderAndIsr path is empty. This could mean we somehow tried to reassign a partition that doesn't exist")
      }
    }
    finalLeaderIsrAndControllerEpoch
  }

  private def checkAndTriggerAutoLeaderRebalance(): Unit = {
    trace("Checking need to trigger auto leader balancing")
    val preferredReplicasForTopicsByBrokers: Map[Int, Map[TopicPartition, Seq[Int]]] =
      controllerContext.allPartitions.filterNot {
        tp => topicDeletionManager.isTopicQueuedUpForDeletion(tp.topic)
      }.map { tp =>
        (tp, controllerContext.partitionReplicaAssignment(tp) )
      }.toMap.groupBy { case (_, assignedReplicas) => assignedReplicas.head }

    // for each broker, check if a preferred replica election needs to be triggered
    preferredReplicasForTopicsByBrokers.forKeyValue { (leaderBroker, topicPartitionsForBroker) =>
      val topicsNotInPreferredReplica = topicPartitionsForBroker.filter { case (topicPartition, _) =>
        val leadershipInfo = controllerContext.partitionLeadershipInfo(topicPartition)
        leadershipInfo.exists(_.leaderAndIsr.leader != leaderBroker)
      }
      debug(s"Topics not in preferred replica for broker $leaderBroker $topicsNotInPreferredReplica")

      val imbalanceRatio = topicsNotInPreferredReplica.size.toDouble / topicPartitionsForBroker.size
      trace(s"Leader imbalance ratio for broker $leaderBroker is $imbalanceRatio")

      // check ratio and if greater than desired ratio, trigger a rebalance for the topic partitions
      // that need to be on this broker
      if (imbalanceRatio > (config.leaderImbalancePerBrokerPercentage.toDouble / 100)) {
        // do this check only if the broker is live and there are no partitions being reassigned currently
        // and preferred replica election is not in progress
        val candidatePartitions = topicsNotInPreferredReplica.keys.filter(tp =>
          controllerContext.partitionsBeingReassigned.isEmpty &&
          !topicDeletionManager.isTopicQueuedUpForDeletion(tp.topic) &&
          controllerContext.allTopics.contains(tp.topic) &&
          canPreferredReplicaBeLeader(tp)
       )
        onReplicaElection(candidatePartitions.toSet, ElectionType.PREFERRED, AutoTriggered)
      }
    }
  }

  private def canPreferredReplicaBeLeader(tp: TopicPartition): Boolean = {
    val assignment = controllerContext.partitionReplicaAssignment(tp)
    val liveReplicas = assignment.filter(replica => controllerContext.isReplicaOnline(replica, tp))
    val isr = controllerContext.partitionLeadershipInfo(tp).get.leaderAndIsr.isr
    PartitionLeaderElectionAlgorithms
      .preferredReplicaPartitionLeaderElection(assignment, isr, liveReplicas.toSet)
      .nonEmpty
  }

  private def processAutoPreferredReplicaLeaderElection(): Unit = {
    if (!isActive) return
    try {
      info("Processing automatic preferred replica leader election")
      checkAndTriggerAutoLeaderRebalance()
    } finally {
      scheduleAutoLeaderRebalanceTask(delay = config.leaderImbalanceCheckIntervalSeconds, unit = TimeUnit.SECONDS)
    }
  }

  private def processUncleanLeaderElectionEnable(): Unit = {
    if (!isActive) return
    info("Unclean leader election has been enabled by default")
    partitionStateMachine.triggerOnlinePartitionStateChange()
  }

  private def processTopicUncleanLeaderElectionEnable(topic: String): Unit = {
    if (!isActive) return
    info(s"Unclean leader election has been enabled for topic $topic")
    partitionStateMachine.triggerOnlinePartitionStateChange(topic)
  }

  private def processControlledShutdown(id: Int, brokerEpoch: Long, controlledShutdownCallback: Try[Set[TopicPartition]] => Unit): Unit = {
    val controlledShutdownResult = Try { doControlledShutdown(id, brokerEpoch) }
    controlledShutdownCallback(controlledShutdownResult)
  }

  private def doControlledShutdown(id: Int, brokerEpoch: Long): Set[TopicPartition] = {
    if (!isActive) {
      throw new ControllerMovedException("Controller moved to another broker. Aborting controlled shutdown")
    }

    // broker epoch in the request is unknown if the controller hasn't been upgraded to use KIP-380
    // so we will keep the previous behavior and don't reject the request
    if (brokerEpoch != AbstractControlRequest.UNKNOWN_BROKER_EPOCH) {
      val cachedBrokerEpoch = controllerContext.liveBrokerIdAndEpochs(id)
      if (brokerEpoch < cachedBrokerEpoch) {
        val stateBrokerEpochErrorMessage = "Received controlled shutdown request from an old broker epoch " +
          s"$brokerEpoch for broker $id. Current broker epoch is $cachedBrokerEpoch."
        info(stateBrokerEpochErrorMessage)
        throw new StaleBrokerEpochException(stateBrokerEpochErrorMessage)
      }
    }

    info(s"Shutting down broker $id")

    if (!controllerContext.liveOrShuttingDownBrokerIds.contains(id))
      throw new BrokerNotAvailableException(s"Broker id $id does not exist.")

    controllerContext.shuttingDownBrokerIds.add(id)
    debug(s"All shutting down brokers: ${controllerContext.shuttingDownBrokerIds.mkString(",")}")
    debug(s"Live brokers: ${controllerContext.liveBrokerIds.mkString(",")}")

    val partitionsToActOn = controllerContext.partitionsOnBroker(id).filter { partition =>
      controllerContext.partitionReplicaAssignment(partition).size > 1 &&
        controllerContext.partitionLeadershipInfo(partition).isDefined &&
        !topicDeletionManager.isTopicQueuedUpForDeletion(partition.topic)
    }
    val (partitionsLedByBroker, partitionsFollowedByBroker) = partitionsToActOn.partition { partition =>
      controllerContext.partitionLeadershipInfo(partition).get.leaderAndIsr.leader == id
    }
    partitionStateMachine.handleStateChanges(partitionsLedByBroker.toSeq, OnlinePartition, Some(ControlledShutdownPartitionLeaderElectionStrategy))
    try {
      brokerRequestBatch.newBatch()
      partitionsFollowedByBroker.foreach { partition =>
        brokerRequestBatch.addStopReplicaRequestForBrokers(Seq(id), partition, deletePartition = false)
      }
      brokerRequestBatch.sendRequestsToBrokers(epoch)
    } catch {
      case e: IllegalStateException =>
        handleIllegalState(e)
    }
    // If the broker is a follower, updates the isr in ZK and notifies the current leader
    replicaStateMachine.handleStateChanges(partitionsFollowedByBroker.map(partition =>
      PartitionAndReplica(partition, id)).toSeq, OfflineReplica)
    trace(s"All leaders = ${controllerContext.partitionsLeadershipInfo.mkString(",")}")
    controllerContext.partitionLeadersOnBroker(id)
  }

  private def processUpdateMetadataResponseReceived(updateMetadataResponse: UpdateMetadataResponse, brokerId: Int): Unit = {
    if (!isActive) return

    if (updateMetadataResponse.error != Errors.NONE) {
      stateChangeLogger.error(s"Received error ${updateMetadataResponse.error} in UpdateMetadata " +
        s"response $updateMetadataResponse from broker $brokerId")
    }
  }

  private def processLeaderAndIsrResponseReceived(leaderAndIsrResponse: LeaderAndIsrResponse, brokerId: Int): Unit = {
    if (!isActive) return

    if (leaderAndIsrResponse.error != Errors.NONE) {
      stateChangeLogger.error(s"Received error ${leaderAndIsrResponse.error} in LeaderAndIsr " +
        s"response $leaderAndIsrResponse from broker $brokerId")
      return
    }

    val offlineReplicas = new ArrayBuffer[TopicPartition]()
    val onlineReplicas = new ArrayBuffer[TopicPartition]()

    if (leaderAndIsrResponse.topics().isEmpty) {
      leaderAndIsrResponse.partitions.forEach { partition =>
        val topicName = partition.topicName
        val tp = new TopicPartition(topicName, partition.partitionIndex)
        if (partition.errorCode == Errors.KAFKA_STORAGE_ERROR.code)
          offlineReplicas += tp
        else if (partition.errorCode == Errors.NONE.code)
          onlineReplicas += tp
      }
    }

    leaderAndIsrResponse.topics.forEach { topic =>
      val topicName = controllerContext.topicNames.get(topic.topicId).get
      topic.partitionErrors().forEach { partition =>
        val tp = new TopicPartition(topicName, partition.partitionIndex)
        if (partition.errorCode == Errors.KAFKA_STORAGE_ERROR.code)
          offlineReplicas += tp
        else if (partition.errorCode == Errors.NONE.code)
          onlineReplicas += tp
      }
    }

    val previousOfflineReplicas = controllerContext.replicasOnOfflineDirs.getOrElse(brokerId, Set.empty[TopicPartition])
    val currentOfflineReplicas = mutable.Set() ++= previousOfflineReplicas --= onlineReplicas ++= offlineReplicas
    controllerContext.replicasOnOfflineDirs.put(brokerId, currentOfflineReplicas)
    val newOfflineReplicas = currentOfflineReplicas.diff(previousOfflineReplicas)

    if (newOfflineReplicas.nonEmpty) {
      stateChangeLogger.info(s"Mark replicas ${newOfflineReplicas.mkString(",")} on broker $brokerId as offline")
      onReplicasBecomeOffline(newOfflineReplicas.map(PartitionAndReplica(_, brokerId)))
    }
  }

  private def processTopicDeletionStopReplicaResponseReceived(replicaId: Int,
                                                              requestError: Errors,
                                                              partitionErrors: Map[TopicPartition, Errors]): Unit = {
    if (!isActive) return
    debug(s"Delete topic callback invoked on StopReplica response received from broker $replicaId: " +
      s"request error = $requestError, partition errors = $partitionErrors")

    val partitionsInError = if (requestError != Errors.NONE)
      partitionErrors.keySet
    else
      partitionErrors.filter { case (_, error) => error != Errors.NONE }.keySet

    val replicasInError = partitionsInError.map(PartitionAndReplica(_, replicaId))
    // move all the failed replicas to ReplicaDeletionIneligible
    topicDeletionManager.failReplicaDeletion(replicasInError)
    if (replicasInError.size != partitionErrors.size) {
      // some replicas could have been successfully deleted
      val deletedReplicas = partitionErrors.keySet.diff(partitionsInError)
      topicDeletionManager.completeReplicaDeletion(deletedReplicas.map(PartitionAndReplica(_, replicaId)))
    }
  }

  private def processStartup(): Unit = {
    zkClient.registerZNodeChangeHandlerAndCheckExistence(controllerChangeHandler)
    elect()
  }

  private def updateMetrics(): Unit = {
    offlinePartitionCount =
      if (!isActive) {
        0
      } else {
        controllerContext.offlinePartitionCount
      }

    preferredReplicaImbalanceCount =
      if (!isActive) {
        0
      } else {
        controllerContext.preferredReplicaImbalanceCount
      }

    globalTopicCount = if (!isActive) 0 else controllerContext.allTopics.size

    globalPartitionCount = if (!isActive) 0 else controllerContext.partitionWithLeadersCount

    topicsToDeleteCount = if (!isActive) 0 else controllerContext.topicsToBeDeleted.size

    replicasToDeleteCount = if (!isActive) 0 else controllerContext.topicsToBeDeleted.map { topic =>
      // For each enqueued topic, count the number of replicas that are not yet deleted
      controllerContext.replicasForTopic(topic).count { replica =>
        controllerContext.replicaState(replica) != ReplicaDeletionSuccessful
      }
    }.sum

    ineligibleTopicsToDeleteCount = if (!isActive) 0 else controllerContext.topicsIneligibleForDeletion.size

    ineligibleReplicasToDeleteCount = if (!isActive) 0 else controllerContext.topicsToBeDeleted.map { topic =>
      // For each enqueued topic, count the number of replicas that are ineligible
      controllerContext.replicasForTopic(topic).count { replica =>
        controllerContext.replicaState(replica) == ReplicaDeletionIneligible
      }
    }.sum
  }

  // visible for testing
  private[controller] def handleIllegalState(e: IllegalStateException): Nothing = {
    // Resign if the controller is in an illegal state
    error("Forcing the controller to resign")
    brokerRequestBatch.clear()
    triggerControllerMove()
    throw e
  }

  private def triggerControllerMove(): Unit = {
    activeControllerId = zkClient.getControllerId.getOrElse(-1)
    if (!isActive) {
      warn("Controller has already moved when trying to trigger controller movement")
      return
    }
    try {
      val expectedControllerEpochZkVersion = controllerContext.epochZkVersion
      activeControllerId = -1
      onControllerResignation()
      zkClient.deleteController(expectedControllerEpochZkVersion)
    } catch {
      case _: ControllerMovedException =>
        warn("Controller has already moved when trying to trigger controller movement")
    }
  }

  private def maybeResign(): Unit = {
    val wasActiveBeforeChange = isActive
    zkClient.registerZNodeChangeHandlerAndCheckExistence(controllerChangeHandler)
    activeControllerId = zkClient.getControllerId.getOrElse(-1)
    if (wasActiveBeforeChange && !isActive) {
      onControllerResignation()
    }
  }

  private def elect(): Unit = {
    activeControllerId = zkClient.getControllerId.getOrElse(-1)
    /*
     * We can get here during the initial startup and the handleDeleted ZK callback. Because of the potential race condition,
     * it's possible that the controller has already been elected when we get here. This check will prevent the following
     * createEphemeralPath method from getting into an infinite loop if this broker is already the controller.
     */
    if (activeControllerId != -1) {
      debug(s"Broker $activeControllerId has been elected as the controller, so stopping the election process.")
      return
    }

    try {
      val (epoch, epochZkVersion) = zkClient.registerControllerAndIncrementControllerEpoch(config.brokerId)
      controllerContext.epoch = epoch
      controllerContext.epochZkVersion = epochZkVersion
      activeControllerId = config.brokerId

      info(s"${config.brokerId} successfully elected as the controller. Epoch incremented to ${controllerContext.epoch} " +
        s"and epoch zk version is now ${controllerContext.epochZkVersion}")

      onControllerFailover()
    } catch {
      case e: ControllerMovedException =>
        maybeResign()

        if (activeControllerId != -1)
          debug(s"Broker $activeControllerId was elected as controller instead of broker ${config.brokerId}", e)
        else
          warn("A controller has been elected but just resigned, this will result in another round of election", e)
      case t: Throwable =>
        error(s"Error while electing or becoming controller on broker ${config.brokerId}. " +
          s"Trigger controller movement immediately", t)
        triggerControllerMove()
    }
  }

  /**
   * Partitions the provided map of brokers and epochs into 2 new maps:
   *  - The first map contains only those brokers whose features were found to be compatible with
   *    the existing finalized features.
   *  - The second map contains only those brokers whose features were found to be incompatible with
   *    the existing finalized features.
   *
   * @param brokersAndEpochs   the map to be partitioned
   * @return                   two maps: first contains compatible brokers and second contains
   *                           incompatible brokers as explained above
   */
  private def partitionOnFeatureCompatibility(brokersAndEpochs: Map[Broker, Long]): (Map[Broker, Long], Map[Broker, Long]) = {
    // There can not be any feature incompatibilities when the feature versioning system is disabled
    // or when the finalized feature cache is empty. Otherwise, we check if the non-empty contents
    //  of the cache are compatible with the supported features of each broker.
    brokersAndEpochs.partition {
      case (broker, _) =>
        !config.isFeatureVersioningSupported ||
        !featureCache.get.exists(
          latestFinalizedFeatures =>
            BrokerFeatures.hasIncompatibleFeatures(broker.features, latestFinalizedFeatures.features))
    }
  }

  private def processBrokerChange(): Unit = {
    if (!isActive) return
    val curBrokerAndEpochs = zkClient.getAllBrokerAndEpochsInCluster
    val curBrokerIdAndEpochs = curBrokerAndEpochs map { case (broker, epoch) => (broker.id, epoch) }
    val curBrokerIds = curBrokerIdAndEpochs.keySet
    val liveOrShuttingDownBrokerIds = controllerContext.liveOrShuttingDownBrokerIds
    val newBrokerIds = curBrokerIds.diff(liveOrShuttingDownBrokerIds)
    val deadBrokerIds = liveOrShuttingDownBrokerIds.diff(curBrokerIds)
    val bouncedBrokerIds = (curBrokerIds & liveOrShuttingDownBrokerIds)
      .filter(brokerId => curBrokerIdAndEpochs(brokerId) > controllerContext.liveBrokerIdAndEpochs(brokerId))
    val newBrokerAndEpochs = curBrokerAndEpochs.filter { case (broker, _) => newBrokerIds.contains(broker.id) }
    val bouncedBrokerAndEpochs = curBrokerAndEpochs.filter { case (broker, _) => bouncedBrokerIds.contains(broker.id) }
    val newBrokerIdsSorted = newBrokerIds.toSeq.sorted
    val deadBrokerIdsSorted = deadBrokerIds.toSeq.sorted
    val liveBrokerIdsSorted = curBrokerIds.toSeq.sorted
    val bouncedBrokerIdsSorted = bouncedBrokerIds.toSeq.sorted
    info(s"Newly added brokers: ${newBrokerIdsSorted.mkString(",")}, " +
      s"deleted brokers: ${deadBrokerIdsSorted.mkString(",")}, " +
      s"bounced brokers: ${bouncedBrokerIdsSorted.mkString(",")}, " +
      s"all live brokers: ${liveBrokerIdsSorted.mkString(",")}")

    newBrokerAndEpochs.keySet.foreach(controllerChannelManager.addBroker)
    bouncedBrokerIds.foreach(controllerChannelManager.removeBroker)
    bouncedBrokerAndEpochs.keySet.foreach(controllerChannelManager.addBroker)
    deadBrokerIds.foreach(controllerChannelManager.removeBroker)

    if (newBrokerIds.nonEmpty) {
      val (newCompatibleBrokerAndEpochs, newIncompatibleBrokerAndEpochs) =
        partitionOnFeatureCompatibility(newBrokerAndEpochs)
      if (!newIncompatibleBrokerAndEpochs.isEmpty) {
        warn("Ignoring registration of new brokers due to incompatibilities with finalized features: " +
          newIncompatibleBrokerAndEpochs.map { case (broker, _) => broker.id }.toSeq.sorted.mkString(","))
      }
      controllerContext.addLiveBrokers(newCompatibleBrokerAndEpochs)
      onBrokerStartup(newBrokerIdsSorted)
    }
    if (bouncedBrokerIds.nonEmpty) {
      controllerContext.removeLiveBrokers(bouncedBrokerIds)
      onBrokerFailure(bouncedBrokerIdsSorted)
      val (bouncedCompatibleBrokerAndEpochs, bouncedIncompatibleBrokerAndEpochs) =
        partitionOnFeatureCompatibility(bouncedBrokerAndEpochs)
      if (!bouncedIncompatibleBrokerAndEpochs.isEmpty) {
        warn("Ignoring registration of bounced brokers due to incompatibilities with finalized features: " +
          bouncedIncompatibleBrokerAndEpochs.map { case (broker, _) => broker.id }.toSeq.sorted.mkString(","))
      }
      controllerContext.addLiveBrokers(bouncedCompatibleBrokerAndEpochs)
      onBrokerStartup(bouncedBrokerIdsSorted)
    }
    if (deadBrokerIds.nonEmpty) {
      controllerContext.removeLiveBrokers(deadBrokerIds)
      onBrokerFailure(deadBrokerIdsSorted)
    }

    if (newBrokerIds.nonEmpty || deadBrokerIds.nonEmpty || bouncedBrokerIds.nonEmpty) {
      info(s"Updated broker epochs cache: ${controllerContext.liveBrokerIdAndEpochs}")
    }
  }

  private def processBrokerModification(brokerId: Int): Unit = {
    if (!isActive) return
    val newMetadataOpt = zkClient.getBroker(brokerId)
    val oldMetadataOpt = controllerContext.liveOrShuttingDownBroker(brokerId)
    if (newMetadataOpt.nonEmpty && oldMetadataOpt.nonEmpty) {
      val oldMetadata = oldMetadataOpt.get
      val newMetadata = newMetadataOpt.get
      if (newMetadata.endPoints != oldMetadata.endPoints || !oldMetadata.features.equals(newMetadata.features)) {
        info(s"Updated broker metadata: $oldMetadata -> $newMetadata")
        controllerContext.updateBrokerMetadata(oldMetadata, newMetadata)
        onBrokerUpdate(brokerId)
      }
    }
  }

  private def processTopicChange(): Unit = {
    if (!isActive) return
    val topics = zkClient.getAllTopicsInCluster(true)
    val newTopics = topics -- controllerContext.allTopics
    val deletedTopics = controllerContext.allTopics.diff(topics)
    controllerContext.setAllTopics(topics)

    registerPartitionModificationsHandlers(newTopics.toSeq)
    val addedPartitionReplicaAssignment = zkClient.getReplicaAssignmentAndTopicIdForTopics(newTopics)
    deletedTopics.foreach(controllerContext.removeTopic)
    processTopicIds(addedPartitionReplicaAssignment)

    addedPartitionReplicaAssignment.foreach { case TopicIdReplicaAssignment(_, _, newAssignments) =>
      newAssignments.foreach { case (topicAndPartition, newReplicaAssignment) =>
        controllerContext.updatePartitionFullReplicaAssignment(topicAndPartition, newReplicaAssignment)
      }
    }
    info(s"New topics: [$newTopics], deleted topics: [$deletedTopics], new partition replica assignment " +
      s"[$addedPartitionReplicaAssignment]")
    if (addedPartitionReplicaAssignment.nonEmpty) {
      val partitionAssignments = addedPartitionReplicaAssignment
        .map { case TopicIdReplicaAssignment(_, _, partitionsReplicas) => partitionsReplicas.keySet }
        .reduce((s1, s2) => s1.union(s2))
      onNewPartitionCreation(partitionAssignments)
    }
  }

  private def processTopicIds(topicIdAssignments: Set[TopicIdReplicaAssignment]): Unit = {
<<<<<<< HEAD
      val updated = zkClient.setTopicIds(topicIdAssignments.filter(_.topicId.isEmpty), controllerContext.epochZkVersion)
      val allTopicIdAssignments = updated ++ topicIdAssignments.filter(_.topicId.isDefined)
      allTopicIdAssignments.foreach(topicIdAssignment => controllerContext.addTopicId(topicIdAssignment.topic, topicIdAssignment.topicId.get))
=======
    val updated = zkClient.setTopicIds(topicIdAssignments.filter(_.topicId.isEmpty), controllerContext.epochZkVersion)
    val allTopicIdAssignments = updated ++ topicIdAssignments.filter(_.topicId.isDefined)
    allTopicIdAssignments.foreach(topicIdAssignment => controllerContext.addTopicId(topicIdAssignment.topic, topicIdAssignment.topicId.get))
>>>>>>> 6054837c
  }

  private def processLogDirEventNotification(): Unit = {
    if (!isActive) return
    val sequenceNumbers = zkClient.getAllLogDirEventNotifications
    try {
      val brokerIds = zkClient.getBrokerIdsFromLogDirEvents(sequenceNumbers)
      onBrokerLogDirFailure(brokerIds)
    } finally {
      // delete processed children
      zkClient.deleteLogDirEventNotifications(sequenceNumbers, controllerContext.epochZkVersion)
    }
  }

  private def processPartitionModifications(topic: String): Unit = {
    def restorePartitionReplicaAssignment(
      topic: String,
      newPartitionReplicaAssignment: Map[TopicPartition, ReplicaAssignment]
    ): Unit = {
      info("Restoring the partition replica assignment for topic %s".format(topic))

      val existingPartitions = zkClient.getChildren(TopicPartitionsZNode.path(topic))
      val existingPartitionReplicaAssignment = newPartitionReplicaAssignment
        .filter(p => existingPartitions.contains(p._1.partition.toString))
        .map { case (tp, _) =>
          tp -> controllerContext.partitionFullReplicaAssignment(tp)
      }.toMap

      zkClient.setTopicAssignment(topic,
<<<<<<< HEAD
        controllerContext.topicIds.get(topic),
=======
        controllerContext.topicIds(topic),
>>>>>>> 6054837c
        existingPartitionReplicaAssignment,
        controllerContext.epochZkVersion)
    }

    if (!isActive) return
    val partitionReplicaAssignment = zkClient.getFullReplicaAssignmentForTopics(immutable.Set(topic))
    val partitionsToBeAdded = partitionReplicaAssignment.filter { case (topicPartition, _) =>
      controllerContext.partitionReplicaAssignment(topicPartition).isEmpty
    }

    if (topicDeletionManager.isTopicQueuedUpForDeletion(topic)) {
      if (partitionsToBeAdded.nonEmpty) {
        warn("Skipping adding partitions %s for topic %s since it is currently being deleted"
          .format(partitionsToBeAdded.map(_._1.partition).mkString(","), topic))

        restorePartitionReplicaAssignment(topic, partitionReplicaAssignment)
      } else {
        // This can happen if existing partition replica assignment are restored to prevent increasing partition count during topic deletion
        info("Ignoring partition change during topic deletion as no new partitions are added")
      }
    } else if (partitionsToBeAdded.nonEmpty) {
      info(s"New partitions to be added $partitionsToBeAdded")
      partitionsToBeAdded.forKeyValue { (topicPartition, assignedReplicas) =>
        controllerContext.updatePartitionFullReplicaAssignment(topicPartition, assignedReplicas)
      }
      onNewPartitionCreation(partitionsToBeAdded.keySet)
    }
  }

  private def processTopicDeletion(): Unit = {
    if (!isActive) return
    var topicsToBeDeleted = zkClient.getTopicDeletions.toSet
    debug(s"Delete topics listener fired for topics ${topicsToBeDeleted.mkString(",")} to be deleted")
    val nonExistentTopics = topicsToBeDeleted -- controllerContext.allTopics
    if (nonExistentTopics.nonEmpty) {
      warn(s"Ignoring request to delete non-existing topics ${nonExistentTopics.mkString(",")}")
      zkClient.deleteTopicDeletions(nonExistentTopics.toSeq, controllerContext.epochZkVersion)
    }
    topicsToBeDeleted --= nonExistentTopics
    if (config.deleteTopicEnable) {
      if (topicsToBeDeleted.nonEmpty) {
        info(s"Starting topic deletion for topics ${topicsToBeDeleted.mkString(",")}")
        // mark topic ineligible for deletion if other state changes are in progress
        topicsToBeDeleted.foreach { topic =>
          val partitionReassignmentInProgress =
            controllerContext.partitionsBeingReassigned.map(_.topic).contains(topic)
          if (partitionReassignmentInProgress)
            topicDeletionManager.markTopicIneligibleForDeletion(Set(topic),
              reason = "topic reassignment in progress")
        }
        // add topic to deletion list
        topicDeletionManager.enqueueTopicsForDeletion(topicsToBeDeleted)
      }
    } else {
      // If delete topic is disabled remove entries under zookeeper path : /admin/delete_topics
      info(s"Removing $topicsToBeDeleted since delete topic is disabled")
      zkClient.deleteTopicDeletions(topicsToBeDeleted.toSeq, controllerContext.epochZkVersion)
    }
  }

  private def processZkPartitionReassignment(): Set[TopicPartition] = {
    // We need to register the watcher if the path doesn't exist in order to detect future
    // reassignments and we get the `path exists` check for free
    if (isActive && zkClient.registerZNodeChangeHandlerAndCheckExistence(partitionReassignmentHandler)) {
      val reassignmentResults = mutable.Map.empty[TopicPartition, ApiError]
      val partitionsToReassign = mutable.Map.empty[TopicPartition, ReplicaAssignment]

      zkClient.getPartitionReassignment.forKeyValue { (tp, targetReplicas) =>
        maybeBuildReassignment(tp, Some(targetReplicas)) match {
          case Some(context) => partitionsToReassign.put(tp, context)
          case None => reassignmentResults.put(tp, new ApiError(Errors.NO_REASSIGNMENT_IN_PROGRESS))
        }
      }

      reassignmentResults ++= maybeTriggerPartitionReassignment(partitionsToReassign)
      val (partitionsReassigned, partitionsFailed) = reassignmentResults.partition(_._2.error == Errors.NONE)
      if (partitionsFailed.nonEmpty) {
        warn(s"Failed reassignment through zk with the following errors: $partitionsFailed")
        maybeRemoveFromZkReassignment((tp, _) => partitionsFailed.contains(tp))
      }
      partitionsReassigned.keySet
    } else {
      Set.empty
    }
  }

  /**
   * Process a partition reassignment from the AlterPartitionReassignment API. If there is an
   * existing reassignment through zookeeper for any of the requested partitions, they will be
   * cancelled prior to beginning the new reassignment. Any zk-based reassignment for partitions
   * which are NOT included in this call will not be affected.
   *
   * @param reassignments Map of reassignments passed through the AlterReassignments API. A null value
   *                      means that we should cancel an in-progress reassignment.
   * @param callback Callback to send AlterReassignments response
   */
  private def processApiPartitionReassignment(reassignments: Map[TopicPartition, Option[Seq[Int]]],
                                              callback: AlterReassignmentsCallback): Unit = {
    if (!isActive) {
      callback(Right(new ApiError(Errors.NOT_CONTROLLER)))
    } else {
      val reassignmentResults = mutable.Map.empty[TopicPartition, ApiError]
      val partitionsToReassign = mutable.Map.empty[TopicPartition, ReplicaAssignment]

      reassignments.forKeyValue { (tp, targetReplicas) =>
        val maybeApiError = targetReplicas.flatMap(validateReplicas(tp, _))
        maybeApiError match {
          case None =>
            maybeBuildReassignment(tp, targetReplicas) match {
              case Some(context) => partitionsToReassign.put(tp, context)
              case None => reassignmentResults.put(tp, new ApiError(Errors.NO_REASSIGNMENT_IN_PROGRESS))
            }
          case Some(err) =>
            reassignmentResults.put(tp, err)
        }
      }

      // The latest reassignment (whether by API or through zk) always takes precedence,
      // so remove from active zk reassignment (if one exists)
      maybeRemoveFromZkReassignment((tp, _) => partitionsToReassign.contains(tp))

      reassignmentResults ++= maybeTriggerPartitionReassignment(partitionsToReassign)
      callback(Left(reassignmentResults))
    }
  }

  private def validateReplicas(topicPartition: TopicPartition, replicas: Seq[Int]): Option[ApiError] = {
    val replicaSet = replicas.toSet
    if (replicas.isEmpty)
      Some(new ApiError(Errors.INVALID_REPLICA_ASSIGNMENT,
          s"Empty replica list specified in partition reassignment."))
    else if (replicas.size != replicaSet.size) {
      Some(new ApiError(Errors.INVALID_REPLICA_ASSIGNMENT,
          s"Duplicate replica ids in partition reassignment replica list: $replicas"))
    } else if (replicas.exists(_ < 0))
      Some(new ApiError(Errors.INVALID_REPLICA_ASSIGNMENT,
          s"Invalid broker id in replica list: $replicas"))
    else {
      // Ensure that any new replicas are among the live brokers
      val currentAssignment = controllerContext.partitionFullReplicaAssignment(topicPartition)
      val newAssignment = currentAssignment.reassignTo(replicas)
      val areNewReplicasAlive = newAssignment.addingReplicas.toSet.subsetOf(controllerContext.liveBrokerIds)
      if (!areNewReplicasAlive)
        Some(new ApiError(Errors.INVALID_REPLICA_ASSIGNMENT,
          s"Replica assignment has brokers that are not alive. Replica list: " +
            s"${newAssignment.addingReplicas}, live broker list: ${controllerContext.liveBrokerIds}"))
      else None
    }
  }

  private def maybeBuildReassignment(topicPartition: TopicPartition,
                                     targetReplicasOpt: Option[Seq[Int]]): Option[ReplicaAssignment] = {
    val replicaAssignment = controllerContext.partitionFullReplicaAssignment(topicPartition)
    if (replicaAssignment.isBeingReassigned) {
      val targetReplicas = targetReplicasOpt.getOrElse(replicaAssignment.originReplicas)
      Some(replicaAssignment.reassignTo(targetReplicas))
    } else {
      targetReplicasOpt.map { targetReplicas =>
        replicaAssignment.reassignTo(targetReplicas)
      }
    }
  }

  private def processPartitionReassignmentIsrChange(topicPartition: TopicPartition): Unit = {
    if (!isActive) return

    if (controllerContext.partitionsBeingReassigned.contains(topicPartition)) {
      maybeCompleteReassignment(topicPartition)
    }
  }

  private def maybeCompleteReassignment(topicPartition: TopicPartition): Unit = {
    val reassignment = controllerContext.partitionFullReplicaAssignment(topicPartition)
    if (isReassignmentComplete(topicPartition, reassignment)) {
      // resume the partition reassignment process
      info(s"Target replicas ${reassignment.targetReplicas} have all caught up with the leader for " +
        s"reassigning partition $topicPartition")
      onPartitionReassignment(topicPartition, reassignment)
    }
  }

  private def processListPartitionReassignments(partitionsOpt: Option[Set[TopicPartition]], callback: ListReassignmentsCallback): Unit = {
    if (!isActive) {
      callback(Right(new ApiError(Errors.NOT_CONTROLLER)))
    } else {
      val results: mutable.Map[TopicPartition, ReplicaAssignment] = mutable.Map.empty
      val partitionsToList = partitionsOpt match {
        case Some(partitions) => partitions
        case None => controllerContext.partitionsBeingReassigned
      }

      partitionsToList.foreach { tp =>
        val assignment = controllerContext.partitionFullReplicaAssignment(tp)
        if (assignment.isBeingReassigned) {
          results += tp -> assignment
        }
      }

      callback(Left(results))
    }
  }

  /**
   * Returns the new FinalizedVersionRange for the feature, if there are no feature
   * incompatibilities seen with all known brokers for the provided feature update.
   * Otherwise returns an ApiError object containing Errors.INVALID_REQUEST.
   *
   * @param update   the feature update to be processed (this can not be meant to delete the feature)
   *
   * @return         the new FinalizedVersionRange or error, as described above.
   */
  private def newFinalizedVersionRangeOrIncompatibilityError(update: UpdateFeaturesRequestData.FeatureUpdateKey): Either[FinalizedVersionRange, ApiError] = {
    if (UpdateFeaturesRequest.isDeleteRequest(update)) {
      throw new IllegalArgumentException(s"Provided feature update can not be meant to delete the feature: $update")
    }

    val supportedVersionRange = brokerFeatures.supportedFeatures.get(update.feature)
    if (supportedVersionRange == null) {
      Right(new ApiError(Errors.INVALID_REQUEST,
                         "Could not apply finalized feature update because the provided feature" +
                         " is not supported."))
    } else {
      var newVersionRange: FinalizedVersionRange = null
      try {
        newVersionRange = new FinalizedVersionRange(supportedVersionRange.min, update.maxVersionLevel)
      } catch {
        case _: IllegalArgumentException => {
          // This exception means the provided maxVersionLevel is invalid. It is handled below
          // outside of this catch clause.
        }
      }
      if (newVersionRange == null) {
        Right(new ApiError(Errors.INVALID_REQUEST,
          "Could not apply finalized feature update because the provided" +
          s" maxVersionLevel:${update.maxVersionLevel} is lower than the" +
          s" supported minVersion:${supportedVersionRange.min}."))
      } else {
        val newFinalizedFeature =
          Features.finalizedFeatures(Utils.mkMap(Utils.mkEntry(update.feature, newVersionRange)))
        val numIncompatibleBrokers = controllerContext.liveOrShuttingDownBrokers.count(broker => {
          BrokerFeatures.hasIncompatibleFeatures(broker.features, newFinalizedFeature)
        })
        if (numIncompatibleBrokers == 0) {
          Left(newVersionRange)
        } else {
          Right(new ApiError(Errors.INVALID_REQUEST,
                             "Could not apply finalized feature update because" +
                             " brokers were found to have incompatible versions for the feature."))
        }
      }
    }
  }

  /**
   * Validates a feature update on an existing FinalizedVersionRange.
   * If the validation succeeds, then, the return value contains:
   * 1. the new FinalizedVersionRange for the feature, if the feature update was not meant to delete the feature.
   * 2. Option.empty, if the feature update was meant to delete the feature.
   *
   * If the validation fails, then returned value contains a suitable ApiError.
   *
   * @param update                 the feature update to be processed.
   * @param existingVersionRange   the existing FinalizedVersionRange which can be empty when no
   *                               FinalizedVersionRange exists for the associated feature
   *
   * @return                       the new FinalizedVersionRange to be updated into ZK or error
   *                               as described above.
   */
  private def validateFeatureUpdate(update: UpdateFeaturesRequestData.FeatureUpdateKey,
                                    existingVersionRange: Option[FinalizedVersionRange]): Either[Option[FinalizedVersionRange], ApiError] = {
    def newVersionRangeOrError(update: UpdateFeaturesRequestData.FeatureUpdateKey): Either[Option[FinalizedVersionRange], ApiError] = {
      newFinalizedVersionRangeOrIncompatibilityError(update)
        .fold(versionRange => Left(Some(versionRange)), error => Right(error))
    }

    if (update.feature.isEmpty) {
      // Check that the feature name is not empty.
      Right(new ApiError(Errors.INVALID_REQUEST, "Feature name can not be empty."))
    } else {
      // We handle deletion requests separately from non-deletion requests.
      if (UpdateFeaturesRequest.isDeleteRequest(update)) {
        if (existingVersionRange.isEmpty) {
          // Disallow deletion of a non-existing finalized feature.
          Right(new ApiError(Errors.INVALID_REQUEST,
                             "Can not delete non-existing finalized feature."))
        } else {
          Left(Option.empty)
        }
      } else if (update.maxVersionLevel() < 1) {
        // Disallow deletion of a finalized feature without allowDowngrade flag set.
        Right(new ApiError(Errors.INVALID_REQUEST,
                           s"Can not provide maxVersionLevel: ${update.maxVersionLevel} less" +
                           s" than 1 without setting the allowDowngrade flag to true in the request."))
      } else {
        existingVersionRange.map(existing =>
          if (update.maxVersionLevel == existing.max) {
            // Disallow a case where target maxVersionLevel matches existing maxVersionLevel.
            Right(new ApiError(Errors.INVALID_REQUEST,
                               s"Can not ${if (update.allowDowngrade) "downgrade" else "upgrade"}" +
                               s" a finalized feature from existing maxVersionLevel:${existing.max}" +
                               " to the same value."))
          } else if (update.maxVersionLevel < existing.max && !update.allowDowngrade) {
            // Disallow downgrade of a finalized feature without the allowDowngrade flag set.
            Right(new ApiError(Errors.INVALID_REQUEST,
                               s"Can not downgrade finalized feature from existing" +
                               s" maxVersionLevel:${existing.max} to provided" +
                               s" maxVersionLevel:${update.maxVersionLevel} without setting the" +
                               " allowDowngrade flag in the request."))
          } else if (update.allowDowngrade && update.maxVersionLevel > existing.max) {
            // Disallow a request that sets allowDowngrade flag without specifying a
            // maxVersionLevel that's lower than the existing maxVersionLevel.
            Right(new ApiError(Errors.INVALID_REQUEST,
                               s"When the allowDowngrade flag set in the request, the provided" +
                               s" maxVersionLevel:${update.maxVersionLevel} can not be greater than" +
                               s" existing maxVersionLevel:${existing.max}."))
          } else if (update.maxVersionLevel < existing.min) {
            // Disallow downgrade of a finalized feature below the existing finalized
            // minVersionLevel.
            Right(new ApiError(Errors.INVALID_REQUEST,
                               s"Can not downgrade finalized feature to maxVersionLevel:${update.maxVersionLevel}" +
                               s" because it's lower than the existing minVersionLevel:${existing.min}."))
          } else {
            newVersionRangeOrError(update)
          }
        ).getOrElse(newVersionRangeOrError(update))
      }
    }
  }

  private def processFeatureUpdates(request: UpdateFeaturesRequest,
                                    callback: UpdateFeaturesCallback): Unit = {
    if (isActive) {
      processFeatureUpdatesWithActiveController(request, callback)
    } else {
      callback(Left(new ApiError(Errors.NOT_CONTROLLER)))
    }
  }

  private def processFeatureUpdatesWithActiveController(request: UpdateFeaturesRequest,
                                                        callback: UpdateFeaturesCallback): Unit = {
    val updates = request.data.featureUpdates
    val existingFeatures = featureCache.get
      .map(featuresAndEpoch => featuresAndEpoch.features.features().asScala)
      .getOrElse(Map[String, FinalizedVersionRange]())
    // A map with key being feature name and value being FinalizedVersionRange.
    // This contains the target features to be eventually written to FeatureZNode.
    val targetFeatures = scala.collection.mutable.Map[String, FinalizedVersionRange]() ++ existingFeatures
    // A map with key being feature name and value being error encountered when the FeatureUpdate
    // was applied.
    val errors = scala.collection.mutable.Map[String, ApiError]()

    // Below we process each FeatureUpdate using the following logic:
    //  - If a FeatureUpdate is found to be valid, then:
    //    - The corresponding entry in errors map would be updated to contain Errors.NONE.
    //    - If the FeatureUpdate is an add or update request, then the targetFeatures map is updated
    //      to contain the new FinalizedVersionRange for the feature.
    //    - Otherwise if the FeatureUpdate is a delete request, then the feature is removed from the
    //      targetFeatures map.
    //  - Otherwise if a FeatureUpdate is found to be invalid, then:
    //    - The corresponding entry in errors map would be updated with the appropriate ApiError.
    //    - The entry in targetFeatures map is left untouched.
    updates.asScala.iterator.foreach { update =>
      validateFeatureUpdate(update, existingFeatures.get(update.feature())) match {
        case Left(newVersionRangeOrNone) =>
          newVersionRangeOrNone match {
            case Some(newVersionRange) => targetFeatures += (update.feature() -> newVersionRange)
            case None => targetFeatures -= update.feature()
          }
          errors += (update.feature() -> new ApiError(Errors.NONE))
        case Right(featureUpdateFailureReason) =>
          errors += (update.feature() -> featureUpdateFailureReason)
      }
    }

    // If the existing and target features are the same, then, we skip the update to the
    // FeatureZNode as no changes to the node are required. Otherwise, we replace the contents
    // of the FeatureZNode with the new features. This may result in partial or full modification
    // of the existing finalized features in ZK.
    try {
      if (!existingFeatures.equals(targetFeatures)) {
        val newNode = new FeatureZNode(FeatureZNodeStatus.Enabled, Features.finalizedFeatures(targetFeatures.asJava))
        val newVersion = updateFeatureZNode(newNode)
        featureCache.waitUntilEpochOrThrow(newVersion, request.data().timeoutMs())
      }
    } catch {
      // For all features that correspond to valid FeatureUpdate (i.e. error is Errors.NONE),
      // we set the error as Errors.FEATURE_UPDATE_FAILED since the FeatureZNode update has failed
      // for these. For the rest, the existing error is left untouched.
      case e: Exception =>
        warn(s"Processing of feature updates: $request failed due to error: $e")
        errors.foreach { case (feature, apiError) =>
          if (apiError.error() == Errors.NONE) {
            errors(feature) = new ApiError(Errors.FEATURE_UPDATE_FAILED)
          }
        }
    } finally {
      callback(Right(errors))
    }
  }

  private def processIsrChangeNotification(): Unit = {
    def processUpdateNotifications(partitions: Seq[TopicPartition]): Unit = {
      val liveBrokers: Seq[Int] = controllerContext.liveOrShuttingDownBrokerIds.toSeq
      debug(s"Sending MetadataRequest to Brokers: $liveBrokers for TopicPartitions: $partitions")
      sendUpdateMetadataRequest(liveBrokers, partitions.toSet)
    }

    if (!isActive) return
    val sequenceNumbers = zkClient.getAllIsrChangeNotifications
    try {
      val partitions = zkClient.getPartitionsFromIsrChangeNotifications(sequenceNumbers)
      if (partitions.nonEmpty) {
        updateLeaderAndIsrCache(partitions)
        processUpdateNotifications(partitions)

        // During a partial upgrade, the controller may be on an IBP which assumes
        // ISR changes through the `AlterIsr` API while some brokers are on an older
        // IBP which assumes notification through Zookeeper. In this case, since the
        // controller will not have registered watches for reassigning partitions, we
        // can still rely on the batch ISR change notification path in order to
        // complete the reassignment.
        partitions.filter(controllerContext.partitionsBeingReassigned.contains).foreach { topicPartition =>
          maybeCompleteReassignment(topicPartition)
        }
      }
    } finally {
      // delete the notifications
      zkClient.deleteIsrChangeNotifications(sequenceNumbers, controllerContext.epochZkVersion)
    }
  }

  def electLeaders(
    partitions: Set[TopicPartition],
    electionType: ElectionType,
    callback: ElectLeadersCallback
  ): Unit = {
    eventManager.put(ReplicaLeaderElection(Some(partitions), electionType, AdminClientTriggered, callback))
  }

  def listPartitionReassignments(partitions: Option[Set[TopicPartition]],
                                 callback: ListReassignmentsCallback): Unit = {
    eventManager.put(ListPartitionReassignments(partitions, callback))
  }

  def updateFeatures(request: UpdateFeaturesRequest,
                     callback: UpdateFeaturesCallback): Unit = {
    eventManager.put(UpdateFeatures(request, callback))
  }

  def alterPartitionReassignments(partitions: Map[TopicPartition, Option[Seq[Int]]],
                                  callback: AlterReassignmentsCallback): Unit = {
    eventManager.put(ApiPartitionReassignment(partitions, callback))
  }

  private def processReplicaLeaderElection(
    partitionsFromAdminClientOpt: Option[Set[TopicPartition]],
    electionType: ElectionType,
    electionTrigger: ElectionTrigger,
    callback: ElectLeadersCallback
  ): Unit = {
    if (!isActive) {
      callback(partitionsFromAdminClientOpt.fold(Map.empty[TopicPartition, Either[ApiError, Int]]) { partitions =>
        partitions.iterator.map(partition => partition -> Left(new ApiError(Errors.NOT_CONTROLLER, null))).toMap
      })
    } else {
      // We need to register the watcher if the path doesn't exist in order to detect future preferred replica
      // leader elections and we get the `path exists` check for free
      if (electionTrigger == AdminClientTriggered || zkClient.registerZNodeChangeHandlerAndCheckExistence(preferredReplicaElectionHandler)) {
        val partitions = partitionsFromAdminClientOpt match {
          case Some(partitions) => partitions
          case None => zkClient.getPreferredReplicaElection
        }

        val (knownPartitions, unknownPartitions) = partitions.partition(tp => controllerContext.allPartitions.contains(tp))
        unknownPartitions.foreach { p =>
          info(s"Skipping replica leader election ($electionType) for partition $p by $electionTrigger since it doesn't exist.")
        }

        val (partitionsBeingDeleted, livePartitions) = knownPartitions.partition(partition =>
            topicDeletionManager.isTopicQueuedUpForDeletion(partition.topic))
        if (partitionsBeingDeleted.nonEmpty) {
          warn(s"Skipping replica leader election ($electionType) for partitions $partitionsBeingDeleted " +
            s"by $electionTrigger since the respective topics are being deleted")
        }

        // partition those that have a valid leader
        val (electablePartitions, alreadyValidLeader) = livePartitions.partition { partition =>
          electionType match {
            case ElectionType.PREFERRED =>
              val assignedReplicas = controllerContext.partitionReplicaAssignment(partition)
              val preferredReplica = assignedReplicas.head
              val currentLeader = controllerContext.partitionLeadershipInfo(partition).get.leaderAndIsr.leader
              currentLeader != preferredReplica

            case ElectionType.UNCLEAN =>
              val currentLeader = controllerContext.partitionLeadershipInfo(partition).get.leaderAndIsr.leader
              currentLeader == LeaderAndIsr.NoLeader || !controllerContext.liveBrokerIds.contains(currentLeader)
          }
        }

        val results = onReplicaElection(electablePartitions, electionType, electionTrigger).map {
          case (k, Left(ex)) =>
            if (ex.isInstanceOf[StateChangeFailedException]) {
              val error = if (electionType == ElectionType.PREFERRED) {
                Errors.PREFERRED_LEADER_NOT_AVAILABLE
              } else {
                Errors.ELIGIBLE_LEADERS_NOT_AVAILABLE
              }
              k -> Left(new ApiError(error, ex.getMessage))
            } else {
              k -> Left(ApiError.fromThrowable(ex))
            }
          case (k, Right(leaderAndIsr)) => k -> Right(leaderAndIsr.leader)
        } ++
        alreadyValidLeader.map(_ -> Left(new ApiError(Errors.ELECTION_NOT_NEEDED))) ++
        partitionsBeingDeleted.map(
          _ -> Left(new ApiError(Errors.INVALID_TOPIC_EXCEPTION, "The topic is being deleted"))
        ) ++
        unknownPartitions.map(
          _ -> Left(new ApiError(Errors.UNKNOWN_TOPIC_OR_PARTITION, "The partition does not exist."))
        )

        debug(s"Waiting for any successful result for election type ($electionType) by $electionTrigger for partitions: $results")
        callback(results)
      }
    }
  }

  def alterIsrs(alterIsrRequest: AlterIsrRequestData, callback: AlterIsrResponseData => Unit): Unit = {
    val isrsToAlter = mutable.Map[TopicPartition, LeaderAndIsr]()

    alterIsrRequest.topics.forEach { topicReq =>
      topicReq.partitions.forEach { partitionReq =>
        val tp = new TopicPartition(topicReq.name, partitionReq.partitionIndex)
        val newIsr = partitionReq.newIsr().asScala.toList.map(_.toInt)
        isrsToAlter.put(tp, new LeaderAndIsr(alterIsrRequest.brokerId, partitionReq.leaderEpoch, newIsr, partitionReq.currentIsrVersion))
      }
    }

    def responseCallback(results: Either[Map[TopicPartition, Either[Errors, LeaderAndIsr]], Errors]): Unit = {
      val resp = new AlterIsrResponseData()
      results match {
        case Right(error) =>
          resp.setErrorCode(error.code)
        case Left(partitionResults) =>
          resp.setTopics(new util.ArrayList())
          partitionResults
            .groupBy { case (tp, _) => tp.topic }   // Group by topic
            .foreach { case (topic, partitions) =>
              // Add each topic part to the response
              val topicResp = new AlterIsrResponseData.TopicData()
                .setName(topic)
                .setPartitions(new util.ArrayList())
              resp.topics.add(topicResp)
              partitions.foreach { case (tp, errorOrIsr) =>
                // Add each partition part to the response (new ISR or error)
                errorOrIsr match {
                  case Left(error) => topicResp.partitions.add(
                    new AlterIsrResponseData.PartitionData()
                      .setPartitionIndex(tp.partition)
                      .setErrorCode(error.code))
                  case Right(leaderAndIsr) => topicResp.partitions.add(
                    new AlterIsrResponseData.PartitionData()
                      .setPartitionIndex(tp.partition)
                      .setLeaderId(leaderAndIsr.leader)
                      .setLeaderEpoch(leaderAndIsr.leaderEpoch)
                      .setIsr(leaderAndIsr.isr.map(Integer.valueOf).asJava)
                      .setCurrentIsrVersion(leaderAndIsr.zkVersion))
                }
            }
          }
      }
      callback.apply(resp)
    }

    eventManager.put(AlterIsrReceived(alterIsrRequest.brokerId, alterIsrRequest.brokerEpoch, isrsToAlter, responseCallback))
  }

  private def processAlterIsr(brokerId: Int, brokerEpoch: Long,
                              isrsToAlter: Map[TopicPartition, LeaderAndIsr],
                              callback: AlterIsrCallback): Unit = {

    // Handle a few short-circuits
    if (!isActive) {
      callback.apply(Right(Errors.NOT_CONTROLLER))
      return
    }

    val brokerEpochOpt = controllerContext.liveBrokerIdAndEpochs.get(brokerId)
    if (brokerEpochOpt.isEmpty) {
      info(s"Ignoring AlterIsr due to unknown broker $brokerId")
      callback.apply(Right(Errors.STALE_BROKER_EPOCH))
      return
    }

    if (!brokerEpochOpt.contains(brokerEpoch)) {
      info(s"Ignoring AlterIsr due to stale broker epoch $brokerEpoch for broker $brokerId")
      callback.apply(Right(Errors.STALE_BROKER_EPOCH))
      return
    }

    val response = try {
      val partitionResponses = mutable.HashMap[TopicPartition, Either[Errors, LeaderAndIsr]]()

      // Determine which partitions we will accept the new ISR for
      val adjustedIsrs: Map[TopicPartition, LeaderAndIsr] = isrsToAlter.flatMap {
        case (tp: TopicPartition, newLeaderAndIsr: LeaderAndIsr) =>
          controllerContext.partitionLeadershipInfo(tp) match {
            case Some(leaderIsrAndControllerEpoch) =>
              val currentLeaderAndIsr = leaderIsrAndControllerEpoch.leaderAndIsr
              if (newLeaderAndIsr.leaderEpoch < currentLeaderAndIsr.leaderEpoch) {
                partitionResponses(tp) = Left(Errors.FENCED_LEADER_EPOCH)
                None
              } else if (newLeaderAndIsr.equalsIgnoreZk(currentLeaderAndIsr)) {
                // If a partition is already in the desired state, just return it
                partitionResponses(tp) = Right(currentLeaderAndIsr)
                None
              } else {
                Some(tp -> newLeaderAndIsr)
              }
            case None =>
              partitionResponses(tp) = Left(Errors.UNKNOWN_TOPIC_OR_PARTITION)
              None
          }
      }

      // Do the updates in ZK
      debug(s"Updating ISRs for partitions: ${adjustedIsrs.keySet}.")
      val UpdateLeaderAndIsrResult(finishedUpdates, badVersionUpdates) = zkClient.updateLeaderAndIsr(
        adjustedIsrs, controllerContext.epoch, controllerContext.epochZkVersion)

      val successfulUpdates: Map[TopicPartition, LeaderAndIsr] = finishedUpdates.flatMap {
        case (partition: TopicPartition, isrOrError: Either[Throwable, LeaderAndIsr]) =>
          isrOrError match {
            case Right(updatedIsr) =>
              debug(s"ISR for partition $partition updated to [${updatedIsr.isr.mkString(",")}] and zkVersion updated to [${updatedIsr.zkVersion}]")
              partitionResponses(partition) = Right(updatedIsr)
              Some(partition -> updatedIsr)
            case Left(error) =>
              warn(s"Failed to update ISR for partition $partition", error)
              partitionResponses(partition) = Left(Errors.forException(error))
              None
          }
      }

      badVersionUpdates.foreach(partition => {
        debug(s"Failed to update ISR for partition $partition, bad ZK version")
        partitionResponses(partition) = Left(Errors.INVALID_UPDATE_VERSION)
      })

      def processUpdateNotifications(partitions: Seq[TopicPartition]): Unit = {
        val liveBrokers: Seq[Int] = controllerContext.liveOrShuttingDownBrokerIds.toSeq
        sendUpdateMetadataRequest(liveBrokers, partitions.toSet)
      }

      // Update our cache and send out metadata updates
      updateLeaderAndIsrCache(successfulUpdates.keys.toSeq)
      processUpdateNotifications(isrsToAlter.keys.toSeq)

      Left(partitionResponses)
    } catch {
      case e: Throwable =>
        error(s"Error when processing AlterIsr for partitions: ${isrsToAlter.keys.toSeq}", e)
        Right(Errors.UNKNOWN_SERVER_ERROR)
    }

    callback.apply(response)

    // After we have returned the result of the `AlterIsr` request, we should check whether
    // there are any reassignments which can be completed by a successful ISR expansion.
    response.left.foreach { alterIsrResponses =>
      alterIsrResponses.forKeyValue { (topicPartition, partitionResponse) =>
        if (controllerContext.partitionsBeingReassigned.contains(topicPartition)) {
          val isSuccessfulUpdate = partitionResponse.isRight
          if (isSuccessfulUpdate) {
            maybeCompleteReassignment(topicPartition)
          }
        }
      }
    }
  }

  private def processControllerChange(): Unit = {
    maybeResign()
  }

  private def processReelect(): Unit = {
    maybeResign()
    elect()
  }

  private def processRegisterBrokerAndReelect(): Unit = {
    _brokerEpoch = zkClient.registerBroker(brokerInfo)
    processReelect()
  }

  private def processExpire(): Unit = {
    activeControllerId = -1
    onControllerResignation()
  }


  override def process(event: ControllerEvent): Unit = {
    try {
      event match {
        case event: MockEvent =>
          // Used only in test cases
          event.process()
        case ShutdownEventThread =>
          error("Received a ShutdownEventThread event. This type of event is supposed to be handle by ControllerEventThread")
        case AutoPreferredReplicaLeaderElection =>
          processAutoPreferredReplicaLeaderElection()
        case ReplicaLeaderElection(partitions, electionType, electionTrigger, callback) =>
          processReplicaLeaderElection(partitions, electionType, electionTrigger, callback)
        case UncleanLeaderElectionEnable =>
          processUncleanLeaderElectionEnable()
        case TopicUncleanLeaderElectionEnable(topic) =>
          processTopicUncleanLeaderElectionEnable(topic)
        case ControlledShutdown(id, brokerEpoch, callback) =>
          processControlledShutdown(id, brokerEpoch, callback)
        case LeaderAndIsrResponseReceived(response, brokerId) =>
          processLeaderAndIsrResponseReceived(response, brokerId)
        case UpdateMetadataResponseReceived(response, brokerId) =>
          processUpdateMetadataResponseReceived(response, brokerId)
        case TopicDeletionStopReplicaResponseReceived(replicaId, requestError, partitionErrors) =>
          processTopicDeletionStopReplicaResponseReceived(replicaId, requestError, partitionErrors)
        case BrokerChange =>
          processBrokerChange()
        case BrokerModifications(brokerId) =>
          processBrokerModification(brokerId)
        case ControllerChange =>
          processControllerChange()
        case Reelect =>
          processReelect()
        case RegisterBrokerAndReelect =>
          processRegisterBrokerAndReelect()
        case Expire =>
          processExpire()
        case TopicChange =>
          processTopicChange()
        case LogDirEventNotification =>
          processLogDirEventNotification()
        case PartitionModifications(topic) =>
          processPartitionModifications(topic)
        case TopicDeletion =>
          processTopicDeletion()
        case ApiPartitionReassignment(reassignments, callback) =>
          processApiPartitionReassignment(reassignments, callback)
        case ZkPartitionReassignment =>
          processZkPartitionReassignment()
        case ListPartitionReassignments(partitions, callback) =>
          processListPartitionReassignments(partitions, callback)
        case UpdateFeatures(request, callback) =>
          processFeatureUpdates(request, callback)
        case PartitionReassignmentIsrChange(partition) =>
          processPartitionReassignmentIsrChange(partition)
        case IsrChangeNotification =>
          processIsrChangeNotification()
        case AlterIsrReceived(brokerId, brokerEpoch, isrsToAlter, callback) =>
          processAlterIsr(brokerId, brokerEpoch, isrsToAlter, callback)
        case Startup =>
          processStartup()
      }
    } catch {
      case e: ControllerMovedException =>
        info(s"Controller moved to another broker when processing $event.", e)
        maybeResign()
      case e: Throwable =>
        error(s"Error processing event $event", e)
    } finally {
      updateMetrics()
    }
  }

  override def preempt(event: ControllerEvent): Unit = {
    event.preempt()
  }
}

class BrokerChangeHandler(eventManager: ControllerEventManager) extends ZNodeChildChangeHandler {
  override val path: String = BrokerIdsZNode.path

  override def handleChildChange(): Unit = {
    eventManager.put(BrokerChange)
  }
}

class BrokerModificationsHandler(eventManager: ControllerEventManager, brokerId: Int) extends ZNodeChangeHandler {
  override val path: String = BrokerIdZNode.path(brokerId)

  override def handleDataChange(): Unit = {
    eventManager.put(BrokerModifications(brokerId))
  }
}

class TopicChangeHandler(eventManager: ControllerEventManager) extends ZNodeChildChangeHandler {
  override val path: String = TopicsZNode.path

  override def handleChildChange(): Unit = eventManager.put(TopicChange)
}

class LogDirEventNotificationHandler(eventManager: ControllerEventManager) extends ZNodeChildChangeHandler {
  override val path: String = LogDirEventNotificationZNode.path

  override def handleChildChange(): Unit = eventManager.put(LogDirEventNotification)
}

object LogDirEventNotificationHandler {
  val Version: Long = 1L
}

class PartitionModificationsHandler(eventManager: ControllerEventManager, topic: String) extends ZNodeChangeHandler {
  override val path: String = TopicZNode.path(topic)

  override def handleDataChange(): Unit = eventManager.put(PartitionModifications(topic))
}

class TopicDeletionHandler(eventManager: ControllerEventManager) extends ZNodeChildChangeHandler {
  override val path: String = DeleteTopicsZNode.path

  override def handleChildChange(): Unit = eventManager.put(TopicDeletion)
}

class PartitionReassignmentHandler(eventManager: ControllerEventManager) extends ZNodeChangeHandler {
  override val path: String = ReassignPartitionsZNode.path

  // Note that the event is also enqueued when the znode is deleted, but we do it explicitly instead of relying on
  // handleDeletion(). This approach is more robust as it doesn't depend on the watcher being re-registered after
  // it's consumed during data changes (we ensure re-registration when the znode is deleted).
  override def handleCreation(): Unit = eventManager.put(ZkPartitionReassignment)
}

class PartitionReassignmentIsrChangeHandler(eventManager: ControllerEventManager, partition: TopicPartition) extends ZNodeChangeHandler {
  override val path: String = TopicPartitionStateZNode.path(partition)

  override def handleDataChange(): Unit = eventManager.put(PartitionReassignmentIsrChange(partition))
}

class IsrChangeNotificationHandler(eventManager: ControllerEventManager) extends ZNodeChildChangeHandler {
  override val path: String = IsrChangeNotificationZNode.path

  override def handleChildChange(): Unit = eventManager.put(IsrChangeNotification)
}

object IsrChangeNotificationHandler {
  val Version: Long = 1L
}

class PreferredReplicaElectionHandler(eventManager: ControllerEventManager) extends ZNodeChangeHandler {
  override val path: String = PreferredReplicaElectionZNode.path

  override def handleCreation(): Unit = eventManager.put(ReplicaLeaderElection(None, ElectionType.PREFERRED, ZkTriggered))
}

class ControllerChangeHandler(eventManager: ControllerEventManager) extends ZNodeChangeHandler {
  override val path: String = ControllerZNode.path

  override def handleCreation(): Unit = eventManager.put(ControllerChange)
  override def handleDeletion(): Unit = eventManager.put(Reelect)
  override def handleDataChange(): Unit = eventManager.put(ControllerChange)
}

case class PartitionAndReplica(topicPartition: TopicPartition, replica: Int) {
  def topic: String = topicPartition.topic
  def partition: Int = topicPartition.partition

  override def toString: String = {
    s"[Topic=$topic,Partition=$partition,Replica=$replica]"
  }
}

case class LeaderIsrAndControllerEpoch(leaderAndIsr: LeaderAndIsr, controllerEpoch: Int) {
  override def toString: String = {
    val leaderAndIsrInfo = new StringBuilder
    leaderAndIsrInfo.append("(Leader:" + leaderAndIsr.leader)
    leaderAndIsrInfo.append(",ISR:" + leaderAndIsr.isr.mkString(","))
    leaderAndIsrInfo.append(",LeaderEpoch:" + leaderAndIsr.leaderEpoch)
    leaderAndIsrInfo.append(",ControllerEpoch:" + controllerEpoch + ")")
    leaderAndIsrInfo.toString()
  }
}

private[controller] class ControllerStats extends KafkaMetricsGroup {
  val uncleanLeaderElectionRate = newMeter("UncleanLeaderElectionsPerSec", "elections", TimeUnit.SECONDS)

  val rateAndTimeMetrics: Map[ControllerState, KafkaTimer] = ControllerState.values.flatMap { state =>
    state.rateAndTimeMetricName.map { metricName =>
      state -> new KafkaTimer(newTimer(metricName, TimeUnit.MILLISECONDS, TimeUnit.SECONDS))
    }
  }.toMap

}

sealed trait ControllerEvent {
  def state: ControllerState
  // preempt() is not executed by `ControllerEventThread` but by the main thread.
  def preempt(): Unit
}

case object ControllerChange extends ControllerEvent {
  override def state: ControllerState = ControllerState.ControllerChange
  override def preempt(): Unit = {}
}

case object Reelect extends ControllerEvent {
  override def state: ControllerState = ControllerState.ControllerChange
  override def preempt(): Unit = {}
}

case object RegisterBrokerAndReelect extends ControllerEvent {
  override def state: ControllerState = ControllerState.ControllerChange
  override def preempt(): Unit = {}
}

case object Expire extends ControllerEvent {
  override def state: ControllerState = ControllerState.ControllerChange
  override def preempt(): Unit = {}
}

case object ShutdownEventThread extends ControllerEvent {
  override def state: ControllerState = ControllerState.ControllerShutdown
  override def preempt(): Unit = {}
}

case object AutoPreferredReplicaLeaderElection extends ControllerEvent {
  override def state: ControllerState = ControllerState.AutoLeaderBalance
  override def preempt(): Unit = {}
}

case object UncleanLeaderElectionEnable extends ControllerEvent {
  override def state: ControllerState = ControllerState.UncleanLeaderElectionEnable
  override def preempt(): Unit = {}
}

case class TopicUncleanLeaderElectionEnable(topic: String) extends ControllerEvent {
  override def state: ControllerState = ControllerState.TopicUncleanLeaderElectionEnable
  override def preempt(): Unit = {}
}

case class ControlledShutdown(id: Int, brokerEpoch: Long, controlledShutdownCallback: Try[Set[TopicPartition]] => Unit) extends ControllerEvent {
  override def state: ControllerState = ControllerState.ControlledShutdown
  override def preempt(): Unit = controlledShutdownCallback(Failure(new ControllerMovedException("Controller moved to another broker")))
}

case class LeaderAndIsrResponseReceived(leaderAndIsrResponse: LeaderAndIsrResponse, brokerId: Int) extends ControllerEvent {
  override def state: ControllerState = ControllerState.LeaderAndIsrResponseReceived
  override def preempt(): Unit = {}
}

case class UpdateMetadataResponseReceived(updateMetadataResponse: UpdateMetadataResponse, brokerId: Int) extends ControllerEvent {
  override def state: ControllerState = ControllerState.UpdateMetadataResponseReceived
  override def preempt(): Unit = {}
}

case class TopicDeletionStopReplicaResponseReceived(replicaId: Int,
                                                    requestError: Errors,
                                                    partitionErrors: Map[TopicPartition, Errors]) extends ControllerEvent {
  override def state: ControllerState = ControllerState.TopicDeletion
  override def preempt(): Unit = {}
}

case object Startup extends ControllerEvent {
  override def state: ControllerState = ControllerState.ControllerChange
  override def preempt(): Unit = {}
}

case object BrokerChange extends ControllerEvent {
  override def state: ControllerState = ControllerState.BrokerChange
  override def preempt(): Unit = {}
}

case class BrokerModifications(brokerId: Int) extends ControllerEvent {
  override def state: ControllerState = ControllerState.BrokerChange
  override def preempt(): Unit = {}
}

case object TopicChange extends ControllerEvent {
  override def state: ControllerState = ControllerState.TopicChange
  override def preempt(): Unit = {}
}

case object LogDirEventNotification extends ControllerEvent {
  override def state: ControllerState = ControllerState.LogDirChange
  override def preempt(): Unit = {}
}

case class PartitionModifications(topic: String) extends ControllerEvent {
  override def state: ControllerState = ControllerState.TopicChange
  override def preempt(): Unit = {}
}

case object TopicDeletion extends ControllerEvent {
  override def state: ControllerState = ControllerState.TopicDeletion
  override def preempt(): Unit = {}
}

case object ZkPartitionReassignment extends ControllerEvent {
  override def state: ControllerState = ControllerState.AlterPartitionReassignment
  override def preempt(): Unit = {}
}

case class ApiPartitionReassignment(reassignments: Map[TopicPartition, Option[Seq[Int]]],
                                    callback: AlterReassignmentsCallback) extends ControllerEvent {
  override def state: ControllerState = ControllerState.AlterPartitionReassignment
  override def preempt(): Unit = callback(Right(new ApiError(Errors.NOT_CONTROLLER)))
}

case class PartitionReassignmentIsrChange(partition: TopicPartition) extends ControllerEvent {
  override def state: ControllerState = ControllerState.AlterPartitionReassignment
  override def preempt(): Unit = {}
}

case object IsrChangeNotification extends ControllerEvent {
  override def state: ControllerState = ControllerState.IsrChange
  override def preempt(): Unit = {}
}

case class AlterIsrReceived(brokerId: Int, brokerEpoch: Long, isrsToAlter: Map[TopicPartition, LeaderAndIsr],
                            callback: AlterIsrCallback) extends ControllerEvent {
  override def state: ControllerState = ControllerState.IsrChange
  override def preempt(): Unit = {}
}

case class ReplicaLeaderElection(
  partitionsFromAdminClientOpt: Option[Set[TopicPartition]],
  electionType: ElectionType,
  electionTrigger: ElectionTrigger,
  callback: ElectLeadersCallback = _ => {}
) extends ControllerEvent {
  override def state: ControllerState = ControllerState.ManualLeaderBalance

  override def preempt(): Unit = callback(
    partitionsFromAdminClientOpt.fold(Map.empty[TopicPartition, Either[ApiError, Int]]) { partitions =>
      partitions.iterator.map(partition => partition -> Left(new ApiError(Errors.NOT_CONTROLLER, null))).toMap
    }
  )
}

/**
  * @param partitionsOpt - an Optional set of partitions. If not present, all reassigning partitions are to be listed
  */
case class ListPartitionReassignments(partitionsOpt: Option[Set[TopicPartition]],
                                      callback: ListReassignmentsCallback) extends ControllerEvent {
  override def state: ControllerState = ControllerState.ListPartitionReassignment
  override def preempt(): Unit = callback(Right(new ApiError(Errors.NOT_CONTROLLER, null)))
}

case class UpdateFeatures(request: UpdateFeaturesRequest,
                          callback: UpdateFeaturesCallback) extends ControllerEvent {
  override def state: ControllerState = ControllerState.UpdateFeatures
  override def preempt(): Unit = {}
}


// Used only in test cases
abstract class MockEvent(val state: ControllerState) extends ControllerEvent {
  def process(): Unit
  def preempt(): Unit
}<|MERGE_RESOLUTION|>--- conflicted
+++ resolved
@@ -1033,13 +1033,8 @@
       (topicPartition -> assignment)
 
     val setDataResponse = zkClient.setTopicAssignmentRaw(topicPartition.topic,
-<<<<<<< HEAD
-                                                         controllerContext.topicIds.get(topicPartition.topic),
-                                                         topicAssignment, controllerContext.epochZkVersion)
-=======
       controllerContext.topicIds(topicPartition.topic),
       topicAssignment, controllerContext.epochZkVersion)
->>>>>>> 6054837c
     setDataResponse.resultCode match {
       case Code.OK =>
         info(s"Successfully updated assignment of partition $topicPartition to $assignment")
@@ -1678,15 +1673,9 @@
   }
 
   private def processTopicIds(topicIdAssignments: Set[TopicIdReplicaAssignment]): Unit = {
-<<<<<<< HEAD
-      val updated = zkClient.setTopicIds(topicIdAssignments.filter(_.topicId.isEmpty), controllerContext.epochZkVersion)
-      val allTopicIdAssignments = updated ++ topicIdAssignments.filter(_.topicId.isDefined)
-      allTopicIdAssignments.foreach(topicIdAssignment => controllerContext.addTopicId(topicIdAssignment.topic, topicIdAssignment.topicId.get))
-=======
     val updated = zkClient.setTopicIds(topicIdAssignments.filter(_.topicId.isEmpty), controllerContext.epochZkVersion)
     val allTopicIdAssignments = updated ++ topicIdAssignments.filter(_.topicId.isDefined)
     allTopicIdAssignments.foreach(topicIdAssignment => controllerContext.addTopicId(topicIdAssignment.topic, topicIdAssignment.topicId.get))
->>>>>>> 6054837c
   }
 
   private def processLogDirEventNotification(): Unit = {
@@ -1716,11 +1705,7 @@
       }.toMap
 
       zkClient.setTopicAssignment(topic,
-<<<<<<< HEAD
-        controllerContext.topicIds.get(topic),
-=======
         controllerContext.topicIds(topic),
->>>>>>> 6054837c
         existingPartitionReplicaAssignment,
         controllerContext.epochZkVersion)
     }
