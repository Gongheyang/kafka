/**
 * Licensed to the Apache Software Foundation (ASF) under one or more
 * contributor license agreements.  See the NOTICE file distributed with
 * this work for additional information regarding copyright ownership.
 * The ASF licenses this file to You under the Apache License, Version 2.0
 * (the "License"); you may not use this file except in compliance with
 * the License.  You may obtain a copy of the License at
 *
 *    http://www.apache.org/licenses/LICENSE-2.0
 *
 * Unless required by applicable law or agreed to in writing, software
 * distributed under the License is distributed on an "AS IS" BASIS,
 * WITHOUT WARRANTIES OR CONDITIONS OF ANY KIND, either express or implied.
 * See the License for the specific language governing permissions and
 * limitations under the License.
 */
package kafka.controller


import kafka.server.ConfigType
import org.apache.kafka.common.protocol.Errors
import org.apache.kafka.common.requests.{StopReplicaResponse, AbstractRequestResponse}

import collection.mutable
import collection.JavaConverters._
import kafka.utils.{ShutdownableThread, Logging}
import kafka.utils.CoreUtils._
import kafka.utils.ZkUtils._
import collection.Set
import kafka.common.TopicAndPartition
import java.util.concurrent.locks.ReentrantLock
import java.util.concurrent.atomic.AtomicBoolean

/**
 * This manages the state machine for topic deletion.
 * 1. TopicCommand issues topic deletion by creating a new admin path /admin/delete_topics/<topic>
 * 2. The controller listens for child changes on /admin/delete_topic and starts topic deletion for the respective topics
 * 3. The controller has a background thread that handles topic deletion. The purpose of having this background thread
 *    is to accommodate the TTL feature, when we have it. This thread is signaled whenever deletion for a topic needs to
 *    be started or resumed. Currently, a topic's deletion can be started only by the onPartitionDeletion callback on the
 *    controller. In the future, it can be triggered based on the configured TTL for the topic. A topic will be ineligible
 *    for deletion in the following scenarios -
 *    3.1 broker hosting one of the replicas for that topic goes down
 *    3.2 partition reassignment for partitions of that topic is in progress
 *    3.3 preferred replica election for partitions of that topic is in progress
 *    (though this is not strictly required since it holds the controller lock for the entire duration from start to end)
 * 4. Topic deletion is resumed when -
 *    4.1 broker hosting one of the replicas for that topic is started
 *    4.2 preferred replica election for partitions of that topic completes
 *    4.3 partition reassignment for partitions of that topic completes
 * 5. Every replica for a topic being deleted is in either of the 3 states -
 *    5.1 TopicDeletionStarted (Replica enters TopicDeletionStarted phase when the onPartitionDeletion callback is invoked.
 *        This happens when the child change watch for /admin/delete_topics fires on the controller. As part of this state
 *        change, the controller sends StopReplicaRequests to all replicas. It registers a callback for the
 *        StopReplicaResponse when deletePartition=true thereby invoking a callback when a response for delete replica
 *        is received from every replica)
 *    5.2 TopicDeletionSuccessful (deleteTopicStopReplicaCallback() moves replicas from
 *        TopicDeletionStarted->TopicDeletionSuccessful depending on the error codes in StopReplicaResponse)
 *    5.3 TopicDeletionFailed. (deleteTopicStopReplicaCallback() moves replicas from
 *        TopicDeletionStarted->TopicDeletionFailed depending on the error codes in StopReplicaResponse.
 *        In general, if a broker dies and if it hosted replicas for topics being deleted, the controller marks the
 *        respective replicas in TopicDeletionFailed state in the onBrokerFailure callback. The reason is that if a
 *        broker fails before the request is sent and after the replica is in TopicDeletionStarted state,
 *        it is possible that the replica will mistakenly remain in TopicDeletionStarted state and topic deletion
 *        will not be retried when the broker comes back up.)
 * 6. The delete topic thread marks a topic successfully deleted only if all replicas are in TopicDeletionSuccessful
 *    state and it starts the topic deletion teardown mode where it deletes all topic state from the controllerContext
 *    as well as from zookeeper. This is the only time the /brokers/topics/<topic> path gets deleted. On the other hand,
 *    if no replica is in TopicDeletionStarted state and at least one replica is in TopicDeletionFailed state, then
 *    it marks the topic for deletion retry.
 * @param controller
 * @param initialTopicsToBeDeleted The topics that are queued up for deletion in zookeeper at the time of controller failover
 * @param initialTopicsIneligibleForDeletion The topics ineligible for deletion due to any of the conditions mentioned in #3 above
 */
class TopicDeletionManager(controller: KafkaController,
                           initialTopicsToBeDeleted: Set[String] = Set.empty,
                           initialTopicsIneligibleForDeletion: Set[String] = Set.empty) extends Logging {
  this.logIdent = "[Topic Deletion Manager " + controller.config.brokerId + "], "
  val controllerContext = controller.controllerContext
  val partitionStateMachine = controller.partitionStateMachine
  val replicaStateMachine = controller.replicaStateMachine
  val topicsToBeDeleted: mutable.Set[String] = mutable.Set.empty[String] ++ initialTopicsToBeDeleted
  val partitionsToBeDeleted: mutable.Set[TopicAndPartition] = topicsToBeDeleted.flatMap(controllerContext.partitionsForTopic)
  val deleteLock = new ReentrantLock()
  val topicsIneligibleForDeletion: mutable.Set[String] = mutable.Set.empty[String] ++
    (initialTopicsIneligibleForDeletion & initialTopicsToBeDeleted)
  val deleteTopicsCond = deleteLock.newCondition()
  val deleteTopicStateChanged: AtomicBoolean = new AtomicBoolean(false)
  var deleteTopicsThread: DeleteTopicsThread = null
  val isDeleteTopicEnabled = controller.config.deleteTopicEnable

  /**
   * Invoked at the end of new controller initiation
   */
  def start() {
    if (isDeleteTopicEnabled) {
      deleteTopicsThread = new DeleteTopicsThread()
      if (topicsToBeDeleted.size > 0)
        deleteTopicStateChanged.set(true)
      deleteTopicsThread.start()
    }
  }

  /**
   * Invoked when the current controller resigns. At this time, all state for topic deletion should be cleared.
   */
  def shutdown() {
    // Only allow one shutdown to go through
    if (isDeleteTopicEnabled && deleteTopicsThread.initiateShutdown()) {
      // Resume the topic deletion so it doesn't block on the condition
      resumeTopicDeletionThread()
      // Await delete topic thread to exit
      deleteTopicsThread.awaitShutdown()
      topicsToBeDeleted.clear()
      partitionsToBeDeleted.clear()
      topicsIneligibleForDeletion.clear()
    }
  }

  /**
   * Invoked by the child change listener on /admin/delete_topics to queue up the topics for deletion. The topic gets added
   * to the topicsToBeDeleted list and only gets removed from the list when the topic deletion has completed successfully
   * i.e. all replicas of all partitions of that topic are deleted successfully.
   * @param topics Topics that should be deleted
   */
  def enqueueTopicsForDeletion(topics: Set[String]) {
    if(isDeleteTopicEnabled) {
      topicsToBeDeleted ++= topics
      partitionsToBeDeleted ++= topics.flatMap(controllerContext.partitionsForTopic)
      resumeTopicDeletionThread()
    }
  }

  /**
   * Invoked when any event that can possibly resume topic deletion occurs. These events include -
   * 1. New broker starts up. Any replicas belonging to topics queued up for deletion can be deleted since the broker is up
   * 2. Partition reassignment completes. Any partitions belonging to topics queued up for deletion finished reassignment
   * 3. Preferred replica election completes. Any partitions belonging to topics queued up for deletion finished
   *    preferred replica election
   * @param topics Topics for which deletion can be resumed
   */
  def resumeDeletionForTopics(topics: Set[String] = Set.empty) {
    if(isDeleteTopicEnabled) {
      val topicsToResumeDeletion = topics & topicsToBeDeleted
      if(topicsToResumeDeletion.size > 0) {
        topicsIneligibleForDeletion --= topicsToResumeDeletion
        resumeTopicDeletionThread()
      }
    }
  }

  /**
   * Invoked when a broker that hosts replicas for topics to be deleted goes down. Also invoked when the callback for
   * StopReplicaResponse receives an error code for the replicas of a topic to be deleted. As part of this, the replicas
   * are moved from ReplicaDeletionStarted to ReplicaDeletionIneligible state. Also, the topic is added to the list of topics
   * ineligible for deletion until further notice. The delete topic thread is notified so it can retry topic deletion
   * if it has received a response for all replicas of a topic to be deleted
   * @param replicas Replicas for which deletion has failed
   */
  def failReplicaDeletion(replicas: Set[PartitionAndReplica]) {
    if(isDeleteTopicEnabled) {
      val replicasThatFailedToDelete = replicas.filter(r => isTopicQueuedUpForDeletion(r.topic))
      if(replicasThatFailedToDelete.size > 0) {
        val topics = replicasThatFailedToDelete.map(_.topic)
        debug("Deletion failed for replicas %s. Halting deletion for topics %s"
          .format(replicasThatFailedToDelete.mkString(","), topics))
        controller.replicaStateMachine.handleStateChanges(replicasThatFailedToDelete, ReplicaDeletionIneligible)
        markTopicIneligibleForDeletion(topics)
        resumeTopicDeletionThread()
      }
    }
  }

  /**
   * Halt delete topic if -
   * 1. replicas being down
   * 2. partition reassignment in progress for some partitions of the topic
   * 3. preferred replica election in progress for some partitions of the topic
   * @param topics Topics that should be marked ineligible for deletion. No op if the topic is was not previously queued up for deletion
   */
  def markTopicIneligibleForDeletion(topics: Set[String]) {
    if(isDeleteTopicEnabled) {
      val newTopicsToHaltDeletion = topicsToBeDeleted & topics
      topicsIneligibleForDeletion ++= newTopicsToHaltDeletion
      if(newTopicsToHaltDeletion.size > 0)
        info("Halted deletion of topics %s".format(newTopicsToHaltDeletion.mkString(",")))
    }
  }

  def isTopicIneligibleForDeletion(topic: String): Boolean = {
    if(isDeleteTopicEnabled) {
      topicsIneligibleForDeletion.contains(topic)
    } else
      true
  }

  def isTopicDeletionInProgress(topic: String): Boolean = {
    if(isDeleteTopicEnabled) {
      controller.replicaStateMachine.isAtLeastOneReplicaInDeletionStartedState(topic)
    } else
      false
  }

  def isPartitionToBeDeleted(topicAndPartition: TopicAndPartition) = {
    if(isDeleteTopicEnabled) {
      partitionsToBeDeleted.contains(topicAndPartition)
    } else
      false
  }

  def isTopicQueuedUpForDeletion(topic: String): Boolean = {
    if(isDeleteTopicEnabled) {
      topicsToBeDeleted.contains(topic)
    } else
      false
  }

  /**
   * Invoked by the delete-topic-thread to wait until events that either trigger, restart or halt topic deletion occur.
   * controllerLock should be acquired before invoking this API
   */
  private def awaitTopicDeletionNotification() {
    inLock(deleteLock) {
      while(deleteTopicsThread.isRunning.get() && !deleteTopicStateChanged.compareAndSet(true, false)) {
        debug("Waiting for signal to start or continue topic deletion")
        deleteTopicsCond.await()
      }
    }
  }

  /**
   * Signals the delete-topic-thread to process topic deletion
   */
  private def resumeTopicDeletionThread() {
    deleteTopicStateChanged.set(true)
    inLock(deleteLock) {
      deleteTopicsCond.signal()
    }
  }

  /**
   * Invoked by the StopReplicaResponse callback when it receives no error code for a replica of a topic to be deleted.
   * As part of this, the replicas are moved from ReplicaDeletionStarted to ReplicaDeletionSuccessful state. The delete
   * topic thread is notified so it can tear down the topic if all replicas of a topic have been successfully deleted
   * @param replicas Replicas that were successfully deleted by the broker
   */
  private def completeReplicaDeletion(replicas: Set[PartitionAndReplica]) {
    val successfullyDeletedReplicas = replicas.filter(r => isTopicQueuedUpForDeletion(r.topic))
    debug("Deletion successfully completed for replicas %s".format(successfullyDeletedReplicas.mkString(",")))
    controller.replicaStateMachine.handleStateChanges(successfullyDeletedReplicas, ReplicaDeletionSuccessful)
    resumeTopicDeletionThread()
  }

  /**
   * Topic deletion can be retried if -
   * 1. Topic deletion is not already complete
   * 2. Topic deletion is currently not in progress for that topic
   * 3. Topic is currently marked ineligible for deletion
   * @param topic Topic
   * @return Whether or not deletion can be retried for the topic
   */
  private def isTopicEligibleForDeletion(topic: String): Boolean = {
    topicsToBeDeleted.contains(topic) && (!isTopicDeletionInProgress(topic) && !isTopicIneligibleForDeletion(topic))
  }

  /**
   * If the topic is queued for deletion but deletion is not currently under progress, then deletion is retried for that topic
   * To ensure a successful retry, reset states for respective replicas from ReplicaDeletionIneligible to OfflineReplica state
   *@param topic Topic for which deletion should be retried
   */
  private def markTopicForDeletionRetry(topic: String) {
    // reset replica states from ReplicaDeletionIneligible to OfflineReplica
    val failedReplicas = controller.replicaStateMachine.replicasInState(topic, ReplicaDeletionIneligible)
    info("Retrying delete topic for topic %s since replicas %s were not successfully deleted"
      .format(topic, failedReplicas.mkString(",")))
    controller.replicaStateMachine.handleStateChanges(failedReplicas, OfflineReplica)
  }

  private def completeDeleteTopic(topic: String) {
    // deregister partition change listener on the deleted topic. This is to prevent the partition change listener
    // firing before the new topic listener when a deleted topic gets auto created
    partitionStateMachine.deregisterPartitionChangeListener(topic)
    val replicasForDeletedTopic = controller.replicaStateMachine.replicasInState(topic, ReplicaDeletionSuccessful)
    // controller will remove this replica from the state machine as well as its partition assignment cache
    replicaStateMachine.handleStateChanges(replicasForDeletedTopic, NonExistentReplica)
    val partitionsForDeletedTopic = controllerContext.partitionsForTopic(topic)
    // move respective partition to OfflinePartition and NonExistentPartition state
    partitionStateMachine.handleStateChanges(partitionsForDeletedTopic, OfflinePartition)
    partitionStateMachine.handleStateChanges(partitionsForDeletedTopic, NonExistentPartition)
    topicsToBeDeleted -= topic
    partitionsToBeDeleted.retain(_.topic != topic)
    val zkUtils = controllerContext.zkUtils
<<<<<<< HEAD
    zkUtils.zkClient.deleteRecursive(zkUtils.getTopicPath(topic))
    zkUtils.zkClient.deleteRecursive(zkUtils.getEntityConfigPath(ConfigType.Topic, topic))
    zkUtils.zkClient.delete(zkUtils.getDeleteTopicPath(topic))
=======
    zkUtils.zkClient.deleteRecursive(getTopicPath(topic))
    zkUtils.zkClient.deleteRecursive(getEntityConfigPath(ConfigType.Topic, topic))
    zkUtils.zkClient.delete(getDeleteTopicPath(topic))
>>>>>>> 241b9ab5
    controllerContext.removeTopic(topic)
  }

  /**
   * This callback is invoked by the DeleteTopics thread with the list of topics to be deleted
   * It invokes the delete partition callback for all partitions of a topic.
   * The updateMetadataRequest is also going to set the leader for the topics being deleted to
   * {@link LeaderAndIsr#LeaderDuringDelete}. This lets each broker know that this topic is being deleted and can be
   * removed from their caches.
   */
  private def onTopicDeletion(topics: Set[String]) {
    info("Topic deletion callback for %s".format(topics.mkString(",")))
    // send update metadata so that brokers stop serving data for topics to be deleted
    val partitions = topics.flatMap(controllerContext.partitionsForTopic)
    controller.sendUpdateMetadataRequest(controllerContext.liveOrShuttingDownBrokerIds.toSeq, partitions)
    val partitionReplicaAssignmentByTopic = controllerContext.partitionReplicaAssignment.groupBy(p => p._1.topic)
    topics.foreach { topic =>
      onPartitionDeletion(partitionReplicaAssignmentByTopic(topic).map(_._1).toSet)
    }
  }

  /**
   * Invoked by the onPartitionDeletion callback. It is the 2nd step of topic deletion, the first being sending
   * UpdateMetadata requests to all brokers to start rejecting requests for deleted topics. As part of starting deletion,
   * the topics are added to the in progress list. As long as a topic is in the in progress list, deletion for that topic
   * is never retried. A topic is removed from the in progress list when
   * 1. Either the topic is successfully deleted OR
   * 2. No replica for the topic is in ReplicaDeletionStarted state and at least one replica is in ReplicaDeletionIneligible state
   * If the topic is queued for deletion but deletion is not currently under progress, then deletion is retried for that topic
   * As part of starting deletion, all replicas are moved to the ReplicaDeletionStarted state where the controller sends
   * the replicas a StopReplicaRequest (delete=true)
   * This callback does the following things -
   * 1. Move all dead replicas directly to ReplicaDeletionIneligible state. Also mark the respective topics ineligible
   *    for deletion if some replicas are dead since it won't complete successfully anyway
   * 2. Move all alive replicas to ReplicaDeletionStarted state so they can be deleted successfully
   *@param replicasForTopicsToBeDeleted
   */
  private def startReplicaDeletion(replicasForTopicsToBeDeleted: Set[PartitionAndReplica]) {
    replicasForTopicsToBeDeleted.groupBy(_.topic).foreach { case(topic, replicas) =>
      var aliveReplicasForTopic = controllerContext.allLiveReplicas().filter(p => p.topic.equals(topic))
      val deadReplicasForTopic = replicasForTopicsToBeDeleted -- aliveReplicasForTopic
      val successfullyDeletedReplicas = controller.replicaStateMachine.replicasInState(topic, ReplicaDeletionSuccessful)
      val replicasForDeletionRetry = aliveReplicasForTopic -- successfullyDeletedReplicas
      // move dead replicas directly to failed state
      replicaStateMachine.handleStateChanges(deadReplicasForTopic, ReplicaDeletionIneligible)
      // send stop replica to all followers that are not in the OfflineReplica state so they stop sending fetch requests to the leader
      replicaStateMachine.handleStateChanges(replicasForDeletionRetry, OfflineReplica)
      debug("Deletion started for replicas %s".format(replicasForDeletionRetry.mkString(",")))
      controller.replicaStateMachine.handleStateChanges(replicasForDeletionRetry, ReplicaDeletionStarted,
        new Callbacks.CallbackBuilder().stopReplicaCallback(deleteTopicStopReplicaCallback).build)
      if(deadReplicasForTopic.size > 0) {
        debug("Dead Replicas (%s) found for topic %s".format(deadReplicasForTopic.mkString(","), topic))
        markTopicIneligibleForDeletion(Set(topic))
      }
    }
  }

  /**
   * This callback is invoked by the delete topic callback with the list of partitions for topics to be deleted
   * It does the following -
   * 1. Send UpdateMetadataRequest to all live brokers (that are not shutting down) for partitions that are being
   *    deleted. The brokers start rejecting all client requests with UnknownTopicOrPartitionException
   * 2. Move all replicas for the partitions to OfflineReplica state. This will send StopReplicaRequest to the replicas
   *    and LeaderAndIsrRequest to the leader with the shrunk ISR. When the leader replica itself is moved to OfflineReplica state,
   *    it will skip sending the LeaderAndIsrRequest since the leader will be updated to -1
   * 3. Move all replicas to ReplicaDeletionStarted state. This will send StopReplicaRequest with deletePartition=true. And
   *    will delete all persistent data from all replicas of the respective partitions
   */
  private def onPartitionDeletion(partitionsToBeDeleted: Set[TopicAndPartition]) {
    info("Partition deletion callback for %s".format(partitionsToBeDeleted.mkString(",")))
    val replicasPerPartition = controllerContext.replicasForPartition(partitionsToBeDeleted)
    startReplicaDeletion(replicasPerPartition)
  }

  private def deleteTopicStopReplicaCallback(stopReplicaResponseObj: AbstractRequestResponse, replicaId: Int) {
    val stopReplicaResponse = stopReplicaResponseObj.asInstanceOf[StopReplicaResponse]
    debug("Delete topic callback invoked for %s".format(stopReplicaResponse))
    val responseMap = stopReplicaResponse.responses.asScala
    val partitionsInError =
      if (stopReplicaResponse.errorCode != Errors.NONE.code) responseMap.keySet
      else responseMap.filter { case (_, error) => error != Errors.NONE.code }.map(_._1).toSet
    val replicasInError = partitionsInError.map(p => PartitionAndReplica(p.topic, p.partition, replicaId))
    inLock(controllerContext.controllerLock) {
      // move all the failed replicas to ReplicaDeletionIneligible
      failReplicaDeletion(replicasInError)
      if (replicasInError.size != responseMap.size) {
        // some replicas could have been successfully deleted
        val deletedReplicas = responseMap.keySet -- partitionsInError
        completeReplicaDeletion(deletedReplicas.map(p => PartitionAndReplica(p.topic, p.partition, replicaId)))
      }
    }
  }

  class DeleteTopicsThread() extends ShutdownableThread(name = "delete-topics-thread-" + controller.config.brokerId, isInterruptible = false) {
    val zkUtils = controllerContext.zkUtils
    override def doWork() {
      awaitTopicDeletionNotification()

      if (!isRunning.get)
        return

      inLock(controllerContext.controllerLock) {
        val topicsQueuedForDeletion = Set.empty[String] ++ topicsToBeDeleted

        if(!topicsQueuedForDeletion.isEmpty)
          info("Handling deletion for topics " + topicsQueuedForDeletion.mkString(","))

        topicsQueuedForDeletion.foreach { topic =>
        // if all replicas are marked as deleted successfully, then topic deletion is done
          if(controller.replicaStateMachine.areAllReplicasForTopicDeleted(topic)) {
            // clear up all state for this topic from controller cache and zookeeper
            completeDeleteTopic(topic)
            info("Deletion of topic %s successfully completed".format(topic))
          } else {
            if(controller.replicaStateMachine.isAtLeastOneReplicaInDeletionStartedState(topic)) {
              // ignore since topic deletion is in progress
              val replicasInDeletionStartedState = controller.replicaStateMachine.replicasInState(topic, ReplicaDeletionStarted)
              val replicaIds = replicasInDeletionStartedState.map(_.replica)
              val partitions = replicasInDeletionStartedState.map(r => TopicAndPartition(r.topic, r.partition))
              info("Deletion for replicas %s for partition %s of topic %s in progress".format(replicaIds.mkString(","),
                partitions.mkString(","), topic))
            } else {
              // if you come here, then no replica is in TopicDeletionStarted and all replicas are not in
              // TopicDeletionSuccessful. That means, that either given topic haven't initiated deletion
              // or there is at least one failed replica (which means topic deletion should be retried).
              if(controller.replicaStateMachine.isAnyReplicaInState(topic, ReplicaDeletionIneligible)) {
                // mark topic for deletion retry
                markTopicForDeletionRetry(topic)
              }
            }
          }
          // Try delete topic if it is eligible for deletion.
          if(isTopicEligibleForDeletion(topic)) {
            info("Deletion of topic %s (re)started".format(topic))
            // topic deletion will be kicked off
            onTopicDeletion(Set(topic))
          } else if(isTopicIneligibleForDeletion(topic)) {
            info("Not retrying deletion of topic %s at this time since it is marked ineligible for deletion".format(topic))
          }
        }
      }
    }
  }
}<|MERGE_RESOLUTION|>--- conflicted
+++ resolved
@@ -290,15 +290,9 @@
     topicsToBeDeleted -= topic
     partitionsToBeDeleted.retain(_.topic != topic)
     val zkUtils = controllerContext.zkUtils
-<<<<<<< HEAD
-    zkUtils.zkClient.deleteRecursive(zkUtils.getTopicPath(topic))
-    zkUtils.zkClient.deleteRecursive(zkUtils.getEntityConfigPath(ConfigType.Topic, topic))
-    zkUtils.zkClient.delete(zkUtils.getDeleteTopicPath(topic))
-=======
     zkUtils.zkClient.deleteRecursive(getTopicPath(topic))
     zkUtils.zkClient.deleteRecursive(getEntityConfigPath(ConfigType.Topic, topic))
     zkUtils.zkClient.delete(getDeleteTopicPath(topic))
->>>>>>> 241b9ab5
     controllerContext.removeTopic(topic)
   }
 
