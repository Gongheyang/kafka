--- conflicted
+++ resolved
@@ -17,12 +17,8 @@
 package kafka.coordinator.group
 
 import kafka.server.RequestLocal
-<<<<<<< HEAD
 import kafka.utils.Implicits.MapExtensionMethods
-import org.apache.kafka.common.message.{DeleteGroupsResponseData, JoinGroupRequestData, JoinGroupResponseData}
-=======
-import org.apache.kafka.common.message.{HeartbeatRequestData, HeartbeatResponseData, JoinGroupRequestData, JoinGroupResponseData, LeaveGroupRequestData, LeaveGroupResponseData, ListGroupsRequestData, ListGroupsResponseData, SyncGroupRequestData, SyncGroupResponseData}
->>>>>>> 2fa18792
+import org.apache.kafka.common.message.{DeleteGroupsResponseData, HeartbeatRequestData, HeartbeatResponseData, JoinGroupRequestData, JoinGroupResponseData, LeaveGroupRequestData, LeaveGroupResponseData, ListGroupsRequestData, ListGroupsResponseData, SyncGroupRequestData, SyncGroupResponseData}
 import org.apache.kafka.common.requests.RequestContext
 import org.apache.kafka.common.utils.BufferSupplier
 
@@ -91,7 +87,109 @@
     future
   }
 
-<<<<<<< HEAD
+  override def syncGroup(
+    context: RequestContext,
+    request: SyncGroupRequestData,
+    bufferSupplier: BufferSupplier
+  ): CompletableFuture[SyncGroupResponseData] = {
+    val future = new CompletableFuture[SyncGroupResponseData]()
+
+    def callback(syncGroupResult: SyncGroupResult): Unit = {
+      future.complete(new SyncGroupResponseData()
+        .setErrorCode(syncGroupResult.error.code)
+        .setProtocolType(syncGroupResult.protocolType.orNull)
+        .setProtocolName(syncGroupResult.protocolName.orNull)
+        .setAssignment(syncGroupResult.memberAssignment)
+      )
+    }
+
+    val assignmentMap = immutable.Map.newBuilder[String, Array[Byte]]
+    request.assignments.forEach { assignment =>
+      assignmentMap += assignment.memberId -> assignment.assignment
+    }
+
+    coordinator.handleSyncGroup(
+      request.groupId,
+      request.generationId,
+      request.memberId,
+      Option(request.protocolType),
+      Option(request.protocolName),
+      Option(request.groupInstanceId),
+      assignmentMap.result(),
+      callback,
+      RequestLocal(bufferSupplier)
+    )
+
+    future
+  }
+
+  override def heartbeat(
+    context: RequestContext,
+    request: HeartbeatRequestData
+  ): CompletableFuture[HeartbeatResponseData] = {
+    val future = new CompletableFuture[HeartbeatResponseData]()
+
+    coordinator.handleHeartbeat(
+      request.groupId,
+      request.memberId,
+      Option(request.groupInstanceId),
+      request.generationId,
+      error => future.complete(new HeartbeatResponseData()
+        .setErrorCode(error.code))
+    )
+
+    future
+  }
+
+  override def leaveGroup(
+    context: RequestContext,
+    request: LeaveGroupRequestData
+  ): CompletableFuture[LeaveGroupResponseData] = {
+    val future = new CompletableFuture[LeaveGroupResponseData]()
+
+    def callback(leaveGroupResult: LeaveGroupResult): Unit = {
+      future.complete(new LeaveGroupResponseData()
+        .setErrorCode(leaveGroupResult.topLevelError.code)
+        .setMembers(leaveGroupResult.memberResponses.map { member =>
+          new LeaveGroupResponseData.MemberResponse()
+            .setErrorCode(member.error.code)
+            .setMemberId(member.memberId)
+            .setGroupInstanceId(member.groupInstanceId.orNull)
+        }.asJava)
+      )
+    }
+
+    coordinator.handleLeaveGroup(
+      request.groupId,
+      request.members.asScala.toList,
+      callback
+    )
+
+    future
+  }
+
+  override def listGroups(
+    context: RequestContext,
+    request: ListGroupsRequestData
+  ): CompletableFuture[ListGroupsResponseData] = {
+    // Handle a null array the same as empty
+    val (error, groups) = coordinator.handleListGroups(
+      Option(request.statesFilter).map(_.asScala.toSet).getOrElse(Set.empty)
+    )
+
+    val response = new ListGroupsResponseData()
+      .setErrorCode(error.code)
+
+    groups.foreach { group =>
+      response.groups.add(new ListGroupsResponseData.ListedGroup()
+        .setGroupId(group.groupId)
+        .setProtocolType(group.protocolType)
+        .setGroupState(group.state))
+    }
+
+    CompletableFuture.completedFuture(response)
+  }
+
   override def deleteGroups(
     context: RequestContext,
     groupIds: util.List[String],
@@ -107,108 +205,5 @@
         .setErrorCode(error.code))
     }
     CompletableFuture.completedFuture(results)
-=======
-  override def syncGroup(
-    context: RequestContext,
-    request: SyncGroupRequestData,
-    bufferSupplier: BufferSupplier
-  ): CompletableFuture[SyncGroupResponseData] = {
-    val future = new CompletableFuture[SyncGroupResponseData]()
-
-    def callback(syncGroupResult: SyncGroupResult): Unit = {
-      future.complete(new SyncGroupResponseData()
-        .setErrorCode(syncGroupResult.error.code)
-        .setProtocolType(syncGroupResult.protocolType.orNull)
-        .setProtocolName(syncGroupResult.protocolName.orNull)
-        .setAssignment(syncGroupResult.memberAssignment)
-      )
-    }
-
-    val assignmentMap = immutable.Map.newBuilder[String, Array[Byte]]
-    request.assignments.forEach { assignment =>
-      assignmentMap += assignment.memberId -> assignment.assignment
-    }
-
-    coordinator.handleSyncGroup(
-      request.groupId,
-      request.generationId,
-      request.memberId,
-      Option(request.protocolType),
-      Option(request.protocolName),
-      Option(request.groupInstanceId),
-      assignmentMap.result(),
-      callback,
-      RequestLocal(bufferSupplier)
-    )
-
-    future
-  }
-
-  override def heartbeat(
-    context: RequestContext,
-    request: HeartbeatRequestData
-  ): CompletableFuture[HeartbeatResponseData] = {
-    val future = new CompletableFuture[HeartbeatResponseData]()
-
-    coordinator.handleHeartbeat(
-      request.groupId,
-      request.memberId,
-      Option(request.groupInstanceId),
-      request.generationId,
-      error => future.complete(new HeartbeatResponseData()
-        .setErrorCode(error.code))
-    )
-
-    future
-  }
-
-  override def leaveGroup(
-    context: RequestContext,
-    request: LeaveGroupRequestData
-  ): CompletableFuture[LeaveGroupResponseData] = {
-    val future = new CompletableFuture[LeaveGroupResponseData]()
-
-    def callback(leaveGroupResult: LeaveGroupResult): Unit = {
-      future.complete(new LeaveGroupResponseData()
-        .setErrorCode(leaveGroupResult.topLevelError.code)
-        .setMembers(leaveGroupResult.memberResponses.map { member =>
-          new LeaveGroupResponseData.MemberResponse()
-            .setErrorCode(member.error.code)
-            .setMemberId(member.memberId)
-            .setGroupInstanceId(member.groupInstanceId.orNull)
-        }.asJava)
-      )
-    }
-
-    coordinator.handleLeaveGroup(
-      request.groupId,
-      request.members.asScala.toList,
-      callback
-    )
-
-    future
-  }
-
-  override def listGroups(
-    context: RequestContext,
-    request: ListGroupsRequestData
-  ): CompletableFuture[ListGroupsResponseData] = {
-    // Handle a null array the same as empty
-    val (error, groups) = coordinator.handleListGroups(
-      Option(request.statesFilter).map(_.asScala.toSet).getOrElse(Set.empty)
-    )
-
-    val response = new ListGroupsResponseData()
-      .setErrorCode(error.code)
-
-    groups.foreach { group =>
-      response.groups.add(new ListGroupsResponseData.ListedGroup()
-        .setGroupId(group.groupId)
-        .setProtocolType(group.protocolType)
-        .setGroupState(group.state))
-    }
-
-    CompletableFuture.completedFuture(response)
->>>>>>> 2fa18792
   }
 }