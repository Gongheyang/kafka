/**
 * Licensed to the Apache Software Foundation (ASF) under one or more
 * contributor license agreements.  See the NOTICE file distributed with
 * this work for additional information regarding copyright ownership.
 * The ASF licenses this file to You under the Apache License, Version 2.0
 * (the "License"); you may not use this file except in compliance with
 * the License.  You may obtain a copy of the License at
 *
 *    http://www.apache.org/licenses/LICENSE-2.0
 *
 * Unless required by applicable law or agreed to in writing, software
 * distributed under the License is distributed on an "AS IS" BASIS,
 * WITHOUT WARRANTIES OR CONDITIONS OF ANY KIND, either express or implied.
 * See the License for the specific language governing permissions and
 * limitations under the License.
 */
package kafka.coordinator.group

import kafka.server.RequestLocal
<<<<<<< HEAD
import kafka.utils.Implicits.MapExtensionMethods
import org.apache.kafka.common.message.{DeleteGroupsResponseData, HeartbeatRequestData, HeartbeatResponseData, JoinGroupRequestData, JoinGroupResponseData, LeaveGroupRequestData, LeaveGroupResponseData, ListGroupsRequestData, ListGroupsResponseData, SyncGroupRequestData, SyncGroupResponseData}
=======
import org.apache.kafka.common.message.{DescribeGroupsResponseData, HeartbeatRequestData, HeartbeatResponseData, JoinGroupRequestData, JoinGroupResponseData, LeaveGroupRequestData, LeaveGroupResponseData, ListGroupsRequestData, ListGroupsResponseData, SyncGroupRequestData, SyncGroupResponseData}
>>>>>>> 4a9c0fa4
import org.apache.kafka.common.requests.RequestContext
import org.apache.kafka.common.utils.BufferSupplier

import java.util
import java.util.concurrent.CompletableFuture
import scala.collection.immutable
import scala.jdk.CollectionConverters._

/**
 * GroupCoordinatorAdapter is a thin wrapper around kafka.coordinator.group.GroupCoordinator
 * that exposes the new org.apache.kafka.coordinator.group.GroupCoordinator interface.
 */
class GroupCoordinatorAdapter(
  val coordinator: GroupCoordinator
) extends org.apache.kafka.coordinator.group.GroupCoordinator {

  override def joinGroup(
    context: RequestContext,
    request: JoinGroupRequestData,
    bufferSupplier: BufferSupplier
  ): CompletableFuture[JoinGroupResponseData] = {
    val future = new CompletableFuture[JoinGroupResponseData]()

    def callback(joinResult: JoinGroupResult): Unit = {
      future.complete(new JoinGroupResponseData()
        .setErrorCode(joinResult.error.code)
        .setGenerationId(joinResult.generationId)
        .setProtocolType(joinResult.protocolType.orNull)
        .setProtocolName(joinResult.protocolName.orNull)
        .setLeader(joinResult.leaderId)
        .setSkipAssignment(joinResult.skipAssignment)
        .setMemberId(joinResult.memberId)
        .setMembers(joinResult.members.asJava)
      )
    }

    val groupInstanceId = Option(request.groupInstanceId)

    // Only return MEMBER_ID_REQUIRED error if joinGroupRequest version is >= 4
    // and groupInstanceId is configured to unknown.
    val requireKnownMemberId = context.apiVersion >= 4 && groupInstanceId.isEmpty

    val protocols = request.protocols.valuesList.asScala.map { protocol =>
      (protocol.name, protocol.metadata)
    }.toList

    val supportSkippingAssignment = context.apiVersion >= 9

    coordinator.handleJoinGroup(
      request.groupId,
      request.memberId,
      groupInstanceId,
      requireKnownMemberId,
      supportSkippingAssignment,
      context.clientId,
      context.clientAddress.toString,
      request.rebalanceTimeoutMs,
      request.sessionTimeoutMs,
      request.protocolType,
      protocols,
      callback,
      Option(request.reason),
      RequestLocal(bufferSupplier)
    )

    future
  }

  override def syncGroup(
    context: RequestContext,
    request: SyncGroupRequestData,
    bufferSupplier: BufferSupplier
  ): CompletableFuture[SyncGroupResponseData] = {
    val future = new CompletableFuture[SyncGroupResponseData]()

    def callback(syncGroupResult: SyncGroupResult): Unit = {
      future.complete(new SyncGroupResponseData()
        .setErrorCode(syncGroupResult.error.code)
        .setProtocolType(syncGroupResult.protocolType.orNull)
        .setProtocolName(syncGroupResult.protocolName.orNull)
        .setAssignment(syncGroupResult.memberAssignment)
      )
    }

    val assignmentMap = immutable.Map.newBuilder[String, Array[Byte]]
    request.assignments.forEach { assignment =>
      assignmentMap += assignment.memberId -> assignment.assignment
    }

    coordinator.handleSyncGroup(
      request.groupId,
      request.generationId,
      request.memberId,
      Option(request.protocolType),
      Option(request.protocolName),
      Option(request.groupInstanceId),
      assignmentMap.result(),
      callback,
      RequestLocal(bufferSupplier)
    )

    future
  }

  override def heartbeat(
    context: RequestContext,
    request: HeartbeatRequestData
  ): CompletableFuture[HeartbeatResponseData] = {
    val future = new CompletableFuture[HeartbeatResponseData]()

    coordinator.handleHeartbeat(
      request.groupId,
      request.memberId,
      Option(request.groupInstanceId),
      request.generationId,
      error => future.complete(new HeartbeatResponseData()
        .setErrorCode(error.code))
    )

    future
  }

  override def leaveGroup(
    context: RequestContext,
    request: LeaveGroupRequestData
  ): CompletableFuture[LeaveGroupResponseData] = {
    val future = new CompletableFuture[LeaveGroupResponseData]()

    def callback(leaveGroupResult: LeaveGroupResult): Unit = {
      future.complete(new LeaveGroupResponseData()
        .setErrorCode(leaveGroupResult.topLevelError.code)
        .setMembers(leaveGroupResult.memberResponses.map { member =>
          new LeaveGroupResponseData.MemberResponse()
            .setErrorCode(member.error.code)
            .setMemberId(member.memberId)
            .setGroupInstanceId(member.groupInstanceId.orNull)
        }.asJava)
      )
    }

    coordinator.handleLeaveGroup(
      request.groupId,
      request.members.asScala.toList,
      callback
    )

    future
  }

  override def listGroups(
    context: RequestContext,
    request: ListGroupsRequestData
  ): CompletableFuture[ListGroupsResponseData] = {
    // Handle a null array the same as empty
    val (error, groups) = coordinator.handleListGroups(
      Option(request.statesFilter).map(_.asScala.toSet).getOrElse(Set.empty)
    )

    val response = new ListGroupsResponseData()
      .setErrorCode(error.code)

    groups.foreach { group =>
      response.groups.add(new ListGroupsResponseData.ListedGroup()
        .setGroupId(group.groupId)
        .setProtocolType(group.protocolType)
        .setGroupState(group.state))
    }

    CompletableFuture.completedFuture(response)
  }

<<<<<<< HEAD
  override def deleteGroups(
    context: RequestContext,
    groupIds: util.List[String],
    bufferSupplier: BufferSupplier
  ): CompletableFuture[DeleteGroupsResponseData.DeletableGroupResultCollection] = {
    val results = new DeleteGroupsResponseData.DeletableGroupResultCollection()
    coordinator.handleDeleteGroups(
      groupIds.asScala.toSet,
      RequestLocal(bufferSupplier)
    ).forKeyValue { (groupId, error) =>
      results.add(new DeleteGroupsResponseData.DeletableGroupResult()
        .setGroupId(groupId)
        .setErrorCode(error.code))
    }
    CompletableFuture.completedFuture(results)
=======
  override def describeGroups(
    context: RequestContext,
    groupIds: util.List[String]
  ): CompletableFuture[util.List[DescribeGroupsResponseData.DescribedGroup]] = {

    def describeGroup(groupId: String): DescribeGroupsResponseData.DescribedGroup = {
      val (error, summary) = coordinator.handleDescribeGroup(groupId)

      new DescribeGroupsResponseData.DescribedGroup()
        .setErrorCode(error.code)
        .setGroupId(groupId)
        .setGroupState(summary.state)
        .setProtocolType(summary.protocolType)
        .setProtocolData(summary.protocol)
        .setMembers(summary.members.map { member =>
          new DescribeGroupsResponseData.DescribedGroupMember()
            .setMemberId(member.memberId)
            .setGroupInstanceId(member.groupInstanceId.orNull)
            .setClientId(member.clientId)
            .setClientHost(member.clientHost)
            .setMemberAssignment(member.assignment)
            .setMemberMetadata(member.metadata)
        }.asJava)
    }

    CompletableFuture.completedFuture(groupIds.asScala.map(describeGroup).asJava)
>>>>>>> 4a9c0fa4
  }
}<|MERGE_RESOLUTION|>--- conflicted
+++ resolved
@@ -17,12 +17,8 @@
 package kafka.coordinator.group
 
 import kafka.server.RequestLocal
-<<<<<<< HEAD
 import kafka.utils.Implicits.MapExtensionMethods
-import org.apache.kafka.common.message.{DeleteGroupsResponseData, HeartbeatRequestData, HeartbeatResponseData, JoinGroupRequestData, JoinGroupResponseData, LeaveGroupRequestData, LeaveGroupResponseData, ListGroupsRequestData, ListGroupsResponseData, SyncGroupRequestData, SyncGroupResponseData}
-=======
-import org.apache.kafka.common.message.{DescribeGroupsResponseData, HeartbeatRequestData, HeartbeatResponseData, JoinGroupRequestData, JoinGroupResponseData, LeaveGroupRequestData, LeaveGroupResponseData, ListGroupsRequestData, ListGroupsResponseData, SyncGroupRequestData, SyncGroupResponseData}
->>>>>>> 4a9c0fa4
+import org.apache.kafka.common.message.{DeleteGroupsResponseData, DescribeGroupsResponseData, HeartbeatRequestData, HeartbeatResponseData, JoinGroupRequestData, JoinGroupResponseData, LeaveGroupRequestData, LeaveGroupResponseData, ListGroupsRequestData, ListGroupsResponseData, SyncGroupRequestData, SyncGroupResponseData}
 import org.apache.kafka.common.requests.RequestContext
 import org.apache.kafka.common.utils.BufferSupplier
 
@@ -194,23 +190,6 @@
     CompletableFuture.completedFuture(response)
   }
 
-<<<<<<< HEAD
-  override def deleteGroups(
-    context: RequestContext,
-    groupIds: util.List[String],
-    bufferSupplier: BufferSupplier
-  ): CompletableFuture[DeleteGroupsResponseData.DeletableGroupResultCollection] = {
-    val results = new DeleteGroupsResponseData.DeletableGroupResultCollection()
-    coordinator.handleDeleteGroups(
-      groupIds.asScala.toSet,
-      RequestLocal(bufferSupplier)
-    ).forKeyValue { (groupId, error) =>
-      results.add(new DeleteGroupsResponseData.DeletableGroupResult()
-        .setGroupId(groupId)
-        .setErrorCode(error.code))
-    }
-    CompletableFuture.completedFuture(results)
-=======
   override def describeGroups(
     context: RequestContext,
     groupIds: util.List[String]
@@ -237,6 +216,22 @@
     }
 
     CompletableFuture.completedFuture(groupIds.asScala.map(describeGroup).asJava)
->>>>>>> 4a9c0fa4
+  }
+
+  override def deleteGroups(
+    context: RequestContext,
+    groupIds: util.List[String],
+    bufferSupplier: BufferSupplier
+  ): CompletableFuture[DeleteGroupsResponseData.DeletableGroupResultCollection] = {
+    val results = new DeleteGroupsResponseData.DeletableGroupResultCollection()
+    coordinator.handleDeleteGroups(
+      groupIds.asScala.toSet,
+      RequestLocal(bufferSupplier)
+    ).forKeyValue { (groupId, error) =>
+      results.add(new DeleteGroupsResponseData.DeletableGroupResult()
+        .setGroupId(groupId)
+        .setErrorCode(error.code))
+    }
+    CompletableFuture.completedFuture(results)
   }
 }