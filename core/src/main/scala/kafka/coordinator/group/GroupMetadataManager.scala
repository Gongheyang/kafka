/*
 * Licensed to the Apache Software Foundation (ASF) under one or more
 * contributor license agreements. See the NOTICE file distributed with
 * this work for additional information regarding copyright ownership.
 * The ASF licenses this file to You under the Apache License, Version 2.0
 * (the "License"); you may not use this file except in compliance with
 * the License. You may obtain a copy of the License at
 *
 *    http://www.apache.org/licenses/LICENSE-2.0
 *
 * Unless required by applicable law or agreed to in writing, software
 * distributed under the License is distributed on an "AS IS" BASIS,
 * WITHOUT WARRANTIES OR CONDITIONS OF ANY KIND, either express or implied.
 * See the License for the specific language governing permissions and
 * limitations under the License.
 */

package kafka.coordinator.group

import java.io.PrintStream
import java.nio.ByteBuffer
import java.nio.charset.StandardCharsets
import java.util.{Optional, OptionalInt}
import java.util.concurrent.atomic.AtomicBoolean
import java.util.concurrent.locks.ReentrantLock
import java.util.concurrent.ConcurrentHashMap
import com.yammer.metrics.core.Gauge
import kafka.common.OffsetAndMetadata
import kafka.coordinator.group.GroupMetadataManager.maybeConvertOffsetCommitError
import kafka.server.{ReplicaManager, RequestLocal}
import kafka.utils.CoreUtils.inLock
import kafka.utils.Implicits._
import kafka.utils._
import org.apache.kafka.clients.consumer.ConsumerRecord
import org.apache.kafka.common.compress.Compression
import org.apache.kafka.common.internals.Topic
import org.apache.kafka.common.metrics.{Metrics, Sensor}
import org.apache.kafka.common.metrics.stats.{Avg, Max, Meter}
import org.apache.kafka.common.protocol.{ByteBufferAccessor, Errors, MessageUtil}
import org.apache.kafka.common.record._
import org.apache.kafka.common.requests.OffsetFetchResponse.PartitionData
import org.apache.kafka.common.requests.ProduceResponse.PartitionResponse
import org.apache.kafka.common.requests.{OffsetCommitRequest, OffsetFetchResponse}
import org.apache.kafka.common.utils.{Time, Utils}
import org.apache.kafka.common.{MessageFormatter, TopicIdPartition, TopicPartition}
import org.apache.kafka.coordinator.group.OffsetConfig
import org.apache.kafka.coordinator.group.generated.{GroupMetadataValue, OffsetCommitKey, OffsetCommitValue, GroupMetadataKey => GroupMetadataKeyData}
import org.apache.kafka.server.common.MetadataVersion
import org.apache.kafka.server.common.MetadataVersion.{IBP_0_10_1_IV0, IBP_2_1_IV0, IBP_2_1_IV1, IBP_2_3_IV0}
import org.apache.kafka.server.metrics.KafkaMetricsGroup
import org.apache.kafka.server.util.KafkaScheduler
import org.apache.kafka.storage.internals.log.{AppendOrigin, FetchIsolation, VerificationGuard}

import scala.collection._
import scala.collection.mutable.ArrayBuffer
import scala.jdk.CollectionConverters._

class GroupMetadataManager(brokerId: Int,
                           interBrokerProtocolVersion: MetadataVersion,
                           config: OffsetConfig,
                           val replicaManager: ReplicaManager,
                           time: Time,
                           metrics: Metrics) extends Logging {
  // Visible for test.
  private[group] val metricsGroup: KafkaMetricsGroup = new KafkaMetricsGroup(this.getClass)

  private val compression: Compression = Compression.of(config.offsetsTopicCompressionType).build()

  private val groupMetadataCache = new Pool[String, GroupMetadata]

  /* lock protecting access to loading and owned partition sets */
  private val partitionLock = new ReentrantLock()

  /* partitions of consumer groups that are being loaded, its lock should be always called BEFORE the group lock if needed */
  private val loadingPartitions: mutable.Set[Int] = mutable.Set()

  /* partitions of consumer groups that are assigned, using the same loading partition lock */
  private val ownedPartitions: mutable.Set[Int] = mutable.Set()

  /* shutting down flag */
  private val shuttingDown = new AtomicBoolean(false)

  /* number of partitions for the consumer metadata topic */
  @volatile private var groupMetadataTopicPartitionCount: Int = _

  /* single-thread scheduler to handle offset/group metadata cache loading and unloading */
  private val scheduler = new KafkaScheduler(1, true, "group-metadata-manager-")

  /* The groups with open transactional offsets commits per producer. We need this because when the commit or abort
   * marker comes in for a transaction, it is for a particular partition on the offsets topic and a particular producerId.
   * We use this structure to quickly find the groups which need to be updated by the commit/abort marker. */
  private val openGroupsForProducer = mutable.HashMap[Long, mutable.Set[String]]()

  /* Track the epoch in which we (un)loaded group state to detect racing LeaderAndIsr requests */
  private [group] val epochForPartitionId = new ConcurrentHashMap[Int, java.lang.Integer]()

  /* setup metrics*/
  private val partitionLoadSensor = metrics.sensor(GroupMetadataManager.LoadTimeSensor)

  partitionLoadSensor.add(metrics.metricName("partition-load-time-max",
    GroupMetadataManager.MetricsGroup,
    "The max time it took to load the partitions in the last 30sec"), new Max())
  partitionLoadSensor.add(metrics.metricName("partition-load-time-avg",
    GroupMetadataManager.MetricsGroup,
    "The avg time it took to load the partitions in the last 30sec"), new Avg())

  val offsetCommitsSensor: Sensor = metrics.sensor(GroupMetadataManager.OffsetCommitsSensor)

  offsetCommitsSensor.add(new Meter(
    metrics.metricName("offset-commit-rate",
      "group-coordinator-metrics",
      "The rate of committed offsets"),
    metrics.metricName("offset-commit-count",
      "group-coordinator-metrics",
      "The total number of committed offsets")))

  val offsetExpiredSensor: Sensor = metrics.sensor(GroupMetadataManager.OffsetExpiredSensor)

  offsetExpiredSensor.add(new Meter(
    metrics.metricName("offset-expiration-rate",
      "group-coordinator-metrics",
      "The rate of expired offsets"),
    metrics.metricName("offset-expiration-count",
      "group-coordinator-metrics",
      "The total number of expired offsets")))

  this.logIdent = s"[GroupMetadataManager brokerId=$brokerId] "

  private def recreateGauge[T](name: String, gauge: Gauge[T]): Gauge[T] = {
    metricsGroup.removeMetric(name)
    metricsGroup.newGauge(name, gauge)
  }

  recreateGauge("NumOffsets",
    () => groupMetadataCache.values.map { group =>
      group.inLock { group.numOffsets }
    }.sum
  )

  recreateGauge("NumGroups",
    () => groupMetadataCache.size
  )

  recreateGauge("NumGroupsPreparingRebalance",
    () => groupMetadataCache.values.count { group =>
      group synchronized {
        group.is(PreparingRebalance)
      }
    })

  recreateGauge("NumGroupsCompletingRebalance",
    () => groupMetadataCache.values.count { group =>
      group synchronized {
        group.is(CompletingRebalance)
      }
    })

  recreateGauge("NumGroupsStable",
    () => groupMetadataCache.values.count { group =>
      group synchronized {
        group.is(Stable)
      }
    })

  recreateGauge("NumGroupsDead",
    () => groupMetadataCache.values.count { group =>
      group synchronized {
        group.is(Dead)
      }
    })

  recreateGauge("NumGroupsEmpty",
    () => groupMetadataCache.values.count { group =>
      group synchronized {
        group.is(Empty)
      }
    })

  def startup(retrieveGroupMetadataTopicPartitionCount: () => Int, enableMetadataExpiration: Boolean): Unit = {
    groupMetadataTopicPartitionCount = retrieveGroupMetadataTopicPartitionCount()
    scheduler.startup()
    if (enableMetadataExpiration) {
      scheduler.schedule("delete-expired-group-metadata",
        () => cleanupGroupMetadata(),
        0L,
        config.offsetsRetentionCheckIntervalMs)
    }
  }

  def currentGroups: Iterable[GroupMetadata] = groupMetadataCache.values

  def isPartitionOwned(partition: Int): Boolean = inLock(partitionLock) { ownedPartitions.contains(partition) }

  def isPartitionLoading(partition: Int): Boolean = inLock(partitionLock) { loadingPartitions.contains(partition) }

  def partitionFor(groupId: String): Int = Utils.abs(groupId.hashCode) % groupMetadataTopicPartitionCount

  def isGroupLocal(groupId: String): Boolean = isPartitionOwned(partitionFor(groupId))

  def isGroupLoading(groupId: String): Boolean = isPartitionLoading(partitionFor(groupId))

  def isLoading: Boolean = inLock(partitionLock) { loadingPartitions.nonEmpty }

  // return true iff group is owned and the group doesn't exist
  def groupNotExists(groupId: String): Boolean = inLock(partitionLock) {
    isGroupLocal(groupId) && getGroup(groupId).forall { group =>
      group.inLock(group.is(Dead))
    }
  }

  // visible for testing
  private[group] def isGroupOpenForProducer(producerId: Long, groupId: String) = openGroupsForProducer.get(producerId) match {
    case Some(groups) =>
      groups.contains(groupId)
    case None =>
      false
  }

  /**
   * Get the group associated with the given groupId or null if not found
   */
  def getGroup(groupId: String): Option[GroupMetadata] = {
    Option(groupMetadataCache.get(groupId))
  }

  /**
   * Get the group associated with the given groupId - the group is created if createIfNotExist
   * is true - or null if not found
   */
  def getOrMaybeCreateGroup(groupId: String, createIfNotExist: Boolean): Option[GroupMetadata] = {
    if (createIfNotExist)
      Option(groupMetadataCache.getAndMaybePut(groupId, new GroupMetadata(groupId, Empty, time)))
    else
      Option(groupMetadataCache.get(groupId))
  }

  /**
   * Add a group or get the group associated with the given groupId if it already exists
   */
  def addGroup(group: GroupMetadata): GroupMetadata = {
    val currentGroup = groupMetadataCache.putIfNotExists(group.groupId, group)
    if (currentGroup != null) {
      currentGroup
    } else {
      group
    }
  }

  def storeGroup(group: GroupMetadata,
                 groupAssignment: Map[String, Array[Byte]],
                 responseCallback: Errors => Unit,
                 requestLocal: RequestLocal = RequestLocal.NoCaching): Unit = {
    getMagic(partitionFor(group.groupId)) match {
      case Some(magicValue) =>
        // We always use CREATE_TIME, like the producer. The conversion to LOG_APPEND_TIME (if necessary) happens automatically.
        val timestampType = TimestampType.CREATE_TIME
        val timestamp = time.milliseconds()
        val key = GroupMetadataManager.groupMetadataKey(group.groupId)
        val value = GroupMetadataManager.groupMetadataValue(group, groupAssignment, interBrokerProtocolVersion)

        val records = {
          val buffer = ByteBuffer.allocate(AbstractRecords.estimateSizeInBytes(magicValue, compression.`type`(),
            Seq(new SimpleRecord(timestamp, key, value)).asJava))
          val builder = MemoryRecords.builder(buffer, magicValue, compression, timestampType, 0L)
          builder.append(timestamp, key, value)
          builder.build()
        }

        val groupMetadataPartition = new TopicPartition(Topic.GROUP_METADATA_TOPIC_NAME, partitionFor(group.groupId))
        val groupMetadataTopicIdPartition = replicaManager.getTopicIdPartition(groupMetadataPartition)
        val groupMetadataRecords = Map(groupMetadataTopicIdPartition -> records)
        val generationId = group.generationId

        // set the callback function to insert the created group into cache after log append completed
        def putCacheCallback(responseStatus: Map[TopicIdPartition, PartitionResponse]): Unit = {
          // the append response should only contain the topics partition
          if (responseStatus.size != 1 || !responseStatus.contains(groupMetadataTopicIdPartition))
            throw new IllegalStateException("Append status %s should only have one partition %s"
              .format(responseStatus, groupMetadataPartition))

          // construct the error status in the propagated assignment response in the cache
          val status = responseStatus(groupMetadataTopicIdPartition)

          val responseError = if (status.error == Errors.NONE) {
            Errors.NONE
          } else {
            debug(s"Metadata from group ${group.groupId} with generation $generationId failed when appending to log " +
              s"due to ${status.error.exceptionName}")

            // transform the log append error code to the corresponding the commit status error code
            status.error match {
              case Errors.UNKNOWN_TOPIC_OR_PARTITION
                   | Errors.NOT_ENOUGH_REPLICAS
                   | Errors.NOT_ENOUGH_REPLICAS_AFTER_APPEND =>
                Errors.COORDINATOR_NOT_AVAILABLE

              case Errors.NOT_LEADER_OR_FOLLOWER
                   | Errors.KAFKA_STORAGE_ERROR =>
                Errors.NOT_COORDINATOR

              case Errors.REQUEST_TIMED_OUT =>
                Errors.REBALANCE_IN_PROGRESS

              case Errors.MESSAGE_TOO_LARGE
                   | Errors.RECORD_LIST_TOO_LARGE
                   | Errors.INVALID_FETCH_SIZE =>

                error(s"Appending metadata message for group ${group.groupId} generation $generationId failed due to " +
                  s"${status.error.exceptionName}, returning UNKNOWN error code to the client")

                Errors.UNKNOWN_SERVER_ERROR

              case other =>
                error(s"Appending metadata message for group ${group.groupId} generation $generationId failed " +
                  s"due to unexpected error: ${status.error.exceptionName}")

                other
            }
          }

          responseCallback(responseError)
        }
        appendForGroup(group, groupMetadataRecords, requestLocal, putCacheCallback)

      case None =>
        responseCallback(Errors.NOT_COORDINATOR)
    }
  }

  // This method should be called under the group lock to ensure atomicity of the update to the the in-memory and persisted state.
  private def appendForGroup(
    group: GroupMetadata,
    records: Map[TopicIdPartition, MemoryRecords],
    requestLocal: RequestLocal,
    callback: Map[TopicIdPartition, PartitionResponse] => Unit,
    verificationGuards: Map[TopicPartition, VerificationGuard] = Map.empty
  ): Unit = {
    // call replica manager to append the group message
    replicaManager.appendRecords(
      timeout = config.offsetCommitTimeoutMs.toLong,
      requiredAcks = config.offsetCommitRequiredAcks,
      internalTopicsAllowed = true,
      origin = AppendOrigin.COORDINATOR,
      entriesPerPartition = records,
      delayedProduceLock = Some(group.lock),
      responseCallback = callback,
      requestLocal = requestLocal,
      verificationGuards = verificationGuards
    )
  }

  private def generateOffsetRecords(magicValue: Byte,
                            isTxnOffsetCommit: Boolean,
                            groupId: String,
                            offsetTopicPartition: TopicPartition,
                            filteredOffsetMetadata: Map[TopicIdPartition, OffsetAndMetadata],
                            producerId: Long,
                            producerEpoch: Short): Map[TopicPartition, MemoryRecords] = {
      // We always use CREATE_TIME, like the producer. The conversion to LOG_APPEND_TIME (if necessary) happens automatically.
      val timestampType = TimestampType.CREATE_TIME
      val timestamp = time.milliseconds()

      val records = filteredOffsetMetadata.map { case (topicIdPartition, offsetAndMetadata) =>
        val key = GroupMetadataManager.offsetCommitKey(groupId, topicIdPartition.topicPartition)
        val value = GroupMetadataManager.offsetCommitValue(offsetAndMetadata, interBrokerProtocolVersion)
        new SimpleRecord(timestamp, key, value)
      }
      val buffer = ByteBuffer.allocate(AbstractRecords.estimateSizeInBytes(magicValue, compression.`type`(), records.asJava))

      if (isTxnOffsetCommit && magicValue < RecordBatch.MAGIC_VALUE_V2)
        throw Errors.UNSUPPORTED_FOR_MESSAGE_FORMAT.exception("Attempting to make a transaction offset commit with an invalid magic: " + magicValue)

      val builder = MemoryRecords.builder(buffer, magicValue, compression, timestampType, 0L, time.milliseconds(),
        producerId, producerEpoch, 0, isTxnOffsetCommit, RecordBatch.NO_PARTITION_LEADER_EPOCH)

      records.foreach(builder.append)
      Map(offsetTopicPartition -> builder.build())
  }

  private def createPutCacheCallback(isTxnOffsetCommit: Boolean,
<<<<<<< HEAD
                             group: GroupMetadata,
                             consumerId: String,
                             offsetMetadata: immutable.Map[TopicIdPartition, OffsetAndMetadata],
                             filteredOffsetMetadata: Map[TopicIdPartition, OffsetAndMetadata],
                             responseCallback: immutable.Map[TopicIdPartition, Errors] => Unit,
                             producerId: Long,
                             records: Map[TopicPartition, MemoryRecords],
                             preAppendErrors: Map[TopicPartition, LogAppendResult] = Map.empty): Map[TopicIdPartition, PartitionResponse] => Unit = {
=======
                                     group: GroupMetadata,
                                     consumerId: String,
                                     offsetMetadata: immutable.Map[TopicIdPartition, OffsetAndMetadata],
                                     filteredOffsetMetadata: Map[TopicIdPartition, OffsetAndMetadata],
                                     responseCallback: immutable.Map[TopicIdPartition, Errors] => Unit,
                                     producerId: Long,
                                     records: Map[TopicPartition, MemoryRecords]): Map[TopicPartition, PartitionResponse] => Unit = {
>>>>>>> 638844f8
    val offsetTopicPartition = new TopicPartition(Topic.GROUP_METADATA_TOPIC_NAME, partitionFor(group.groupId))
    val offsetTopicIdPartition = replicaManager.getTopicIdPartition(offsetTopicPartition)
    // set the callback function to insert offsets into cache after log append completed
    def putCacheCallback(responseStatus: Map[TopicIdPartition, PartitionResponse]): Unit = {
      // the append response should only contain the topics partition
      if (responseStatus.size != 1 || !responseStatus.contains(offsetTopicIdPartition))
        throw new IllegalStateException("Append status %s should only have one partition %s"
          .format(responseStatus, offsetTopicPartition))

      // construct the commit response status and insert
      // the offset and metadata to cache if the append status has no error
      val status = responseStatus(offsetTopicIdPartition)

      val responseError = group.inLock {
        if (status.error == Errors.NONE) {
          if (!group.is(Dead)) {
            filteredOffsetMetadata.forKeyValue { (topicIdPartition, offsetAndMetadata) =>
              if (isTxnOffsetCommit)
                group.onTxnOffsetCommitAppend(producerId, topicIdPartition, CommitRecordMetadataAndOffset(Some(status.baseOffset), offsetAndMetadata))
              else
                group.onOffsetCommitAppend(topicIdPartition, CommitRecordMetadataAndOffset(Some(status.baseOffset), offsetAndMetadata))
            }
          }

          // Record the number of offsets committed to the log
          offsetCommitsSensor.record(records.size)

          Errors.NONE
        } else {
          if (!group.is(Dead)) {
            if (!group.hasPendingOffsetCommitsFromProducer(producerId))
              removeProducerGroup(producerId, group.groupId)
            filteredOffsetMetadata.forKeyValue { (topicIdPartition, offsetAndMetadata) =>
              if (isTxnOffsetCommit)
                group.failPendingTxnOffsetCommit(producerId, topicIdPartition)
              else
                group.failPendingOffsetWrite(topicIdPartition, offsetAndMetadata)
            }
          }

          debug(s"Offset commit $filteredOffsetMetadata from group ${group.groupId}, consumer $consumerId " +
            s"with generation ${group.generationId} failed when appending to log due to ${status.error.exceptionName}")

          maybeConvertOffsetCommitError(status.error)
        }
      }

      // compute the final error codes for the commit response
      val commitStatus = offsetMetadata.map { case (topicIdPartition, offsetAndMetadata) =>
        if (!validateOffsetMetadataLength(offsetAndMetadata.metadata))
          (topicIdPartition, Errors.OFFSET_METADATA_TOO_LARGE)
        else
          (topicIdPartition, responseError)
      }

      // finally trigger the callback logic passed from the API layer
      responseCallback(commitStatus)
    }
    putCacheCallback
  }

  /**
   * Store offsets by appending it to the replicated log and then inserting to cache
   *
   * This method should be called under the group lock to ensure validations and updates are all performed
   * atomically.
   */
  def storeOffsets(group: GroupMetadata,
                   consumerId: String,
                   offsetTopicPartition: TopicPartition,
                   offsetMetadata: immutable.Map[TopicIdPartition, OffsetAndMetadata],
                   responseCallback: immutable.Map[TopicIdPartition, Errors] => Unit,
                   producerId: Long = RecordBatch.NO_PRODUCER_ID,
                   producerEpoch: Short = RecordBatch.NO_PRODUCER_EPOCH,
                   requestLocal: RequestLocal = RequestLocal.NoCaching,
                   verificationGuard: Option[VerificationGuard]): Unit = {
    if (!group.hasReceivedConsistentOffsetCommits)
      warn(s"group: ${group.groupId} with leader: ${group.leaderOrNull} has received offset commits from consumers as well " +
        s"as transactional producers. Mixing both types of offset commits will generally result in surprises and " +
        s"should be avoided.")

    val filteredOffsetMetadata = offsetMetadata.filter { case (_, offsetAndMetadata) =>
      validateOffsetMetadataLength(offsetAndMetadata.metadata)
    }
    if (filteredOffsetMetadata.isEmpty) {
      // compute the final error codes for the commit response
      val commitStatus = offsetMetadata.map { case (k, _) => k -> Errors.OFFSET_METADATA_TOO_LARGE }
      responseCallback(commitStatus)
      return
    }

    val magicOpt = getMagic(partitionFor(group.groupId))
    if (magicOpt.isEmpty) {
      val commitStatus = offsetMetadata.map { case (topicIdPartition, _) =>
        (topicIdPartition, Errors.NOT_COORDINATOR)
      }
      responseCallback(commitStatus)
      return
    }

    val isTxnOffsetCommit = producerId != RecordBatch.NO_PRODUCER_ID
    val records = generateOffsetRecords(magicOpt.get, isTxnOffsetCommit, group.groupId, offsetTopicPartition, filteredOffsetMetadata, producerId, producerEpoch)
    val putCacheCallback = createPutCacheCallback(isTxnOffsetCommit, group, consumerId, offsetMetadata, filteredOffsetMetadata, responseCallback, producerId, records)

    val verificationGuards = verificationGuard.map(guard => offsetTopicPartition -> guard).toMap

    if (isTxnOffsetCommit) {
      addProducerGroup(producerId, group.groupId)
      group.prepareTxnOffsetCommit(producerId, filteredOffsetMetadata)
    } else {
      group.prepareOffsetCommit(filteredOffsetMetadata)
    }

    val topicIdPartitionsToRecords = Utils.convertKeys(records.asJava, replicaManager.getTopicIdPartition).asScala
    appendForGroup(group, topicIdPartitionsToRecords, requestLocal, putCacheCallback, verificationGuards)
  }

  /**
   * The most important guarantee that this API provides is that it should never return a stale offset. i.e., it either
   * returns the current offset or it begins to sync the cache from the log (and returns an error code).
   */
  def getOffsets(groupId: String, requireStable: Boolean, topicPartitionsOpt: Option[Seq[TopicPartition]]): Map[TopicPartition, PartitionData] = {
    trace("Getting offsets of %s for group %s.".format(topicPartitionsOpt.getOrElse("all partitions"), groupId))
    val group = groupMetadataCache.get(groupId)
    if (group == null) {
      topicPartitionsOpt.getOrElse(Seq.empty[TopicPartition]).map { topicPartition =>
        val partitionData = new PartitionData(OffsetFetchResponse.INVALID_OFFSET,
          Optional.empty(), "", Errors.NONE)
        topicPartition -> partitionData
      }.toMap
    } else {
      group.inLock {
        if (group.is(Dead)) {
          topicPartitionsOpt.getOrElse(Seq.empty[TopicPartition]).map { topicPartition =>
            val partitionData = new PartitionData(OffsetFetchResponse.INVALID_OFFSET,
              Optional.empty(), "", Errors.NONE)
            topicPartition -> partitionData
          }.toMap
        } else {
          val topicPartitions = topicPartitionsOpt.getOrElse(group.allOffsets.keySet)

          topicPartitions.map { topicPartition =>
            if (requireStable && group.hasPendingOffsetCommitsForTopicPartition(topicPartition)) {
              topicPartition -> new PartitionData(OffsetFetchResponse.INVALID_OFFSET,
                Optional.empty(), "", Errors.UNSTABLE_OFFSET_COMMIT)
            } else {
              val partitionData = group.offset(topicPartition) match {
                case None =>
                  new PartitionData(OffsetFetchResponse.INVALID_OFFSET,
                    Optional.empty(), "", Errors.NONE)
                case Some(offsetAndMetadata) =>
                  new PartitionData(offsetAndMetadata.offset,
                    offsetAndMetadata.leaderEpoch, offsetAndMetadata.metadata, Errors.NONE)
              }
              topicPartition -> partitionData
            }
          }.toMap
        }
      }
    }
  }

  /**
   * Asynchronously read the partition from the offsets topic and populate the cache
   */
  def scheduleLoadGroupAndOffsets(offsetsPartition: Int, coordinatorEpoch: Int, onGroupLoaded: GroupMetadata => Unit): Unit = {
    val topicPartition = new TopicPartition(Topic.GROUP_METADATA_TOPIC_NAME, offsetsPartition)
    info(s"Scheduling loading of offsets and group metadata from $topicPartition for epoch $coordinatorEpoch")
    val startTimeMs = time.milliseconds()
    scheduler.scheduleOnce(topicPartition.toString, () => loadGroupsAndOffsets(topicPartition, coordinatorEpoch, onGroupLoaded, startTimeMs))
  }

  private[group] def loadGroupsAndOffsets(
    topicPartition: TopicPartition,
    coordinatorEpoch: Int,
    onGroupLoaded: GroupMetadata => Unit,
    startTimeMs: java.lang.Long
  ): Unit = {
    if (!maybeUpdateCoordinatorEpoch(topicPartition.partition, OptionalInt.of(coordinatorEpoch))) {
      info(s"Not loading offsets and group metadata for $topicPartition " +
        s"in epoch $coordinatorEpoch since current epoch is ${epochForPartitionId.get(topicPartition.partition)}")
    } else if (!addLoadingPartition(topicPartition.partition)) {
      info(s"Already loading offsets and group metadata from $topicPartition")
    } else {
      try {
        val schedulerTimeMs = time.milliseconds() - startTimeMs
        debug(s"Started loading offsets and group metadata from $topicPartition for epoch $coordinatorEpoch")
        doLoadGroupsAndOffsets(topicPartition, onGroupLoaded)
        val endTimeMs = time.milliseconds()
        val totalLoadingTimeMs = endTimeMs - startTimeMs
        partitionLoadSensor.record(totalLoadingTimeMs.toDouble, endTimeMs, false)
        info(s"Finished loading offsets and group metadata from $topicPartition "
          + s"in $totalLoadingTimeMs milliseconds for epoch $coordinatorEpoch, of which " +
          s"$schedulerTimeMs milliseconds was spent in the scheduler.")
      } catch {
        case t: Throwable => error(s"Error loading offsets from $topicPartition", t)
      } finally {
        inLock(partitionLock) {
          ownedPartitions.add(topicPartition.partition)
          loadingPartitions.remove(topicPartition.partition)
        }
      }
    }
  }

  private def doLoadGroupsAndOffsets(topicPartition: TopicPartition, onGroupLoaded: GroupMetadata => Unit): Unit = {
    def logEndOffset: Long = replicaManager.getLogEndOffset(topicPartition).getOrElse(-1L)

    replicaManager.getLog(topicPartition) match {
      case None =>
        warn(s"Attempted to load offsets and group metadata from $topicPartition, but found no log")

      case Some(log) =>
        val loadedOffsets = mutable.Map[GroupTopicPartition, CommitRecordMetadataAndOffset]()
        val pendingOffsets = mutable.Map[Long, mutable.Map[GroupTopicPartition, CommitRecordMetadataAndOffset]]()
        val loadedGroups = mutable.Map[String, GroupMetadata]()
        val removedGroups = mutable.Set[String]()

        // buffer may not be needed if records are read from memory
        var buffer = ByteBuffer.allocate(0)

        // loop breaks if leader changes at any time during the load, since logEndOffset is -1
        var currOffset = log.logStartOffset

        // loop breaks if no records have been read, since the end of the log has been reached
        var readAtLeastOneRecord = true

        while (currOffset < logEndOffset && readAtLeastOneRecord && !shuttingDown.get()) {
          val fetchDataInfo = log.read(currOffset,
            maxLength = config.loadBufferSize,
            isolation = FetchIsolation.LOG_END,
            minOneMessage = true)

          readAtLeastOneRecord = fetchDataInfo.records.sizeInBytes > 0

          val memRecords = (fetchDataInfo.records: @unchecked) match {
            case records: MemoryRecords => records
            case fileRecords: FileRecords =>
              val sizeInBytes = fileRecords.sizeInBytes
              val bytesNeeded = Math.max(config.loadBufferSize, sizeInBytes)

              // minOneMessage = true in the above log.read means that the buffer may need to be grown to ensure progress can be made
              if (buffer.capacity < bytesNeeded) {
                if (config.loadBufferSize < bytesNeeded)
                  warn(s"Loaded offsets and group metadata from $topicPartition with buffer larger ($bytesNeeded bytes) than " +
                    s"configured offsets.load.buffer.size (${config.loadBufferSize} bytes)")

                buffer = ByteBuffer.allocate(bytesNeeded)
              } else {
                buffer.clear()
              }

              fileRecords.readInto(buffer, 0)
              MemoryRecords.readableRecords(buffer)
          }

          memRecords.batches.forEach { batch =>
            val isTxnOffsetCommit = batch.isTransactional
            if (batch.isControlBatch) {
              val recordIterator = batch.iterator
              if (recordIterator.hasNext) {
                val record = recordIterator.next()
                val controlRecord = ControlRecordType.parse(record.key)
                if (controlRecord == ControlRecordType.COMMIT) {
                  pendingOffsets.getOrElse(batch.producerId, mutable.Map[GroupTopicPartition, CommitRecordMetadataAndOffset]())
                    .foreach {
                      case (groupTopicPartition, commitRecordMetadataAndOffset) =>
                        if (!loadedOffsets.contains(groupTopicPartition) || loadedOffsets(groupTopicPartition).olderThan(commitRecordMetadataAndOffset))
                          loadedOffsets.put(groupTopicPartition, commitRecordMetadataAndOffset)
                    }
                }
                pendingOffsets.remove(batch.producerId)
              }
            } else {
              var batchBaseOffset: Option[Long] = None
              for (record <- batch.asScala) {
                require(record.hasKey, "Group metadata/offset entry key should not be null")
                if (batchBaseOffset.isEmpty)
                  batchBaseOffset = Some(record.offset)
                GroupMetadataManager.readMessageKey(record.key) match {
                  case offsetKey: OffsetKey =>
                    if (isTxnOffsetCommit && !pendingOffsets.contains(batch.producerId))
                      pendingOffsets.put(batch.producerId, mutable.Map[GroupTopicPartition, CommitRecordMetadataAndOffset]())

                    // load offset
                    val groupTopicPartition = offsetKey.key
                    if (!record.hasValue) {
                      if (isTxnOffsetCommit)
                        pendingOffsets(batch.producerId).remove(groupTopicPartition)
                      else
                        loadedOffsets.remove(groupTopicPartition)
                    } else {
                      val offsetAndMetadata = GroupMetadataManager.readOffsetMessageValue(record.value)
                      if (isTxnOffsetCommit)
                        pendingOffsets(batch.producerId).put(groupTopicPartition, CommitRecordMetadataAndOffset(batchBaseOffset, offsetAndMetadata))
                      else
                        loadedOffsets.put(groupTopicPartition, CommitRecordMetadataAndOffset(batchBaseOffset, offsetAndMetadata))
                    }

                  case groupMetadataKey: GroupMetadataKey =>
                    // load group metadata
                    val groupId = groupMetadataKey.key
                    val groupMetadata = GroupMetadataManager.readGroupMessageValue(groupId, record.value, time)
                    if (groupMetadata != null) {
                      removedGroups.remove(groupId)
                      loadedGroups.put(groupId, groupMetadata)
                    } else {
                      loadedGroups.remove(groupId)
                      removedGroups.add(groupId)
                    }

                  case unknownKey: UnknownKey =>
                    warn(s"Unknown message key with version ${unknownKey.version}" +
                      s" while loading offsets and group metadata from $topicPartition. Ignoring it. " +
                      "It could be a left over from an aborted upgrade.")
                }
              }
            }
            currOffset = batch.nextOffset
          }
        }

        val (groupOffsets, emptyGroupOffsets) = loadedOffsets
          .groupBy(_._1.group)
          .map { case (k, v) =>
            k -> v.map { case (groupTopicPartition, offset) => (groupTopicPartition.topicPartition, offset) }
          }.partition { case (group, _) => loadedGroups.contains(group) }

        val pendingOffsetsByGroup = mutable.Map[String, mutable.Map[Long, mutable.Map[TopicPartition, CommitRecordMetadataAndOffset]]]()
        pendingOffsets.forKeyValue { (producerId, producerOffsets) =>
          producerOffsets.keySet.map(_.group).foreach(addProducerGroup(producerId, _))
          producerOffsets
            .groupBy(_._1.group)
            .forKeyValue { (group, offsets) =>
              val groupPendingOffsets = pendingOffsetsByGroup.getOrElseUpdate(group, mutable.Map.empty[Long, mutable.Map[TopicPartition, CommitRecordMetadataAndOffset]])
              val groupProducerOffsets = groupPendingOffsets.getOrElseUpdate(producerId, mutable.Map.empty[TopicPartition, CommitRecordMetadataAndOffset])
              groupProducerOffsets ++= offsets.map { case (groupTopicPartition, offset) =>
                (groupTopicPartition.topicPartition, offset)
              }
            }
        }

        val (pendingGroupOffsets, pendingEmptyGroupOffsets) = pendingOffsetsByGroup
          .partition { case (group, _) => loadedGroups.contains(group)}

        loadedGroups.values.foreach { group =>
          val offsets = groupOffsets.getOrElse(group.groupId, Map.empty[TopicPartition, CommitRecordMetadataAndOffset])
          val pendingOffsets = pendingGroupOffsets.getOrElse(group.groupId, Map.empty[Long, mutable.Map[TopicPartition, CommitRecordMetadataAndOffset]])
          debug(s"Loaded group metadata $group with offsets $offsets and pending offsets $pendingOffsets")
          loadGroup(group, offsets, pendingOffsets)
          onGroupLoaded(group)
        }

        // load groups which store offsets in kafka, but which have no active members and thus no group
        // metadata stored in the log
        (emptyGroupOffsets.keySet ++ pendingEmptyGroupOffsets.keySet).foreach { groupId =>
          val group = new GroupMetadata(groupId, Empty, time)
          val offsets = emptyGroupOffsets.getOrElse(groupId, Map.empty[TopicPartition, CommitRecordMetadataAndOffset])
          val pendingOffsets = pendingEmptyGroupOffsets.getOrElse(groupId, Map.empty[Long, mutable.Map[TopicPartition, CommitRecordMetadataAndOffset]])
          debug(s"Loaded group metadata $group with offsets $offsets and pending offsets $pendingOffsets")
          loadGroup(group, offsets, pendingOffsets)
          onGroupLoaded(group)
        }

        removedGroups.foreach { groupId =>
          // if the cache already contains a group which should be removed, raise an error. Note that it
          // is possible (however unlikely) for a consumer group to be removed, and then to be used only for
          // offset storage (i.e. by "simple" consumers)
          if (groupMetadataCache.contains(groupId) && !emptyGroupOffsets.contains(groupId))
            throw new IllegalStateException(s"Unexpected unload of active group $groupId while " +
              s"loading partition $topicPartition")
        }
    }
  }

  private def loadGroup(group: GroupMetadata, offsets: Map[TopicPartition, CommitRecordMetadataAndOffset],
                        pendingTransactionalOffsets: Map[Long, mutable.Map[TopicPartition, CommitRecordMetadataAndOffset]]): Unit = {
    // offsets are initialized prior to loading the group into the cache to ensure that clients see a consistent
    // view of the group's offsets
    trace(s"Initialized offsets $offsets for group ${group.groupId}")
    group.initializeOffsets(offsets, pendingTransactionalOffsets.toMap)

    val currentGroup = addGroup(group)
    if (group != currentGroup)
      debug(s"Attempt to load group ${group.groupId} from log with generation ${group.generationId} failed " +
        s"because there is already a cached group with generation ${currentGroup.generationId}")
  }

  /**
   * When this broker becomes a follower for an offsets topic partition clear out the cache for groups that belong to
   * that partition.
   *
   * @param offsetsPartition Groups belonging to this partition of the offsets topic will be deleted from the cache.
   */
  def removeGroupsForPartition(offsetsPartition: Int,
                               coordinatorEpoch: OptionalInt,
                               onGroupUnloaded: GroupMetadata => Unit): Unit = {
    val topicPartition = new TopicPartition(Topic.GROUP_METADATA_TOPIC_NAME, offsetsPartition)
    info(s"Scheduling unloading of offsets and group metadata from $topicPartition")
    scheduler.scheduleOnce(topicPartition.toString, () => removeGroupsAndOffsets(topicPartition, coordinatorEpoch, onGroupUnloaded))
  }

  private [group] def removeGroupsAndOffsets(topicPartition: TopicPartition,
                                             coordinatorEpoch: OptionalInt,
                                             onGroupUnloaded: GroupMetadata => Unit): Unit = {
    val offsetsPartition = topicPartition.partition
    if (maybeUpdateCoordinatorEpoch(offsetsPartition, coordinatorEpoch)) {
      var numOffsetsRemoved = 0
      var numGroupsRemoved = 0

      debug(s"Started unloading offsets and group metadata for $topicPartition for " +
        s"coordinator epoch $coordinatorEpoch")
      inLock(partitionLock) {
        // we need to guard the group removal in cache in the loading partition lock
        // to prevent coordinator's check-and-get-group race condition
        ownedPartitions.remove(offsetsPartition)
        loadingPartitions.remove(offsetsPartition)

        for (group <- groupMetadataCache.values) {
          if (partitionFor(group.groupId) == offsetsPartition) {
            onGroupUnloaded(group)
            groupMetadataCache.remove(group.groupId, group)
            removeGroupFromAllProducers(group.groupId)
            numGroupsRemoved += 1
            numOffsetsRemoved += group.numOffsets
          }
        }
      }
      info(s"Finished unloading $topicPartition for coordinator epoch $coordinatorEpoch. " +
        s"Removed $numOffsetsRemoved cached offsets and $numGroupsRemoved cached groups.")
    } else {
      info(s"Not removing offsets and group metadata for $topicPartition " +
        s"in epoch $coordinatorEpoch since current epoch is ${epochForPartitionId.get(topicPartition.partition)}")
    }
  }

  /**
   * Update the cached coordinator epoch if the new value is larger than the old value.
   * @return true if `epochOpt` is either empty or contains a value greater than or equal to the current epoch
   */
  private def maybeUpdateCoordinatorEpoch(
    partitionId: Int,
    epochOpt: OptionalInt
  ): Boolean = {
    val updatedEpoch = epochForPartitionId.compute(partitionId, (_, currentEpoch) => {
      if (currentEpoch == null) {
        if (epochOpt.isPresent) epochOpt.getAsInt
        else null
      } else {
        if (epochOpt.isPresent && epochOpt.getAsInt > currentEpoch) epochOpt.getAsInt
        else currentEpoch
      }
    })
    if (epochOpt.isPresent) {
      epochOpt.getAsInt == updatedEpoch
    } else {
      true
    }
  }

  // visible for testing
  private[group] def cleanupGroupMetadata(): Unit = {
    val currentTimestamp = time.milliseconds()
    val numOffsetsRemoved = cleanupGroupMetadata(groupMetadataCache.values, RequestLocal.NoCaching,
      _.removeExpiredOffsets(currentTimestamp, config.offsetsRetentionMs))
    offsetExpiredSensor.record(numOffsetsRemoved)
    if (numOffsetsRemoved > 0)
      info(s"Removed $numOffsetsRemoved expired offsets in ${time.milliseconds() - currentTimestamp} milliseconds.")
  }

  /**
    * This function is used to clean up group offsets given the groups and also a function that performs the offset deletion.
    * @param groups Groups whose metadata are to be cleaned up
    * @param selector A function that implements deletion of (all or part of) group offsets. This function is called while
    *                 a group lock is held, therefore there is no need for the caller to also obtain a group lock.
    * @return The cumulative number of offsets removed
    */
  def cleanupGroupMetadata(groups: Iterable[GroupMetadata], requestLocal: RequestLocal,
                           selector: GroupMetadata => Map[TopicPartition, OffsetAndMetadata]): Int = {
    var offsetsRemoved = 0

    groups.foreach { group =>
      val groupId = group.groupId
      val (removedOffsets, groupIsDead, generation) = group.inLock {
        val removedOffsets = selector(group)
        if (group.is(Empty) && !group.hasOffsets) {
          info(s"Group $groupId transitioned to Dead in generation ${group.generationId}")
          group.transitionTo(Dead)
        }
        (removedOffsets, group.is(Dead), group.generationId)
      }

    val offsetsPartition = partitionFor(groupId)
    val appendPartition = new TopicPartition(Topic.GROUP_METADATA_TOPIC_NAME, offsetsPartition)
    getMagic(offsetsPartition) match {
      case Some(magicValue) =>
        // We always use CREATE_TIME, like the producer. The conversion to LOG_APPEND_TIME (if necessary) happens automatically.
        val timestampType = TimestampType.CREATE_TIME
        val timestamp = time.milliseconds()

          replicaManager.onlinePartition(appendPartition).foreach { partition =>
            val tombstones = ArrayBuffer.empty[SimpleRecord]
            removedOffsets.forKeyValue { (topicPartition, offsetAndMetadata) =>
              trace(s"Removing expired/deleted offset and metadata for $groupId, $topicPartition: $offsetAndMetadata")
              val commitKey = GroupMetadataManager.offsetCommitKey(groupId, topicPartition)
              tombstones += new SimpleRecord(timestamp, commitKey, null)
            }
            trace(s"Marked ${removedOffsets.size} offsets in $appendPartition for deletion.")

            // We avoid writing the tombstone when the generationId is 0, since this group is only using
            // Kafka for offset storage.
            if (groupIsDead && groupMetadataCache.remove(groupId, group) && generation > 0) {
              // Append the tombstone messages to the partition. It is okay if the replicas don't receive these (say,
              // if we crash or leaders move) since the new leaders will still expire the consumers with heartbeat and
              // retry removing this group.
              val groupMetadataKey = GroupMetadataManager.groupMetadataKey(group.groupId)
              tombstones += new SimpleRecord(timestamp, groupMetadataKey, null)
              trace(s"Group $groupId removed from the metadata cache and marked for deletion in $appendPartition.")
            }

            if (tombstones.nonEmpty) {
              try {
                // do not need to require acks since even if the tombstone is lost,
                // it will be appended again in the next purge cycle
                val records = MemoryRecords.withRecords(magicValue, 0L, compression, timestampType, tombstones.toArray: _*)
                partition.appendRecordsToLeader(records, origin = AppendOrigin.COORDINATOR, requiredAcks = 0,
                  requestLocal = requestLocal)

                offsetsRemoved += removedOffsets.size
                trace(s"Successfully appended ${tombstones.size} tombstones to $appendPartition for expired/deleted " +
                  s"offsets and/or metadata for group $groupId")
              } catch {
                case t: Throwable =>
                  error(s"Failed to append ${tombstones.size} tombstones to $appendPartition for expired/deleted " +
                    s"offsets and/or metadata for group $groupId.", t)
                // ignore and continue
              }
            }
          }

        case None =>
          info(s"BrokerId $brokerId is no longer a coordinator for the group $groupId. Proceeding cleanup for other alive groups")
      }
    }

    offsetsRemoved
  }

  /**
   * Complete pending transactional offset commits of the groups of `producerId` from the provided
   * `completedPartitions`. This method is invoked when a commit or abort marker is fully written
   * to the log. It may be invoked when a group lock is held by the caller, for instance when delayed
   * operations are completed while appending offsets for a group. Since we need to acquire one or
   * more group metadata locks to handle transaction completion, this operation is scheduled on
   * the scheduler thread to avoid deadlocks.
   */
  def scheduleHandleTxnCompletion(producerId: Long, completedPartitions: Set[Int], isCommit: Boolean): Unit = {
    scheduler.scheduleOnce(s"handleTxnCompletion-$producerId", () =>
      handleTxnCompletion(producerId, completedPartitions, isCommit))
  }

  private[group] def handleTxnCompletion(producerId: Long, completedPartitions: Set[Int], isCommit: Boolean): Unit = {
    val pendingGroups = groupsBelongingToPartitions(producerId, completedPartitions)
    pendingGroups.foreach { groupId =>
      getGroup(groupId) match {
        case Some(group) => group.inLock {
          if (!group.is(Dead)) {
            group.completePendingTxnOffsetCommit(producerId, isCommit)
            removeProducerGroup(producerId, groupId)
          }
        }
        case _ =>
          info(s"Group $groupId has moved away from $brokerId after transaction marker was written but before the " +
            s"cache was updated. The cache on the new group owner will be updated instead.")
      }
    }
  }

  private def addProducerGroup(producerId: Long, groupId: String) = openGroupsForProducer synchronized {
    openGroupsForProducer.getOrElseUpdate(producerId, mutable.Set.empty[String]).add(groupId)
  }

  private def removeProducerGroup(producerId: Long, groupId: String) = openGroupsForProducer synchronized {
    openGroupsForProducer.getOrElseUpdate(producerId, mutable.Set.empty[String]).remove(groupId)
    if (openGroupsForProducer(producerId).isEmpty)
      openGroupsForProducer.remove(producerId)
  }

  private def groupsBelongingToPartitions(producerId: Long, partitions: Set[Int]) = openGroupsForProducer synchronized {
    val (ownedGroups, _) = openGroupsForProducer.getOrElse(producerId, mutable.Set.empty[String])
      .partition(group => partitions.contains(partitionFor(group)))
    ownedGroups
  }

  private def removeGroupFromAllProducers(groupId: String): Unit = openGroupsForProducer synchronized {
    openGroupsForProducer.forKeyValue { (_, groups) =>
      groups.remove(groupId)
    }
  }

  /*
   * Check if the offset metadata length is valid
   */
  private def validateOffsetMetadataLength(metadata: String) : Boolean = {
    metadata == null || metadata.length() <= config.maxMetadataSize
  }


  def shutdown(): Unit = {
    shuttingDown.set(true)
    scheduler.shutdown()
    metrics.removeSensor(GroupMetadataManager.LoadTimeSensor)
    metrics.removeSensor(GroupMetadataManager.OffsetCommitsSensor)
    metrics.removeSensor(GroupMetadataManager.OffsetExpiredSensor)

    // TODO: clear the caches
  }

  /**
   * Check if the replica is local and return the message format version
   *
   * @param   partition  Partition of GroupMetadataTopic
   * @return  Some(MessageFormatVersion) if replica is local, None otherwise
   */
  private def getMagic(partition: Int): Option[Byte] =
    replicaManager.getMagic(new TopicPartition(Topic.GROUP_METADATA_TOPIC_NAME, partition))

  /**
   * Add a partition to the owned partition set.
   *
   * NOTE: this is for test only.
   */
  private[group] def addOwnedPartition(partition: Int): Unit = {
    inLock(partitionLock) {
      ownedPartitions.add(partition)
    }
  }

  /**
   * Add a partition to the loading partitions set. Return true if the partition was not
   * already loading.
   *
   * Visible for testing
   */
  private[group] def addLoadingPartition(partition: Int): Boolean = {
    inLock(partitionLock) {
      if (ownedPartitions.contains(partition)) {
        false
      } else {
        loadingPartitions.add(partition)
      }
    }
  }

}

/**
 * Messages stored for the group topic has versions for both the key and value fields. Key
 * version is used to indicate the type of the message (also to differentiate different types
 * of messages from being compacted together if they have the same field values); and value
 * version is used to evolve the messages within their data types:
 *
 * key version 0:       group consumption offset
 *    -> value version 0:       [offset, metadata, timestamp]
 *
 * key version 1:       group consumption offset
 *    -> value version 1:       [offset, metadata, commit_timestamp, expire_timestamp]
 *
 * key version 2:       group metadata
 *    -> value version 0:       [protocol_type, generation, protocol, leader, members]
 */
object GroupMetadataManager {
  // Metrics names
  val MetricsGroup: String = "group-coordinator-metrics"
  val LoadTimeSensor: String = "GroupPartitionLoadTime"
  val OffsetCommitsSensor: String = "OffsetCommits"
  val OffsetExpiredSensor: String = "OffsetExpired"

  /**
   * Generates the key for offset commit message for given (group, topic, partition)
   *
   * @param groupId the ID of the group to generate the key
   * @param topicPartition the TopicPartition to generate the key
   * @return key for offset commit message
   */
  def offsetCommitKey(groupId: String, topicPartition: TopicPartition): Array[Byte] = {
    MessageUtil.toVersionPrefixedBytes(OffsetCommitKey.HIGHEST_SUPPORTED_VERSION,
      new OffsetCommitKey()
        .setGroup(groupId)
        .setTopic(topicPartition.topic)
        .setPartition(topicPartition.partition))
  }

  /**
   * Generates the key for group metadata message for given group
   *
   * @param groupId the ID of the group to generate the key
   * @return key bytes for group metadata message
   */
  def groupMetadataKey(groupId: String): Array[Byte] = {
    MessageUtil.toVersionPrefixedBytes(GroupMetadataKeyData.HIGHEST_SUPPORTED_VERSION,
      new GroupMetadataKeyData()
        .setGroup(groupId))
  }

  /**
   * Generates the payload for offset commit message from given offset and metadata
   *
   * @param offsetAndMetadata consumer's current offset and metadata
   * @param metadataVersion the api version
   * @return payload for offset commit message
   */
  def offsetCommitValue(offsetAndMetadata: OffsetAndMetadata,
                        metadataVersion: MetadataVersion): Array[Byte] = {
    val version =
      if (metadataVersion.isLessThan(IBP_2_1_IV0) || offsetAndMetadata.expireTimestamp.nonEmpty) 1.toShort
      else if (metadataVersion.isLessThan(IBP_2_1_IV1)) 2.toShort
      // Serialize with the highest supported non-flexible version
      // until a tagged field is introduced or the version is bumped.
      else 3.toShort
    MessageUtil.toVersionPrefixedBytes(version, new OffsetCommitValue()
      .setOffset(offsetAndMetadata.offset)
      .setMetadata(offsetAndMetadata.metadata)
      .setCommitTimestamp(offsetAndMetadata.commitTimestamp)
      .setLeaderEpoch(offsetAndMetadata.leaderEpoch.orElse(RecordBatch.NO_PARTITION_LEADER_EPOCH))
      // version 1 has a non empty expireTimestamp field
      .setExpireTimestamp(offsetAndMetadata.expireTimestamp.getOrElse(OffsetCommitRequest.DEFAULT_TIMESTAMP))
    )
  }

  /**
   * Generates the payload for group metadata message from given offset and metadata
   * assuming the generation id, selected protocol, leader and member assignment are all available
   *
   * @param groupMetadata current group metadata
   * @param assignment the assignment for the rebalancing generation
   * @param metadataVersion the api version
   * @return payload for offset commit message
   */
  def groupMetadataValue(groupMetadata: GroupMetadata,
                         assignment: Map[String, Array[Byte]],
                         metadataVersion: MetadataVersion): Array[Byte] = {

    val version =
      if (metadataVersion.isLessThan(IBP_0_10_1_IV0)) 0.toShort
      else if (metadataVersion.isLessThan(IBP_2_1_IV0)) 1.toShort
      else if (metadataVersion.isLessThan(IBP_2_3_IV0)) 2.toShort
      // Serialize with the highest supported non-flexible version
      // until a tagged field is introduced or the version is bumped.
      else 3.toShort

    MessageUtil.toVersionPrefixedBytes(version, new GroupMetadataValue()
      .setProtocolType(groupMetadata.protocolType.getOrElse(""))
      .setGeneration(groupMetadata.generationId)
      .setProtocol(groupMetadata.protocolName.orNull)
      .setLeader(groupMetadata.leaderOrNull)
      .setCurrentStateTimestamp(groupMetadata.currentStateTimestampOrDefault)
      .setMembers(groupMetadata.allMemberMetadata.map { memberMetadata =>
        new GroupMetadataValue.MemberMetadata()
          .setMemberId(memberMetadata.memberId)
          .setClientId(memberMetadata.clientId)
          .setClientHost(memberMetadata.clientHost)
          .setSessionTimeout(memberMetadata.sessionTimeoutMs)
          .setRebalanceTimeout(memberMetadata.rebalanceTimeoutMs)
          .setGroupInstanceId(memberMetadata.groupInstanceId.orNull)
          // The group is non-empty, so the current protocol must be defined
          .setSubscription(groupMetadata.protocolName.map(memberMetadata.metadata)
            .getOrElse(throw new IllegalStateException("Attempted to write non-empty group metadata with no defined protocol.")))
          .setAssignment(assignment.getOrElse(memberMetadata.memberId,
            throw new IllegalStateException(s"Attempted to write member ${memberMetadata.memberId} of group ${groupMetadata.groupId} with no assignment.")))
      }.asJava))
  }

  /**
   * Decodes the offset messages' key
   *
   * @param buffer input byte-buffer
   * @return an OffsetKey or GroupMetadataKey object from the message
   */
  def readMessageKey(buffer: ByteBuffer): BaseKey = {
    val version = buffer.getShort
    if (version >= OffsetCommitKey.LOWEST_SUPPORTED_VERSION && version <= OffsetCommitKey.HIGHEST_SUPPORTED_VERSION) {
      // version 0 and 1 refer to offset
      val key = new OffsetCommitKey(new ByteBufferAccessor(buffer), version)
      OffsetKey(version, GroupTopicPartition(key.group, new TopicPartition(key.topic, key.partition)))
    } else if (version >= GroupMetadataKeyData.LOWEST_SUPPORTED_VERSION && version <= GroupMetadataKeyData.HIGHEST_SUPPORTED_VERSION) {
      // version 2 refers to group metadata
      val key = new GroupMetadataKeyData(new ByteBufferAccessor(buffer), version)
      GroupMetadataKey(version, key.group)
    } else {
      UnknownKey(version)
    }
  }

  /**
   * Decodes the offset messages' payload and retrieves offset and metadata from it
   *
   * @param buffer input byte-buffer
   * @return an offset-metadata object from the message
   */
  def readOffsetMessageValue(buffer: ByteBuffer): OffsetAndMetadata = {
    // tombstone
    if (buffer == null) null
    else {
      val version = buffer.getShort
      if (version >= OffsetCommitValue.LOWEST_SUPPORTED_VERSION && version <= OffsetCommitValue.HIGHEST_SUPPORTED_VERSION) {
        val value = new OffsetCommitValue(new ByteBufferAccessor(buffer), version)
        OffsetAndMetadata(
          offset = value.offset,
          leaderEpoch = if (value.leaderEpoch == RecordBatch.NO_PARTITION_LEADER_EPOCH) Optional.empty() else Optional.of(value.leaderEpoch),
          metadata = value.metadata,
          commitTimestamp = value.commitTimestamp,
          expireTimestamp = if (value.expireTimestamp == OffsetCommitRequest.DEFAULT_TIMESTAMP) None else Some(value.expireTimestamp))
      } else throw new IllegalStateException(s"Unknown offset message version: $version")
    }
  }

  /**
   * Decodes the group metadata messages' payload and retrieves its member metadata from it
   *
   * @param groupId The ID of the group to be read
   * @param buffer input byte-buffer
   * @param time the time instance to use
   * @return a group metadata object from the message
   */
  def readGroupMessageValue(groupId: String, buffer: ByteBuffer, time: Time): GroupMetadata = {
    // tombstone
    if (buffer == null) null
    else {
      val version = buffer.getShort
      if (version >= GroupMetadataValue.LOWEST_SUPPORTED_VERSION && version <= GroupMetadataValue.HIGHEST_SUPPORTED_VERSION) {
        val value = new GroupMetadataValue(new ByteBufferAccessor(buffer), version)
        val members = value.members.asScala.map { memberMetadata =>
          new MemberMetadata(
            memberId = memberMetadata.memberId,
            groupInstanceId = Option(memberMetadata.groupInstanceId),
            clientId = memberMetadata.clientId,
            clientHost = memberMetadata.clientHost,
            rebalanceTimeoutMs = if (version == 0) memberMetadata.sessionTimeout else memberMetadata.rebalanceTimeout,
            sessionTimeoutMs = memberMetadata.sessionTimeout,
            protocolType = value.protocolType,
            supportedProtocols = List((value.protocol, memberMetadata.subscription)),
            assignment = memberMetadata.assignment)
        }
        GroupMetadata.loadGroup(
          groupId = groupId,
          initialState = if (members.isEmpty) Empty else Stable,
          generationId = value.generation,
          protocolType = value.protocolType,
          protocolName = value.protocol,
          leaderId = value.leader,
          currentStateTimestamp = if (value.currentStateTimestamp == -1) None else Some(value.currentStateTimestamp),
          members = members,
          time = time)
      } else throw new IllegalStateException(s"Unknown group metadata message version: $version")
    }
  }

  // Formatter for use with tools such as console consumer: Consumer should also set exclude.internal.topics to false.
  // (specify --formatter "kafka.coordinator.group.GroupMetadataManager\$OffsetsMessageFormatter" when consuming __consumer_offsets)
  class OffsetsMessageFormatter extends MessageFormatter {
    def writeTo(consumerRecord: ConsumerRecord[Array[Byte], Array[Byte]], output: PrintStream): Unit = {
      Option(consumerRecord.key).map(key => GroupMetadataManager.readMessageKey(ByteBuffer.wrap(key))).foreach {
        // Only print if the message is an offset record.
        // We ignore the timestamp of the message because GroupMetadataMessage has its own timestamp.
        case offsetKey: OffsetKey =>
          val groupTopicPartition = offsetKey.key
          val value = consumerRecord.value
          val formattedValue =
            if (value == null) "NULL"
            else GroupMetadataManager.readOffsetMessageValue(ByteBuffer.wrap(value)).toString
          output.write(groupTopicPartition.toString.getBytes(StandardCharsets.UTF_8))
          output.write("::".getBytes(StandardCharsets.UTF_8))
          output.write(formattedValue.getBytes(StandardCharsets.UTF_8))
          output.write("\n".getBytes(StandardCharsets.UTF_8))
        case _ => // no-op
      }
    }
  }

  // Formatter for use with tools to read group metadata history
  class GroupMetadataMessageFormatter extends MessageFormatter {
    def writeTo(consumerRecord: ConsumerRecord[Array[Byte], Array[Byte]], output: PrintStream): Unit = {
      Option(consumerRecord.key).map(key => GroupMetadataManager.readMessageKey(ByteBuffer.wrap(key))).foreach {
        // Only print if the message is a group metadata record.
        // We ignore the timestamp of the message because GroupMetadataMessage has its own timestamp.
        case groupMetadataKey: GroupMetadataKey =>
          val groupId = groupMetadataKey.key
          val value = consumerRecord.value
          val formattedValue =
            if (value == null) "NULL"
            else GroupMetadataManager.readGroupMessageValue(groupId, ByteBuffer.wrap(value), Time.SYSTEM).toString
          output.write(groupId.getBytes(StandardCharsets.UTF_8))
          output.write("::".getBytes(StandardCharsets.UTF_8))
          output.write(formattedValue.getBytes(StandardCharsets.UTF_8))
          output.write("\n".getBytes(StandardCharsets.UTF_8))
        case _ => // no-op
      }
    }
  }

  def maybeConvertOffsetCommitError(error: Errors) : Errors = {
    error match {
      case Errors.NETWORK_EXCEPTION =>
        // When committing offsets transactionally, we now verify the transaction with the
        // transaction coordinator. Verification can fail with `NETWORK_EXCEPTION`, a retriable
        // error which older clients may not expect and retry correctly. We translate the error to
        // `COORDINATOR_LOAD_IN_PROGRESS` because it causes clients to retry the request without an
        // unnecessary coordinator lookup.
        Errors.COORDINATOR_LOAD_IN_PROGRESS

      case Errors.UNKNOWN_TOPIC_OR_PARTITION
           | Errors.NOT_ENOUGH_REPLICAS
           | Errors.NOT_ENOUGH_REPLICAS_AFTER_APPEND =>
        Errors.COORDINATOR_NOT_AVAILABLE

      case Errors.NOT_LEADER_OR_FOLLOWER
           | Errors.KAFKA_STORAGE_ERROR =>
        Errors.NOT_COORDINATOR

      case Errors.MESSAGE_TOO_LARGE
           | Errors.RECORD_LIST_TOO_LARGE
           | Errors.INVALID_FETCH_SIZE =>
        Errors.INVALID_COMMIT_OFFSET_SIZE

      // We may see INVALID_TXN_STATE or INVALID_PID_MAPPING here due to transaction verification.
      // They can be returned without mapping to a new error.
      case other => other
    }
  }

}

case class GroupTopicPartition(group: String, topicPartition: TopicPartition) {

  def this(group: String, topic: String, partition: Int) =
    this(group, new TopicPartition(topic, partition))

  override def toString: String =
    "[%s,%s,%d]".format(group, topicPartition.topic, topicPartition.partition)
}

sealed trait BaseKey{
  def version: Short
  def key: Any
}

case class OffsetKey(version: Short, key: GroupTopicPartition) extends BaseKey {
  override def toString: String = key.toString
}

case class GroupMetadataKey(version: Short, key: String) extends BaseKey {
  override def toString: String = key
}

case class UnknownKey(version: Short) extends BaseKey {
  override def key: String = null
  override def toString: String = key
}<|MERGE_RESOLUTION|>--- conflicted
+++ resolved
@@ -378,24 +378,13 @@
   }
 
   private def createPutCacheCallback(isTxnOffsetCommit: Boolean,
-<<<<<<< HEAD
-                             group: GroupMetadata,
-                             consumerId: String,
-                             offsetMetadata: immutable.Map[TopicIdPartition, OffsetAndMetadata],
-                             filteredOffsetMetadata: Map[TopicIdPartition, OffsetAndMetadata],
-                             responseCallback: immutable.Map[TopicIdPartition, Errors] => Unit,
-                             producerId: Long,
-                             records: Map[TopicPartition, MemoryRecords],
-                             preAppendErrors: Map[TopicPartition, LogAppendResult] = Map.empty): Map[TopicIdPartition, PartitionResponse] => Unit = {
-=======
                                      group: GroupMetadata,
                                      consumerId: String,
                                      offsetMetadata: immutable.Map[TopicIdPartition, OffsetAndMetadata],
                                      filteredOffsetMetadata: Map[TopicIdPartition, OffsetAndMetadata],
                                      responseCallback: immutable.Map[TopicIdPartition, Errors] => Unit,
                                      producerId: Long,
-                                     records: Map[TopicPartition, MemoryRecords]): Map[TopicPartition, PartitionResponse] => Unit = {
->>>>>>> 638844f8
+                                     records: Map[TopicPartition, MemoryRecords]): Map[TopicIdPartition, PartitionResponse] => Unit = {
     val offsetTopicPartition = new TopicPartition(Topic.GROUP_METADATA_TOPIC_NAME, partitionFor(group.groupId))
     val offsetTopicIdPartition = replicaManager.getTopicIdPartition(offsetTopicPartition)
     // set the callback function to insert offsets into cache after log append completed
