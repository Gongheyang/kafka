--- conflicted
+++ resolved
@@ -76,20 +76,11 @@
             .setPartitionIds(partitions.map(tp => Integer.valueOf(tp.partition)).toList.asJava)
         }.toList.asJava
 
-<<<<<<< HEAD
-    // only set previous/next producer ids if we are in prepare/complete states
-    // only use txn version 1 if TV version is high enough
-
-    // Serialize with the highest supported non-flexible version
-    // until a tagged field is introduced or the version is bumped.
-    MessageUtil.toVersionPrefixedBytes(0,
-=======
     // Serialize with version 0 (highest non-flexible version) until transaction.version 1 is enabled
     // which enables flexible fields in records.
     val version: Short =
       if (usesFlexibleRecords) 1 else 0
     MessageUtil.toVersionPrefixedBytes(version,
->>>>>>> 6ff51bc3
       new TransactionLogValue()
         .setProducerId(txnMetadata.producerId)
         .setProducerEpoch(txnMetadata.producerEpoch)
