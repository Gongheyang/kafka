--- conflicted
+++ resolved
@@ -254,13 +254,8 @@
   // this is visible for test only
   def prepareNoTransit(): TxnTransitMetadata = {
     // do not call transitTo as it will set the pending state, a follow-up call to abort the transaction will set its pending state
-<<<<<<< HEAD
     TxnTransitMetadata(producerId, prevProducerId, nextProducerId, producerEpoch, lastProducerEpoch, txnTimeoutMs, state, topicPartitions.clone(),
-      txnStartTimestamp, txnLastUpdateTimestamp, TransactionVersion.TV_0)
-=======
-    TxnTransitMetadata(producerId, previousProducerId, nextProducerId, producerEpoch, lastProducerEpoch, txnTimeoutMs, state, topicPartitions.toSet,
       txnStartTimestamp, txnLastUpdateTimestamp, clientTransactionVersion)
->>>>>>> 3bc366f1
   }
 
   def prepareFenceProducerEpoch(): TxnTransitMetadata = {
@@ -271,16 +266,11 @@
     // This is safe because we never return the epoch to client if we fail to fence the epoch
     val bumpedEpoch = if (hasFailedEpochFence) producerEpoch else (producerEpoch + 1).toShort
 
-<<<<<<< HEAD
     prepareTransitionTo(
       state = PrepareEpochFence,
       producerEpoch = bumpedEpoch,
       lastProducerEpoch = RecordBatch.NO_PRODUCER_EPOCH
     )
-=======
-    prepareTransitionTo(PrepareEpochFence, producerId, bumpedEpoch, RecordBatch.NO_PRODUCER_EPOCH, txnTimeoutMs,
-      topicPartitions.toSet, txnStartTimestamp, txnLastUpdateTimestamp, clientTransactionVersion)
->>>>>>> 3bc366f1
   }
 
   def prepareIncrementProducerEpoch(newTxnTimeoutMs: Int,
@@ -318,7 +308,6 @@
     }
 
     epochBumpResult match {
-<<<<<<< HEAD
       case Right((nextEpoch, lastEpoch)) => Right(prepareTransitionTo(
         state = Empty,
         producerEpoch = nextEpoch,
@@ -328,10 +317,6 @@
         txnStartTimestamp = -1,
         txnLastUpdateTimestamp = updateTimestamp
       ))
-=======
-      case Right((nextEpoch, lastEpoch)) => Right(prepareTransitionTo(Empty, producerId, nextEpoch, lastEpoch, newTxnTimeoutMs,
-        immutable.Set.empty[TopicPartition], -1, updateTimestamp, clientTransactionVersion))
->>>>>>> 3bc366f1
 
       case Left(err) => Left(err)
     }
@@ -344,7 +329,6 @@
     if (hasPendingTransaction)
       throw new IllegalStateException("Cannot rotate producer ids while a transaction is still pending")
 
-<<<<<<< HEAD
     prepareTransitionTo(
       state = Empty,
       producerId = newProducerId,
@@ -355,10 +339,6 @@
       txnStartTimestamp = -1,
       txnLastUpdateTimestamp = updateTimestamp
     )
-=======
-    prepareTransitionTo(Empty, newProducerId, 0, if (recordLastEpoch) producerEpoch else RecordBatch.NO_PRODUCER_EPOCH,
-      newTxnTimeoutMs, immutable.Set.empty[TopicPartition], -1, updateTimestamp, clientTransactionVersion)
->>>>>>> 3bc366f1
   }
 
   def prepareAddPartitions(addedTopicPartitions: immutable.Set[TopicPartition], updateTimestamp: Long, clientTransactionVersion: TransactionVersion): TxnTransitMetadata = {
@@ -367,17 +347,12 @@
       case _ => txnStartTimestamp
     }
 
-<<<<<<< HEAD
     prepareTransitionTo(
       state = Ongoing,
       topicPartitions = (topicPartitions ++ addedTopicPartitions),
       txnStartTimestamp = newTxnStartTimestamp,
       txnLastUpdateTimestamp = updateTimestamp
     )
-=======
-    prepareTransitionTo(Ongoing, producerId, producerEpoch, lastProducerEpoch, txnTimeoutMs,
-      (topicPartitions ++ addedTopicPartitions).toSet, newTxnStartTimestamp, updateTimestamp, clientTransactionVersion)
->>>>>>> 3bc366f1
   }
 
   def prepareAbortOrCommit(newState: TransactionState, clientTransactionVersion: TransactionVersion, nextProducerId: Long, updateTimestamp: Long, noPartitionAdded: Boolean): TxnTransitMetadata = {
@@ -431,15 +406,10 @@
   }
 
   def prepareDead(): TxnTransitMetadata = {
-<<<<<<< HEAD
     prepareTransitionTo(
       state = Dead,
       topicPartitions = mutable.Set.empty[TopicPartition]
     )
-=======
-    prepareTransitionTo(Dead, producerId, producerEpoch, lastProducerEpoch, txnTimeoutMs, Set.empty[TopicPartition],
-      txnStartTimestamp, txnLastUpdateTimestamp, clientTransactionVersion)
->>>>>>> 3bc366f1
   }
 
   /**
@@ -455,7 +425,6 @@
     }
   }
 
-<<<<<<< HEAD
   private def prepareTransitionTo(state: TransactionState,
                                   producerId: Long = this.producerId,
                                   nextProducerId: Long = this.nextProducerId,
@@ -466,30 +435,6 @@
                                   txnStartTimestamp: Long = this.txnStartTimestamp,
                                   txnLastUpdateTimestamp: Long = this.txnLastUpdateTimestamp,
                                   clientTransactionVersion: TransactionVersion = this.clientTransactionVersion): TxnTransitMetadata = {
-=======
-  private def prepareTransitionTo(updatedState: TransactionState,
-                                  updatedProducerId: Long,
-                                  updatedEpoch: Short,
-                                  updatedLastEpoch: Short,
-                                  updatedTxnTimeoutMs: Int,
-                                  updatedTopicPartitions: immutable.Set[TopicPartition],
-                                  updatedTxnStartTimestamp: Long,
-                                  updateTimestamp: Long,
-                                  clientTransactionVersion: TransactionVersion): TxnTransitMetadata = {
-    prepareTransitionTo(updatedState, updatedProducerId, RecordBatch.NO_PRODUCER_ID, updatedEpoch, updatedLastEpoch, updatedTxnTimeoutMs, updatedTopicPartitions, updatedTxnStartTimestamp, updateTimestamp, clientTransactionVersion)
-  }
-
-  private def prepareTransitionTo(updatedState: TransactionState,
-                                  updatedProducerId: Long,
-                                  nextProducerId: Long,
-                                  updatedEpoch: Short,
-                                  updatedLastEpoch: Short,
-                                  updatedTxnTimeoutMs: Int,
-                                  updatedTopicPartitions: immutable.Set[TopicPartition],
-                                  updatedTxnStartTimestamp: Long,
-                                  updateTimestamp: Long,
-                                  clientTransactionVersion: TransactionVersion): TxnTransitMetadata = {
->>>>>>> 3bc366f1
     if (pendingState.isDefined)
       throw new IllegalStateException(s"Preparing transaction state transition to $state " +
         s"while it already a pending state ${pendingState.get}")
