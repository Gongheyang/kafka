--- conflicted
+++ resolved
@@ -1116,56 +1116,6 @@
 
       // they are valid, insert them in the log
       lock synchronized {
-<<<<<<< HEAD
-        checkIfMemoryMappedBufferClosed()
-        if (assignOffsets) {
-          // assign offsets to the message set
-          val offset = new LongRef(nextOffsetMetadata.messageOffset)
-          appendInfo.firstOffset = Some(offset.value)
-          val now = time.milliseconds
-          val validateAndOffsetAssignResult = try {
-            LogValidator.validateMessagesAndAssignOffsets(validRecords,
-              topicPartition,
-              offset,
-              time,
-              now,
-              appendInfo.sourceCodec,
-              appendInfo.targetCodec,
-              config.compact,
-              config.messageFormatVersion.recordVersion.value,
-              config.messageTimestampType,
-              config.messageTimestampDifferenceMaxMs,
-              leaderEpoch,
-              origin,
-              interBrokerProtocolVersion,
-              brokerTopicStats,
-              bufferSupplier.getOrElse(throw new IllegalArgumentException(
-                "bufferSupplier should be defined if assignOffsets is true")))
-          } catch {
-            case e: IOException =>
-              throw new KafkaException(s"Error validating messages while appending to log $name", e)
-          }
-          validRecords = validateAndOffsetAssignResult.validatedRecords
-          appendInfo.maxTimestamp = validateAndOffsetAssignResult.maxTimestamp
-          appendInfo.offsetOfMaxTimestamp = validateAndOffsetAssignResult.shallowOffsetOfMaxTimestamp
-          appendInfo.lastOffset = offset.value - 1
-          appendInfo.recordConversionStats = validateAndOffsetAssignResult.recordConversionStats
-          if (config.messageTimestampType == TimestampType.LOG_APPEND_TIME)
-            appendInfo.logAppendTime = now
-
-          // re-validate message sizes if there's a possibility that they have changed (due to re-compression or message
-          // format conversion)
-          if (!ignoreRecordSize && validateAndOffsetAssignResult.messageSizeMaybeChanged) {
-            for (batch <- validRecords.batches.asScala) {
-              if (batch.sizeInBytes > config.maxMessageSize) {
-                // we record the original message set size instead of the trimmed size
-                // to be consistent with pre-compression bytesRejectedRate recording
-                brokerTopicStats.topicStats(topicPartition.topic).bytesRejectedRate.mark(records.sizeInBytes)
-                brokerTopicStats.allTopicsStats.bytesRejectedRate.mark(records.sizeInBytes)
-                throw new RecordTooLargeException(s"Message batch size is ${batch.sizeInBytes} bytes in append to" +
-                  s"partition $topicPartition which exceeds the maximum configured size of ${config.maxMessageSize}.")
-              }
-=======
         maybeHandleIOException(s"Error while appending records to $topicPartition in dir ${dir.getParent}") {
           checkIfMemoryMappedBufferClosed()
 
@@ -1189,11 +1139,12 @@
                 leaderEpoch,
                 origin,
                 interBrokerProtocolVersion,
-                brokerTopicStats)
+                brokerTopicStats,
+                bufferSupplier.getOrElse(throw new IllegalArgumentException(
+                  "bufferSupplier should be defined if assignOffsets is true")))
             } catch {
               case e: IOException =>
                 throw new KafkaException(s"Error validating messages while appending to log $name", e)
->>>>>>> 0c6bb3d6
             }
             validRecords = validateAndOffsetAssignResult.validatedRecords
             appendInfo.maxTimestamp = validateAndOffsetAssignResult.maxTimestamp
