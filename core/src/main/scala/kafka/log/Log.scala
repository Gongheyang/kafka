/**
 * Licensed to the Apache Software Foundation (ASF) under one or more
 * contributor license agreements.  See the NOTICE file distributed with
 * this work for additional information regarding copyright ownership.
 * The ASF licenses this file to You under the Apache License, Version 2.0
 * (the "License"); you may not use this file except in compliance with
 * the License.  You may obtain a copy of the License at
 *
 *    http://www.apache.org/licenses/LICENSE-2.0
 *
 * Unless required by applicable law or agreed to in writing, software
 * distributed under the License is distributed on an "AS IS" BASIS,
 * WITHOUT WARRANTIES OR CONDITIONS OF ANY KIND, either express or implied.
 * See the License for the specific language governing permissions and
 * limitations under the License.
 */

package kafka.log

import java.io.{File, IOException}
import java.lang.{Long => JLong}
import java.nio.file.{Files, NoSuchFileException}
import java.text.NumberFormat
import java.util.Map.{Entry => JEntry}
import java.util.Optional
import java.util.concurrent.atomic._
import java.util.concurrent.{ConcurrentNavigableMap, ConcurrentSkipListMap, TimeUnit}
import java.util.regex.Pattern
import kafka.api.{ApiVersion, KAFKA_0_10_0_IV0}
import kafka.common.{LogSegmentOffsetOverflowException, LongRef, OffsetsOutOfOrderException, UnexpectedAppendOffsetException}
import kafka.log.remote.RemoteLogManager
import kafka.message.{BrokerCompressionCodec, CompressionCodec, NoCompressionCodec}
import kafka.metrics.KafkaMetricsGroup
import kafka.server.checkpoints.LeaderEpochCheckpointFile
import kafka.server.epoch.LeaderEpochFileCache
import kafka.server.{BrokerTopicStats, FetchDataInfo, FetchHighWatermark, FetchIsolation, FetchLogEnd, FetchTxnCommitted, LogDirFailureChannel, LogOffsetMetadata, OffsetAndEpoch, PartitionMetadataFile}
import kafka.utils._
import org.apache.kafka.common.errors._
import org.apache.kafka.common.internals.Topic
import org.apache.kafka.common.message.FetchResponseData
import org.apache.kafka.common.record.FileRecords.TimestampAndOffset
import org.apache.kafka.common.record._
import org.apache.kafka.common.requests.FetchResponse.AbortedTransaction
import org.apache.kafka.common.requests.ListOffsetsRequest
import org.apache.kafka.common.requests.OffsetsForLeaderEpochResponse.UNDEFINED_EPOCH_OFFSET
import org.apache.kafka.common.requests.ProduceResponse.RecordError
import org.apache.kafka.common.utils.{Time, Utils}
import org.apache.kafka.common.{InvalidRecordException, KafkaException, TopicPartition, Uuid}

import scala.jdk.CollectionConverters._
import scala.collection.mutable.{ArrayBuffer, ListBuffer}
import scala.collection.{Seq, Set, mutable}

object LogAppendInfo {
  val UnknownLogAppendInfo = LogAppendInfo(None, -1, None, RecordBatch.NO_TIMESTAMP, -1L, RecordBatch.NO_TIMESTAMP, -1L,
    RecordConversionStats.EMPTY, NoCompressionCodec, NoCompressionCodec, -1, -1, offsetsMonotonic = false, -1L)

  def unknownLogAppendInfoWithLogStartOffset(logStartOffset: Long): LogAppendInfo =
    LogAppendInfo(None, -1, None, RecordBatch.NO_TIMESTAMP, -1L, RecordBatch.NO_TIMESTAMP, logStartOffset,
      RecordConversionStats.EMPTY, NoCompressionCodec, NoCompressionCodec, -1, -1,
      offsetsMonotonic = false, -1L)

  /**
   * In ProduceResponse V8+, we add two new fields record_errors and error_message (see KIP-467).
   * For any record failures with InvalidTimestamp or InvalidRecordException, we construct a LogAppendInfo object like the one
   * in unknownLogAppendInfoWithLogStartOffset, but with additiona fields recordErrors and errorMessage
   */
  def unknownLogAppendInfoWithAdditionalInfo(logStartOffset: Long, recordErrors: Seq[RecordError], errorMessage: String): LogAppendInfo =
    LogAppendInfo(None, -1, None, RecordBatch.NO_TIMESTAMP, -1L, RecordBatch.NO_TIMESTAMP, logStartOffset,
      RecordConversionStats.EMPTY, NoCompressionCodec, NoCompressionCodec, -1, -1,
      offsetsMonotonic = false, -1L, recordErrors, errorMessage)
}

sealed trait LeaderHwChange
object LeaderHwChange {
  case object Increased extends LeaderHwChange
  case object Same extends LeaderHwChange
  case object None extends LeaderHwChange
}

/**
 * Struct to hold various quantities we compute about each message set before appending to the log
 *
 * @param firstOffset The first offset in the message set unless the message format is less than V2 and we are appending
 *                    to the follower.
 * @param lastOffset The last offset in the message set
 * @param lastLeaderEpoch The partition leader epoch corresponding to the last offset, if available.
 * @param maxTimestamp The maximum timestamp of the message set.
 * @param offsetOfMaxTimestamp The offset of the message with the maximum timestamp.
 * @param logAppendTime The log append time (if used) of the message set, otherwise Message.NoTimestamp
 * @param logStartOffset The start offset of the log at the time of this append.
 * @param recordConversionStats Statistics collected during record processing, `null` if `assignOffsets` is `false`
 * @param sourceCodec The source codec used in the message set (send by the producer)
 * @param targetCodec The target codec of the message set(after applying the broker compression configuration if any)
 * @param shallowCount The number of shallow messages
 * @param validBytes The number of valid bytes
 * @param offsetsMonotonic Are the offsets in this message set monotonically increasing
 * @param lastOffsetOfFirstBatch The last offset of the first batch
 * @param leaderHwChange Incremental if the high watermark needs to be increased after appending record.
 *                       Same if high watermark is not changed. None is the default value and it means append failed
 *
 */
case class LogAppendInfo(var firstOffset: Option[Long],
                         var lastOffset: Long,
                         var lastLeaderEpoch: Option[Int],
                         var maxTimestamp: Long,
                         var offsetOfMaxTimestamp: Long,
                         var logAppendTime: Long,
                         var logStartOffset: Long,
                         var recordConversionStats: RecordConversionStats,
                         sourceCodec: CompressionCodec,
                         targetCodec: CompressionCodec,
                         shallowCount: Int,
                         validBytes: Int,
                         offsetsMonotonic: Boolean,
                         lastOffsetOfFirstBatch: Long,
                         recordErrors: Seq[RecordError] = List(),
                         errorMessage: String = null,
                         leaderHwChange: LeaderHwChange = LeaderHwChange.None) {
  /**
   * Get the first offset if it exists, else get the last offset of the first batch
   * For magic versions 2 and newer, this method will return first offset. For magic versions
   * older than 2, we use the last offset of the first batch as an approximation of the first
   * offset to avoid decompressing the data.
   */
  def firstOrLastOffsetOfFirstBatch: Long = firstOffset.getOrElse(lastOffsetOfFirstBatch)

  /**
   * Get the (maximum) number of messages described by LogAppendInfo
   * @return Maximum possible number of messages described by LogAppendInfo
   */
  def numMessages: Long = {
    firstOffset match {
      case Some(firstOffsetVal) if (firstOffsetVal >= 0 && lastOffset >= 0) => (lastOffset - firstOffsetVal + 1)
      case _ => 0
    }
  }
}

/**
 * Container class which represents a snapshot of the significant offsets for a partition. This allows fetching
 * of these offsets atomically without the possibility of a leader change affecting their consistency relative
 * to each other. See [[Log.fetchOffsetSnapshot()]].
 */
case class LogOffsetSnapshot(logStartOffset: Long,
                             logEndOffset: LogOffsetMetadata,
                             highWatermark: LogOffsetMetadata,
                             lastStableOffset: LogOffsetMetadata)

/**
 * Another container which is used for lower level reads using  [[kafka.cluster.Partition.readRecords()]].
 */
case class LogReadInfo(fetchedData: FetchDataInfo,
                       divergingEpoch: Option[FetchResponseData.EpochEndOffset],
                       highWatermark: Long,
                       logStartOffset: Long,
                       logEndOffset: Long,
                       lastStableOffset: Long)

/**
 * A class used to hold useful metadata about a completed transaction. This is used to build
 * the transaction index after appending to the log.
 *
 * @param producerId The ID of the producer
 * @param firstOffset The first offset (inclusive) of the transaction
 * @param lastOffset The last offset (inclusive) of the transaction. This is always the offset of the
 *                   COMMIT/ABORT control record which indicates the transaction's completion.
 * @param isAborted Whether or not the transaction was aborted
 */
case class CompletedTxn(producerId: Long, firstOffset: Long, lastOffset: Long, isAborted: Boolean) {
  override def toString: String = {
    "CompletedTxn(" +
      s"producerId=$producerId, " +
      s"firstOffset=$firstOffset, " +
      s"lastOffset=$lastOffset, " +
      s"isAborted=$isAborted)"
  }
}

/**
 * A class used to hold params required to decide to rotate a log segment or not.
 */
case class RollParams(maxSegmentMs: Long,
                      maxSegmentBytes: Int,
                      maxTimestampInMessages: Long,
                      maxOffsetInMessages: Long,
                      messagesSize: Int,
                      now: Long)

object RollParams {
  def apply(config: LogConfig, appendInfo: LogAppendInfo, messagesSize: Int, now: Long): RollParams = {
   new RollParams(config.maxSegmentMs,
     config.segmentSize,
     appendInfo.maxTimestamp,
     appendInfo.lastOffset,
     messagesSize, now)
  }
}

sealed trait LogStartOffsetIncrementReason
case object ClientRecordDeletion extends LogStartOffsetIncrementReason {
  override def toString: String = "client delete records request"
}
case object LeaderOffsetIncremented extends LogStartOffsetIncrementReason {
  override def toString: String = "leader offset increment"
}
case object SegmentDeletion extends LogStartOffsetIncrementReason {
  override def toString: String = "segment deletion"
}

/**
 * An append-only log for storing messages.
 *
 * The log is a sequence of LogSegments, each with a base offset denoting the first message in the segment.
 *
 * New log segments are created according to a configurable policy that controls the size in bytes or time interval
 * for a given segment.
 *
 * @param _dir The directory in which log segments are created.
 * @param config The log configuration settings
 * @param logStartOffset The earliest offset allowed to be exposed to kafka client.
 *                       The logStartOffset can be updated by :
 *                       - user's DeleteRecordsRequest
 *                       - broker's log retention
 *                       - broker's log truncation
 *                       The logStartOffset is used to decide the following:
 *                       - Log deletion. LogSegment whose nextOffset <= log's logStartOffset can be deleted.
 *                         It may trigger log rolling if the active segment is deleted.
 *                       - Earliest offset of the log in response to ListOffsetRequest. To avoid OffsetOutOfRange exception after user seeks to earliest offset,
 *                         we make sure that logStartOffset <= log's highWatermark
 *                       Other activities such as log cleaning are not affected by logStartOffset.
 * @param recoveryPoint The offset at which to begin recovery--i.e. the first offset which has not been flushed to disk
 * @param scheduler The thread pool scheduler used for background actions
 * @param brokerTopicStats Container for Broker Topic Yammer Metrics
 * @param time The time instance used for checking the clock
 * @param maxProducerIdExpirationMs The maximum amount of time to wait before a producer id is considered expired
 * @param producerIdExpirationCheckIntervalMs How often to check for producer ids which need to be expired
 * @param hadCleanShutdown boolean flag to indicate if the Log had a clean/graceful shutdown last time. true means
 *                         clean shutdown whereas false means a crash.
 */
@threadsafe
class Log(@volatile private var _dir: File,
          @volatile var config: LogConfig,
          @volatile var logStartOffset: Long,
          @volatile var recoveryPoint: Long,
          scheduler: Scheduler,
          brokerTopicStats: BrokerTopicStats,
          val time: Time,
          val maxProducerIdExpirationMs: Int,
          val producerIdExpirationCheckIntervalMs: Int,
          val topicPartition: TopicPartition,
          val producerStateManager: ProducerStateManager,
          logDirFailureChannel: LogDirFailureChannel,
<<<<<<< HEAD
          val rlmEnabled:Boolean = false) extends Logging with KafkaMetricsGroup {
=======
          private val hadCleanShutdown: Boolean = true) extends Logging with KafkaMetricsGroup {
>>>>>>> 3ebd32b2

  import kafka.log.Log._

  this.logIdent = s"[Log partition=$topicPartition, dir=${dir.getParent}] "

  /* A lock that guards all modifications to the log */
  private val lock = new Object

  // The memory mapped buffer for index files of this log will be closed with either delete() or closeHandlers()
  // After memory mapped buffer is closed, no disk IO operation should be performed for this log
  @volatile private var isMemoryMappedBufferClosed = false

  // Cache value of parent directory to avoid allocations in hot paths like ReplicaManager.checkpointHighWatermarks
  @volatile private var _parentDir: String = dir.getParent

  /* last time it was flushed */
  private val lastFlushedTime = new AtomicLong(time.milliseconds)

  @volatile private var nextOffsetMetadata: LogOffsetMetadata = _

  /* The earliest offset which is part of an incomplete transaction. This is used to compute the
   * last stable offset (LSO) in ReplicaManager. Note that it is possible that the "true" first unstable offset
   * gets removed from the log (through record or segment deletion). In this case, the first unstable offset
   * will point to the log start offset, which may actually be either part of a completed transaction or not
   * part of a transaction at all. However, since we only use the LSO for the purpose of restricting the
   * read_committed consumer to fetching decided data (i.e. committed, aborted, or non-transactional), this
   * temporary abuse seems justifiable and saves us from scanning the log after deletion to find the first offsets
   * of each ongoing transaction in order to compute a new first unstable offset. It is possible, however,
   * that this could result in disagreement between replicas depending on when they began replicating the log.
   * In the worst case, the LSO could be seen by a consumer to go backwards.
   */
  @volatile private var firstUnstableOffsetMetadata: Option[LogOffsetMetadata] = None

  /* Keep track of the current high watermark in order to ensure that segments containing offsets at or above it are
   * not eligible for deletion. This means that the active segment is only eligible for deletion if the high watermark
   * equals the log end offset (which may never happen for a partition under consistent load). This is needed to
   * prevent the log start offset (which is exposed in fetch responses) from getting ahead of the high watermark.
   */
  @volatile var highWatermarkMetadata: LogOffsetMetadata = LogOffsetMetadata(logStartOffset)

  /* the actual segments of the log */
  private val segments: ConcurrentNavigableMap[java.lang.Long, LogSegment] = new ConcurrentSkipListMap[java.lang.Long, LogSegment]

  // Visible for testing
  @volatile var leaderEpochCache: Option[LeaderEpochFileCache] = None

<<<<<<< HEAD
  @volatile private var localLogStartOffset:Long = logStartOffset

  @volatile private var highestOffsetWithRemoteIndex:Long = logStartOffset

  private def remoteLogEnabled() : Boolean = {
    // remote logging is enabled only for non-compact and non-internal topics
    rlmEnabled && !(config.compact || Topic.isInternal(topicPartition.topic()))
  }
=======
  @volatile var partitionMetadataFile : Option[PartitionMetadataFile] = None

  @volatile var topicId : Uuid = Uuid.ZERO_UUID
>>>>>>> 3ebd32b2

  locally {
    val startMs = time.milliseconds

    // create the log directory if it doesn't exist
    Files.createDirectories(dir.toPath)

    initializeLeaderEpochCache()
    initializePartitionMetadata()

    val nextOffset = loadSegments()

    /* Calculate the offset of the next message */
    nextOffsetMetadata = LogOffsetMetadata(nextOffset, activeSegment.baseOffset, activeSegment.size)

    leaderEpochCache.foreach(_.truncateFromEnd(nextOffsetMetadata.messageOffset))

    localLogStartOffset = math.max(logStartOffset, segments.firstEntry.getValue.baseOffset)

    if(!remoteLogEnabled()) logStartOffset = localLogStartOffset

    // The earliest leader epoch may not be flushed during a hard failure. Recover it here.
    leaderEpochCache.foreach(_.truncateFromStart(logStartOffset))

    // Any segment loading or recovery code must not use producerStateManager, so that we can build the full state here
    // from scratch.
    if (!producerStateManager.isEmpty)
      throw new IllegalStateException("Producer state must be empty during log initialization")

    // Reload all snapshots into the ProducerStateManager cache, the intermediate ProducerStateManager used
    // during log recovery may have deleted some files without the Log.producerStateManager instance witnessing the
    // deletion.
    producerStateManager.removeStraySnapshots(segments.values().asScala.map(_.baseOffset).toSeq)
<<<<<<< HEAD
    loadProducerState(logEndOffset, reloadFromCleanShutdown = hasCleanShutdownFile)

    info(s"Completed load of log with ${segments.size} segments, local log start offset $localLogStartOffset and " +
      s"log end offset $logEndOffset in ${time.milliseconds() - startMs} ms")
  }

  def updateLogStartOffsetFromRemoteTier(remoteLogStartOffset: Long): Unit = {
    if (remoteLogEnabled()) logStartOffset = if (remoteLogStartOffset < 0) localLogStartOffset else remoteLogStartOffset
    else warn(s"updateLogStartOffsetFromRemoteTier call is ignored as remoteLogEnabled is determined to be false.")
=======
    loadProducerState(logEndOffset, reloadFromCleanShutdown = hadCleanShutdown)

    // Recover topic ID if present
    partitionMetadataFile.foreach { file =>
      if (!file.isEmpty())
        topicId = file.read().topicId
    }
>>>>>>> 3ebd32b2
  }

  def dir: File = _dir

  def parentDir: String = _parentDir

  def parentDirFile: File = new File(_parentDir)

  def initFileSize: Int = {
    if (config.preallocate)
      config.segmentSize
    else
      0
  }

  def updateConfig(newConfig: LogConfig): Unit = {
    val oldConfig = this.config
    this.config = newConfig
    val oldRecordVersion = oldConfig.messageFormatVersion.recordVersion
    val newRecordVersion = newConfig.messageFormatVersion.recordVersion
    if (newRecordVersion.precedes(oldRecordVersion))
      warn(s"Record format version has been downgraded from $oldRecordVersion to $newRecordVersion.")
    if (newRecordVersion.value != oldRecordVersion.value)
      initializeLeaderEpochCache()
  }

  private def checkIfMemoryMappedBufferClosed(): Unit = {
    if (isMemoryMappedBufferClosed)
      throw new KafkaStorageException(s"The memory mapped buffer for log of $topicPartition is already closed")
  }

  def highWatermark: Long = highWatermarkMetadata.messageOffset

  /**
   * Update the high watermark to a new offset. The new high watermark will be lower
   * bounded by the log start offset and upper bounded by the log end offset.
   *
   * This is intended to be called when initializing the high watermark or when updating
   * it on a follower after receiving a Fetch response from the leader.
   *
   * @param hw the suggested new value for the high watermark
   * @return the updated high watermark offset
   */
  def updateHighWatermark(hw: Long): Long = {
    val newHighWatermark = if (hw < logStartOffset)
      logStartOffset
    else if (hw > logEndOffset)
      logEndOffset
    else
      hw
    updateHighWatermarkMetadata(LogOffsetMetadata(newHighWatermark))
    newHighWatermark
  }

  def updateRemoteIndexHighestOffset(offset: Long): Unit = {
    if (!remoteLogEnabled())
      warn(s"Received update for highest offset with remote index as: $offset, the existing value: $highestOffsetWithRemoteIndex")
    else if (offset > highestOffsetWithRemoteIndex) highestOffsetWithRemoteIndex = offset
  }

  def updateHighWatermarkOffsetMetadata(hw: LogOffsetMetadata): Long = {
    val newHighWatermark = if (hw.messageOffset < logStartOffset) {
      updateHighWatermarkMetadata(LogOffsetMetadata(logStartOffset))
      logStartOffset
    } else if (hw.messageOffset > logEndOffset) {
      updateHighWatermarkMetadata(logEndOffsetMetadata)
      logEndOffset
    } else {
      updateHighWatermarkMetadata(hw)
      hw.messageOffset
    }
    newHighWatermark
  }

  /**
   * Update the high watermark to a new value if and only if it is larger than the old value. It is
   * an error to update to a value which is larger than the log end offset.
   *
   * This method is intended to be used by the leader to update the high watermark after follower
   * fetch offsets have been updated.
   *
   * @return the old high watermark, if updated by the new value
   */
  def maybeIncrementHighWatermark(newHighWatermark: LogOffsetMetadata): Option[LogOffsetMetadata] = {
    if (newHighWatermark.messageOffset > logEndOffset)
      throw new IllegalArgumentException(s"High watermark $newHighWatermark update exceeds current " +
        s"log end offset $logEndOffsetMetadata")

    lock.synchronized {
      val oldHighWatermark = fetchHighWatermarkMetadata

      // Ensure that the high watermark increases monotonically. We also update the high watermark when the new
      // offset metadata is on a newer segment, which occurs whenever the log is rolled to a new segment.
      if (oldHighWatermark.messageOffset < newHighWatermark.messageOffset ||
        (oldHighWatermark.messageOffset == newHighWatermark.messageOffset && oldHighWatermark.onOlderSegment(newHighWatermark))) {
        updateHighWatermarkMetadata(newHighWatermark)
        Some(oldHighWatermark)
      } else {
        None
      }
    }
  }

  /**
   * Get the offset and metadata for the current high watermark. If offset metadata is not
   * known, this will do a lookup in the index and cache the result.
   */
  private def fetchHighWatermarkMetadata: LogOffsetMetadata = {
    checkIfMemoryMappedBufferClosed()

    val offsetMetadata = highWatermarkMetadata
    if (offsetMetadata.messageOffsetOnly) {
      lock.synchronized {
        val fullOffset = convertToOffsetMetadataOrThrow(highWatermark)
        updateHighWatermarkMetadata(fullOffset)
        fullOffset
      }
    } else {
      offsetMetadata
    }
  }

  private def updateHighWatermarkMetadata(newHighWatermark: LogOffsetMetadata): Unit = {
    if (newHighWatermark.messageOffset < 0)
      throw new IllegalArgumentException("High watermark offset should be non-negative")

    lock synchronized {
      highWatermarkMetadata = newHighWatermark
      producerStateManager.onHighWatermarkUpdated(newHighWatermark.messageOffset)
      maybeIncrementFirstUnstableOffset()
    }
    trace(s"Setting high watermark $newHighWatermark")
  }

  /**
   * Get the first unstable offset. Unlike the last stable offset, which is always defined,
   * the first unstable offset only exists if there are transactions in progress.
   *
   * @return the first unstable offset, if it exists
   */
  private[log] def firstUnstableOffset: Option[Long] = firstUnstableOffsetMetadata.map(_.messageOffset)

  private def fetchLastStableOffsetMetadata: LogOffsetMetadata = {
    checkIfMemoryMappedBufferClosed()

    // cache the current high watermark to avoid a concurrent update invalidating the range check
    val highWatermarkMetadata = fetchHighWatermarkMetadata

    firstUnstableOffsetMetadata match {
      case Some(offsetMetadata) if offsetMetadata.messageOffset < highWatermarkMetadata.messageOffset =>
        if (offsetMetadata.messageOffsetOnly) {
          lock synchronized {
            val fullOffset = convertToOffsetMetadataOrThrow(offsetMetadata.messageOffset)
            if (firstUnstableOffsetMetadata.contains(offsetMetadata))
              firstUnstableOffsetMetadata = Some(fullOffset)
            fullOffset
          }
        } else {
          offsetMetadata
        }
      case _ => highWatermarkMetadata
    }
  }

  /**
   * The last stable offset (LSO) is defined as the first offset such that all lower offsets have been "decided."
   * Non-transactional messages are considered decided immediately, but transactional messages are only decided when
   * the corresponding COMMIT or ABORT marker is written. This implies that the last stable offset will be equal
   * to the high watermark if there are no transactional messages in the log. Note also that the LSO cannot advance
   * beyond the high watermark.
   */
  def lastStableOffset: Long = {
    firstUnstableOffsetMetadata match {
      case Some(offsetMetadata) if offsetMetadata.messageOffset < highWatermark => offsetMetadata.messageOffset
      case _ => highWatermark
    }
  }

  def lastStableOffsetLag: Long = highWatermark - lastStableOffset

  /**
    * Fully materialize and return an offset snapshot including segment position info. This method will update
    * the LogOffsetMetadata for the high watermark and last stable offset if they are message-only. Throws an
    * offset out of range error if the segment info cannot be loaded.
    */
  def fetchOffsetSnapshot: LogOffsetSnapshot = {
    val lastStable = fetchLastStableOffsetMetadata
    val highWatermark = fetchHighWatermarkMetadata

    LogOffsetSnapshot(
      logStartOffset,
      logEndOffsetMetadata,
      highWatermark,
      lastStable
    )
  }

  private val tags = {
    val maybeFutureTag = if (isFuture) Map("is-future" -> "true") else Map.empty[String, String]
    Map("topic" -> topicPartition.topic, "partition" -> topicPartition.partition.toString) ++ maybeFutureTag
  }

  newGauge(LogMetricNames.NumLogSegments, () => numberOfSegments, tags)
  newGauge(LogMetricNames.LogStartOffset, () => logStartOffset, tags)
  newGauge(LogMetricNames.LogEndOffset, () => logEndOffset, tags)
  newGauge(LogMetricNames.Size, () => size, tags)

  val producerExpireCheck = scheduler.schedule(name = "PeriodicProducerExpirationCheck", fun = () => {
    lock synchronized {
      producerStateManager.removeExpiredProducers(time.milliseconds)
    }
  }, period = producerIdExpirationCheckIntervalMs, delay = producerIdExpirationCheckIntervalMs, unit = TimeUnit.MILLISECONDS)

  /** The name of this log */
  def name  = dir.getName()

  private def recordVersion: RecordVersion = config.messageFormatVersion.recordVersion

  private def initializePartitionMetadata(): Unit = lock synchronized {
    val partitionMetadata = PartitionMetadataFile.newFile(dir)
    partitionMetadataFile = Some(new PartitionMetadataFile(partitionMetadata, logDirFailureChannel))
  }

  private def initializeLeaderEpochCache(): Unit = lock synchronized {
    val leaderEpochFile = LeaderEpochCheckpointFile.newFile(dir)

    def newLeaderEpochFileCache(): LeaderEpochFileCache = {
      val checkpointFile = new LeaderEpochCheckpointFile(leaderEpochFile, logDirFailureChannel)
      new LeaderEpochFileCache(topicPartition, () => logEndOffset, checkpointFile)
    }

    if (recordVersion.precedes(RecordVersion.V2)) {
      val currentCache = if (leaderEpochFile.exists())
        Some(newLeaderEpochFileCache())
      else
        None

      if (currentCache.exists(_.nonEmpty))
        warn(s"Deleting non-empty leader epoch cache due to incompatible message format $recordVersion")

      Files.deleteIfExists(leaderEpochFile.toPath)
      leaderEpochCache = None
    } else {
      leaderEpochCache = Some(newLeaderEpochFileCache())
    }
  }

  /**
   * Removes any temporary files found in log directory, and creates a list of all .swap files which could be swapped
   * in place of existing segment(s). For log splitting, we know that any .swap file whose base offset is higher than
   * the smallest offset .clean file could be part of an incomplete split operation. Such .swap files are also deleted
   * by this method.
   * @return Set of .swap files that are valid to be swapped in as segment files
   */
  private def removeTempFilesAndCollectSwapFiles(): Set[File] = {

    def deleteIndicesIfExist(baseFile: File, suffix: String = ""): Unit = {
      info(s"Deleting index files with suffix $suffix for baseFile $baseFile")
      val offset = offsetFromFile(baseFile)
      Files.deleteIfExists(Log.offsetIndexFile(dir, offset, suffix).toPath)
      Files.deleteIfExists(Log.timeIndexFile(dir, offset, suffix).toPath)
      Files.deleteIfExists(Log.transactionIndexFile(dir, offset, suffix).toPath)
    }

    val swapFiles = mutable.Set[File]()
    val cleanFiles = mutable.Set[File]()
    var minCleanedFileOffset = Long.MaxValue

    for (file <- dir.listFiles if file.isFile) {
      if (!file.canRead)
        throw new IOException(s"Could not read file $file")
      val filename = file.getName
      if (filename.endsWith(DeletedFileSuffix)) {
        debug(s"Deleting stray temporary file ${file.getAbsolutePath}")
        Files.deleteIfExists(file.toPath)
      } else if (filename.endsWith(CleanedFileSuffix)) {
        minCleanedFileOffset = Math.min(offsetFromFileName(filename), minCleanedFileOffset)
        cleanFiles += file
      } else if (filename.endsWith(SwapFileSuffix)) {
        // we crashed in the middle of a swap operation, to recover:
        // if a log, delete the index files, complete the swap operation later
        // if an index just delete the index files, they will be rebuilt
        val baseFile = new File(CoreUtils.replaceSuffix(file.getPath, SwapFileSuffix, ""))
        info(s"Found file ${file.getAbsolutePath} from interrupted swap operation.")
        if (isIndexFile(baseFile)) {
          deleteIndicesIfExist(baseFile)
        } else if (isLogFile(baseFile)) {
          deleteIndicesIfExist(baseFile)
          swapFiles += file
        }
      }
    }

    // KAFKA-6264: Delete all .swap files whose base offset is greater than the minimum .cleaned segment offset. Such .swap
    // files could be part of an incomplete split operation that could not complete. See Log#splitOverflowedSegment
    // for more details about the split operation.
    val (invalidSwapFiles, validSwapFiles) = swapFiles.partition(file => offsetFromFile(file) >= minCleanedFileOffset)
    invalidSwapFiles.foreach { file =>
      debug(s"Deleting invalid swap file ${file.getAbsoluteFile} minCleanedFileOffset: $minCleanedFileOffset")
      val baseFile = new File(CoreUtils.replaceSuffix(file.getPath, SwapFileSuffix, ""))
      deleteIndicesIfExist(baseFile, SwapFileSuffix)
      Files.deleteIfExists(file.toPath)
    }

    // Now that we have deleted all .swap files that constitute an incomplete split operation, let's delete all .clean files
    cleanFiles.foreach { file =>
      debug(s"Deleting stray .clean file ${file.getAbsolutePath}")
      Files.deleteIfExists(file.toPath)
    }

    validSwapFiles
  }

  /**
   * This method does not need to convert IOException to KafkaStorageException because it is only called before all logs are loaded
   * It is possible that we encounter a segment with index offset overflow in which case the LogSegmentOffsetOverflowException
   * will be thrown. Note that any segments that were opened before we encountered the exception will remain open and the
   * caller is responsible for closing them appropriately, if needed.
   * @throws LogSegmentOffsetOverflowException if the log directory contains a segment with messages that overflow the index offset
   */
  private def loadSegmentFiles(): Unit = {
    // load segments in ascending order because transactional data from one segment may depend on the
    // segments that come before it
    for (file <- dir.listFiles.sortBy(_.getName) if file.isFile) {
      if (isIndexFile(file)) {
        // if it is an index file, make sure it has a corresponding .log file
        val offset = offsetFromFile(file)
        val logFile = Log.logFile(dir, offset)
        if (!logFile.exists) {
          warn(s"Found an orphaned index file ${file.getAbsolutePath}, with no corresponding log file.")
          Files.deleteIfExists(file.toPath)
        }
      } else if (isLogFile(file)) {
        // if it's a log file, load the corresponding log segment
        val baseOffset = offsetFromFile(file)
        val timeIndexFileNewlyCreated = !Log.timeIndexFile(dir, baseOffset).exists()
        val segment = LogSegment.open(dir = dir,
          baseOffset = baseOffset,
          config,
          time = time,
          fileAlreadyExists = true)

        try segment.sanityCheck(timeIndexFileNewlyCreated)
        catch {
          case _: NoSuchFileException =>
            error(s"Could not find offset index file corresponding to log file ${segment.log.file.getAbsolutePath}, " +
              "recovering segment and rebuilding index files...")
            recoverSegment(segment)
          case e: CorruptIndexException =>
            warn(s"Found a corrupted index file corresponding to log file ${segment.log.file.getAbsolutePath} due " +
              s"to ${e.getMessage}}, recovering segment and rebuilding index files...")
            recoverSegment(segment)
        }
        addSegment(segment)
      }
    }
  }

  /**
   * Recover the given segment.
   * @param segment Segment to recover
   * @param leaderEpochCache Optional cache for updating the leader epoch during recovery
   * @return The number of bytes truncated from the segment
   * @throws LogSegmentOffsetOverflowException if the segment contains messages that cause index offset overflow
   */
  private def recoverSegment(segment: LogSegment,
                             leaderEpochCache: Option[LeaderEpochFileCache] = None): Int = lock synchronized {
    val producerStateManager = new ProducerStateManager(topicPartition, dir, maxProducerIdExpirationMs)
    rebuildProducerState(segment.baseOffset, reloadFromCleanShutdown = false, producerStateManager)
    val bytesTruncated = segment.recover(producerStateManager, leaderEpochCache)
    // once we have recovered the segment's data, take a snapshot to ensure that we won't
    // need to reload the same segment again while recovering another segment.
    producerStateManager.takeSnapshot()
    bytesTruncated
  }

  /**
   * This method does not need to convert IOException to KafkaStorageException because it is only called before all logs
   * are loaded.
   * @throws LogSegmentOffsetOverflowException if the swap file contains messages that cause the log segment offset to
   *                                           overflow. Note that this is currently a fatal exception as we do not have
   *                                           a way to deal with it. The exception is propagated all the way up to
   *                                           KafkaServer#startup which will cause the broker to shut down if we are in
   *                                           this situation. This is expected to be an extremely rare scenario in practice,
   *                                           and manual intervention might be required to get out of it.
   */
  private def completeSwapOperations(swapFiles: Set[File]): Unit = {
    for (swapFile <- swapFiles) {
      val logFile = new File(CoreUtils.replaceSuffix(swapFile.getPath, SwapFileSuffix, ""))
      val baseOffset = offsetFromFile(logFile)
      val swapSegment = LogSegment.open(swapFile.getParentFile,
        baseOffset = baseOffset,
        config,
        time = time,
        fileSuffix = SwapFileSuffix)
      info(s"Found log file ${swapFile.getPath} from interrupted swap operation, repairing.")
      recoverSegment(swapSegment)

      // We create swap files for two cases:
      // (1) Log cleaning where multiple segments are merged into one, and
      // (2) Log splitting where one segment is split into multiple.
      //
      // Both of these mean that the resultant swap segments be composed of the original set, i.e. the swap segment
      // must fall within the range of existing segment(s). If we cannot find such a segment, it means the deletion
      // of that segment was successful. In such an event, we should simply rename the .swap to .log without having to
      // do a replace with an existing segment.
      val oldSegments = logSegments(swapSegment.baseOffset, swapSegment.readNextOffset).filter { segment =>
        segment.readNextOffset > swapSegment.baseOffset
      }
      replaceSegments(Seq(swapSegment), oldSegments.toSeq, isRecoveredSwapFile = true)
    }
  }

  /**
   * Load the log segments from the log files on disk and return the next offset.
   * This method does not need to convert IOException to KafkaStorageException because it is only called before all logs
   * are loaded.
   * @throws LogSegmentOffsetOverflowException if we encounter a .swap file with messages that overflow index offset; or when
   *                                           we find an unexpected number of .log files with overflow
   */
  private def loadSegments(): Long = {
    // first do a pass through the files in the log directory and remove any temporary files
    // and find any interrupted swap operations
    val swapFiles = removeTempFilesAndCollectSwapFiles()

    // Now do a second pass and load all the log and index files.
    // We might encounter legacy log segments with offset overflow (KAFKA-6264). We need to split such segments. When
    // this happens, restart loading segment files from scratch.
    retryOnOffsetOverflow {
      // In case we encounter a segment with offset overflow, the retry logic will split it after which we need to retry
      // loading of segments. In that case, we also need to close all segments that could have been left open in previous
      // call to loadSegmentFiles().
      logSegments.foreach(_.close())
      segments.clear()
      loadSegmentFiles()
    }

    // Finally, complete any interrupted swap operations. To be crash-safe,
    // log files that are replaced by the swap segment should be renamed to .deleted
    // before the swap file is restored as the new segment file.
    completeSwapOperations(swapFiles)

    if (!dir.getAbsolutePath.endsWith(Log.DeleteDirSuffix)) {
      val nextOffset = retryOnOffsetOverflow {
        recoverLog()
      }

      // reset the index size of the currently active log segment to allow more entries
      activeSegment.resizeIndexes(config.maxIndexSize)
      nextOffset
    } else {
       if (logSegments.isEmpty) {
          addSegment(LogSegment.open(dir = dir,
            baseOffset = 0,
            config,
            time = time,
            initFileSize = this.initFileSize))
       }
      0
    }
  }

  private def updateLogEndOffset(offset: Long): Unit = {
    nextOffsetMetadata = LogOffsetMetadata(offset, activeSegment.baseOffset, activeSegment.size)

    // Update the high watermark in case it has gotten ahead of the log end offset following a truncation
    // or if a new segment has been rolled and the offset metadata needs to be updated.
    if (highWatermark >= offset) {
      updateHighWatermarkMetadata(nextOffsetMetadata)
    }

    if (this.recoveryPoint > offset) {
      this.recoveryPoint = offset
    }
  }

  private def updateLogStartOffset(offset: Long): Unit = {
    logStartOffset = offset

    if (highWatermark < offset) {
      updateHighWatermark(offset)
    }

    if (this.recoveryPoint < offset) {
      this.recoveryPoint = offset
    }
  }

  /**
   * Recover the log segments and return the next offset after recovery.
   * This method does not need to convert IOException to KafkaStorageException because it is only called before all
   * logs are loaded.
   * @throws LogSegmentOffsetOverflowException if we encountered a legacy segment with offset overflow
   */
  private[log] def recoverLog(): Long = {
    // if we have the clean shutdown marker, skip recovery
    if (!hadCleanShutdown) {
      // okay we need to actually recover this log
      val unflushed = logSegments(this.recoveryPoint, Long.MaxValue).iterator
      var truncated = false

      while (unflushed.hasNext && !truncated) {
        val segment = unflushed.next()
        info(s"Recovering unflushed segment ${segment.baseOffset}")
        val truncatedBytes =
          try {
            recoverSegment(segment, leaderEpochCache)
          } catch {
            case _: InvalidOffsetException =>
              val startOffset = segment.baseOffset
              warn("Found invalid offset during recovery. Deleting the corrupt segment and " +
                s"creating an empty one with starting offset $startOffset")
              segment.truncateTo(startOffset)
          }
        if (truncatedBytes > 0) {
          // we had an invalid message, delete all remaining log
          warn(s"Corruption found in segment ${segment.baseOffset}, truncating to offset ${segment.readNextOffset}")
          removeAndDeleteSegments(unflushed.toList,
            asyncDelete = true,
            reason = LogRecovery)
          truncated = true
        }
      }
    }

    if (logSegments.nonEmpty) {
      val logEndOffset = activeSegment.readNextOffset
      if (logEndOffset < localLogStartOffset) {
        warn(s"Deleting all segments because logEndOffset ($logEndOffset) is smaller than localLogStartOffset ($localLogStartOffset). " +
          "This could happen if segment files were deleted from the file system.")
        removeAndDeleteSegments(logSegments,
          asyncDelete = true,
          reason = LogRecovery)
      }
    }

    if (logSegments.isEmpty) {
      //todo-tiering where should this begin from when there are no segments?
      // no existing segments, create a new mutable segment beginning at logStartOffset
      addSegment(LogSegment.open(dir = dir,
        baseOffset = localLogStartOffset,
        config,
        time = time,
        initFileSize = this.initFileSize,
        preallocate = config.preallocate))
    }

    recoveryPoint = activeSegment.readNextOffset
    recoveryPoint
  }

  // Rebuild producer state until lastOffset. This method may be called from the recovery code path, and thus must be
  // free of all side-effects, i.e. it must not update any log-specific state.
  private def rebuildProducerState(lastOffset: Long,
                                   reloadFromCleanShutdown: Boolean,
                                   producerStateManager: ProducerStateManager): Unit = lock synchronized {
    checkIfMemoryMappedBufferClosed()
    val segments = logSegments
    val offsetsToSnapshot =
      if (segments.nonEmpty) {
        val nextLatestSegmentBaseOffset = lowerSegment(segments.last.baseOffset).map(_.baseOffset)
        Seq(nextLatestSegmentBaseOffset, Some(segments.last.baseOffset), Some(lastOffset))
      } else {
        Seq(Some(lastOffset))
      }
    info(s"Loading producer state till offset $lastOffset with message format version ${recordVersion.value}")

    // We want to avoid unnecessary scanning of the log to build the producer state when the broker is being
    // upgraded. The basic idea is to use the absence of producer snapshot files to detect the upgrade case,
    // but we have to be careful not to assume too much in the presence of broker failures. The two most common
    // upgrade cases in which we expect to find no snapshots are the following:
    //
    // 1. The broker has been upgraded, but the topic is still on the old message format.
    // 2. The broker has been upgraded, the topic is on the new message format, and we had a clean shutdown.
    //
    // If we hit either of these cases, we skip producer state loading and write a new snapshot at the log end
    // offset (see below). The next time the log is reloaded, we will load producer state using this snapshot
    // (or later snapshots). Otherwise, if there is no snapshot file, then we have to rebuild producer state
    // from the first segment.
    if (recordVersion.value < RecordBatch.MAGIC_VALUE_V2 ||
        (producerStateManager.latestSnapshotOffset.isEmpty && reloadFromCleanShutdown)) {
      // To avoid an expensive scan through all of the segments, we take empty snapshots from the start of the
      // last two segments and the last offset. This should avoid the full scan in the case that the log needs
      // truncation.
      offsetsToSnapshot.flatten.foreach { offset =>
        producerStateManager.updateMapEndOffset(offset)
        producerStateManager.takeSnapshot()
      }
    } else {
      val isEmptyBeforeTruncation = producerStateManager.isEmpty && producerStateManager.mapEndOffset >= lastOffset
      producerStateManager.truncateAndReload(logStartOffset, lastOffset, time.milliseconds())

      // Only do the potentially expensive reloading if the last snapshot offset is lower than the log end
      // offset (which would be the case on first startup) and there were active producers prior to truncation
      // (which could be the case if truncating after initial loading). If there weren't, then truncating
      // shouldn't change that fact (although it could cause a producerId to expire earlier than expected),
      // and we can skip the loading. This is an optimization for users which are not yet using
      // idempotent/transactional features yet.
      if (lastOffset > producerStateManager.mapEndOffset && !isEmptyBeforeTruncation) {
        val segmentOfLastOffset = floorLogSegment(lastOffset)

        logSegments(producerStateManager.mapEndOffset, lastOffset).foreach { segment =>
          val startOffset = Utils.max(segment.baseOffset, producerStateManager.mapEndOffset, logStartOffset)
          producerStateManager.updateMapEndOffset(startOffset)

          if (offsetsToSnapshot.contains(Some(segment.baseOffset)))
            producerStateManager.takeSnapshot()

          val maxPosition = if (segmentOfLastOffset.contains(segment)) {
            Option(segment.translateOffset(lastOffset))
              .map(_.position)
              .getOrElse(segment.size)
          } else {
            segment.size
          }

          val fetchDataInfo = segment.read(startOffset,
            maxSize = Int.MaxValue,
            maxPosition = maxPosition,
            minOneMessage = false)
          if (fetchDataInfo != null)
            loadProducersFromRecords(producerStateManager, fetchDataInfo.records)
        }
      }
      producerStateManager.updateMapEndOffset(lastOffset)
      producerStateManager.takeSnapshot()
    }
  }

  private def loadProducerState(lastOffset: Long, reloadFromCleanShutdown: Boolean): Unit = lock synchronized {
    rebuildProducerState(lastOffset, reloadFromCleanShutdown, producerStateManager)
    maybeIncrementFirstUnstableOffset()
  }

  private[log] def activeProducersWithLastSequence: Map[Long, Int] = lock synchronized {
    producerStateManager.activeProducers.map { case (producerId, producerIdEntry) =>
      (producerId, producerIdEntry.lastSeq)
    }
  }

  private[log] def lastRecordsOfActiveProducers: Map[Long, LastRecord] = lock synchronized {
    producerStateManager.activeProducers.map { case (producerId, producerIdEntry) =>
      val lastDataOffset = if (producerIdEntry.lastDataOffset >= 0 ) Some(producerIdEntry.lastDataOffset) else None
      val lastRecord = LastRecord(lastDataOffset, producerIdEntry.producerEpoch)
      producerId -> lastRecord
    }
  }

  /**
   * The number of segments in the log.
   * Take care! this is an O(n) operation.
   */
  def numberOfSegments: Int = segments.size

  /**
   * Close this log.
   * The memory mapped buffer for index files of this log will be left open until the log is deleted.
   */
  def close(): Unit = {
    debug("Closing log")
    lock synchronized {
      checkIfMemoryMappedBufferClosed()
      producerExpireCheck.cancel(true)
      maybeHandleIOException(s"Error while renaming dir for $topicPartition in dir ${dir.getParent}") {
        // We take a snapshot at the last written offset to hopefully avoid the need to scan the log
        // after restarting and to ensure that we cannot inadvertently hit the upgrade optimization
        // (the clean shutdown file is written after the logs are all closed).
        producerStateManager.takeSnapshot()
        logSegments.foreach(_.close())
      }
    }
  }

  /**
   * Rename the directory of the log
   *
   * @throws KafkaStorageException if rename fails
   */
  def renameDir(name: String): Unit = {
    lock synchronized {
      maybeHandleIOException(s"Error while renaming dir for $topicPartition in log dir ${dir.getParent}") {
        val renamedDir = new File(dir.getParent, name)
        Utils.atomicMoveWithFallback(dir.toPath, renamedDir.toPath)
        if (renamedDir != dir) {
          _dir = renamedDir
          _parentDir = renamedDir.getParent
          logSegments.foreach(_.updateParentDir(renamedDir))
          producerStateManager.updateParentDir(dir)
          // re-initialize leader epoch cache so that LeaderEpochCheckpointFile.checkpoint can correctly reference
          // the checkpoint file in renamed log directory
          initializeLeaderEpochCache()
          initializePartitionMetadata()
        }
      }
    }
  }

  /**
   * Close file handlers used by log but don't write to disk. This is called if the log directory is offline
   */
  def closeHandlers(): Unit = {
    debug("Closing handlers")
    lock synchronized {
      logSegments.foreach(_.closeHandlers())
      isMemoryMappedBufferClosed = true
    }
  }

  /**
   * Append this message set to the active segment of the log, assigning offsets and Partition Leader Epochs
   *
   * @param records The records to append
   * @param origin Declares the origin of the append which affects required validations
   * @param interBrokerProtocolVersion Inter-broker message protocol version
   * @throws KafkaStorageException If the append fails due to an I/O error.
   * @return Information about the appended messages including the first and last offset.
   */
  def appendAsLeader(records: MemoryRecords,
                     leaderEpoch: Int,
                     origin: AppendOrigin = AppendOrigin.Client,
                     interBrokerProtocolVersion: ApiVersion = ApiVersion.latestVersion): LogAppendInfo = {
    append(records, origin, interBrokerProtocolVersion, assignOffsets = true, leaderEpoch, ignoreRecordSize = false)
  }

  /**
   * Append this message set to the active segment of the log without assigning offsets or Partition Leader Epochs
   *
   * @param records The records to append
   * @throws KafkaStorageException If the append fails due to an I/O error.
   * @return Information about the appended messages including the first and last offset.
   */
  def appendAsFollower(records: MemoryRecords): LogAppendInfo = {
    append(records,
      origin = AppendOrigin.Replication,
      interBrokerProtocolVersion = ApiVersion.latestVersion,
      assignOffsets = false,
      leaderEpoch = -1,
      // disable to check the validation of record size since the record is already accepted by leader.
      ignoreRecordSize = true)
  }

  /**
   * Append this message set to the active segment of the log, rolling over to a fresh segment if necessary.
   *
   * This method will generally be responsible for assigning offsets to the messages,
   * however if the assignOffsets=false flag is passed we will only check that the existing offsets are valid.
   *
   * @param records The log records to append
   * @param origin Declares the origin of the append which affects required validations
   * @param interBrokerProtocolVersion Inter-broker message protocol version
   * @param assignOffsets Should the log assign offsets to this message set or blindly apply what it is given
   * @param leaderEpoch The partition's leader epoch which will be applied to messages when offsets are assigned on the leader
   * @param ignoreRecordSize true to skip validation of record size.
   * @throws KafkaStorageException If the append fails due to an I/O error.
   * @throws OffsetsOutOfOrderException If out of order offsets found in 'records'
   * @throws UnexpectedAppendOffsetException If the first or last offset in append is less than next offset
   * @return Information about the appended messages including the first and last offset.
   */
  private def append(records: MemoryRecords,
                     origin: AppendOrigin,
                     interBrokerProtocolVersion: ApiVersion,
                     assignOffsets: Boolean,
                     leaderEpoch: Int,
                     ignoreRecordSize: Boolean): LogAppendInfo = {
    maybeHandleIOException(s"Error while appending records to $topicPartition in dir ${dir.getParent}") {
      val appendInfo = analyzeAndValidateRecords(records, origin, ignoreRecordSize)

      // return if we have no valid messages or if this is a duplicate of the last appended entry
      if (appendInfo.shallowCount == 0) appendInfo
      else {

        // trim any invalid bytes or partial messages before appending it to the on-disk log
        var validRecords = trimInvalidBytes(records, appendInfo)

        // they are valid, insert them in the log
        lock synchronized {
          checkIfMemoryMappedBufferClosed()
          if (assignOffsets) {
            // assign offsets to the message set
            val offset = new LongRef(nextOffsetMetadata.messageOffset)
            appendInfo.firstOffset = Some(offset.value)
            val now = time.milliseconds
            val validateAndOffsetAssignResult = try {
              LogValidator.validateMessagesAndAssignOffsets(validRecords,
                topicPartition,
                offset,
                time,
                now,
                appendInfo.sourceCodec,
                appendInfo.targetCodec,
                config.compact,
                config.messageFormatVersion.recordVersion.value,
                config.messageTimestampType,
                config.messageTimestampDifferenceMaxMs,
                leaderEpoch,
                origin,
                interBrokerProtocolVersion,
                brokerTopicStats)
            } catch {
              case e: IOException =>
                throw new KafkaException(s"Error validating messages while appending to log $name", e)
            }
            validRecords = validateAndOffsetAssignResult.validatedRecords
            appendInfo.maxTimestamp = validateAndOffsetAssignResult.maxTimestamp
            appendInfo.offsetOfMaxTimestamp = validateAndOffsetAssignResult.shallowOffsetOfMaxTimestamp
            appendInfo.lastOffset = offset.value - 1
            appendInfo.recordConversionStats = validateAndOffsetAssignResult.recordConversionStats
            if (config.messageTimestampType == TimestampType.LOG_APPEND_TIME)
              appendInfo.logAppendTime = now

            // re-validate message sizes if there's a possibility that they have changed (due to re-compression or message
            // format conversion)
            if (!ignoreRecordSize && validateAndOffsetAssignResult.messageSizeMaybeChanged) {
              validRecords.batches.forEach { batch =>
                if (batch.sizeInBytes > config.maxMessageSize) {
                  // we record the original message set size instead of the trimmed size
                  // to be consistent with pre-compression bytesRejectedRate recording
                  brokerTopicStats.topicStats(topicPartition.topic).bytesRejectedRate.mark(records.sizeInBytes)
                  brokerTopicStats.allTopicsStats.bytesRejectedRate.mark(records.sizeInBytes)
                  throw new RecordTooLargeException(s"Message batch size is ${batch.sizeInBytes} bytes in append to" +
                    s"partition $topicPartition which exceeds the maximum configured size of ${config.maxMessageSize}.")
                }
              }
            }
          } else {
            // we are taking the offsets we are given
            if (!appendInfo.offsetsMonotonic)
              throw new OffsetsOutOfOrderException(s"Out of order offsets found in append to $topicPartition: " +
                records.records.asScala.map(_.offset))

            if (appendInfo.firstOrLastOffsetOfFirstBatch < nextOffsetMetadata.messageOffset) {
              // we may still be able to recover if the log is empty
              // one example: fetching from log start offset on the leader which is not batch aligned,
              // which may happen as a result of AdminClient#deleteRecords()
              val firstOffset = appendInfo.firstOffset match {
                case Some(offset) => offset
                case None => records.batches.asScala.head.baseOffset()
              }

              val firstOrLast = if (appendInfo.firstOffset.isDefined) "First offset" else "Last offset of the first batch"
              throw new UnexpectedAppendOffsetException(
                s"Unexpected offset in append to $topicPartition. $firstOrLast " +
                  s"${appendInfo.firstOrLastOffsetOfFirstBatch} is less than the next offset ${nextOffsetMetadata.messageOffset}. " +
                  s"First 10 offsets in append: ${records.records.asScala.take(10).map(_.offset)}, last offset in" +
                  s" append: ${appendInfo.lastOffset}. Log start offset = $logStartOffset",
                firstOffset, appendInfo.lastOffset)
            }
          }

          // update the epoch cache with the epoch stamped onto the message by the leader
          validRecords.batches.forEach { batch =>
            if (batch.magic >= RecordBatch.MAGIC_VALUE_V2) {
              maybeAssignEpochStartOffset(batch.partitionLeaderEpoch, batch.baseOffset)
            } else {
              // In partial upgrade scenarios, we may get a temporary regression to the message format. In
              // order to ensure the safety of leader election, we clear the epoch cache so that we revert
              // to truncation by high watermark after the next leader election.
              leaderEpochCache.filter(_.nonEmpty).foreach { cache =>
                warn(s"Clearing leader epoch cache after unexpected append with message format v${batch.magic}")
                cache.clearAndFlush()
              }
            }
          }

          // check messages set size may be exceed config.segmentSize
          if (validRecords.sizeInBytes > config.segmentSize) {
            throw new RecordBatchTooLargeException(s"Message batch size is ${validRecords.sizeInBytes} bytes in append " +
              s"to partition $topicPartition, which exceeds the maximum configured segment size of ${config.segmentSize}.")
          }

          // maybe roll the log if this segment is full
          val segment = maybeRoll(validRecords.sizeInBytes, appendInfo)

          val logOffsetMetadata = LogOffsetMetadata(
            messageOffset = appendInfo.firstOrLastOffsetOfFirstBatch,
            segmentBaseOffset = segment.baseOffset,
            relativePositionInSegment = segment.size)

          // now that we have valid records, offsets assigned, and timestamps updated, we need to
          // validate the idempotent/transactional state of the producers and collect some metadata
          val (updatedProducers, completedTxns, maybeDuplicate) = analyzeAndValidateProducerState(
            logOffsetMetadata, validRecords, origin)

          maybeDuplicate match {
            case Some(duplicate) =>
              appendInfo.firstOffset = Some(duplicate.firstOffset)
              appendInfo.lastOffset = duplicate.lastOffset
              appendInfo.logAppendTime = duplicate.timestamp
              appendInfo.logStartOffset = logStartOffset
            case None =>
              segment.append(largestOffset = appendInfo.lastOffset,
                largestTimestamp = appendInfo.maxTimestamp,
                shallowOffsetOfMaxTimestamp = appendInfo.offsetOfMaxTimestamp,
                records = validRecords)

              // Increment the log end offset. We do this immediately after the append because a
              // write to the transaction index below may fail and we want to ensure that the offsets
              // of future appends still grow monotonically. The resulting transaction index inconsistency
              // will be cleaned up after the log directory is recovered. Note that the end offset of the
              // ProducerStateManager will not be updated and the last stable offset will not advance
              // if the append to the transaction index fails.
              updateLogEndOffset(appendInfo.lastOffset + 1)

              // update the producer state
              updatedProducers.values.foreach(producerAppendInfo => producerStateManager.update(producerAppendInfo))

              // update the transaction index with the true last stable offset. The last offset visible
              // to consumers using READ_COMMITTED will be limited by this value and the high watermark.
              completedTxns.foreach { completedTxn =>
                val lastStableOffset = producerStateManager.lastStableOffset(completedTxn)
                segment.updateTxnIndex(completedTxn, lastStableOffset)
                producerStateManager.completeTxn(completedTxn)
              }

              // always update the last producer id map offset so that the snapshot reflects the current offset
              // even if there isn't any idempotent data being written
              producerStateManager.updateMapEndOffset(appendInfo.lastOffset + 1)

              // update the first unstable offset (which is used to compute LSO)
              maybeIncrementFirstUnstableOffset()

              trace(s"Appended message set with last offset: ${appendInfo.lastOffset}, " +
                s"first offset: ${appendInfo.firstOffset}, " +
                s"next offset: ${nextOffsetMetadata.messageOffset}, " +
                s"and messages: $validRecords")

              if (unflushedMessages >= config.flushInterval) flush()
          }
          appendInfo
        }
      }
    }
  }

  def maybeAssignEpochStartOffset(leaderEpoch: Int, startOffset: Long): Unit = {
    leaderEpochCache.foreach { cache =>
      cache.assign(leaderEpoch, startOffset)
    }
  }

  def latestEpoch: Option[Int] = leaderEpochCache.flatMap(_.latestEpoch)

  def endOffsetForEpoch(leaderEpoch: Int): Option[OffsetAndEpoch] = {
    leaderEpochCache.flatMap { cache =>
      val (foundEpoch, foundOffset) = cache.endOffsetFor(leaderEpoch)
      if (foundOffset == UNDEFINED_EPOCH_OFFSET)
        None
      else
        Some(OffsetAndEpoch(foundOffset, foundEpoch))
    }
  }

  private def maybeIncrementFirstUnstableOffset(): Unit = lock synchronized {
    checkIfMemoryMappedBufferClosed()

    val updatedFirstStableOffset = producerStateManager.firstUnstableOffset match {
      case Some(logOffsetMetadata) if logOffsetMetadata.messageOffsetOnly || logOffsetMetadata.messageOffset < logStartOffset =>
        val offset = math.max(logOffsetMetadata.messageOffset, logStartOffset)
        Some(convertToOffsetMetadataOrThrow(offset))
      case other => other
    }

    if (updatedFirstStableOffset != this.firstUnstableOffsetMetadata) {
      debug(s"First unstable offset updated to $updatedFirstStableOffset")
      this.firstUnstableOffsetMetadata = updatedFirstStableOffset
    }
  }

  private def maybeIncrementLocalLogStartOffset(newLogStartOffset: Long, reason:LogStartOffsetIncrementReason): Unit = {
    maybeIncrementLogStartOffset(newLogStartOffset, reason, onlyLocalLogStartOffsetUpdate = true)
  }

  /**
   * Increment the log start offset if the provided offset is larger.
   */
  def maybeIncrementLogStartOffset(newLogStartOffset: Long, reason: LogStartOffsetIncrementReason, onlyLocalLogStartOffsetUpdate:Boolean = false): Unit = {
    if (newLogStartOffset > highWatermark)
      throw new OffsetOutOfRangeException(s"Cannot increment the log start offset to $newLogStartOffset of partition $topicPartition " +
        s"since it is larger than the high watermark $highWatermark")

    // We don't have to write the log start offset to log-start-offset-checkpoint immediately.
    // The deleteRecordsOffset may be lost only if all in-sync replicas of this broker are shutdown
    // in an unclean manner within log.flush.start.offset.checkpoint.interval.ms. The chance of this happening is low.
    //todo-tiering it should even update remote storage to clean until LSO
    maybeHandleIOException(s"Exception while increasing log start offset for $topicPartition to $newLogStartOffset in dir ${dir.getParent}") {
      lock synchronized {
        if (newLogStartOffset > highWatermark)
          throw new OffsetOutOfRangeException(s"Cannot increment the log start offset to $newLogStartOffset of partition $topicPartition " +
            s"since it is larger than the high watermark $highWatermark")

        checkIfMemoryMappedBufferClosed()
        if (newLogStartOffset > logStartOffset) {
          localLogStartOffset = math.max(newLogStartOffset, localLogStartOffset)

          // it should always get updated  if tiered-storage is not enabled.
          if(!onlyLocalLogStartOffsetUpdate || !remoteLogEnabled()) {
            updateLogStartOffset(newLogStartOffset)
            info(s"Incremented log start offset to $newLogStartOffset due to $reason")
            leaderEpochCache.foreach(_.truncateFromStart(logStartOffset))
            producerStateManager.onLogStartOffsetIncremented(newLogStartOffset)
            maybeIncrementFirstUnstableOffset()
          } else {
            info(s"Incrementing local log start offset to $localLogStartOffset")
          }
        }
      }
    }
  }

  private def analyzeAndValidateProducerState(appendOffsetMetadata: LogOffsetMetadata,
                                              records: MemoryRecords,
                                              origin: AppendOrigin):
  (mutable.Map[Long, ProducerAppendInfo], List[CompletedTxn], Option[BatchMetadata]) = {
    val updatedProducers = mutable.Map.empty[Long, ProducerAppendInfo]
    val completedTxns = ListBuffer.empty[CompletedTxn]
    var relativePositionInSegment = appendOffsetMetadata.relativePositionInSegment

    records.batches.forEach { batch =>
      if (batch.hasProducerId) {
        val maybeLastEntry = producerStateManager.lastEntry(batch.producerId)

        // if this is a client produce request, there will be up to 5 batches which could have been duplicated.
        // If we find a duplicate, we return the metadata of the appended batch to the client.
        if (origin == AppendOrigin.Client) {
          maybeLastEntry.flatMap(_.findDuplicateBatch(batch)).foreach { duplicate =>
            return (updatedProducers, completedTxns.toList, Some(duplicate))
          }
        }

        // We cache offset metadata for the start of each transaction. This allows us to
        // compute the last stable offset without relying on additional index lookups.
        val firstOffsetMetadata = if (batch.isTransactional)
          Some(LogOffsetMetadata(batch.baseOffset, appendOffsetMetadata.segmentBaseOffset, relativePositionInSegment))
        else
          None

        val maybeCompletedTxn = updateProducers(producerStateManager, batch, updatedProducers, firstOffsetMetadata, origin)
        maybeCompletedTxn.foreach(completedTxns += _)
      }

      relativePositionInSegment += batch.sizeInBytes
    }
    (updatedProducers, completedTxns.toList, None)
  }

  /**
   * Validate the following:
   * <ol>
   * <li> each message matches its CRC
   * <li> each message size is valid (if ignoreRecordSize is false)
   * <li> that the sequence numbers of the incoming record batches are consistent with the existing state and with each other.
   * </ol>
   *
   * Also compute the following quantities:
   * <ol>
   * <li> First offset in the message set
   * <li> Last offset in the message set
   * <li> Number of messages
   * <li> Number of valid bytes
   * <li> Whether the offsets are monotonically increasing
   * <li> Whether any compression codec is used (if many are used, then the last one is given)
   * </ol>
   */
  private def analyzeAndValidateRecords(records: MemoryRecords,
                                        origin: AppendOrigin,
                                        ignoreRecordSize: Boolean): LogAppendInfo = {
    var shallowMessageCount = 0
    var validBytesCount = 0
    var firstOffset: Option[Long] = None
    var lastOffset = -1L
    var lastLeaderEpoch = RecordBatch.NO_PARTITION_LEADER_EPOCH
    var sourceCodec: CompressionCodec = NoCompressionCodec
    var monotonic = true
    var maxTimestamp = RecordBatch.NO_TIMESTAMP
    var offsetOfMaxTimestamp = -1L
    var readFirstMessage = false
    var lastOffsetOfFirstBatch = -1L

    records.batches.forEach { batch =>
      // we only validate V2 and higher to avoid potential compatibility issues with older clients
      if (batch.magic >= RecordBatch.MAGIC_VALUE_V2 && origin == AppendOrigin.Client && batch.baseOffset != 0)
        throw new InvalidRecordException(s"The baseOffset of the record batch in the append to $topicPartition should " +
          s"be 0, but it is ${batch.baseOffset}")

      // update the first offset if on the first message. For magic versions older than 2, we use the last offset
      // to avoid the need to decompress the data (the last offset can be obtained directly from the wrapper message).
      // For magic version 2, we can get the first offset directly from the batch header.
      // When appending to the leader, we will update LogAppendInfo.baseOffset with the correct value. In the follower
      // case, validation will be more lenient.
      // Also indicate whether we have the accurate first offset or not
      if (!readFirstMessage) {
        if (batch.magic >= RecordBatch.MAGIC_VALUE_V2)
          firstOffset = Some(batch.baseOffset)
        lastOffsetOfFirstBatch = batch.lastOffset
        readFirstMessage = true
      }

      // check that offsets are monotonically increasing
      if (lastOffset >= batch.lastOffset)
        monotonic = false

      // update the last offset seen
      lastOffset = batch.lastOffset
      lastLeaderEpoch = batch.partitionLeaderEpoch

      // Check if the message sizes are valid.
      val batchSize = batch.sizeInBytes
      if (!ignoreRecordSize && batchSize > config.maxMessageSize) {
        brokerTopicStats.topicStats(topicPartition.topic).bytesRejectedRate.mark(records.sizeInBytes)
        brokerTopicStats.allTopicsStats.bytesRejectedRate.mark(records.sizeInBytes)
        throw new RecordTooLargeException(s"The record batch size in the append to $topicPartition is $batchSize bytes " +
          s"which exceeds the maximum configured value of ${config.maxMessageSize}.")
      }

      // check the validity of the message by checking CRC
      if (!batch.isValid) {
        brokerTopicStats.allTopicsStats.invalidMessageCrcRecordsPerSec.mark()
        throw new CorruptRecordException(s"Record is corrupt (stored crc = ${batch.checksum()}) in topic partition $topicPartition.")
      }

      if (batch.maxTimestamp > maxTimestamp) {
        maxTimestamp = batch.maxTimestamp
        offsetOfMaxTimestamp = lastOffset
      }

      shallowMessageCount += 1
      validBytesCount += batchSize

      val messageCodec = CompressionCodec.getCompressionCodec(batch.compressionType.id)
      if (messageCodec != NoCompressionCodec)
        sourceCodec = messageCodec
    }

    // Apply broker-side compression if any
    val targetCodec = BrokerCompressionCodec.getTargetCompressionCodec(config.compressionType, sourceCodec)
    val lastLeaderEpochOpt: Option[Int] = if (lastLeaderEpoch != RecordBatch.NO_PARTITION_LEADER_EPOCH)
      Some(lastLeaderEpoch)
    else
      None
    LogAppendInfo(firstOffset, lastOffset, lastLeaderEpochOpt, maxTimestamp, offsetOfMaxTimestamp, RecordBatch.NO_TIMESTAMP, logStartOffset,
      RecordConversionStats.EMPTY, sourceCodec, targetCodec, shallowMessageCount, validBytesCount, monotonic, lastOffsetOfFirstBatch)
  }

  /**
   * Trim any invalid bytes from the end of this message set (if there are any)
   *
   * @param records The records to trim
   * @param info The general information of the message set
   * @return A trimmed message set. This may be the same as what was passed in or it may not.
   */
  private def trimInvalidBytes(records: MemoryRecords, info: LogAppendInfo): MemoryRecords = {
    val validBytes = info.validBytes
    if (validBytes < 0)
      throw new CorruptRecordException(s"Cannot append record batch with illegal length $validBytes to " +
        s"log for $topicPartition. A possible cause is a corrupted produce request.")
    if (validBytes == records.sizeInBytes) {
      records
    } else {
      // trim invalid bytes
      val validByteBuffer = records.buffer.duplicate()
      validByteBuffer.limit(validBytes)
      MemoryRecords.readableRecords(validByteBuffer)
    }
  }

  private def emptyFetchDataInfo(fetchOffsetMetadata: LogOffsetMetadata,
                                 includeAbortedTxns: Boolean): FetchDataInfo = {
    val abortedTransactions =
      if (includeAbortedTxns) Some(List.empty[AbortedTransaction])
      else None
    FetchDataInfo(fetchOffsetMetadata,
      MemoryRecords.EMPTY,
      firstEntryIncomplete = false,
      abortedTransactions = abortedTransactions)
  }

  /**
   * Read messages from the log.
   *
   * @param startOffset The offset to begin reading at
   * @param maxLength The maximum number of bytes to read
   * @param isolation The fetch isolation, which controls the maximum offset we are allowed to read
   * @param minOneMessage If this is true, the first message will be returned even if it exceeds `maxLength` (if one exists)
   * @throws OffsetOutOfRangeException If startOffset is beyond the log end offset or before the log start offset
   * @return The fetch data information including fetch starting offset metadata and messages read.
   */
  def read(startOffset: Long,
           maxLength: Int,
           isolation: FetchIsolation,
           minOneMessage: Boolean): FetchDataInfo = {
    maybeHandleIOException(s"Exception while reading from $topicPartition in dir ${dir.getParent}") {
      trace(s"Reading maximum $maxLength bytes at offset $startOffset from log with " +
        s"total length $size bytes")

      val includeAbortedTxns = isolation == FetchTxnCommitted

      // Because we don't use the lock for reading, the synchronization is a little bit tricky.
      // We create the local variables to avoid race conditions with updates to the log.
      val endOffsetMetadata = nextOffsetMetadata
      val endOffset = endOffsetMetadata.messageOffset
      var segmentEntry = segments.floorEntry(startOffset)
      // todo-tiering better to have check whether the requested offset is beyond current localLogStartOffset instead of
      //catching this exception later to fetch from remote storage
      // return error on attempt to read beyond the log end offset or read below log start offset
      if (startOffset > endOffset || segmentEntry == null || startOffset < localLogStartOffset)
        throw new OffsetOutOfRangeException(s"Received request for offset $startOffset for partition $topicPartition, " +
          s"but we only have local log segments in the range $localLogStartOffset to $endOffset.")

      val maxOffsetMetadata = isolation match {
        case FetchLogEnd => endOffsetMetadata
        case FetchHighWatermark => fetchHighWatermarkMetadata
        case FetchTxnCommitted => fetchLastStableOffsetMetadata
      }

      if (startOffset == maxOffsetMetadata.messageOffset)
        emptyFetchDataInfo(maxOffsetMetadata, includeAbortedTxns)
      else if (startOffset > maxOffsetMetadata.messageOffset)
        emptyFetchDataInfo(convertToOffsetMetadataOrThrow(startOffset), includeAbortedTxns)
      else {
        // Do the read on the segment with a base offset less than the target offset
        // but if that segment doesn't contain any messages with an offset greater than that
        // continue to read from successive segments until we get some messages or we reach the end of the log
        var done = segmentEntry == null
        var fetchDataInfo: FetchDataInfo = null
        while (!done) {
          val segment = segmentEntry.getValue

          val maxPosition =
            // Use the max offset position if it is on this segment; otherwise, the segment size is the limit.
            if (maxOffsetMetadata.segmentBaseOffset == segment.baseOffset) maxOffsetMetadata.relativePositionInSegment
            else segment.size

          fetchDataInfo = segment.read(startOffset, maxLength, maxPosition, minOneMessage)
          if (fetchDataInfo != null) {
            if (includeAbortedTxns)
              fetchDataInfo = addAbortedTransactions(startOffset, segmentEntry, fetchDataInfo)
          } else segmentEntry = segments.higherEntry(segmentEntry.getKey)

          done = fetchDataInfo != null || segmentEntry == null
        }

        if (fetchDataInfo != null) fetchDataInfo
        else {
          // okay we are beyond the end of the last segment with no data fetched although the start offset is in range,
          // this can happen when all messages with offset larger than start offsets have been deleted.
          // In this case, we will return the empty set with log end offset metadata
          FetchDataInfo(nextOffsetMetadata, MemoryRecords.EMPTY)
        }
      }
    }
  }

  private[log] def collectAbortedTransactions(startOffset: Long, upperBoundOffset: Long): List[AbortedTxn] = {
    val segmentEntry = segments.floorEntry(startOffset)
    val allAbortedTxns = ListBuffer.empty[AbortedTxn]
    def accumulator(abortedTxns: List[AbortedTxn]): Unit = allAbortedTxns ++= abortedTxns
    collectAbortedTransactions(logStartOffset, upperBoundOffset, segmentEntry, accumulator)
    allAbortedTxns.toList
  }

  private def addAbortedTransactions(startOffset: Long, segmentEntry: JEntry[JLong, LogSegment],
                                     fetchInfo: FetchDataInfo): FetchDataInfo = {
    val fetchSize = fetchInfo.records.sizeInBytes
    val startOffsetPosition = OffsetPosition(fetchInfo.fetchOffsetMetadata.messageOffset,
      fetchInfo.fetchOffsetMetadata.relativePositionInSegment)
    val upperBoundOffset = segmentEntry.getValue.fetchUpperBoundOffset(startOffsetPosition, fetchSize).getOrElse {
      val nextSegmentEntry = segments.higherEntry(segmentEntry.getKey)
      if (nextSegmentEntry != null)
        nextSegmentEntry.getValue.baseOffset
      else
        logEndOffset
    }

    val abortedTransactions = ListBuffer.empty[AbortedTransaction]
    def accumulator(abortedTxns: List[AbortedTxn]): Unit = abortedTransactions ++= abortedTxns.map(_.asAbortedTransaction)
    collectAbortedTransactions(startOffset, upperBoundOffset, segmentEntry, accumulator)

    FetchDataInfo(fetchOffsetMetadata = fetchInfo.fetchOffsetMetadata,
      records = fetchInfo.records,
      firstEntryIncomplete = fetchInfo.firstEntryIncomplete,
      abortedTransactions = Some(abortedTransactions.toList))
  }

  private def collectAbortedTransactions(startOffset: Long, upperBoundOffset: Long,
                                         startingSegmentEntry: JEntry[JLong, LogSegment],
                                         accumulator: List[AbortedTxn] => Unit): Unit = {
    var segmentEntry = startingSegmentEntry
    while (segmentEntry != null) {
      val searchResult = segmentEntry.getValue.collectAbortedTxns(startOffset, upperBoundOffset)
      accumulator(searchResult.abortedTransactions)
      if (searchResult.isComplete)
        return
      segmentEntry = segments.higherEntry(segmentEntry.getKey)
    }
  }

  /**
   * Get an offset based on the given timestamp
   * The offset returned is the offset of the first message whose timestamp is greater than or equals to the
   * given timestamp.
   *
   * If no such message is found, the log end offset is returned.
   *
   * `NOTE:` OffsetRequest V0 does not use this method, the behavior of OffsetRequest V0 remains the same as before
   * , i.e. it only gives back the timestamp based on the last modification time of the log segments.
   *
   * @param targetTimestamp The given timestamp for offset fetching.
   * @return The offset of the first message whose timestamp is greater than or equals to the given timestamp.
   *         None if no such message is found.
   */
  def fetchOffsetByTimestamp(targetTimestamp: Long, remoteLogManager: Option[RemoteLogManager] = None): Option[TimestampAndOffset] = {
    maybeHandleIOException(s"Error while fetching offset by timestamp for $topicPartition in dir ${dir.getParent}") {
      debug(s"Searching offset for timestamp $targetTimestamp")

      if (config.messageFormatVersion < KAFKA_0_10_0_IV0 &&
<<<<<<< HEAD
        targetTimestamp != ListOffsetRequest.EARLIEST_TIMESTAMP &&
        targetTimestamp != ListOffsetRequest.LATEST_TIMESTAMP &&
        targetTimestamp != ListOffsetRequest.EARLIEST_LOCAL_TIMESTAMP
      )
=======
        targetTimestamp != ListOffsetsRequest.EARLIEST_TIMESTAMP &&
        targetTimestamp != ListOffsetsRequest.LATEST_TIMESTAMP)
>>>>>>> 3ebd32b2
        throw new UnsupportedForMessageFormatException(s"Cannot search offsets based on timestamp because message format version " +
          s"for partition $topicPartition is ${config.messageFormatVersion} which is earlier than the minimum " +
          s"required version $KAFKA_0_10_0_IV0")

      // Cache to avoid race conditions. `toBuffer` is faster than most alternatives and provides
      // constant time access while being safe to use with concurrent collections unlike `toArray`.
      val segmentsCopy = logSegments.toBuffer

      // For the earliest and latest, we do not need to return the timestamp.
<<<<<<< HEAD
      if (targetTimestamp == ListOffsetRequest.EARLIEST_TIMESTAMP ||
        (!remoteLogEnabled() && targetTimestamp == ListOffsetRequest.EARLIEST_LOCAL_TIMESTAMP)) {
        // If remote log is not enabled, NEXT_LOCAL_TIMESTAMP is same with EARLIEST_TIMESTAMP
=======
      if (targetTimestamp == ListOffsetsRequest.EARLIEST_TIMESTAMP) {
>>>>>>> 3ebd32b2
        // The first cached epoch usually corresponds to the log start offset, but we have to verify this since
        // it may not be true following a message format version bump as the epoch will not be available for
        // log entries written in the older format.
        val earliestEpochEntry = leaderEpochCache.flatMap(_.earliestEntry)
        val epochOpt = earliestEpochEntry match {
          case Some(entry) if entry.startOffset <= logStartOffset => Optional.of[Integer](entry.epoch)
          case _ => Optional.empty[Integer]()
        }
<<<<<<< HEAD
        return Some(new TimestampAndOffset(RecordBatch.NO_TIMESTAMP, logStartOffset, epochOpt))
      } else if (targetTimestamp == ListOffsetRequest.EARLIEST_LOCAL_TIMESTAMP) {
        // NEXT_LOCAL_TIMESTAMP is only used by follower brokers, to find out the offset that they
        // should start fetching from. Since the followers do not need the epoch, we can return
        // an empty epoch here to keep things simple.
        return Some(new TimestampAndOffset(RecordBatch.NO_TIMESTAMP, localLogStartOffset + 1, Optional.empty[Integer]()))
      } else if (targetTimestamp == ListOffsetRequest.LATEST_TIMESTAMP) {
=======
        Some(new TimestampAndOffset(RecordBatch.NO_TIMESTAMP, logStartOffset, epochOpt))
      } else if (targetTimestamp == ListOffsetsRequest.LATEST_TIMESTAMP) {
>>>>>>> 3ebd32b2
        val latestEpochOpt = leaderEpochCache.flatMap(_.latestEpoch).map(_.asInstanceOf[Integer])
        val epochOptional = Optional.ofNullable(latestEpochOpt.orNull)
        Some(new TimestampAndOffset(RecordBatch.NO_TIMESTAMP, logEndOffset, epochOptional))
      } else {
        // We need to search the first segment whose largest timestamp is >= the target timestamp if there is one.
        val targetSeg = segmentsCopy.find(_.largestTimestamp >= targetTimestamp)
        targetSeg.flatMap(_.findOffsetByTimestamp(targetTimestamp, logStartOffset))
      }
<<<<<<< HEAD

      var isFirstSegment = false
      val targetSeg:Option[LogSegment] = {
        // Get all the segments whose largest timestamp is smaller than target timestamp
        val earlierSegs = segmentsCopy.takeWhile(_.largestTimestamp < targetTimestamp)
        // We need to search the first segment whose largest timestamp is greater than the target timestamp if there is one.
        if (earlierSegs.length < segmentsCopy.length) {
          isFirstSegment = earlierSegs.isEmpty
          Some(segmentsCopy(earlierSegs.length))
        } else
          None
      }

      if (isFirstSegment && remoteLogManager.isDefined) {
        val localOffset = targetSeg.get.findOffsetByTimestamp(targetTimestamp, logStartOffset)
        val remoteOffset = remoteLogManager.get.findOffsetByTimestamp(topicPartition, targetTimestamp, logStartOffset)

        if (localOffset.isEmpty)
          remoteOffset
        else if (remoteOffset.isEmpty)
          localOffset
        else if (localOffset.get.offset <= remoteOffset.get.offset)
          localOffset
        else
          remoteOffset
      } else {
        targetSeg.flatMap(_.findOffsetByTimestamp(targetTimestamp, logStartOffset))
      }
      // We need to search the first segment whose largest timestamp is >= the target timestamp if there is one.
//      val targetSeg = segmentsCopy.find(_.largestTimestamp >= targetTimestamp)
//      targetSeg.flatMap(_.findOffsetByTimestamp(targetTimestamp, logStartOffset))
=======
>>>>>>> 3ebd32b2
    }
  }

  def legacyFetchOffsetsBefore(timestamp: Long, maxNumOffsets: Int): Seq[Long] = {
    // Cache to avoid race conditions. `toBuffer` is faster than most alternatives and provides
    // constant time access while being safe to use with concurrent collections unlike `toArray`.
    val segments = logSegments.toBuffer
    val lastSegmentHasSize = segments.last.size > 0

    val offsetTimeArray =
      if (lastSegmentHasSize)
        new Array[(Long, Long)](segments.length + 1)
      else
        new Array[(Long, Long)](segments.length)

    for (i <- segments.indices)
      offsetTimeArray(i) = (math.max(segments(i).baseOffset, logStartOffset), segments(i).lastModified)
    if (lastSegmentHasSize)
      offsetTimeArray(segments.length) = (logEndOffset, time.milliseconds)

    var startIndex = -1
    timestamp match {
      case ListOffsetsRequest.LATEST_TIMESTAMP =>
        startIndex = offsetTimeArray.length - 1
      case ListOffsetsRequest.EARLIEST_TIMESTAMP =>
        startIndex = 0
      case _ =>
        var isFound = false
        debug("Offset time array = " + offsetTimeArray.foreach(o => "%d, %d".format(o._1, o._2)))
        startIndex = offsetTimeArray.length - 1
        while (startIndex >= 0 && !isFound) {
          if (offsetTimeArray(startIndex)._2 <= timestamp)
            isFound = true
          else
            startIndex -= 1
        }
    }

    val retSize = maxNumOffsets.min(startIndex + 1)
    val ret = new Array[Long](retSize)
    for (j <- 0 until retSize) {
      ret(j) = offsetTimeArray(startIndex)._1
      startIndex -= 1
    }
    // ensure that the returned seq is in descending order of offsets
    ret.toSeq.sortBy(-_)
  }

  /**
    * Given a message offset, find its corresponding offset metadata in the log.
    * If the message offset is out of range, throw an OffsetOutOfRangeException
    */
  private def convertToOffsetMetadataOrThrow(offset: Long): LogOffsetMetadata = {
    val fetchDataInfo = read(offset,
      maxLength = 1,
      isolation = FetchLogEnd,
      minOneMessage = false)
    fetchDataInfo.fetchOffsetMetadata
  }

  /**
   * Delete any log segments matching the given predicate function,
   * starting with the oldest segment and moving forward until a segment doesn't match.
   *
   * @param predicate A function that takes in a candidate log segment and the next higher segment
   *                  (if there is one) and returns true iff it is deletable
   * @return The number of segments deleted
   */
  private def deleteOldSegments(predicate: (LogSegment, Option[LogSegment]) => Boolean,
                                reason: SegmentDeletionReason): Int = {
    lock synchronized {
      val deletable = deletableSegments(predicate)
      if (deletable.nonEmpty)
        deleteSegments(deletable, reason)
      else
        0
    }
  }

  private def deleteSegments(deletable: Iterable[LogSegment], reason: SegmentDeletionReason): Int = {
    maybeHandleIOException(s"Error while deleting segments for $topicPartition in dir ${dir.getParent}") {
      val numToDelete = deletable.size
      if (numToDelete > 0) {
        // we must always have at least one segment, so if we are going to delete all the segments, create a new one first
        if (segments.size == numToDelete)
          roll()
        lock synchronized {
          checkIfMemoryMappedBufferClosed()
          // remove the segments for lookups
          removeAndDeleteSegments(deletable, asyncDelete = true, reason)
          maybeIncrementLocalLogStartOffset(segments.firstEntry.getValue.baseOffset, SegmentDeletion)
        }
      }
      numToDelete
    }
  }

  /**
   * Find segments starting from the oldest until the user-supplied predicate is false or the segment
   * containing the current high watermark is reached. We do not delete segments with offsets at or beyond
   * the high watermark to ensure that the log start offset can never exceed it. If the high watermark
   * has not yet been initialized, no segments are eligible for deletion.
   *
   * A final segment that is empty will never be returned (since we would just end up re-creating it).
   *
   * @param predicate A function that takes in a candidate log segment and the next higher segment
   *                  (if there is one) and returns true iff it is deletable
   * @return the segments ready to be deleted
   */
  private def deletableSegments(predicate: (LogSegment, Option[LogSegment]) => Boolean): Iterable[LogSegment] = {
    if (segments.isEmpty) {
      Seq.empty
    } else {
      val deletable = ArrayBuffer.empty[LogSegment]
      var segmentEntry = segments.firstEntry
      while (segmentEntry != null) {
        val segment = segmentEntry.getValue
        val nextSegmentEntry = segments.higherEntry(segmentEntry.getKey)
        val (nextSegment, upperBoundOffset, isLastSegmentAndEmpty) = if (nextSegmentEntry != null)
          (nextSegmentEntry.getValue, nextSegmentEntry.getValue.baseOffset, false)
        else
          (null, logEndOffset, segment.size == 0)

        // check not to delete segments which do not have remote indexes locally.
        val deleteOnlyWhenRemoteIndexExistsLocally =
          if(remoteLogEnabled()) upperBoundOffset > 0 && upperBoundOffset-1 <= highestOffsetWithRemoteIndex else true

        if (deleteOnlyWhenRemoteIndexExistsLocally && highWatermark >= upperBoundOffset
          && predicate(segment, Option(nextSegment)) && !isLastSegmentAndEmpty) {
          deletable += segment
          segmentEntry = nextSegmentEntry
        } else {
          segmentEntry = null
        }
      }
      deletable
    }
  }

  /**
   * If topic deletion is enabled, delete any log segments that have either expired due to time based retention
   * or because the log size is > retentionSize.
   *
   * Whether or not deletion is enabled, delete any log segments that are before the log start offset
   */
  def deleteOldSegments(): Int = {
    if (config.delete) {
      deleteRetentionMsBreachedSegments() + deleteRetentionSizeBreachedSegments() + deleteLogStartOffsetBreachedSegments()
    } else {
      deleteLogStartOffsetBreachedSegments()
    }
  }

  private def deleteRetentionMsBreachedSegments(): Int = {
    if (config.retentionMs < 0) return 0
    val startMs = time.milliseconds

    def shouldDelete(segment: LogSegment, nextSegmentOpt: Option[LogSegment]): Boolean = {
      startMs - segment.largestTimestamp > config.retentionMs
    }

    deleteOldSegments(shouldDelete, RetentionMsBreach)
  }

  private def deleteRetentionSizeBreachedSegments(): Int = {
    if (config.retentionSize < 0 || size < config.retentionSize) return 0
    var diff = size - config.retentionSize
    def shouldDelete(segment: LogSegment, nextSegmentOpt: Option[LogSegment]): Boolean = {
      if (diff - segment.size >= 0) {
        diff -= segment.size
        true
      } else {
        false
      }
    }

    deleteOldSegments(shouldDelete, RetentionSizeBreach)
  }

  private def deleteLogStartOffsetBreachedSegments(): Int = {
    def shouldDelete(segment: LogSegment, nextSegmentOpt: Option[LogSegment]) =
      nextSegmentOpt.exists(_.baseOffset <= localLogStartOffset)

//    deleteOldSegments(shouldDelete, reason = s"log start offset $localLogStartOffset breach")


    deleteOldSegments(shouldDelete, StartOffsetBreach)
  }

  def isFuture: Boolean = dir.getName.endsWith(Log.FutureDirSuffix)

  /**
   * The size of the log in bytes
   */
  def size: Long = Log.sizeInBytes(logSegments)

  /**
   * The offset metadata of the next message that will be appended to the log
   */
  def logEndOffsetMetadata: LogOffsetMetadata = nextOffsetMetadata

  /**
   * The offset of the next message that will be appended to the log
   */
  def logEndOffset: Long = nextOffsetMetadata.messageOffset

  /**
   * Roll the log over to a new empty log segment if necessary.
   *
   * @param messagesSize The messages set size in bytes.
   * @param appendInfo log append information
   * logSegment will be rolled if one of the following conditions met
   * <ol>
   * <li> The logSegment is full
   * <li> The maxTime has elapsed since the timestamp of first message in the segment (or since the create time if
   * the first message does not have a timestamp)
   * <li> The index is full
   * </ol>
   * @return The currently active segment after (perhaps) rolling to a new segment
   */
  private def maybeRoll(messagesSize: Int, appendInfo: LogAppendInfo): LogSegment = {
    val segment = activeSegment
    val now = time.milliseconds

    val maxTimestampInMessages = appendInfo.maxTimestamp
    val maxOffsetInMessages = appendInfo.lastOffset

    if (segment.shouldRoll(RollParams(config, appendInfo, messagesSize, now))) {
      debug(s"Rolling new log segment (log_size = ${segment.size}/${config.segmentSize}}, " +
        s"offset_index_size = ${segment.offsetIndex.entries}/${segment.offsetIndex.maxEntries}, " +
        s"time_index_size = ${segment.timeIndex.entries}/${segment.timeIndex.maxEntries}, " +
        s"inactive_time_ms = ${segment.timeWaitedForRoll(now, maxTimestampInMessages)}/${config.segmentMs - segment.rollJitterMs}).")

      /*
        maxOffsetInMessages - Integer.MAX_VALUE is a heuristic value for the first offset in the set of messages.
        Since the offset in messages will not differ by more than Integer.MAX_VALUE, this is guaranteed <= the real
        first offset in the set. Determining the true first offset in the set requires decompression, which the follower
        is trying to avoid during log append. Prior behavior assigned new baseOffset = logEndOffset from old segment.
        This was problematic in the case that two consecutive messages differed in offset by
        Integer.MAX_VALUE.toLong + 2 or more.  In this case, the prior behavior would roll a new log segment whose
        base offset was too low to contain the next message.  This edge case is possible when a replica is recovering a
        highly compacted topic from scratch.
        Note that this is only required for pre-V2 message formats because these do not store the first message offset
        in the header.
      */
      appendInfo.firstOffset match {
        case Some(firstOffset) => roll(Some(firstOffset))
        case None => roll(Some(maxOffsetInMessages - Integer.MAX_VALUE))
      }
    } else {
      segment
    }
  }

  /**
   * Roll the log over to a new active segment starting with the current logEndOffset.
   * This will trim the index to the exact size of the number of entries it currently contains.
   *
   * @return The newly rolled segment
   */
  def roll(expectedNextOffset: Option[Long] = None): LogSegment = {
    maybeHandleIOException(s"Error while rolling log segment for $topicPartition in dir ${dir.getParent}") {
      val start = time.hiResClockMs()
      lock synchronized {
        checkIfMemoryMappedBufferClosed()
        val newOffset = math.max(expectedNextOffset.getOrElse(0L), logEndOffset)
        val logFile = Log.logFile(dir, newOffset)

        if (segments.containsKey(newOffset)) {
          // segment with the same base offset already exists and loaded
          if (activeSegment.baseOffset == newOffset && activeSegment.size == 0) {
            // We have seen this happen (see KAFKA-6388) after shouldRoll() returns true for an
            // active segment of size zero because of one of the indexes is "full" (due to _maxEntries == 0).
            warn(s"Trying to roll a new log segment with start offset $newOffset " +
                 s"=max(provided offset = $expectedNextOffset, LEO = $logEndOffset) while it already " +
                 s"exists and is active with size 0. Size of time index: ${activeSegment.timeIndex.entries}," +
                 s" size of offset index: ${activeSegment.offsetIndex.entries}.")
            removeAndDeleteSegments(Seq(activeSegment), asyncDelete = true, LogRoll)
          } else {
            throw new KafkaException(s"Trying to roll a new log segment for topic partition $topicPartition with start offset $newOffset" +
                                     s" =max(provided offset = $expectedNextOffset, LEO = $logEndOffset) while it already exists. Existing " +
                                     s"segment is ${segments.get(newOffset)}.")
          }
        } else if (!segments.isEmpty && newOffset < activeSegment.baseOffset) {
          throw new KafkaException(
            s"Trying to roll a new log segment for topic partition $topicPartition with " +
            s"start offset $newOffset =max(provided offset = $expectedNextOffset, LEO = $logEndOffset) lower than start offset of the active segment $activeSegment")
        } else {
          val offsetIdxFile = offsetIndexFile(dir, newOffset)
          val timeIdxFile = timeIndexFile(dir, newOffset)
          val txnIdxFile = transactionIndexFile(dir, newOffset)

          for (file <- List(logFile, offsetIdxFile, timeIdxFile, txnIdxFile) if file.exists) {
            warn(s"Newly rolled segment file ${file.getAbsolutePath} already exists; deleting it first")
            Files.delete(file.toPath)
          }

          Option(segments.lastEntry).foreach(_.getValue.onBecomeInactiveSegment())
        }

        // take a snapshot of the producer state to facilitate recovery. It is useful to have the snapshot
        // offset align with the new segment offset since this ensures we can recover the segment by beginning
        // with the corresponding snapshot file and scanning the segment data. Because the segment base offset
        // may actually be ahead of the current producer state end offset (which corresponds to the log end offset),
        // we manually override the state offset here prior to taking the snapshot.
        producerStateManager.updateMapEndOffset(newOffset)
        producerStateManager.takeSnapshot()

        val segment = LogSegment.open(dir,
          baseOffset = newOffset,
          config,
          time = time,
          initFileSize = initFileSize,
          preallocate = config.preallocate)
        addSegment(segment)

        // We need to update the segment base offset and append position data of the metadata when log rolls.
        // The next offset should not change.
        updateLogEndOffset(nextOffsetMetadata.messageOffset)

        // schedule an asynchronous flush of the old segment
        scheduler.schedule("flush-log", () => flush(newOffset), delay = 0L)

        info(s"Rolled new log segment at offset $newOffset in ${time.hiResClockMs() - start} ms.")

        segment
      }
    }
  }

  /**
   * The number of messages appended to the log since the last flush
   */
  def unflushedMessages: Long = this.logEndOffset - this.recoveryPoint

  /**
   * Flush all log segments
   */
  def flush(): Unit = flush(this.logEndOffset)

  /**
   * Flush log segments for all offsets up to offset-1
   *
   * @param offset The offset to flush up to (non-inclusive); the new recovery point
   */
  def flush(offset: Long): Unit = {
    maybeHandleIOException(s"Error while flushing log for $topicPartition in dir ${dir.getParent} with offset $offset") {
      if (offset > this.recoveryPoint) {
        debug(s"Flushing log up to offset $offset, last flushed: $lastFlushTime,  current time: ${time.milliseconds()}, " +
          s"unflushed: $unflushedMessages")
        logSegments(this.recoveryPoint, offset).foreach(_.flush())

        lock synchronized {
          checkIfMemoryMappedBufferClosed()
          if (offset > this.recoveryPoint) {
            this.recoveryPoint = offset
            lastFlushedTime.set(time.milliseconds)
          }
        }
      }
    }
  }

  private def lowerSegment(offset: Long): Option[LogSegment] =
    Option(segments.lowerEntry(offset)).map(_.getValue)

  /**
   * Completely delete this log directory and all contents from the file system with no delay
   */
  private[log] def delete(): Unit = {
    maybeHandleIOException(s"Error while deleting log for $topicPartition in dir ${dir.getParent}") {
      lock synchronized {
        checkIfMemoryMappedBufferClosed()
        producerExpireCheck.cancel(true)
        removeAndDeleteSegments(logSegments, asyncDelete = false, LogDeletion)
        leaderEpochCache.foreach(_.clear())
        Utils.delete(dir)
        // File handlers will be closed if this log is deleted
        isMemoryMappedBufferClosed = true
      }
    }
  }

  // visible for testing
  private[log] def takeProducerSnapshot(): Unit = lock synchronized {
    checkIfMemoryMappedBufferClosed()
    producerStateManager.takeSnapshot()
  }

  // visible for testing
  private[log] def latestProducerSnapshotOffset: Option[Long] = lock synchronized {
    producerStateManager.latestSnapshotOffset
  }

  // visible for testing
  private[log] def oldestProducerSnapshotOffset: Option[Long] = lock synchronized {
    producerStateManager.oldestSnapshotOffset
  }

  // visible for testing
  private[log] def latestProducerStateEndOffset: Long = lock synchronized {
    producerStateManager.mapEndOffset
  }

  /**
   * Truncate this log so that it ends with the greatest offset < targetOffset.
   *
   * @param targetOffset The offset to truncate to, an upper bound on all offsets in the log after truncation is complete.
   * @return True iff targetOffset < logEndOffset
   */
  private[kafka] def truncateTo(targetOffset: Long): Boolean = {
    //todo-tiering truncation is generally done to recover segments
    maybeHandleIOException(s"Error while truncating log to offset $targetOffset for $topicPartition in dir ${dir.getParent}") {
      if (targetOffset < 0)
        throw new IllegalArgumentException(s"Cannot truncate partition $topicPartition to a negative offset (%d).".format(targetOffset))
      if (targetOffset >= logEndOffset) {
        info(s"Truncating to $targetOffset has no effect as the largest offset in the log is ${logEndOffset - 1}")

        // Always truncate epoch cache since we may have a conflicting epoch entry at the
        // end of the log from the leader. This could happen if this broker was a leader
        // and inserted the first start offset entry, but then failed to append any entries
        // before another leader was elected.
        lock synchronized {
          leaderEpochCache.foreach(_.truncateFromEnd(logEndOffset))
        }

        false
      } else {
        info(s"Truncating to offset $targetOffset")
        lock synchronized {
          checkIfMemoryMappedBufferClosed()
          if (segments.firstEntry.getValue.baseOffset > targetOffset) {
            truncateFullyAndStartAt(targetOffset)
          } else {
            val deletable = logSegments.filter(segment => segment.baseOffset > targetOffset)
            removeAndDeleteSegments(deletable, asyncDelete = true, LogTruncation)
            activeSegment.truncateTo(targetOffset)
            updateLogEndOffset(targetOffset)

            this.localLogStartOffset = math.min(targetOffset, this.localLogStartOffset)
            updateLogStartOffset(math.min(this.localLogStartOffset, this.logStartOffset))

            leaderEpochCache.foreach(_.truncateFromEnd(targetOffset))
            loadProducerState(targetOffset, reloadFromCleanShutdown = false)
          }
          true
        }
      }
    }
  }

  /**
   *  Delete all data in the log and start at the new offset
   *
   *  @param newOffset The new offset to start the log with
   */
  private[log] def truncateFullyAndStartAt(newOffset: Long): Unit = {
    maybeHandleIOException(s"Error while truncating the entire log for $topicPartition in dir ${dir.getParent}") {
      debug(s"Truncate and start at offset $newOffset")
      lock synchronized {
        checkIfMemoryMappedBufferClosed()
        removeAndDeleteSegments(logSegments, asyncDelete = true, LogTruncation)
        addSegment(LogSegment.open(dir,
          baseOffset = newOffset,
          config = config,
          time = time,
          initFileSize = initFileSize,
          preallocate = config.preallocate))
        updateLogEndOffset(newOffset)
        leaderEpochCache.foreach(_.clearAndFlush())

        producerStateManager.truncate()
        producerStateManager.updateMapEndOffset(newOffset)
        maybeIncrementFirstUnstableOffset()
        //todo-tiering cleanup remote logs??
        updateLogStartOffset(newOffset)
      }
    }
  }

  /**
   * The time this log is last known to have been fully flushed to disk
   */
  def lastFlushTime: Long = lastFlushedTime.get

  /**
   * The active segment that is currently taking appends
   */
  def activeSegment = segments.lastEntry.getValue

  /**
   * All the log segments in this log ordered from oldest to newest
   */
  def logSegments: Iterable[LogSegment] = segments.values.asScala

  /**
   * Get all segments beginning with the segment that includes "from" and ending with the segment
   * that includes up to "to-1" or the end of the log (if to > logEndOffset).
   */
  def logSegments(from: Long, to: Long): Iterable[LogSegment] = {
    if (from == to) {
      // Handle non-segment-aligned empty sets
      List.empty[LogSegment]
    } else if (to < from) {
      throw new IllegalArgumentException(s"Invalid log segment range: requested segments in $topicPartition " +
        s"from offset $from which is greater than limit offset $to")
    } else {
      lock synchronized {
        val view = Option(segments.floorKey(from)).map { floor =>
          segments.subMap(floor, to)
        }.getOrElse(segments.headMap(to))
        view.values.asScala
      }
    }
  }

  def nonActiveLogSegmentsFrom(from: Long): Iterable[LogSegment] = {
    lock synchronized {
      if (from > activeSegment.baseOffset)
        Seq.empty
      else
        logSegments(from, activeSegment.baseOffset)
    }
  }

  /**
   * Get the largest log segment with a base offset less than or equal to the given offset, if one exists.
   * @return the optional log segment
   */
  private def floorLogSegment(offset: Long): Option[LogSegment] = {
    Option(segments.floorEntry(offset)).map(_.getValue)
  }

  override def toString: String = {
    val logString = new StringBuilder
    logString.append(s"Log(dir=$dir")
    logString.append(s", topic=${topicPartition.topic}")
    logString.append(s", partition=${topicPartition.partition}")
    logString.append(s", highWatermark=$highWatermark")
    logString.append(s", lastStableOffset=$lastStableOffset")
    logString.append(s", logStartOffset=$logStartOffset")
    logString.append(s", logEndOffset=$logEndOffset")
    logString.append(")")
    logString.toString
  }

  /**
   * This method deletes the given log segments by doing the following for each of them:
   * <ol>
   *   <li>It removes the segment from the segment map so that it will no longer be used for reads.
   *   <li>It renames the index and log files by appending .deleted to the respective file name
   *   <li>It can either schedule an asynchronous delete operation to occur in the future or perform the deletion synchronously
   * </ol>
   * Asynchronous deletion allows reads to happen concurrently without synchronization and without the possibility of
   * physically deleting a file while it is being read.
   *
   * This method does not need to convert IOException to KafkaStorageException because it is either called before all logs are loaded
   * or the immediate caller will catch and handle IOException
   *
   * @param segments The log segments to schedule for deletion
   * @param asyncDelete Whether the segment files should be deleted asynchronously
   */
  private def removeAndDeleteSegments(segments: Iterable[LogSegment],
                                      asyncDelete: Boolean,
                                      reason: SegmentDeletionReason): Unit = {
    if (segments.nonEmpty) {
      lock synchronized {
        // As most callers hold an iterator into the `segments` collection and `removeAndDeleteSegment` mutates it by
        // removing the deleted segment, we should force materialization of the iterator here, so that results of the
        // iteration remain valid and deterministic.
        val toDelete = segments.toList
        reason.logReason(this, toDelete)
        toDelete.foreach { segment =>
          this.segments.remove(segment.baseOffset)
        }
        deleteSegmentFiles(toDelete, asyncDelete)
      }
    }
  }

  /**
   * Perform physical deletion for the given file. Allows the file to be deleted asynchronously or synchronously.
   *
   * This method assumes that the file exists and the method is not thread-safe.
   *
   * This method does not need to convert IOException (thrown from changeFileSuffixes) to KafkaStorageException because
   * it is either called before all logs are loaded or the caller will catch and handle IOException
   *
   * @throws IOException if the file can't be renamed and still exists
   */
  private def deleteSegmentFiles(segments: Iterable[LogSegment], asyncDelete: Boolean, deleteProducerStateSnapshots: Boolean = true): Unit = {
    segments.foreach(_.changeFileSuffixes("", Log.DeletedFileSuffix))

    def deleteSegments(): Unit = {
      info(s"Deleting segment files ${segments.mkString(",")}")
      maybeHandleIOException(s"Error while deleting segments for $topicPartition in dir ${dir.getParent}") {
        segments.foreach { segment =>
          segment.deleteIfExists()
          if (deleteProducerStateSnapshots)
            producerStateManager.removeAndDeleteSnapshot(segment.baseOffset)
        }
      }
    }

    if (asyncDelete)
      scheduler.schedule("delete-file", () => deleteSegments(), delay = config.fileDeleteDelayMs)
    else
      deleteSegments()
  }

  /**
   * Swap one or more new segment in place and delete one or more existing segments in a crash-safe manner. The old
   * segments will be asynchronously deleted.
   *
   * This method does not need to convert IOException to KafkaStorageException because it is either called before all logs are loaded
   * or the caller will catch and handle IOException
   *
   * The sequence of operations is:
   * <ol>
   *   <li> Cleaner creates one or more new segments with suffix .cleaned and invokes replaceSegments().
   *        If broker crashes at this point, the clean-and-swap operation is aborted and
   *        the .cleaned files are deleted on recovery in loadSegments().
   *   <li> New segments are renamed .swap. If the broker crashes before all segments were renamed to .swap, the
   *        clean-and-swap operation is aborted - .cleaned as well as .swap files are deleted on recovery in
   *        loadSegments(). We detect this situation by maintaining a specific order in which files are renamed from
   *        .cleaned to .swap. Basically, files are renamed in descending order of offsets. On recovery, all .swap files
   *        whose offset is greater than the minimum-offset .clean file are deleted.
   *   <li> If the broker crashes after all new segments were renamed to .swap, the operation is completed, the swap
   *        operation is resumed on recovery as described in the next step.
   *   <li> Old segment files are renamed to .deleted and asynchronous delete is scheduled.
   *        If the broker crashes, any .deleted files left behind are deleted on recovery in loadSegments().
   *        replaceSegments() is then invoked to complete the swap with newSegment recreated from
   *        the .swap file and oldSegments containing segments which were not renamed before the crash.
   *   <li> Swap segment(s) are renamed to replace the existing segments, completing this operation.
   *        If the broker crashes, any .deleted files which may be left behind are deleted
   *        on recovery in loadSegments().
   * </ol>
   *
   * @param newSegments The new log segment to add to the log
   * @param oldSegments The old log segments to delete from the log
   * @param isRecoveredSwapFile true if the new segment was created from a swap file during recovery after a crash
   */
  private[log] def replaceSegments(newSegments: Seq[LogSegment], oldSegments: Seq[LogSegment], isRecoveredSwapFile: Boolean = false): Unit = {
    lock synchronized {
      val sortedNewSegments = newSegments.sortBy(_.baseOffset)
      // Some old segments may have been removed from index and scheduled for async deletion after the caller reads segments
      // but before this method is executed. We want to filter out those segments to avoid calling asyncDeleteSegment()
      // multiple times for the same segment.
      val sortedOldSegments = oldSegments.filter(seg => segments.containsKey(seg.baseOffset)).sortBy(_.baseOffset)

      checkIfMemoryMappedBufferClosed()
      // need to do this in two phases to be crash safe AND do the delete asynchronously
      // if we crash in the middle of this we complete the swap in loadSegments()
      if (!isRecoveredSwapFile)
        sortedNewSegments.reverse.foreach(_.changeFileSuffixes(Log.CleanedFileSuffix, Log.SwapFileSuffix))
      sortedNewSegments.reverse.foreach(addSegment(_))
      val newSegmentBaseOffsets = sortedNewSegments.map(_.baseOffset).toSet

      // delete the old files
      sortedOldSegments.foreach { seg =>
        // remove the index entry
        if (seg.baseOffset != sortedNewSegments.head.baseOffset)
          segments.remove(seg.baseOffset)
        // delete segment files, but do not delete producer state for segment objects which are being replaced.
        deleteSegmentFiles(List(seg), asyncDelete = true, deleteProducerStateSnapshots = !newSegmentBaseOffsets.contains(seg.baseOffset))
      }
      // okay we are safe now, remove the swap suffix
      sortedNewSegments.foreach(_.changeFileSuffixes(Log.SwapFileSuffix, ""))
    }
  }

  /**
    * This function does not acquire Log.lock. The caller has to make sure log segments don't get deleted during
    * this call, and also protects against calling this function on the same segment in parallel.
    *
    * Currently, it is used by LogCleaner threads on log compact non-active segments only with LogCleanerManager's lock
    * to ensure no other logcleaner threads and retention thread can work on the same segment.
    */
  private[log] def getFirstBatchTimestampForSegments(segments: Iterable[LogSegment]): Iterable[Long] = {
    segments.map {
      segment =>
        segment.getFirstBatchTimestamp()
    }
  }

  /**
   * remove deleted log metrics
   */
  private[log] def removeLogMetrics(): Unit = {
    removeMetric(LogMetricNames.NumLogSegments, tags)
    removeMetric(LogMetricNames.LogStartOffset, tags)
    removeMetric(LogMetricNames.LogEndOffset, tags)
    removeMetric(LogMetricNames.Size, tags)
  }

  /**
   * Add the given segment to the segments in this log. If this segment replaces an existing segment, delete it.
   * @param segment The segment to add
   */
  @threadsafe
  def addSegment(segment: LogSegment): LogSegment = this.segments.put(segment.baseOffset, segment)

  private def maybeHandleIOException[T](msg: => String)(fun: => T): T = {
    try {
      fun
    } catch {
      case e: IOException =>
        logDirFailureChannel.maybeAddOfflineLogDir(dir.getParent, msg, e)
        throw new KafkaStorageException(msg, e)
    }
  }

  private[log] def retryOnOffsetOverflow[T](fn: => T): T = {
    while (true) {
      try {
        return fn
      } catch {
        case e: LogSegmentOffsetOverflowException =>
          info(s"Caught segment overflow error: ${e.getMessage}. Split segment and retry.")
          splitOverflowedSegment(e.segment)
      }
    }
    throw new IllegalStateException()
  }

  /**
   * Split a segment into one or more segments such that there is no offset overflow in any of them. The
   * resulting segments will contain the exact same messages that are present in the input segment. On successful
   * completion of this method, the input segment will be deleted and will be replaced by the resulting new segments.
   * See replaceSegments for recovery logic, in case the broker dies in the middle of this operation.
   * <p>Note that this method assumes we have already determined that the segment passed in contains records that cause
   * offset overflow.</p>
   * <p>The split logic overloads the use of .clean files that LogCleaner typically uses to make the process of replacing
   * the input segment with multiple new segments atomic and recoverable in the event of a crash. See replaceSegments
   * and completeSwapOperations for the implementation to make this operation recoverable on crashes.</p>
   * @param segment Segment to split
   * @return List of new segments that replace the input segment
   */
  private[log] def splitOverflowedSegment(segment: LogSegment): List[LogSegment] = {
    require(isLogFile(segment.log.file), s"Cannot split file ${segment.log.file.getAbsoluteFile}")
    require(segment.hasOverflow, "Split operation is only permitted for segments with overflow")

    info(s"Splitting overflowed segment $segment")

    val newSegments = ListBuffer[LogSegment]()
    try {
      var position = 0
      val sourceRecords = segment.log

      while (position < sourceRecords.sizeInBytes) {
        val firstBatch = sourceRecords.batchesFrom(position).asScala.head
        val newSegment = LogCleaner.createNewCleanedSegment(this, firstBatch.baseOffset)
        newSegments += newSegment

        val bytesAppended = newSegment.appendFromFile(sourceRecords, position)
        if (bytesAppended == 0)
          throw new IllegalStateException(s"Failed to append records from position $position in $segment")

        position += bytesAppended
      }

      // prepare new segments
      var totalSizeOfNewSegments = 0
      newSegments.foreach { splitSegment =>
        splitSegment.onBecomeInactiveSegment()
        splitSegment.flush()
        splitSegment.lastModified = segment.lastModified
        totalSizeOfNewSegments += splitSegment.log.sizeInBytes
      }
      // size of all the new segments combined must equal size of the original segment
      if (totalSizeOfNewSegments != segment.log.sizeInBytes)
        throw new IllegalStateException("Inconsistent segment sizes after split" +
          s" before: ${segment.log.sizeInBytes} after: $totalSizeOfNewSegments")

      // replace old segment with new ones
      info(s"Replacing overflowed segment $segment with split segments $newSegments")
      replaceSegments(newSegments.toList, List(segment))
      newSegments.toList
    } catch {
      case e: Exception =>
        newSegments.foreach { splitSegment =>
          splitSegment.close()
          splitSegment.deleteIfExists()
        }
        throw e
    }
  }
}

/**
 * Helper functions for logs
 */
object Log {

  /** a log file */
  val LogFileSuffix = ".log"

  /** an index file */
  val IndexFileSuffix = ".index"

  /** a time index file */
  val TimeIndexFileSuffix = ".timeindex"

  val ProducerSnapshotFileSuffix = ".snapshot"

  /** an (aborted) txn index */
  val TxnIndexFileSuffix = ".txnindex"

  /** a file that is scheduled to be deleted */
  val DeletedFileSuffix = ".deleted"

  /** A temporary file that is being used for log cleaning */
  val CleanedFileSuffix = ".cleaned"

  /** A temporary file used when swapping files into the log */
  val SwapFileSuffix = ".swap"

  /** Clean shutdown file that indicates the broker was cleanly shutdown in 0.8 and higher.
   * This is used to avoid unnecessary recovery after a clean shutdown. In theory this could be
   * avoided by passing in the recovery point, however finding the correct position to do this
   * requires accessing the offset index which may not be safe in an unclean shutdown.
   * For more information see the discussion in PR#2104
   */
  val CleanShutdownFile = ".kafka_cleanshutdown"

  /** a directory that is scheduled to be deleted */
  val DeleteDirSuffix = "-delete"

  /** a directory that is used for future partition */
  val FutureDirSuffix = "-future"

  private[log] val DeleteDirPattern = Pattern.compile(s"^(\\S+)-(\\S+)\\.(\\S+)$DeleteDirSuffix")
  private[log] val FutureDirPattern = Pattern.compile(s"^(\\S+)-(\\S+)\\.(\\S+)$FutureDirSuffix")

  val UnknownOffset = -1L

  def apply(dir: File,
            config: LogConfig,
            logStartOffset: Long,
            recoveryPoint: Long,
            scheduler: Scheduler,
            brokerTopicStats: BrokerTopicStats,
            time: Time = Time.SYSTEM,
            maxProducerIdExpirationMs: Int,
            producerIdExpirationCheckIntervalMs: Int,
            logDirFailureChannel: LogDirFailureChannel,
<<<<<<< HEAD
            remoteLogEnable:Boolean = false): Log = {
    val topicPartition = Log.parseTopicPartitionName(dir)
    val producerStateManager = new ProducerStateManager(topicPartition, dir, maxProducerIdExpirationMs)
    new Log(dir, config, logStartOffset, recoveryPoint, scheduler, brokerTopicStats, time, maxProducerIdExpirationMs,
      producerIdExpirationCheckIntervalMs, topicPartition, producerStateManager, logDirFailureChannel, remoteLogEnable)
=======
            lastShutdownClean: Boolean = true): Log = {
    val topicPartition = Log.parseTopicPartitionName(dir)
    val producerStateManager = new ProducerStateManager(topicPartition, dir, maxProducerIdExpirationMs)
    new Log(dir, config, logStartOffset, recoveryPoint, scheduler, brokerTopicStats, time, maxProducerIdExpirationMs,
      producerIdExpirationCheckIntervalMs, topicPartition, producerStateManager, logDirFailureChannel, lastShutdownClean)
>>>>>>> 3ebd32b2
  }

  /**
   * Make log segment file name from offset bytes. All this does is pad out the offset number with zeros
   * so that ls sorts the files numerically.
   *
   * @param offset The offset to use in the file name
   * @return The filename
   */
  def filenamePrefixFromOffset(offset: Long): String = {
    val nf = NumberFormat.getInstance()
    nf.setMinimumIntegerDigits(20)
    nf.setMaximumFractionDigits(0)
    nf.setGroupingUsed(false)
    nf.format(offset)
  }

  /**
   * Construct a log file name in the given dir with the given base offset and the given suffix
   *
   * @param dir The directory in which the log will reside
   * @param offset The base offset of the log file
   * @param suffix The suffix to be appended to the file name (e.g. "", ".deleted", ".cleaned", ".swap", etc.)
   */
  def logFile(dir: File, offset: Long, suffix: String = ""): File =
    new File(dir, filenamePrefixFromOffset(offset) + LogFileSuffix + suffix)

  /**
   * Return a directory name to rename the log directory to for async deletion.
   * The name will be in the following format: "topic-partitionId.uniqueId-delete".
   * If the topic name is too long, it will be truncated to prevent the total name
   * from exceeding 255 characters.
   */
  def logDeleteDirName(topicPartition: TopicPartition): String = {
    val uniqueId = java.util.UUID.randomUUID.toString.replaceAll("-", "")
    val suffix = s"-${topicPartition.partition()}.${uniqueId}${DeleteDirSuffix}"
    val prefixLength = Math.min(topicPartition.topic().size, 255 - suffix.size)
    s"${topicPartition.topic().substring(0, prefixLength)}${suffix}"
  }

  /**
   * Return a future directory name for the given topic partition. The name will be in the following
   * format: topic-partition.uniqueId-future where topic, partition and uniqueId are variables.
   */
  def logFutureDirName(topicPartition: TopicPartition): String = {
    logDirNameWithSuffix(topicPartition, FutureDirSuffix)
  }

  private def logDirNameWithSuffix(topicPartition: TopicPartition, suffix: String): String = {
    val uniqueId = java.util.UUID.randomUUID.toString.replaceAll("-", "")
    s"${logDirName(topicPartition)}.$uniqueId$suffix"
  }

  /**
   * Return a directory name for the given topic partition. The name will be in the following
   * format: topic-partition where topic, partition are variables.
   */
  def logDirName(topicPartition: TopicPartition): String = {
    s"${topicPartition.topic}-${topicPartition.partition}"
  }

  /**
   * Construct an index file name in the given dir using the given base offset and the given suffix
   *
   * @param dir The directory in which the log will reside
   * @param offset The base offset of the log file
   * @param suffix The suffix to be appended to the file name ("", ".deleted", ".cleaned", ".swap", etc.)
   */
  def offsetIndexFile(dir: File, offset: Long, suffix: String = ""): File =
    new File(dir, filenamePrefixFromOffset(offset) + IndexFileSuffix + suffix)

  /**
   * Construct a time index file name in the given dir using the given base offset and the given suffix
   *
   * @param dir The directory in which the log will reside
   * @param offset The base offset of the log file
   * @param suffix The suffix to be appended to the file name ("", ".deleted", ".cleaned", ".swap", etc.)
   */
  def timeIndexFile(dir: File, offset: Long, suffix: String = ""): File =
    new File(dir, filenamePrefixFromOffset(offset) + TimeIndexFileSuffix + suffix)

  def deleteFileIfExists(file: File, suffix: String = ""): Unit =
    Files.deleteIfExists(new File(file.getPath + suffix).toPath)

  /**
   * Construct a producer id snapshot file using the given offset.
   *
   * @param dir The directory in which the log will reside
   * @param offset The last offset (exclusive) included in the snapshot
   */
  def producerSnapshotFile(dir: File, offset: Long): File =
    new File(dir, filenamePrefixFromOffset(offset) + ProducerSnapshotFileSuffix)

  /**
   * Construct a transaction index file name in the given dir using the given base offset and the given suffix
   *
   * @param dir The directory in which the log will reside
   * @param offset The base offset of the log file
   * @param suffix The suffix to be appended to the file name ("", ".deleted", ".cleaned", ".swap", etc.)
   */
  def transactionIndexFile(dir: File, offset: Long, suffix: String = ""): File =
    new File(dir, filenamePrefixFromOffset(offset) + TxnIndexFileSuffix + suffix)

  def offsetFromFileName(filename: String): Long = {
    filename.substring(0, filename.indexOf('.')).toLong
  }

  def offsetFromFile(file: File): Long = {
    offsetFromFileName(file.getName)
  }

  /**
   * Calculate a log's size (in bytes) based on its log segments
   *
   * @param segments The log segments to calculate the size of
   * @return Sum of the log segments' sizes (in bytes)
   */
  def sizeInBytes(segments: Iterable[LogSegment]): Long =
    segments.map(_.size.toLong).sum

  /**
   * Parse the topic and partition out of the directory name of a log
   */
  def parseTopicPartitionName(dir: File): TopicPartition = {
    if (dir == null)
      throw new KafkaException("dir should not be null")

    def exception(dir: File): KafkaException = {
      new KafkaException(s"Found directory ${dir.getCanonicalPath}, '${dir.getName}' is not in the form of " +
        "topic-partition or topic-partition.uniqueId-delete (if marked for deletion).\n" +
        "Kafka's log directories (and children) should only contain Kafka topic data.")
    }

    val dirName = dir.getName
    if (dirName == null || dirName.isEmpty || !dirName.contains('-'))
      throw exception(dir)
    if (dirName.endsWith(DeleteDirSuffix) && !DeleteDirPattern.matcher(dirName).matches ||
        dirName.endsWith(FutureDirSuffix) && !FutureDirPattern.matcher(dirName).matches)
      throw exception(dir)

    val name: String =
      if (dirName.endsWith(DeleteDirSuffix) || dirName.endsWith(FutureDirSuffix)) dirName.substring(0, dirName.lastIndexOf('.'))
      else dirName

    val index = name.lastIndexOf('-')
    val topic = name.substring(0, index)
    val partitionString = name.substring(index + 1)
    if (topic.isEmpty || partitionString.isEmpty)
      throw exception(dir)

    val partition =
      try partitionString.toInt
      catch { case _: NumberFormatException => throw exception(dir) }

    new TopicPartition(topic, partition)
  }

  private def isIndexFile(file: File): Boolean = {
    val filename = file.getName
    filename.endsWith(IndexFileSuffix) || filename.endsWith(TimeIndexFileSuffix) || filename.endsWith(TxnIndexFileSuffix)
  }

  def isLogFile(file: File): Boolean =
    file.getPath.endsWith(LogFileSuffix)

  private def loadProducersFromRecords(producerStateManager: ProducerStateManager, records: Records): Unit = {
    val loadedProducers = mutable.Map.empty[Long, ProducerAppendInfo]
    val completedTxns = ListBuffer.empty[CompletedTxn]
    records.batches.forEach { batch =>
      if (batch.hasProducerId) {
        val maybeCompletedTxn = updateProducers(
          producerStateManager,
          batch,
          loadedProducers,
          firstOffsetMetadata = None,
          origin = AppendOrigin.Replication)
        maybeCompletedTxn.foreach(completedTxns += _)
      }
    }
    loadedProducers.values.foreach(producerStateManager.update)
    completedTxns.foreach(producerStateManager.completeTxn)
  }

  private def updateProducers(producerStateManager: ProducerStateManager,
                              batch: RecordBatch,
                              producers: mutable.Map[Long, ProducerAppendInfo],
                              firstOffsetMetadata: Option[LogOffsetMetadata],
                              origin: AppendOrigin): Option[CompletedTxn] = {
    val producerId = batch.producerId
    val appendInfo = producers.getOrElseUpdate(producerId, producerStateManager.prepareUpdate(producerId, origin))
    appendInfo.append(batch, firstOffsetMetadata)
  }

}

object LogMetricNames {
  val NumLogSegments: String = "NumLogSegments"
  val LogStartOffset: String = "LogStartOffset"
  val LogEndOffset: String = "LogEndOffset"
  val Size: String = "Size"

  def allMetricNames: List[String] = {
    List(NumLogSegments, LogStartOffset, LogEndOffset, Size)
  }
}

sealed trait SegmentDeletionReason {
  def logReason(log: Log, toDelete: List[LogSegment]): Unit
}

case object RetentionMsBreach extends SegmentDeletionReason {
  override def logReason(log: Log, toDelete: List[LogSegment]): Unit = {
    val retentionMs = log.config.retentionMs
    toDelete.foreach { segment =>
      segment.largestRecordTimestamp match {
        case Some(_) =>
          log.info(s"Deleting segment $segment due to retention time ${retentionMs}ms breach based on the largest " +
            s"record timestamp in the segment")
        case None =>
          log.info(s"Deleting segment $segment due to retention time ${retentionMs}ms breach based on the " +
            s"last modified time of the segment")
      }
    }
  }
}

case object RetentionSizeBreach extends SegmentDeletionReason {
  override def logReason(log: Log, toDelete: List[LogSegment]): Unit = {
    var size = log.size
    toDelete.foreach { segment =>
      size -= segment.size
      log.info(s"Deleting segment $segment due to retention size ${log.config.retentionSize} breach. Log size " +
        s"after deletion will be $size.")
    }
  }
}

case object StartOffsetBreach extends SegmentDeletionReason {
  override def logReason(log: Log, toDelete: List[LogSegment]): Unit = {
    log.info(s"Deleting segments due to log start offset ${log.logStartOffset} breach: ${toDelete.mkString(",")}")
  }
}

case object LogRecovery extends SegmentDeletionReason {
  override def logReason(log: Log, toDelete: List[LogSegment]): Unit = {
    log.info(s"Deleting segments as part of log recovery: ${toDelete.mkString(",")}")
  }
}

case object LogTruncation extends SegmentDeletionReason {
  override def logReason(log: Log, toDelete: List[LogSegment]): Unit = {
    log.info(s"Deleting segments as part of log truncation: ${toDelete.mkString(",")}")
  }
}

case object LogRoll extends SegmentDeletionReason {
  override def logReason(log: Log, toDelete: List[LogSegment]): Unit = {
    log.info(s"Deleting segments as part of log roll: ${toDelete.mkString(",")}")
  }
}

case object LogDeletion extends SegmentDeletionReason {
  override def logReason(log: Log, toDelete: List[LogSegment]): Unit = {
    log.info(s"Deleting segments as the log has been deleted: ${toDelete.mkString(",")}")
  }
}<|MERGE_RESOLUTION|>--- conflicted
+++ resolved
@@ -226,7 +226,7 @@
  *                       The logStartOffset is used to decide the following:
  *                       - Log deletion. LogSegment whose nextOffset <= log's logStartOffset can be deleted.
  *                         It may trigger log rolling if the active segment is deleted.
- *                       - Earliest offset of the log in response to ListOffsetRequest. To avoid OffsetOutOfRange exception after user seeks to earliest offset,
+ *                       - Earliest offset of the log in response to ListOffsetsRequest. To avoid OffsetOutOfRange exception after user seeks to earliest offset,
  *                         we make sure that logStartOffset <= log's highWatermark
  *                       Other activities such as log cleaning are not affected by logStartOffset.
  * @param recoveryPoint The offset at which to begin recovery--i.e. the first offset which has not been flushed to disk
@@ -251,11 +251,8 @@
           val topicPartition: TopicPartition,
           val producerStateManager: ProducerStateManager,
           logDirFailureChannel: LogDirFailureChannel,
-<<<<<<< HEAD
-          val rlmEnabled:Boolean = false) extends Logging with KafkaMetricsGroup {
-=======
+          val rlmEnabled:Boolean = false,
           private val hadCleanShutdown: Boolean = true) extends Logging with KafkaMetricsGroup {
->>>>>>> 3ebd32b2
 
   import kafka.log.Log._
 
@@ -302,7 +299,6 @@
   // Visible for testing
   @volatile var leaderEpochCache: Option[LeaderEpochFileCache] = None
 
-<<<<<<< HEAD
   @volatile private var localLogStartOffset:Long = logStartOffset
 
   @volatile private var highestOffsetWithRemoteIndex:Long = logStartOffset
@@ -311,11 +307,10 @@
     // remote logging is enabled only for non-compact and non-internal topics
     rlmEnabled && !(config.compact || Topic.isInternal(topicPartition.topic()))
   }
-=======
+
   @volatile var partitionMetadataFile : Option[PartitionMetadataFile] = None
 
   @volatile var topicId : Uuid = Uuid.ZERO_UUID
->>>>>>> 3ebd32b2
 
   locally {
     val startMs = time.milliseconds
@@ -349,17 +344,6 @@
     // during log recovery may have deleted some files without the Log.producerStateManager instance witnessing the
     // deletion.
     producerStateManager.removeStraySnapshots(segments.values().asScala.map(_.baseOffset).toSeq)
-<<<<<<< HEAD
-    loadProducerState(logEndOffset, reloadFromCleanShutdown = hasCleanShutdownFile)
-
-    info(s"Completed load of log with ${segments.size} segments, local log start offset $localLogStartOffset and " +
-      s"log end offset $logEndOffset in ${time.milliseconds() - startMs} ms")
-  }
-
-  def updateLogStartOffsetFromRemoteTier(remoteLogStartOffset: Long): Unit = {
-    if (remoteLogEnabled()) logStartOffset = if (remoteLogStartOffset < 0) localLogStartOffset else remoteLogStartOffset
-    else warn(s"updateLogStartOffsetFromRemoteTier call is ignored as remoteLogEnabled is determined to be false.")
-=======
     loadProducerState(logEndOffset, reloadFromCleanShutdown = hadCleanShutdown)
 
     // Recover topic ID if present
@@ -367,7 +351,14 @@
       if (!file.isEmpty())
         topicId = file.read().topicId
     }
->>>>>>> 3ebd32b2
+
+    info(s"Completed load of log with ${segments.size} segments, local log start offset $localLogStartOffset and " +
+      s"log end offset $logEndOffset in ${time.milliseconds() - startMs} ms")
+  }
+
+  def updateLogStartOffsetFromRemoteTier(remoteLogStartOffset: Long): Unit = {
+    if (remoteLogEnabled()) logStartOffset = if (remoteLogStartOffset < 0) localLogStartOffset else remoteLogStartOffset
+    else warn(s"updateLogStartOffsetFromRemoteTier call is ignored as remoteLogEnabled is determined to be false.")
   }
 
   def dir: File = _dir
@@ -1683,15 +1674,10 @@
       debug(s"Searching offset for timestamp $targetTimestamp")
 
       if (config.messageFormatVersion < KAFKA_0_10_0_IV0 &&
-<<<<<<< HEAD
-        targetTimestamp != ListOffsetRequest.EARLIEST_TIMESTAMP &&
-        targetTimestamp != ListOffsetRequest.LATEST_TIMESTAMP &&
-        targetTimestamp != ListOffsetRequest.EARLIEST_LOCAL_TIMESTAMP
+        targetTimestamp != ListOffsetsRequest.EARLIEST_TIMESTAMP &&
+        targetTimestamp != ListOffsetsRequest.LATEST_TIMESTAMP &&
+        targetTimestamp != ListOffsetsRequest.EARLIEST_LOCAL_TIMESTAMP
       )
-=======
-        targetTimestamp != ListOffsetsRequest.EARLIEST_TIMESTAMP &&
-        targetTimestamp != ListOffsetsRequest.LATEST_TIMESTAMP)
->>>>>>> 3ebd32b2
         throw new UnsupportedForMessageFormatException(s"Cannot search offsets based on timestamp because message format version " +
           s"for partition $topicPartition is ${config.messageFormatVersion} which is earlier than the minimum " +
           s"required version $KAFKA_0_10_0_IV0")
@@ -1701,13 +1687,9 @@
       val segmentsCopy = logSegments.toBuffer
 
       // For the earliest and latest, we do not need to return the timestamp.
-<<<<<<< HEAD
-      if (targetTimestamp == ListOffsetRequest.EARLIEST_TIMESTAMP ||
-        (!remoteLogEnabled() && targetTimestamp == ListOffsetRequest.EARLIEST_LOCAL_TIMESTAMP)) {
+      if (targetTimestamp == ListOffsetsRequest.EARLIEST_TIMESTAMP ||
+        (!remoteLogEnabled() && targetTimestamp == ListOffsetsRequest.EARLIEST_LOCAL_TIMESTAMP)) {
         // If remote log is not enabled, NEXT_LOCAL_TIMESTAMP is same with EARLIEST_TIMESTAMP
-=======
-      if (targetTimestamp == ListOffsetsRequest.EARLIEST_TIMESTAMP) {
->>>>>>> 3ebd32b2
         // The first cached epoch usually corresponds to the log start offset, but we have to verify this since
         // it may not be true following a message format version bump as the epoch will not be available for
         // log entries written in the older format.
@@ -1716,18 +1698,13 @@
           case Some(entry) if entry.startOffset <= logStartOffset => Optional.of[Integer](entry.epoch)
           case _ => Optional.empty[Integer]()
         }
-<<<<<<< HEAD
         return Some(new TimestampAndOffset(RecordBatch.NO_TIMESTAMP, logStartOffset, epochOpt))
-      } else if (targetTimestamp == ListOffsetRequest.EARLIEST_LOCAL_TIMESTAMP) {
+      } else if (targetTimestamp == ListOffsetsRequest.EARLIEST_LOCAL_TIMESTAMP) {
         // NEXT_LOCAL_TIMESTAMP is only used by follower brokers, to find out the offset that they
         // should start fetching from. Since the followers do not need the epoch, we can return
         // an empty epoch here to keep things simple.
         return Some(new TimestampAndOffset(RecordBatch.NO_TIMESTAMP, localLogStartOffset + 1, Optional.empty[Integer]()))
-      } else if (targetTimestamp == ListOffsetRequest.LATEST_TIMESTAMP) {
-=======
-        Some(new TimestampAndOffset(RecordBatch.NO_TIMESTAMP, logStartOffset, epochOpt))
       } else if (targetTimestamp == ListOffsetsRequest.LATEST_TIMESTAMP) {
->>>>>>> 3ebd32b2
         val latestEpochOpt = leaderEpochCache.flatMap(_.latestEpoch).map(_.asInstanceOf[Integer])
         val epochOptional = Optional.ofNullable(latestEpochOpt.orNull)
         Some(new TimestampAndOffset(RecordBatch.NO_TIMESTAMP, logEndOffset, epochOptional))
@@ -1736,7 +1713,6 @@
         val targetSeg = segmentsCopy.find(_.largestTimestamp >= targetTimestamp)
         targetSeg.flatMap(_.findOffsetByTimestamp(targetTimestamp, logStartOffset))
       }
-<<<<<<< HEAD
 
       var isFirstSegment = false
       val targetSeg:Option[LogSegment] = {
@@ -1768,8 +1744,6 @@
       // We need to search the first segment whose largest timestamp is >= the target timestamp if there is one.
 //      val targetSeg = segmentsCopy.find(_.largestTimestamp >= targetTimestamp)
 //      targetSeg.flatMap(_.findOffsetByTimestamp(targetTimestamp, logStartOffset))
-=======
->>>>>>> 3ebd32b2
     }
   }
 
@@ -2616,19 +2590,12 @@
             maxProducerIdExpirationMs: Int,
             producerIdExpirationCheckIntervalMs: Int,
             logDirFailureChannel: LogDirFailureChannel,
-<<<<<<< HEAD
-            remoteLogEnable:Boolean = false): Log = {
-    val topicPartition = Log.parseTopicPartitionName(dir)
-    val producerStateManager = new ProducerStateManager(topicPartition, dir, maxProducerIdExpirationMs)
-    new Log(dir, config, logStartOffset, recoveryPoint, scheduler, brokerTopicStats, time, maxProducerIdExpirationMs,
-      producerIdExpirationCheckIntervalMs, topicPartition, producerStateManager, logDirFailureChannel, remoteLogEnable)
-=======
+            remoteLogEnable:Boolean = false,
             lastShutdownClean: Boolean = true): Log = {
     val topicPartition = Log.parseTopicPartitionName(dir)
     val producerStateManager = new ProducerStateManager(topicPartition, dir, maxProducerIdExpirationMs)
     new Log(dir, config, logStartOffset, recoveryPoint, scheduler, brokerTopicStats, time, maxProducerIdExpirationMs,
       producerIdExpirationCheckIntervalMs, topicPartition, producerStateManager, logDirFailureChannel, lastShutdownClean)
->>>>>>> 3ebd32b2
   }
 
   /**
