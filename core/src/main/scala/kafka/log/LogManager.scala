--- conflicted
+++ resolved
@@ -21,11 +21,7 @@
 import java.nio.file.Files
 import java.util.concurrent._
 
-<<<<<<< HEAD
-import com.yammer.metrics.core.Gauge
 import kafka.log.remote.{RemoteIndexCache, RemoteLogManager, RemoteLogManagerConfig}
-=======
->>>>>>> dbe618c6
 import kafka.metrics.KafkaMetricsGroup
 import kafka.server.checkpoints.OffsetCheckpointFile
 import kafka.server.{BrokerState, RecoveringFromUncleanShutdown, _}
@@ -35,9 +31,9 @@
 import org.apache.kafka.common.utils.Time
 import org.apache.kafka.common.{KafkaException, TopicPartition}
 
-import scala.jdk.CollectionConverters._
 import scala.collection._
 import scala.collection.mutable.ArrayBuffer
+import scala.jdk.CollectionConverters._
 import scala.util.{Failure, Success, Try}
 
 /**
@@ -124,12 +120,7 @@
 
   loadLogs()
 
-<<<<<<< HEAD
-  // public, so we can access this from kafka.admin.DeleteTopicTest
-  val cleaner: LogCleaner =
-=======
   private[kafka] val cleaner: LogCleaner =
->>>>>>> dbe618c6
     if (cleanerConfig.enableCleaner)
       new LogCleaner(cleanerConfig, liveLogDirs, currentLogs, logDirFailureChannel, time = time)
     else
