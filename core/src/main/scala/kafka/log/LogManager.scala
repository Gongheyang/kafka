--- conflicted
+++ resolved
@@ -875,11 +875,6 @@
     debug("Beginning log cleanup...")
     var total = 0
     val startMs = time.milliseconds
-<<<<<<< HEAD
-    for(log <- allLogs; if !(log.config.compact && log.config.delete)) {
-      debug("Garbage collecting '" + log.name + "'")
-      total += log.deleteOldSegments()
-=======
 
     // clean current logs.
     val deletableLogs = {
@@ -891,7 +886,6 @@
           case (_, log) => !log.config.compact
         }
       }
->>>>>>> 88823c60
     }
 
     try {
