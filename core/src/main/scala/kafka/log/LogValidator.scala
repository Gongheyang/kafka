--- conflicted
+++ resolved
@@ -290,15 +290,11 @@
       var offsetOfMaxBatchTimestamp = -1L
 
       val recordErrors = new ArrayBuffer[ApiRecordError](0)
-<<<<<<< HEAD
-      // No benefit in using `skipKeyValueIterator` for the uncompressed case since we don't do
-      // key/value copies in this path (we just slice the ByteBuffer)
-      for ((record, batchIndex) <- batch.asScala.view.zipWithIndex) {
-=======
-      // this is a hot path and we want to avoid any unnecessary allocations.
+      // This is a hot path and we want to avoid any unnecessary allocations.
+      // That said, there is no benefit in using `skipKeyValueIterator` for the uncompressed
+      // case since we don't do key/value copies in this path (we just slice the ByteBuffer)
       var batchIndex = 0
       batch.forEach { record =>
->>>>>>> 0c6bb3d6
         validateRecord(batch, topicPartition, record, batchIndex, now, timestampType,
           timestampDiffMaxMs, compactedTopic, brokerTopicStats).foreach(recordError => recordErrors += recordError)
 
