/**
 * Licensed to the Apache Software Foundation (ASF) under one or more
 * contributor license agreements.  See the NOTICE file distributed with
 * this work for additional information regarding copyright ownership.
 * The ASF licenses this file to You under the Apache License, Version 2.0
 * (the "License"); you may not use this file except in compliance with
 * the License.  You may obtain a copy of the License at
 *
 *    http://www.apache.org/licenses/LICENSE-2.0
 *
 * Unless required by applicable law or agreed to in writing, software
 * distributed under the License is distributed on an "AS IS" BASIS,
 * WITHOUT WARRANTIES OR CONDITIONS OF ANY KIND, either express or implied.
 * See the License for the specific language governing permissions and
 * limitations under the License.
 */
package kafka.log

import java.nio.ByteBuffer

import kafka.api.{ApiVersion, KAFKA_2_1_IV0}
import kafka.common.LongRef
import kafka.message.{CompressionCodec, NoCompressionCodec, ZStdCompressionCodec}
import kafka.utils.Logging
import org.apache.kafka.common.errors.{InvalidTimestampException, UnsupportedCompressionTypeException, UnsupportedForMessageFormatException}
import org.apache.kafka.common.record._
import org.apache.kafka.common.utils.{CloseableIterator, Time}

import scala.collection.mutable
import scala.collection.JavaConverters._

private[kafka] object LogValidator extends Logging {

  /**
   * Update the offsets for this message set and do further validation on messages including:
   * 1. Messages for compacted topics must have keys
   * 2. When magic value >= 1, inner messages of a compressed message set must have monotonically increasing offsets
   *    starting from 0.
   * 3. When magic value >= 1, validate and maybe overwrite timestamps of messages.
   * 4. Declared count of records in DefaultRecordBatch must match number of valid records contained therein.
   *
   * This method will convert messages as necessary to the topic's configured message format version. If no format
   * conversion or value overwriting is required for messages, this method will perform in-place operations to
   * avoid expensive re-compression.
   *
   * Returns a ValidationAndOffsetAssignResult containing the validated message set, maximum timestamp, the offset
   * of the shallow message with the max timestamp and a boolean indicating whether the message sizes may have changed.
   */
  private[kafka] def validateMessagesAndAssignOffsets(records: MemoryRecords,
                                                      offsetCounter: LongRef,
                                                      time: Time,
                                                      now: Long,
                                                      sourceCodec: CompressionCodec,
                                                      targetCodec: CompressionCodec,
                                                      compactedTopic: Boolean,
                                                      magic: Byte,
                                                      timestampType: TimestampType,
                                                      timestampDiffMaxMs: Long,
                                                      partitionLeaderEpoch: Int,
                                                      isFromClient: Boolean,
                                                      interBrokerProtocolVersion: ApiVersion): ValidationAndOffsetAssignResult = {
    if (sourceCodec == NoCompressionCodec && targetCodec == NoCompressionCodec) {
      // check the magic value
      if (!records.hasMatchingMagic(magic))
        convertAndAssignOffsetsNonCompressed(records, offsetCounter, compactedTopic, time, now, timestampType,
          timestampDiffMaxMs, magic, partitionLeaderEpoch, isFromClient)
      else
        // Do in-place validation, offset assignment and maybe set timestamp
        assignOffsetsNonCompressed(records, offsetCounter, now, compactedTopic, timestampType, timestampDiffMaxMs,
          partitionLeaderEpoch, isFromClient, magic)
    } else {
      validateMessagesAndAssignOffsetsCompressed(records, offsetCounter, time, now, sourceCodec, targetCodec, compactedTopic,
        magic, timestampType, timestampDiffMaxMs, partitionLeaderEpoch, isFromClient, interBrokerProtocolVersion)
    }
  }

<<<<<<< HEAD
  private[kafka] def validateOneBatchRecords(records: MemoryRecords): MutableRecordBatch = {
    // Assume there's only one batch with compressed memory records; otherwise, return InvalidRecordException
=======
  private[kafka] def validateOneBatchRecords(records: MemoryRecords) {
>>>>>>> 573152df
    val batchIterator = records.batches.iterator

    if (!batchIterator.hasNext) {
      throw new InvalidRecordException("Compressed outer record has no batches at all")
    }

    batchIterator.next()

    if (batchIterator.hasNext) {
      throw new InvalidRecordException("Compressed outer record has more than one batch")
    }
  }

  private def validateBatch(batch: RecordBatch, isFromClient: Boolean, toMagic: Byte): Unit = {
    if (isFromClient) {
      if (batch.magic >= RecordBatch.MAGIC_VALUE_V2) {
        val countFromOffsets = batch.lastOffset - batch.baseOffset + 1
        if (countFromOffsets <= 0)
          throw new InvalidRecordException(s"Batch has an invalid offset range: [${batch.baseOffset}, ${batch.lastOffset}]")

        // v2 and above messages always have a non-null count
        val count = batch.countOrNull
        if (count <= 0)
          throw new InvalidRecordException(s"Invalid reported count for record batch: $count")

        if (countFromOffsets != batch.countOrNull)
          throw new InvalidRecordException(s"Inconsistent batch offset range [${batch.baseOffset}, ${batch.lastOffset}] " +
            s"and count of records $count")
      }

      if (batch.hasProducerId && batch.baseSequence < 0)
        throw new InvalidRecordException(s"Invalid sequence number ${batch.baseSequence} in record batch " +
          s"with producerId ${batch.producerId}")

      if (batch.isControlBatch)
        throw new InvalidRecordException("Clients are not allowed to write control records")
    }

    if (batch.isTransactional && toMagic < RecordBatch.MAGIC_VALUE_V2)
      throw new UnsupportedForMessageFormatException(s"Transactional records cannot be used with magic version $toMagic")

    if (batch.hasProducerId && toMagic < RecordBatch.MAGIC_VALUE_V2)
      throw new UnsupportedForMessageFormatException(s"Idempotent records cannot be used with magic version $toMagic")
  }

  private def validateRecord(batch: RecordBatch, record: Record, now: Long, timestampType: TimestampType,
                             timestampDiffMaxMs: Long, compactedTopic: Boolean): Unit = {
    if (!record.hasMagic(batch.magic))
      throw new InvalidRecordException(s"Log record magic does not match outer magic ${batch.magic}")

    // verify the record-level CRC only if this is one of the deep entries of a compressed message
    // set for magic v0 and v1. For non-compressed messages, there is no inner record for magic v0 and v1,
    // so we depend on the batch-level CRC check in Log.analyzeAndValidateRecords(). For magic v2 and above,
    // there is no record-level CRC to check.
    if (batch.magic <= RecordBatch.MAGIC_VALUE_V1 && batch.isCompressed)
      record.ensureValid()

    validateKey(record, compactedTopic)
    validateTimestamp(batch, record, now, timestampType, timestampDiffMaxMs)
  }

  private def convertAndAssignOffsetsNonCompressed(records: MemoryRecords,
                                                   offsetCounter: LongRef,
                                                   compactedTopic: Boolean,
                                                   time: Time,
                                                   now: Long,
                                                   timestampType: TimestampType,
                                                   timestampDiffMaxMs: Long,
                                                   toMagicValue: Byte,
                                                   partitionLeaderEpoch: Int,
                                                   isFromClient: Boolean): ValidationAndOffsetAssignResult = {
    val startNanos = time.nanoseconds
    val sizeInBytesAfterConversion = AbstractRecords.estimateSizeInBytes(toMagicValue, offsetCounter.value,
      CompressionType.NONE, records.records)

    val (producerId, producerEpoch, sequence, isTransactional) = {
      val first = records.batches.asScala.head
      (first.producerId, first.producerEpoch, first.baseSequence, first.isTransactional)
    }

    val newBuffer = ByteBuffer.allocate(sizeInBytesAfterConversion)
    val builder = MemoryRecords.builder(newBuffer, toMagicValue, CompressionType.NONE, timestampType,
      offsetCounter.value, now, producerId, producerEpoch, sequence, isTransactional, partitionLeaderEpoch)

    for (batch <- records.batches.asScala) {
      validateBatch(batch, isFromClient, toMagicValue)

      for (record <- batch.asScala) {
        validateRecord(batch, record, now, timestampType, timestampDiffMaxMs, compactedTopic)
        builder.appendWithOffset(offsetCounter.getAndIncrement(), record)
      }
    }

    val convertedRecords = builder.build()

    val info = builder.info
    val recordConversionStats = new RecordConversionStats(builder.uncompressedBytesWritten,
      builder.numRecords, time.nanoseconds - startNanos)
    ValidationAndOffsetAssignResult(
      validatedRecords = convertedRecords,
      maxTimestamp = info.maxTimestamp,
      shallowOffsetOfMaxTimestamp = info.shallowOffsetOfMaxTimestamp,
      messageSizeMaybeChanged = true,
      recordConversionStats = recordConversionStats)
  }

  private def assignOffsetsNonCompressed(records: MemoryRecords,
                                         offsetCounter: LongRef,
                                         now: Long,
                                         compactedTopic: Boolean,
                                         timestampType: TimestampType,
                                         timestampDiffMaxMs: Long,
                                         partitionLeaderEpoch: Int,
                                         isFromClient: Boolean,
                                         magic: Byte): ValidationAndOffsetAssignResult = {
    var maxTimestamp = RecordBatch.NO_TIMESTAMP
    var offsetOfMaxTimestamp = -1L
    val initialOffset = offsetCounter.value

    if (!records.firstBatchHasCompatibleMagic(RecordBatch.MAGIC_VALUE_V1)) {
      // for v2 and beyond, we should check there's only one batch.
      validateOneBatchRecords(records)
    }

    for (batch <- records.batches.asScala) {
      validateBatch(batch, isFromClient, magic)

      var maxBatchTimestamp = RecordBatch.NO_TIMESTAMP
      var offsetOfMaxBatchTimestamp = -1L

      for (record <- batch.asScala) {
        validateRecord(batch, record, now, timestampType, timestampDiffMaxMs, compactedTopic)
        val offset = offsetCounter.getAndIncrement()
        if (batch.magic > RecordBatch.MAGIC_VALUE_V0 && record.timestamp > maxBatchTimestamp) {
          maxBatchTimestamp = record.timestamp
          offsetOfMaxBatchTimestamp = offset
        }
      }

      if (batch.magic > RecordBatch.MAGIC_VALUE_V0 && maxBatchTimestamp > maxTimestamp) {
        maxTimestamp = maxBatchTimestamp
        offsetOfMaxTimestamp = offsetOfMaxBatchTimestamp
      }

      batch.setLastOffset(offsetCounter.value - 1)

      if (batch.magic >= RecordBatch.MAGIC_VALUE_V2)
        batch.setPartitionLeaderEpoch(partitionLeaderEpoch)

      if (batch.magic > RecordBatch.MAGIC_VALUE_V0) {
        if (timestampType == TimestampType.LOG_APPEND_TIME)
          batch.setMaxTimestamp(TimestampType.LOG_APPEND_TIME, now)
        else
          batch.setMaxTimestamp(timestampType, maxBatchTimestamp)
      }
    }

    if (timestampType == TimestampType.LOG_APPEND_TIME) {
      maxTimestamp = now
      if (magic >= RecordBatch.MAGIC_VALUE_V2)
        offsetOfMaxTimestamp = offsetCounter.value - 1
      else
        offsetOfMaxTimestamp = initialOffset
    }

    ValidationAndOffsetAssignResult(
      validatedRecords = records,
      maxTimestamp = maxTimestamp,
      shallowOffsetOfMaxTimestamp = offsetOfMaxTimestamp,
      messageSizeMaybeChanged = false,
      recordConversionStats = RecordConversionStats.EMPTY)
  }

  /**
   * We cannot do in place assignment in one of the following situations:
   * 1. Source and target compression codec are different
   * 2. When the target magic is not equal to batches' magic, meaning format conversion is needed.
   * 3. When the target magic is equal to V0, meaning absolute offsets need to be re-assigned.
   */
  def validateMessagesAndAssignOffsetsCompressed(records: MemoryRecords,
                                                 offsetCounter: LongRef,
                                                 time: Time,
                                                 now: Long,
                                                 sourceCodec: CompressionCodec,
                                                 targetCodec: CompressionCodec,
                                                 compactedTopic: Boolean,
                                                 toMagic: Byte,
                                                 timestampType: TimestampType,
                                                 timestampDiffMaxMs: Long,
                                                 partitionLeaderEpoch: Int,
                                                 isFromClient: Boolean,
                                                 interBrokerProtocolVersion: ApiVersion): ValidationAndOffsetAssignResult = {

    // No in place assignment situation 1
    var inPlaceAssignment = sourceCodec == targetCodec

    var maxTimestamp = RecordBatch.NO_TIMESTAMP
    val expectedInnerOffset = new LongRef(0)
    val validatedRecords = new mutable.ArrayBuffer[Record]

    var uncompressedSizeInBytes = 0

    // Assume there's only one batch with compressed memory records; otherwise, return InvalidRecordException
    // One exception though is that with format smaller than v2, if sourceCodec is noCompression, then each batch is actually
    // a single record so we'd need to special handle it by creating a single wrapper batch that includes all the records
    if (sourceCodec != NoCompressionCodec || !records.firstBatchHasCompatibleMagic(RecordBatch.MAGIC_VALUE_V1)) {
      validateOneBatchRecords(records)
    }

    val batches = records.batches.asScala

    for (batch <- batches) {
      validateBatch(batch, isFromClient, toMagic)
      uncompressedSizeInBytes += AbstractRecords.recordBatchHeaderSizeInBytes(toMagic, batch.compressionType())

<<<<<<< HEAD
    // No in place assignment situation 2 and 3
    val batchMagic = batch.magic()
    if (toMagic != batchMagic || toMagic == RecordBatch.MAGIC_VALUE_V0)
      inPlaceAssignment = false

    // Do not compress control records unless they are written compressed
    if (sourceCodec == NoCompressionCodec && batch.isControlBatch)
      inPlaceAssignment = true

    // if we are on version 2 and beyond, and we know we are going for in place assignment,
    // then we can optimize the iterator to skip key / value / headers since they would not be used at all
    val recordsIterator = if (inPlaceAssignment && batchMagic >= RecordBatch.MAGIC_VALUE_V2)
      batch.skipKeyValueIterator()
    else
      batch.streamingIterator(BufferSupplier.NO_CACHING)

    for (record <- batch.asScala) {
      if (sourceCodec != NoCompressionCodec && record.isCompressed)
        throw new InvalidRecordException("Compressed outer record should not have an inner record with a " +
          s"compression attribute set: $record")
      if (targetCodec == ZStdCompressionCodec && interBrokerProtocolVersion < KAFKA_2_1_IV0)
        throw new UnsupportedCompressionTypeException("Produce requests to inter.broker.protocol.version < 2.1 broker " + "are not allowed to use ZStandard compression")
      validateRecord(batch, record, now, timestampType, timestampDiffMaxMs, compactedTopic)

      uncompressedSizeInBytes += record.sizeInBytes()
      if (batch.magic > RecordBatch.MAGIC_VALUE_V0 && toMagic > RecordBatch.MAGIC_VALUE_V0) {
        // inner records offset should always be continuous
        val expectedOffset = expectedInnerOffset.getAndIncrement()
        if (record.offset != expectedOffset)
          throw new InvalidRecordException(s"Inner record $record inside the compressed record batch does not have incremental offsets, expected offset is $expectedOffset")
        if (record.timestamp > maxTimestamp)
          maxTimestamp = record.timestamp
      }

      // inner record should have the same magic as the outer record batch
      if (!record.hasMagic(batchMagic))
        throw new InvalidRecordException(s"Inner record $record's magic byte is not the same as the magic byte $batchMagic of the outer batch")
=======
      // Do not compress control records unless they are written compressed
      if (sourceCodec == NoCompressionCodec && batch.isControlBatch)
        inPlaceAssignment = true

      for (record <- batch.asScala) {
        if (sourceCodec != NoCompressionCodec && record.isCompressed)
          throw new InvalidRecordException("Compressed outer record should not have an inner record with a " +
            s"compression attribute set: $record")
        if (targetCodec == ZStdCompressionCodec && interBrokerProtocolVersion < KAFKA_2_1_IV0)
          throw new UnsupportedCompressionTypeException("Produce requests to inter.broker.protocol.version < 2.1 broker " + "are not allowed to use ZStandard compression")
        validateRecord(batch, record, now, timestampType, timestampDiffMaxMs, compactedTopic)

        uncompressedSizeInBytes += record.sizeInBytes()
        if (batch.magic > RecordBatch.MAGIC_VALUE_V0 && toMagic > RecordBatch.MAGIC_VALUE_V0) {
          // Check if we need to overwrite offset
          // No in place assignment situation 3
          if (record.offset != expectedInnerOffset.getAndIncrement())
            inPlaceAssignment = false
          if (record.timestamp > maxTimestamp)
            maxTimestamp = record.timestamp
        }

        // No in place assignment situation 4
        if (!record.hasMagic(toMagic))
          inPlaceAssignment = false
>>>>>>> 573152df

        validatedRecords += record
      }
    }
    recordsIterator.close()

    if (!inPlaceAssignment) {
      val (producerId, producerEpoch, sequence, isTransactional) = {
        // note that we only reassign offsets for requests coming straight from a producer. For records with magic V2,
        // there should be exactly one RecordBatch per request, so the following is all we need to do. For Records
        // with older magic versions, there will never be a producer id, etc.
        val first = records.batches.asScala.head
        (first.producerId, first.producerEpoch, first.baseSequence, first.isTransactional)
      }
      buildRecordsAndAssignOffsets(toMagic, offsetCounter, time, timestampType, CompressionType.forId(targetCodec.codec), now,
        validatedRecords, producerId, producerEpoch, sequence, isTransactional, partitionLeaderEpoch, isFromClient,
        uncompressedSizeInBytes)
    } else {
      // we can update the batch only and write the compressed payload as is;
      // again we assume only one record batch within the compressed set
      val batch = records.batches.iterator.next()
      val lastOffset = offsetCounter.addAndGet(validatedRecords.size) - 1

      batch.setLastOffset(lastOffset)

      if (timestampType == TimestampType.LOG_APPEND_TIME)
        maxTimestamp = now

      if (toMagic >= RecordBatch.MAGIC_VALUE_V1)
        batch.setMaxTimestamp(timestampType, maxTimestamp)

      if (toMagic >= RecordBatch.MAGIC_VALUE_V2)
        batch.setPartitionLeaderEpoch(partitionLeaderEpoch)

      val recordConversionStats = new RecordConversionStats(uncompressedSizeInBytes, 0, 0)
      ValidationAndOffsetAssignResult(validatedRecords = records,
        maxTimestamp = maxTimestamp,
        shallowOffsetOfMaxTimestamp = lastOffset,
        messageSizeMaybeChanged = false,
        recordConversionStats = recordConversionStats)
    }
  }

  private def buildRecordsAndAssignOffsets(magic: Byte,
                                           offsetCounter: LongRef,
                                           time: Time,
                                           timestampType: TimestampType,
                                           compressionType: CompressionType,
                                           logAppendTime: Long,
                                           validatedRecords: Seq[Record],
                                           producerId: Long,
                                           producerEpoch: Short,
                                           baseSequence: Int,
                                           isTransactional: Boolean,
                                           partitionLeaderEpoch: Int,
                                           isFromClient: Boolean,
                                           uncompressedSizeInBytes: Int): ValidationAndOffsetAssignResult = {
    val startNanos = time.nanoseconds
    val estimatedSize = AbstractRecords.estimateSizeInBytes(magic, offsetCounter.value, compressionType,
      validatedRecords.asJava)
    val buffer = ByteBuffer.allocate(estimatedSize)
    val builder = MemoryRecords.builder(buffer, magic, compressionType, timestampType, offsetCounter.value,
      logAppendTime, producerId, producerEpoch, baseSequence, isTransactional, partitionLeaderEpoch)

    validatedRecords.foreach { record =>
      builder.appendWithOffset(offsetCounter.getAndIncrement(), record)
    }

    val records = builder.build()

    val info = builder.info

    // This is not strictly correct, it represents the number of records where in-place assignment is not possible
    // instead of the number of records that were converted. It will over-count cases where the source and target are
    // message format V0 or if the inner offsets are not consecutive. This is OK since the impact is the same: we have
    // to rebuild the records (including recompression if enabled).
    val conversionCount = builder.numRecords
    val recordConversionStats = new RecordConversionStats(uncompressedSizeInBytes + builder.uncompressedBytesWritten,
      conversionCount, time.nanoseconds - startNanos)

    ValidationAndOffsetAssignResult(
      validatedRecords = records,
      maxTimestamp = info.maxTimestamp,
      shallowOffsetOfMaxTimestamp = info.shallowOffsetOfMaxTimestamp,
      messageSizeMaybeChanged = true,
      recordConversionStats = recordConversionStats)
  }

  private def validateKey(record: Record, compactedTopic: Boolean) {
    if (compactedTopic && !record.hasKey)
      throw new InvalidRecordException("Compacted topic cannot accept message without key.")
  }

  /**
   * This method validates the timestamps of a message.
   * If the message is using create time, this method checks if it is within acceptable range.
   */
  private def validateTimestamp(batch: RecordBatch,
                                record: Record,
                                now: Long,
                                timestampType: TimestampType,
                                timestampDiffMaxMs: Long) {
    if (timestampType == TimestampType.CREATE_TIME
      && record.timestamp != RecordBatch.NO_TIMESTAMP
      && math.abs(record.timestamp - now) > timestampDiffMaxMs)
      throw new InvalidTimestampException(s"Timestamp ${record.timestamp} of message with offset ${record.offset} is " +
        s"out of range. The timestamp should be within [${now - timestampDiffMaxMs}, ${now + timestampDiffMaxMs}]")
    if (batch.timestampType == TimestampType.LOG_APPEND_TIME)
      throw new InvalidTimestampException(s"Invalid timestamp type in message $record. Producer should not set " +
        s"timestamp type to LogAppendTime.")
  }

  case class ValidationAndOffsetAssignResult(validatedRecords: MemoryRecords,
                                             maxTimestamp: Long,
                                             shallowOffsetOfMaxTimestamp: Long,
                                             messageSizeMaybeChanged: Boolean,
                                             recordConversionStats: RecordConversionStats)

}<|MERGE_RESOLUTION|>--- conflicted
+++ resolved
@@ -24,7 +24,7 @@
 import kafka.utils.Logging
 import org.apache.kafka.common.errors.{InvalidTimestampException, UnsupportedCompressionTypeException, UnsupportedForMessageFormatException}
 import org.apache.kafka.common.record._
-import org.apache.kafka.common.utils.{CloseableIterator, Time}
+import org.apache.kafka.common.utils.Time
 
 import scala.collection.mutable
 import scala.collection.JavaConverters._
@@ -74,23 +74,23 @@
     }
   }
 
-<<<<<<< HEAD
-  private[kafka] def validateOneBatchRecords(records: MemoryRecords): MutableRecordBatch = {
-    // Assume there's only one batch with compressed memory records; otherwise, return InvalidRecordException
-=======
-  private[kafka] def validateOneBatchRecords(records: MemoryRecords) {
->>>>>>> 573152df
+  private[kafka] def getFirstBatchAndMaybeValidateNoMoreBatches(records: MemoryRecords, sourceCodec: CompressionCodec): RecordBatch = {
     val batchIterator = records.batches.iterator
 
     if (!batchIterator.hasNext) {
-      throw new InvalidRecordException("Compressed outer record has no batches at all")
-    }
-
-    batchIterator.next()
-
-    if (batchIterator.hasNext) {
-      throw new InvalidRecordException("Compressed outer record has more than one batch")
-    }
+      throw new InvalidRecordException("Record batch has no batches at all")
+    }
+
+    val batch = batchIterator.next()
+
+    // if the format is v2 and beyond, or if the messages are compressed, we should check there's only one batch.
+    if (batch.magic() >= RecordBatch.MAGIC_VALUE_V1 || sourceCodec != NoCompressionCodec) {
+      if (batchIterator.hasNext) {
+        throw new InvalidRecordException("Compressed outer record has more than one batch")
+      }
+    }
+
+    batch
   }
 
   private def validateBatch(batch: RecordBatch, isFromClient: Boolean, toMagic: Byte): Unit = {
@@ -164,6 +164,8 @@
     val builder = MemoryRecords.builder(newBuffer, toMagicValue, CompressionType.NONE, timestampType,
       offsetCounter.value, now, producerId, producerEpoch, sequence, isTransactional, partitionLeaderEpoch)
 
+    getFirstBatchAndMaybeValidateNoMoreBatches(records, NoCompressionCodec)
+
     for (batch <- records.batches.asScala) {
       validateBatch(batch, isFromClient, toMagicValue)
 
@@ -199,10 +201,7 @@
     var offsetOfMaxTimestamp = -1L
     val initialOffset = offsetCounter.value
 
-    if (!records.firstBatchHasCompatibleMagic(RecordBatch.MAGIC_VALUE_V1)) {
-      // for v2 and beyond, we should check there's only one batch.
-      validateOneBatchRecords(records)
-    }
+    getFirstBatchAndMaybeValidateNoMoreBatches(records, NoCompressionCodec)
 
     for (batch <- records.batches.asScala) {
       validateBatch(batch, isFromClient, magic)
@@ -285,58 +284,29 @@
     // Assume there's only one batch with compressed memory records; otherwise, return InvalidRecordException
     // One exception though is that with format smaller than v2, if sourceCodec is noCompression, then each batch is actually
     // a single record so we'd need to special handle it by creating a single wrapper batch that includes all the records
-    if (sourceCodec != NoCompressionCodec || !records.firstBatchHasCompatibleMagic(RecordBatch.MAGIC_VALUE_V1)) {
-      validateOneBatchRecords(records)
-    }
+    val firstBatch = getFirstBatchAndMaybeValidateNoMoreBatches(records, sourceCodec)
+
+    // No in place assignment situation 2 and 3: we only need to check for the first batch because:
+    //  1. For most cases (compressed records, v2, for example), there's only one batch anyways.
+    //  2. For cases that there may be multiple batches, all batches' magic should be the same.
+    if (firstBatch.magic() != toMagic || toMagic == RecordBatch.MAGIC_VALUE_V0)
+      inPlaceAssignment = false
+
+    // Do not compress control records unless they are written compressed
+    if (sourceCodec == NoCompressionCodec && firstBatch.isControlBatch)
+      inPlaceAssignment = true
 
     val batches = records.batches.asScala
-
     for (batch <- batches) {
       validateBatch(batch, isFromClient, toMagic)
       uncompressedSizeInBytes += AbstractRecords.recordBatchHeaderSizeInBytes(toMagic, batch.compressionType())
 
-<<<<<<< HEAD
-    // No in place assignment situation 2 and 3
-    val batchMagic = batch.magic()
-    if (toMagic != batchMagic || toMagic == RecordBatch.MAGIC_VALUE_V0)
-      inPlaceAssignment = false
-
-    // Do not compress control records unless they are written compressed
-    if (sourceCodec == NoCompressionCodec && batch.isControlBatch)
-      inPlaceAssignment = true
-
-    // if we are on version 2 and beyond, and we know we are going for in place assignment,
-    // then we can optimize the iterator to skip key / value / headers since they would not be used at all
-    val recordsIterator = if (inPlaceAssignment && batchMagic >= RecordBatch.MAGIC_VALUE_V2)
-      batch.skipKeyValueIterator()
-    else
-      batch.streamingIterator(BufferSupplier.NO_CACHING)
-
-    for (record <- batch.asScala) {
-      if (sourceCodec != NoCompressionCodec && record.isCompressed)
-        throw new InvalidRecordException("Compressed outer record should not have an inner record with a " +
-          s"compression attribute set: $record")
-      if (targetCodec == ZStdCompressionCodec && interBrokerProtocolVersion < KAFKA_2_1_IV0)
-        throw new UnsupportedCompressionTypeException("Produce requests to inter.broker.protocol.version < 2.1 broker " + "are not allowed to use ZStandard compression")
-      validateRecord(batch, record, now, timestampType, timestampDiffMaxMs, compactedTopic)
-
-      uncompressedSizeInBytes += record.sizeInBytes()
-      if (batch.magic > RecordBatch.MAGIC_VALUE_V0 && toMagic > RecordBatch.MAGIC_VALUE_V0) {
-        // inner records offset should always be continuous
-        val expectedOffset = expectedInnerOffset.getAndIncrement()
-        if (record.offset != expectedOffset)
-          throw new InvalidRecordException(s"Inner record $record inside the compressed record batch does not have incremental offsets, expected offset is $expectedOffset")
-        if (record.timestamp > maxTimestamp)
-          maxTimestamp = record.timestamp
-      }
-
-      // inner record should have the same magic as the outer record batch
-      if (!record.hasMagic(batchMagic))
-        throw new InvalidRecordException(s"Inner record $record's magic byte is not the same as the magic byte $batchMagic of the outer batch")
-=======
-      // Do not compress control records unless they are written compressed
-      if (sourceCodec == NoCompressionCodec && batch.isControlBatch)
-        inPlaceAssignment = true
+      // if we are on version 2 and beyond, and we know we are going for in place assignment,
+      // then we can optimize the iterator to skip key / value / headers since they would not be used at all
+      val recordsIterator = if (inPlaceAssignment && firstBatch.magic() >= RecordBatch.MAGIC_VALUE_V2)
+        batch.skipKeyValueIterator()
+      else
+        batch.streamingIterator(BufferSupplier.NO_CACHING)
 
       for (record <- batch.asScala) {
         if (sourceCodec != NoCompressionCodec && record.isCompressed)
@@ -348,23 +318,23 @@
 
         uncompressedSizeInBytes += record.sizeInBytes()
         if (batch.magic > RecordBatch.MAGIC_VALUE_V0 && toMagic > RecordBatch.MAGIC_VALUE_V0) {
-          // Check if we need to overwrite offset
-          // No in place assignment situation 3
-          if (record.offset != expectedInnerOffset.getAndIncrement())
-            inPlaceAssignment = false
+          // inner records offset should always be continuous
+          val expectedOffset = expectedInnerOffset.getAndIncrement()
+          if (record.offset != expectedOffset)
+            throw new InvalidRecordException(s"Inner record $record inside the compressed record batch does not have incremental offsets, expected offset is $expectedOffset")
           if (record.timestamp > maxTimestamp)
             maxTimestamp = record.timestamp
         }
 
-        // No in place assignment situation 4
-        if (!record.hasMagic(toMagic))
-          inPlaceAssignment = false
->>>>>>> 573152df
+        // inner record should have the same magic as the outer record batch
+        if (!record.hasMagic(firstBatch.magic()))
+          throw new InvalidRecordException(s"Inner record $record's magic byte is not the same as the magic byte ${firstBatch.magic()} of the outer batch")
 
         validatedRecords += record
       }
-    }
-    recordsIterator.close()
+
+      recordsIterator.close()
+    }
 
     if (!inPlaceAssignment) {
       val (producerId, producerEpoch, sequence, isTransactional) = {
