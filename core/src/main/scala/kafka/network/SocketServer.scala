/**
 * Licensed to the Apache Software Foundation (ASF) under one or more
 * contributor license agreements.  See the NOTICE file distributed with
 * this work for additional information regarding copyright ownership.
 * The ASF licenses this file to You under the Apache License, Version 2.0
 * (the "License"); you may not use this file except in compliance with
 * the License.  You may obtain a copy of the License at
 *
 *    http://www.apache.org/licenses/LICENSE-2.0
 *
 * Unless required by applicable law or agreed to in writing, software
 * distributed under the License is distributed on an "AS IS" BASIS,
 * WITHOUT WARRANTIES OR CONDITIONS OF ANY KIND, either express or implied.
 * See the License for the specific language governing permissions and
 * limitations under the License.
 */

package kafka.network

import java.io.IOException
import java.net._
import java.nio.channels._
import java.util
import java.util.concurrent._
import java.util.concurrent.atomic._

import com.yammer.metrics.core.Gauge
import kafka.cluster.EndPoint
import kafka.common.KafkaException
import kafka.metrics.KafkaMetricsGroup
import kafka.server.KafkaConfig
import kafka.utils._
import org.apache.kafka.common.MetricName
import org.apache.kafka.common.metrics._
import org.apache.kafka.common.network.{InvalidReceiveException, ChannelBuilder,
                                        PlainTextChannelBuilder, SSLChannelBuilder, SSLFactory}
import org.apache.kafka.common.protocol.SecurityProtocol
import org.apache.kafka.common.protocol.types.SchemaException
import org.apache.kafka.common.utils.{SystemTime, Time, Utils}

import scala.collection._
import scala.util.control.{NonFatal, ControlThrowable}

/**
 * An NIO socket server. The threading model is
 *   1 Acceptor thread that handles new connections
 *   Acceptor has N Processor threads that each have their own selector and read requests from sockets
 *   M Handler threads that handle requests and produce responses back to the processor threads for writing.
 */
class SocketServer(val config: KafkaConfig, val metrics: Metrics, val time: Time) extends Logging with KafkaMetricsGroup {

  val channelConfigs = config.channelConfigs

  val endpoints = config.listeners
  val numProcessorThreads = config.numNetworkThreads
  val maxQueuedRequests = config.queuedMaxRequests
  val sendBufferSize = config.socketSendBufferBytes
  val recvBufferSize = config.socketReceiveBufferBytes
  val maxRequestSize = config.socketRequestMaxBytes
  val maxConnectionsPerIp = config.maxConnectionsPerIp
  val connectionsMaxIdleMs = config.connectionsMaxIdleMs
  val maxConnectionsPerIpOverrides = config.maxConnectionsPerIpOverrides
  val totalProcessorThreads = numProcessorThreads * endpoints.size

  this.logIdent = "[Socket Server on Broker " + config.brokerId + "], "

  val requestChannel = new RequestChannel(totalProcessorThreads, maxQueuedRequests)
  private val processors = new Array[Processor](totalProcessorThreads)

  private[network] var acceptors =  mutable.Map[EndPoint,Acceptor]()


  private val allMetricNames = (0 until totalProcessorThreads).map { i =>
    val tags = new util.HashMap[String, String]()
    tags.put("networkProcessor", i.toString)
    new MetricName("io-wait-ratio", "socket-server-metrics", tags)
  }

  /* I'm pushing the mapping of port-to-protocol to the processor level,
     so the processor can put the correct protocol in the request channel.
     we'll probably have a more elegant way of doing this once we patch the request channel
     to include more information about security and authentication.
     TODO: re-consider this code when working on KAFKA-1683
   */
  private val portToProtocol: ConcurrentHashMap[Int, SecurityProtocol] = new ConcurrentHashMap[Int, SecurityProtocol]()

  /**
   * Start the socket server
   */
  def startup() {
    val quotas = new ConnectionQuotas(maxConnectionsPerIp, maxConnectionsPerIpOverrides)

    this.synchronized {
      var processorBeginIndex = 0
      endpoints.values.foreach(endpoint => {
        val acceptor = new Acceptor(endpoint.host, endpoint.port, sendBufferSize, recvBufferSize, config.brokerId, requestChannel, processors, processorBeginIndex, numProcessorThreads, quotas,
          endpoint.protocolType, portToProtocol, channelConfigs,  maxQueuedRequests, maxRequestSize, connectionsMaxIdleMs, metrics, allMetricNames, time)
        acceptors.put(endpoint, acceptor)
        Utils.newThread("kafka-socket-acceptor-%s-%d".format(endpoint.protocolType.toString, endpoint.port), acceptor, false).start()
        acceptor.awaitStartup
        processorBeginIndex += numProcessorThreads
      })
    }

    newGauge("NetworkProcessorAvgIdlePercent",
      new Gauge[Double] {
        def value = allMetricNames.map( metricName =>
          metrics.metrics().get(metricName).value()).sum / totalProcessorThreads
      }
    )

    info("Started " + acceptors.size + " acceptor threads")
  }

  // register the processor threads for notification of responses
  requestChannel.addResponseListener((id:Int) => processors(id).wakeup())

  /**
   * Shutdown the socket server
   */
  def shutdown() = {
    info("Shutting down")
    this.synchronized {
      acceptors.values.foreach(_.shutdown)
      processors.foreach(_.shutdown)
    }
    info("Shutdown completed")
  }

  def boundPort(protocol: SecurityProtocol = SecurityProtocol.PLAINTEXT): Int = {
    try {
      acceptors(endpoints(protocol)).serverChannel.socket().getLocalPort
    } catch {
      case e: Exception => throw new KafkaException("Tried to check server's port before server was started or checked for port of non-existing protocol", e)
    }
  }

}
/**
 * A base class with some helper variables and methods
 */
private[kafka] abstract class AbstractServerThread(connectionQuotas: ConnectionQuotas) extends Runnable with Logging {

  private val startupLatch = new CountDownLatch(1)
  private val shutdownLatch = new CountDownLatch(1)
  private val alive = new AtomicBoolean(true)

  def wakeup()

  /**
   * Initiates a graceful shutdown by signaling to stop and waiting for the shutdown to complete
   */
  def shutdown(): Unit = {
    alive.set(false)
    wakeup()
    shutdownLatch.await()
  }

  /**
   * Wait for the thread to completely start up
   */
  def awaitStartup(): Unit = startupLatch.await

  /**
   * Record that the thread startup is complete
   */
  protected def startupComplete() = {
    startupLatch.countDown()
  }

  /**
   * Record that the thread shutdown is complete
   */
  protected def shutdownComplete() = shutdownLatch.countDown()

  /**
   * Is the server still running?
   */
  protected def isRunning = alive.get

  /**
   * Close the given key and associated socket
   */
  def close(key: SelectionKey) {
    if(key != null) {
      key.attach(null)
      close(key.channel.asInstanceOf[SocketChannel])
      swallowError(key.cancel())
    }
  }

  def close(channel: SocketChannel) {

    if(channel != null) {
      debug("Closing connection from " + channel.socket.getRemoteSocketAddress())
      connectionQuotas.dec(channel.socket.getInetAddress)
      swallowError(channel.socket().close())
      swallowError(channel.close())
    }
  }
}

/**
 * Thread that accepts and configures new connections. There is only need for one of these
 */
private[kafka] class Acceptor(val host: String,
                              private val port: Int,
                              val sendBufferSize: Int,
                              val recvBufferSize: Int,
                              brokerId: Int,
                              requestChannel: RequestChannel,
                              processors: Array[Processor],
                              processorBeginIndex: Int,
                              numProcessorThreads: Int,
                              connectionQuotas: ConnectionQuotas,
                              protocol: SecurityProtocol,
                              portToProtocol: ConcurrentHashMap[Int, SecurityProtocol],
                              channelConfigs: java.util.Map[String, Object],
                              maxQueuedRequests: Int,
                              maxRequestSize: Int,
                              connectionsMaxIdleMs: Long,
                              metrics: Metrics,
                              allMetricNames: Seq[MetricName],
                              time: Time) extends AbstractServerThread(connectionQuotas) with KafkaMetricsGroup {
  val nioSelector = java.nio.channels.Selector.open()
  val serverChannel = openServerSocket(host, port)
  val processorEndIndex = processorBeginIndex + numProcessorThreads

  portToProtocol.put(serverChannel.socket().getLocalPort, protocol)

  this.synchronized {
    for (i <- processorBeginIndex until processorEndIndex) {
        processors(i) = new Processor(i,
          time,
          maxRequestSize,
          numProcessorThreads,
          requestChannel,
          connectionQuotas,
          connectionsMaxIdleMs,
          protocol,
          channelConfigs,
          metrics
          )
        Utils.newThread("kafka-network-thread-%d-%s-%d".format(brokerId, protocol.name, i), processors(i), false).start()
    }
  }

  /**
   * Accept loop that checks for new connection attempts
   */
  def run() {
    serverChannel.register(nioSelector, SelectionKey.OP_ACCEPT);
    startupComplete()
    var currentProcessor = processorBeginIndex
    while(isRunning) {
      val ready = nioSelector.select(500)
      if(ready > 0) {
        val keys = nioSelector.selectedKeys()
        val iter = keys.iterator()
        while(iter.hasNext && isRunning) {
          var key: SelectionKey = null
          try {
            key = iter.next
            iter.remove()
            if(key.isAcceptable)
              accept(key, processors(currentProcessor))
            else
               throw new IllegalStateException("Unrecognized key state for acceptor thread.")

            // round robin to the next processor thread
            currentProcessor = (currentProcessor + 1) % processorEndIndex
            if (currentProcessor < processorBeginIndex) currentProcessor = processorBeginIndex
          } catch {
            case e: Throwable => error("Error while accepting connection", e)
          }
        }
      }
    }
    debug("Closing server socket and selector.")
    swallowError(serverChannel.close())
    swallowError(nioSelector.close())
    shutdownComplete()
  }

  /*
   * Create a server socket to listen for connections on.
   */
  def openServerSocket(host: String, port: Int): ServerSocketChannel = {
    val socketAddress =
      if(host == null || host.trim.isEmpty)
        new InetSocketAddress(port)
      else
        new InetSocketAddress(host, port)
    val serverChannel = ServerSocketChannel.open()
    serverChannel.configureBlocking(false)
    serverChannel.socket().setReceiveBufferSize(recvBufferSize)
    try {
      serverChannel.socket.bind(socketAddress)
      info("Awaiting socket connections on %s:%d.".format(socketAddress.getHostName, serverChannel.socket.getLocalPort))
    } catch {
      case e: SocketException =>
        throw new KafkaException("Socket server failed to bind to %s:%d: %s.".format(socketAddress.getHostName, port, e.getMessage), e)
    }
    serverChannel
  }

  /*
   * Accept a new connection
   */
  def accept(key: SelectionKey, processor: Processor) {
    val serverSocketChannel = key.channel().asInstanceOf[ServerSocketChannel]
    val socketChannel = serverSocketChannel.accept()
    try {
      connectionQuotas.inc(socketChannel.socket().getInetAddress)
      socketChannel.configureBlocking(false)
      socketChannel.socket().setTcpNoDelay(true)
      socketChannel.socket().setKeepAlive(true)
      socketChannel.socket().setSendBufferSize(sendBufferSize)

      debug("Accepted connection from %s on %s. sendBufferSize [actual|requested]: [%d|%d] recvBufferSize [actual|requested]: [%d|%d]"
            .format(socketChannel.socket.getInetAddress, socketChannel.socket.getLocalSocketAddress,
                  socketChannel.socket.getSendBufferSize, sendBufferSize,
                  socketChannel.socket.getReceiveBufferSize, recvBufferSize))

      processor.accept(socketChannel)
    } catch {
      case e: TooManyConnectionsException =>
        info("Rejected connection from %s, address already has the configured maximum of %d connections.".format(e.ip, e.count))
        close(socketChannel)
    }
  }

  /**
   * Wakeup the thread for selection.
   */
  @Override
  def wakeup = nioSelector.wakeup()

}

/**
 * Thread that processes all requests from a single connection. There are N of these running in parallel
 * each of which has its own selectors
 */
private[kafka] class Processor(val id: Int,
                               val time: Time,
                               val maxRequestSize: Int,
                               val totalProcessorThreads: Int,
                               val requestChannel: RequestChannel,
                               connectionQuotas: ConnectionQuotas,
                               val connectionsMaxIdleMs: Long,
                               val protocol: SecurityProtocol,
                               val channelConfigs: java.util.Map[String, Object],
                               val metrics: Metrics) extends AbstractServerThread(connectionQuotas) with KafkaMetricsGroup {

  private val newConnections = new ConcurrentLinkedQueue[SocketChannel]()
  private val inflightResponses = mutable.Map[String, RequestChannel.Response]()
  private val channelBuilder = createChannelBuilder
  private val metricTags = new util.HashMap[String, String]()
  metricTags.put("networkProcessor", id.toString)


  newGauge("IdlePercent",
    new Gauge[Double] {
      def value = {
        metrics.metrics().get(new MetricName("io-wait-ratio", "socket-server-metrics", metricTags)).value()
      }
    },
    JavaConversions.mapAsScalaMap(metricTags)
  )

  private val selector = new org.apache.kafka.common.network.Selector(
    maxRequestSize,
    connectionsMaxIdleMs,
    metrics,
    time,
    "socket-server",
    metricTags,
    false,
    channelBuilder)

  override def run() {
    startupComplete()
    while(isRunning) {
      try {
        // setup any new connections that have been queued up
        configureNewConnections()
        // register any new responses for writing
        processNewResponses()

        try {
<<<<<<< HEAD
          val req = RequestChannel.Request(processor = id, connectionId = receive.source, buffer = receive.payload, startTimeMs = time.milliseconds, securityProtocol = protocol)
          requestChannel.sendRequest(req)
=======
          selector.poll(300)
>>>>>>> fd3a3cd5
        } catch {
          case e @ (_: IllegalStateException | _: IOException) => {
            error("Closing processor %s due to illegal state or IO exception".format(id))
            swallow(closeAll())
            shutdownComplete()
            throw e
          }
          case e: InvalidReceiveException =>
            // Log warning and continue since Selector already closed the connection
            warn("Connection was closed due to invalid receive. Processor will continue handling other connections")
        }
        collection.JavaConversions.collectionAsScalaIterable(selector.completedReceives).foreach(receive => {
          try {
            val req = RequestChannel.Request(processor = id, connectionId = receive.source, buffer = receive.payload, startTimeMs = time.milliseconds, securityProtocol = SecurityProtocol.PLAINTEXT)
            requestChannel.sendRequest(req)
          } catch {
            case e @ (_: InvalidRequestException | _: SchemaException) => {
              // note that even though we got an exception, we can assume that receive.source is valid. Issues with constructing a valid receive object were handled earlier
              error("Closing socket for " + receive.source + " because of error", e)
              selector.close(receive.source)
            }
          }
          selector.mute(receive.source)
        })

        collection.JavaConversions.iterableAsScalaIterable(selector.completedSends()).foreach(send => {
          val resp = inflightResponses.remove(send.destination()).get
          resp.request.updateRequestMetrics()
          selector.unmute(send.destination())
        })
      } catch {
        // We catch all the throwables here to prevent the processor thread from exiting. We do this because
        // letting a processor exit might cause bigger impact on the broker. Usually the exceptions thrown would
        // be either associated with a specific socket channel or a bad request. We just ignore the bad socket channel
        // or request. This behavior might need to be reviewed if we see an exception that need the entire broker to stop.
        case e : ControlThrowable => throw e
        case e : Throwable =>
          error("Processor got uncaught exception.", e)
      }
    }

    debug("Closing selector - processor " + id)
    swallowError(closeAll())
    shutdownComplete()
  }

  private def processNewResponses() {
    var curr = requestChannel.receiveResponse(id)
    while(curr != null) {
      try {
        curr.responseAction match {
          case RequestChannel.NoOpAction => {
            // There is no response to send to the client, we need to read more pipelined requests
            // that are sitting in the server's socket buffer
            curr.request.updateRequestMetrics
            trace("Socket server received empty response to send, registering for read: " + curr)
            selector.unmute(curr.request.connectionId)
          }
          case RequestChannel.SendAction => {
            trace("Socket server received response to send, registering for write and sending data: " + curr)
            selector.send(curr.responseSend)
            inflightResponses += (curr.request.connectionId -> curr)
          }
          case RequestChannel.CloseConnectionAction => {
            curr.request.updateRequestMetrics
            trace("Closing socket connection actively according to the response code.")
            selector.close(curr.request.connectionId)
          }
        }
      } finally {
        curr = requestChannel.receiveResponse(id)
      }
    }
  }

  /**
   * Queue up a new connection for reading
   */
  def accept(socketChannel: SocketChannel) {
    newConnections.add(socketChannel)
    wakeup()
  }

  /**
   * Register any new connections that have been queued up
   */
  private def configureNewConnections() {
    while(!newConnections.isEmpty) {
      val channel = newConnections.poll()
      try {
        debug("Processor " + id + " listening to new connection from " + channel.socket.getRemoteSocketAddress)
        val localHost = channel.socket().getLocalAddress.getHostAddress
        val localPort = channel.socket().getLocalPort
        val remoteHost = channel.socket().getInetAddress.getHostAddress
        val remotePort = channel.socket().getPort
        val connectionId = localHost + ":" + localPort + "-" + remoteHost + ":" + remotePort
        selector.register(connectionId, channel)
      } catch {
        // We explicitly catch all non fatal exceptions and close the socket to avoid socket leak. The other
        // throwables will be caught in processor and logged as uncaught exception.
        case NonFatal(e) =>
          // need to close the channel here to avoid socket leak.
          close(channel)
          error("Processor " + id + " closed connection from " + channel.getRemoteAddress, e)
      }
    }
  }

  private def createChannelBuilder():ChannelBuilder = {
    var channelBuilder:ChannelBuilder = new PlainTextChannelBuilder()
    if (protocol == SecurityProtocol.SSL) {
      channelBuilder = new SSLChannelBuilder(SSLFactory.Mode.SERVER)
    }
    channelBuilder.configure(channelConfigs)
    channelBuilder
  }

  /**
   * Close all open connections
   */
  def closeAll() {
    selector.close()
  }

  /**
   * Wakeup the thread for selection.
   */
  @Override
  def wakeup = selector.wakeup()

}

class ConnectionQuotas(val defaultMax: Int, overrideQuotas: Map[String, Int]) {
  private val overrides = overrideQuotas.map(entry => (InetAddress.getByName(entry._1), entry._2))
  private val counts = mutable.Map[InetAddress, Int]()

  def inc(addr: InetAddress) {
    counts synchronized {
      val count = counts.getOrElse(addr, 0)
      counts.put(addr, count + 1)
      val max = overrides.getOrElse(addr, defaultMax)
      if(count >= max)
        throw new TooManyConnectionsException(addr, max)
    }
  }

  def dec(addr: InetAddress) {
    counts synchronized {
      val count = counts.get(addr).get
      if(count == 1)
        counts.remove(addr)
      else
        counts.put(addr, count - 1)
    }
  }

}

class TooManyConnectionsException(val ip: InetAddress, val count: Int) extends KafkaException("Too many connections from %s (maximum = %d)".format(ip, count))<|MERGE_RESOLUTION|>--- conflicted
+++ resolved
@@ -389,12 +389,7 @@
         processNewResponses()
 
         try {
-<<<<<<< HEAD
-          val req = RequestChannel.Request(processor = id, connectionId = receive.source, buffer = receive.payload, startTimeMs = time.milliseconds, securityProtocol = protocol)
-          requestChannel.sendRequest(req)
-=======
           selector.poll(300)
->>>>>>> fd3a3cd5
         } catch {
           case e @ (_: IllegalStateException | _: IOException) => {
             error("Closing processor %s due to illegal state or IO exception".format(id))
@@ -408,7 +403,7 @@
         }
         collection.JavaConversions.collectionAsScalaIterable(selector.completedReceives).foreach(receive => {
           try {
-            val req = RequestChannel.Request(processor = id, connectionId = receive.source, buffer = receive.payload, startTimeMs = time.milliseconds, securityProtocol = SecurityProtocol.PLAINTEXT)
+            val req = RequestChannel.Request(processor = id, connectionId = receive.source, buffer = receive.payload, startTimeMs = time.milliseconds, securityProtocol = protocol)
             requestChannel.sendRequest(req)
           } catch {
             case e @ (_: InvalidRequestException | _: SchemaException) => {
