/**
 * Licensed to the Apache Software Foundation (ASF) under one or more
 * contributor license agreements.  See the NOTICE file distributed with
 * this work for additional information regarding copyright ownership.
 * The ASF licenses this file to You under the Apache License, Version 2.0
 * (the "License"); you may not use this file except in compliance with
 * the License.  You may obtain a copy of the License at
 *
 * http://www.apache.org/licenses/LICENSE-2.0
 *
 * Unless required by applicable law or agreed to in writing, software
 * distributed under the License is distributed on an "AS IS" BASIS,
 * WITHOUT WARRANTIES OR CONDITIONS OF ANY KIND, either express or implied.
 * See the License for the specific language governing permissions and
 * limitations under the License.
 */
package kafka.security.auth

import java.util
import java.util.concurrent.locks.ReentrantReadWriteLock
import kafka.common.{NotificationHandler, ZkNodeChangeNotificationListener}
import org.apache.zookeeper.Watcher.Event.KeeperState


import kafka.network.RequestChannel.Session
import kafka.server.KafkaConfig
import kafka.utils.CoreUtils.{inReadLock, inWriteLock}
import kafka.utils._
import org.I0Itec.zkclient.{IZkStateListener, ZkClient}
import org.apache.kafka.common.security.JaasUtils
import org.apache.kafka.common.security.auth.KafkaPrincipal
import scala.collection.JavaConverters._
import org.apache.log4j.Logger

object SimpleAclAuthorizer {
  //optional override zookeeper cluster configuration where acls will be stored, if not specified acls will be stored in
  //same zookeeper where all other kafka broker info is stored.
  val ZkUrlProp = "authorizer.zookeeper.url"
  val ZkConnectionTimeOutProp = "authorizer.zookeeper.connection.timeout.ms"
  val ZkSessionTimeOutProp = "authorizer.zookeeper.session.timeout.ms"

  //List of users that will be treated as super users and will have access to all the resources for all actions from all hosts, defaults to no super users.
  val SuperUsersProp = "super.users"
  //If set to true when no acls are found for a resource , authorizer allows access to everyone. Defaults to false.
  val AllowEveryoneIfNoAclIsFoundProp = "allow.everyone.if.no.acl.found"

  /**
   * The root acl storage node. Under this node there will be one child node per resource type (Topic, Cluster, ConsumerGroup).
   * under each resourceType there will be a unique child for each resource instance and the data for that child will contain
   * list of its acls as a json object. Following gives an example:
   *
   * <pre>
   * /kafka-acl/Topic/topic-1 => {"version": 1, "acls": [ { "host":"host1", "permissionType": "Allow","operation": "Read","principal": "User:alice"}]}
   * /kafka-acl/Cluster/kafka-cluster => {"version": 1, "acls": [ { "host":"host1", "permissionType": "Allow","operation": "Read","principal": "User:alice"}]}
   * /kafka-acl/ConsumerGroup/group-1 => {"version": 1, "acls": [ { "host":"host1", "permissionType": "Allow","operation": "Read","principal": "User:alice"}]}
   * </pre>
   */
  val AclZkPath = "/kafka-acl"

  //notification node which gets updated with the resource name when acl on a resource is changed.
  val AclChangedZkPath = "/kafka-acl-changes"

  //prefix of all the change notification sequence node.
  val AclChangedPrefix = "acl_changes_"
}

class SimpleAclAuthorizer extends Authorizer with Logging {
  private val authorizerLogger = Logger.getLogger("kafka.authorizer.logger")
  private var superUsers = Set.empty[KafkaPrincipal]
  private var shouldAllowEveryoneIfNoAclIsFound = false
  private var zkUtils: ZkUtils = null
  private var aclChangeListener: ZkNodeChangeNotificationListener = null

  private val aclCache = new scala.collection.mutable.HashMap[Resource, Set[Acl]]
  private val lock = new ReentrantReadWriteLock()

  /**
   * Guaranteed to be called before any authorize call is made.
   */
  override def configure(javaConfigs: util.Map[String, _]) {
    val configs = javaConfigs.asScala
    val props = new java.util.Properties()
    configs foreach { case (key, value) => props.put(key, value.toString) }
    val kafkaConfig = KafkaConfig.fromProps(props)

    superUsers = configs.get(SimpleAclAuthorizer.SuperUsersProp).collect {
      case str: String if str.nonEmpty => str.split(",").map(s => KafkaPrincipal.fromString(s.trim)).toSet
    }.getOrElse(Set.empty[KafkaPrincipal])

    shouldAllowEveryoneIfNoAclIsFound = configs.get(SimpleAclAuthorizer.AllowEveryoneIfNoAclIsFoundProp).map(_.toString.toBoolean).getOrElse(false)

    val zkUrl = configs.getOrElse(SimpleAclAuthorizer.ZkUrlProp, kafkaConfig.zkConnect).toString
    val zkConnectionTimeoutMs = configs.getOrElse(SimpleAclAuthorizer.ZkConnectionTimeOutProp, kafkaConfig.zkConnectionTimeoutMs).toString.toInt
    val zkSessionTimeOutMs = configs.getOrElse(SimpleAclAuthorizer.ZkSessionTimeOutProp, kafkaConfig.zkSessionTimeoutMs).toString.toInt

<<<<<<< HEAD
    zkUtils = ZkUtils.apply(zkUrl,
                             zkConnectionTimeoutMs,
                             zkSessionTimeOutMs,
                             JaasUtils.isZkSecurityEnabled(System.getProperty(JaasUtils.JAVA_LOGIN_CONFIG_PARAM)))
=======
    zkUtils = ZkUtils(zkUrl,
                      zkConnectionTimeoutMs,
                      zkSessionTimeOutMs,
                      JaasUtils.isZkSecurityEnabled(System.getProperty(JaasUtils.JAVA_LOGIN_CONFIG_PARAM)))
>>>>>>> 241b9ab5
    zkUtils.makeSurePersistentPathExists(SimpleAclAuthorizer.AclZkPath)

    loadCache()

    zkUtils.makeSurePersistentPathExists(SimpleAclAuthorizer.AclChangedZkPath)
    aclChangeListener = new ZkNodeChangeNotificationListener(zkUtils, SimpleAclAuthorizer.AclChangedZkPath, SimpleAclAuthorizer.AclChangedPrefix, AclChangedNotificaitonHandler)
    aclChangeListener.init()

    zkUtils.zkClient.subscribeStateChanges(ZkStateChangeListener)
  }

  override def authorize(session: Session, operation: Operation, resource: Resource): Boolean = {
    val principal: KafkaPrincipal = session.principal
    val host = session.host
    val acls = getAcls(resource) ++ getAcls(new Resource(resource.resourceType, Resource.WildCardResource))

    //check if there is any Deny acl match that would disallow this operation.
    val denyMatch = aclMatch(session, operation, resource, principal, host, Deny, acls)

    //if principal is allowed to read or write we allow describe by default, the reverse does not apply to Deny.
    val ops = if (Describe == operation)
      Set[Operation](operation, Read, Write)
    else
      Set[Operation](operation)

    //now check if there is any allow acl that will allow this operation.
    val allowMatch = ops.exists(operation => aclMatch(session, operation, resource, principal, host, Allow, acls))

    //we allow an operation if a user is a super user or if no acls are found and user has configured to allow all users
    //when no acls are found or if no deny acls are found and at least one allow acls matches.
    val authorized = isSuperUser(operation, resource, principal, host) ||
      isEmptyAclAndAuthorized(operation, resource, principal, host, acls) ||
      (!denyMatch && allowMatch)

    logAuditMessage(principal, authorized, operation, resource, host)
    authorized
  }

  def isEmptyAclAndAuthorized(operation: Operation, resource: Resource, principal: KafkaPrincipal, host: String, acls: Set[Acl]): Boolean = {
    if (acls.isEmpty) {
      authorizerLogger.debug(s"No acl found for resource $resource, authorized = $shouldAllowEveryoneIfNoAclIsFound")
      shouldAllowEveryoneIfNoAclIsFound
    } else false
  }

  def isSuperUser(operation: Operation, resource: Resource, principal: KafkaPrincipal, host: String): Boolean = {
    if (superUsers.exists( _ == principal)) {
      authorizerLogger.debug(s"principal = $principal is a super user, allowing operation without checking acls.")
      true
    } else false
  }

  private def aclMatch(session: Session, operations: Operation, resource: Resource, principal: KafkaPrincipal, host: String, permissionType: PermissionType, acls: Set[Acl]): Boolean = {
    acls.find ( acl =>
      acl.permissionType == permissionType
        && (acl.principal == principal || acl.principal == Acl.WildCardPrincipal)
        && (operations == acl.operation || acl.operation == All)
        && (acl.host == host || acl.host == Acl.WildCardHost)
    ).map { acl: Acl =>
      authorizerLogger.debug(s"operation = $operations on resource = $resource from host = $host is $permissionType based on acl = $acl")
      true
    }.getOrElse(false)
  }

  override def addAcls(acls: Set[Acl], resource: Resource) {
    if (acls != null && acls.nonEmpty) {
      val updatedAcls = getAcls(resource) ++ acls
      val path = toResourcePath(resource)

      if (zkUtils.pathExists(path))
        zkUtils.updatePersistentPath(path, Json.encode(Acl.toJsonCompatibleMap(updatedAcls)))
      else
        zkUtils.createPersistentPath(path, Json.encode(Acl.toJsonCompatibleMap(updatedAcls)))

      updateAclChangedFlag(resource)
    }
  }

  override def removeAcls(aclsTobeRemoved: Set[Acl], resource: Resource): Boolean = {
    if (zkUtils.pathExists(toResourcePath(resource))) {
      val existingAcls = getAcls(resource)
      val filteredAcls = existingAcls.filter((acl: Acl) => !aclsTobeRemoved.contains(acl))

      val aclNeedsRemoval = (existingAcls != filteredAcls)
      if (aclNeedsRemoval) {
        val path: String = toResourcePath(resource)
        if (filteredAcls.nonEmpty)
          zkUtils.updatePersistentPath(path, Json.encode(Acl.toJsonCompatibleMap(filteredAcls)))
        else
          zkUtils.deletePath(toResourcePath(resource))

        updateAclChangedFlag(resource)
      }

      aclNeedsRemoval
    } else false
  }

  override def removeAcls(resource: Resource): Boolean = {
    if (zkUtils.pathExists(toResourcePath(resource))) {
      zkUtils.deletePath(toResourcePath(resource))
      updateAclChangedFlag(resource)
      true
    } else false
  }

  override def getAcls(resource: Resource): Set[Acl] = {
    inReadLock(lock) {
      aclCache.get(resource).getOrElse(Set.empty[Acl])
    }
  }

  private def getAclsFromZk(resource: Resource): Set[Acl] = {
    val aclJson = zkUtils.readDataMaybeNull(toResourcePath(resource))._1
    aclJson.map(Acl.fromJson).getOrElse(Set.empty)
  }

  override def getAcls(principal: KafkaPrincipal): Map[Resource, Set[Acl]] = {
    aclCache.mapValues { acls =>
      acls.filter(_.principal == principal)
    }.filter { case (_, acls) =>
      acls.nonEmpty
    }.toMap
  }

  override def getAcls(): Map[Resource, Set[Acl]] = {
    aclCache.toMap
  }

  private def loadCache()  {
    var acls = Set.empty[Acl]
    val resourceTypes = zkUtils.getChildren(SimpleAclAuthorizer.AclZkPath)
    for (rType <- resourceTypes) {
      val resourceType = ResourceType.fromString(rType)
      val resourceTypePath = SimpleAclAuthorizer.AclZkPath + "/" + resourceType.name
      val resourceNames = zkUtils.getChildren(resourceTypePath)
      for (resourceName <- resourceNames) {
        acls = getAclsFromZk(Resource(resourceType, resourceName.toString))
        updateCache(new Resource(resourceType, resourceName), acls)
      }
    }
  }

  private def updateCache(resource: Resource, acls: Set[Acl]) {
    inWriteLock(lock) {
      if (acls.nonEmpty)
        aclCache.put(resource, acls)
      else
        aclCache.remove(resource)
    }
  }

  def toResourcePath(resource: Resource): String = {
    SimpleAclAuthorizer.AclZkPath + "/" + resource.resourceType + "/" + resource.name
  }

  private def logAuditMessage(principal: KafkaPrincipal, authorized: Boolean, operation: Operation, resource: Resource, host: String) {
    val permissionType = if (authorized) "Allowed" else "Denied"
    authorizerLogger.debug(s"Principal = $principal is $permissionType Operation = $operation from host = $host on resource = $resource")
  }

  private def updateAclChangedFlag(resource: Resource) {
    zkUtils.createSequentialPersistentPath(SimpleAclAuthorizer.AclChangedZkPath + "/" + SimpleAclAuthorizer.AclChangedPrefix, resource.toString)
  }

  object AclChangedNotificaitonHandler extends NotificationHandler {

    override def processNotification(notificationMessage: String) {
      val resource: Resource = Resource.fromString(notificationMessage)
      val acls = getAclsFromZk(resource)
      updateCache(resource, acls)
    }
  }

  object ZkStateChangeListener extends IZkStateListener {

    override def handleNewSession() {
      aclChangeListener.processAllNotifications
    }

    override def handleSessionEstablishmentError(error: Throwable) {
      fatal("Could not establish session with zookeeper", error)
    }

    override def handleStateChanged(state: KeeperState) {
      //no op
    }
  }

}<|MERGE_RESOLUTION|>--- conflicted
+++ resolved
@@ -93,17 +93,10 @@
     val zkConnectionTimeoutMs = configs.getOrElse(SimpleAclAuthorizer.ZkConnectionTimeOutProp, kafkaConfig.zkConnectionTimeoutMs).toString.toInt
     val zkSessionTimeOutMs = configs.getOrElse(SimpleAclAuthorizer.ZkSessionTimeOutProp, kafkaConfig.zkSessionTimeoutMs).toString.toInt
 
-<<<<<<< HEAD
-    zkUtils = ZkUtils.apply(zkUrl,
-                             zkConnectionTimeoutMs,
-                             zkSessionTimeOutMs,
-                             JaasUtils.isZkSecurityEnabled(System.getProperty(JaasUtils.JAVA_LOGIN_CONFIG_PARAM)))
-=======
     zkUtils = ZkUtils(zkUrl,
                       zkConnectionTimeoutMs,
                       zkSessionTimeOutMs,
                       JaasUtils.isZkSecurityEnabled(System.getProperty(JaasUtils.JAVA_LOGIN_CONFIG_PARAM)))
->>>>>>> 241b9ab5
     zkUtils.makeSurePersistentPathExists(SimpleAclAuthorizer.AclZkPath)
 
     loadCache()
