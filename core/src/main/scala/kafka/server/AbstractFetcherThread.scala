/**
 * Licensed to the Apache Software Foundation (ASF) under one or more
 * contributor license agreements.  See the NOTICE file distributed with
 * this work for additional information regarding copyright ownership.
 * The ASF licenses this file to You under the Apache License, Version 2.0
 * (the "License"); you may not use this file except in compliance with
 * the License.  You may obtain a copy of the License at
 *
 *    http://www.apache.org/licenses/LICENSE-2.0
 *
 * Unless required by applicable law or agreed to in writing, software
 * distributed under the License is distributed on an "AS IS" BASIS,
 * WITHOUT WARRANTIES OR CONDITIONS OF ANY KIND, either express or implied.
 * See the License for the specific language governing permissions and
 * limitations under the License.
 */

package kafka.server

import java.nio.ByteBuffer
import java.util
import java.util.Optional
<<<<<<< HEAD

import scala.collection.{Map, Seq, Set, mutable}
import java.util.concurrent.TimeUnit
import java.util.concurrent.atomic.AtomicLong
import java.util.concurrent.locks.ReentrantLock
import java.util.function.Consumer
=======
import java.util.concurrent.locks.ReentrantLock

import kafka.cluster.BrokerEndPoint
import kafka.utils.{DelayedItem, Pool, ShutdownableThread}
import org.apache.kafka.common.errors._
import org.apache.kafka.common.requests.EpochEndOffset._
import kafka.common.ClientIdAndBroker
import kafka.metrics.KafkaMetricsGroup
import kafka.utils.CoreUtils.inLock
import org.apache.kafka.common.protocol.Errors

import scala.collection.{mutable, Map, Seq, Set}
import scala.collection.JavaConverters._
import java.util.concurrent.TimeUnit
import java.util.concurrent.atomic.AtomicLong
import java.util.function.BiConsumer
>>>>>>> ed078bd7

import com.yammer.metrics.core.Gauge
import kafka.cluster.BrokerEndPoint
import kafka.common.ClientIdAndBroker
import kafka.log.LogAppendInfo
<<<<<<< HEAD
import kafka.metrics.KafkaMetricsGroup
import kafka.server.AbstractFetcherThread._
import kafka.utils.CoreUtils.inLock
import kafka.utils.{DelayedItem, Pool, ShutdownableThread}
import org.apache.kafka.common.errors._
import org.apache.kafka.common.TopicPartition
=======
import kafka.server.AbstractFetcherThread.ReplicaFetch
import kafka.server.AbstractFetcherThread.ResultWithPartitions
import org.apache.kafka.common.{InvalidRecordException, TopicPartition}
>>>>>>> ed078bd7
import org.apache.kafka.common.internals.PartitionStates
import org.apache.kafka.common.protocol.Errors
import org.apache.kafka.common.record.{FileRecords, MemoryRecords, Records}
import org.apache.kafka.common.requests.EpochEndOffset._
import org.apache.kafka.common.requests._
import org.apache.kafka.common.{KafkaException, TopicPartition}

import scala.collection.JavaConverters._
import scala.collection.{Map, Set, mutable}
import scala.math._

/**
 *  Abstract class for fetching data from multiple partitions from the same broker.
 */
abstract class AbstractFetcherThread(name: String,
                                     clientId: String,
                                     val sourceBroker: BrokerEndPoint,
                                     failedPartitions: FailedPartitions,
                                     fetchBackOffMs: Int = 0,
                                     isInterruptible: Boolean = true)
  extends ShutdownableThread(name, isInterruptible) {

  type FetchData = FetchResponse.PartitionData[Records]
  type EpochData = OffsetsForLeaderEpochRequest.PartitionData

  private val partitionStates = new PartitionStates[PartitionFetchState]
  private val partitionMapLock = new ReentrantLock
  private val partitionMapCond = partitionMapLock.newCondition()

  private val metricId = ClientIdAndBroker(clientId, sourceBroker.host, sourceBroker.port)
  val fetcherStats = new FetcherStats(metricId)
  val fetcherLagStats = new FetcherLagStats(metricId)

  /* callbacks to be defined in subclass */

  // process fetched data
  protected def processPartitionData(topicPartition: TopicPartition,
                                     fetchOffset: Long,
                                     partitionData: FetchData): Option[LogAppendInfo]

  protected def truncate(topicPartition: TopicPartition, truncationState: OffsetTruncationState): Unit

  protected def truncateFullyAndStartAt(topicPartition: TopicPartition, offset: Long): Unit

  protected def buildFetch(partitionMap: Map[TopicPartition, PartitionFetchState]): ResultWithPartitions[Option[ReplicaFetch]]

  protected def latestEpoch(topicPartition: TopicPartition): Option[Int]

  protected def logStartOffset(topicPartition: TopicPartition): Long

  protected def logEndOffset(topicPartition: TopicPartition): Long

  protected def endOffsetForEpoch(topicPartition: TopicPartition, epoch: Int): Option[OffsetAndEpoch]

  protected def fetchEpochEndOffsets(partitions: Map[TopicPartition, EpochData]): Map[TopicPartition, EpochEndOffset]

  protected def fetchFromLeader(fetchRequest: FetchRequest.Builder): Map[TopicPartition, FetchData]

  protected def fetchEarliestOffsetFromLeader(topicPartition: TopicPartition, currentLeaderEpoch: Int): Long

  protected def fetchLatestOffsetFromLeader(topicPartition: TopicPartition, currentLeaderEpoch: Int): Long

  protected def isOffsetForLeaderEpochSupported: Boolean

  override def shutdown(): Unit = {
    initiateShutdown()
    inLock(partitionMapLock) {
      partitionMapCond.signalAll()
    }
    awaitShutdown()

    // we don't need the lock since the thread has finished shutdown and metric removal is safe
    fetcherStats.unregister()
    fetcherLagStats.unregister()
  }

  override def doWork(): Unit = {
    maybeTruncate()
    maybeFetch()
  }

  private def maybeFetch(): Unit = {
    val fetchRequestOpt = inLock(partitionMapLock) {
      val ResultWithPartitions(fetchRequestOpt, partitionsWithError) = buildFetch(partitionStates.partitionStateMap.asScala)

      handlePartitionsWithErrors(partitionsWithError, "maybeFetch")

      if (fetchRequestOpt.isEmpty) {
        trace(s"There are no active partitions. Back off for $fetchBackOffMs ms before sending a fetch request")
        partitionMapCond.await(fetchBackOffMs, TimeUnit.MILLISECONDS)
      }

      fetchRequestOpt
    }

    fetchRequestOpt.foreach { case ReplicaFetch(sessionPartitions, fetchRequest) =>
      processFetchRequest(sessionPartitions, fetchRequest)
    }
  }

  // deal with partitions with errors, potentially due to leadership changes
  private def handlePartitionsWithErrors(partitions: Iterable[TopicPartition], methodName: String): Unit = {
    if (partitions.nonEmpty) {
      debug(s"Handling errors in $methodName for partitions $partitions")
      delayPartitions(partitions, fetchBackOffMs)
    }
  }

  /**
   * Builds offset for leader epoch requests for partitions that are in the truncating phase based
   * on latest epochs of the future replicas (the one that is fetching)
   */
  private def fetchTruncatingPartitions(): (Map[TopicPartition, EpochData], Set[TopicPartition]) = inLock(partitionMapLock) {
    val partitionsWithEpochs = mutable.Map.empty[TopicPartition, EpochData]
    val partitionsWithoutEpochs = mutable.Set.empty[TopicPartition]

    partitionStates.partitionStateMap.forEach(new BiConsumer[TopicPartition, PartitionFetchState] {
      override def accept(tp: TopicPartition, state: PartitionFetchState): Unit = {
        if (state.isTruncating) {
          latestEpoch(tp) match {
            case Some(epoch) if isOffsetForLeaderEpochSupported =>
              partitionsWithEpochs += tp -> new EpochData(Optional.of(state.currentLeaderEpoch), epoch)
            case _ =>
              partitionsWithoutEpochs += tp
          }
        }
      }
    })

    (partitionsWithEpochs, partitionsWithoutEpochs)
  }

  private def maybeTruncate(): Unit = {
    val (partitionsWithEpochs, partitionsWithoutEpochs) = fetchTruncatingPartitions()
    if (partitionsWithEpochs.nonEmpty) {
      truncateToEpochEndOffsets(partitionsWithEpochs)
    }
    if (partitionsWithoutEpochs.nonEmpty) {
      truncateToHighWatermark(partitionsWithoutEpochs)
    }
  }

  private def doTruncate(topicPartition: TopicPartition, truncationState: OffsetTruncationState): Boolean = {
    try {
      truncate(topicPartition, truncationState)
      true
    }
    catch {
      case e: KafkaStorageException =>
        error(s"Failed to truncate $topicPartition at offset ${truncationState.offset}", e)
        markPartitionFailed(topicPartition)
        false
      case t: Throwable =>
        error(s"Unexpected error occurred during truncation for $topicPartition "
          + s"at offset ${truncationState.offset}", t)
        markPartitionFailed(topicPartition)
        false
    }
  }

  /**
    * - Build a leader epoch fetch based on partitions that are in the Truncating phase
    * - Send OffsetsForLeaderEpochRequest, retrieving the latest offset for each partition's
    *   leader epoch. This is the offset the follower should truncate to ensure
    *   accurate log replication.
    * - Finally truncate the logs for partitions in the truncating phase and mark them
    *   truncation complete. Do this within a lock to ensure no leadership changes can
    *   occur during truncation.
    */
  private def truncateToEpochEndOffsets(latestEpochsForPartitions: Map[TopicPartition, EpochData]): Unit = {
    val endOffsets = fetchEpochEndOffsets(latestEpochsForPartitions)
    //Ensure we hold a lock during truncation.
    inLock(partitionMapLock) {
      //Check no leadership and no leader epoch changes happened whilst we were unlocked, fetching epochs
      val epochEndOffsets = endOffsets.filter { case (tp, _) =>
        val curPartitionState = partitionStates.stateValue(tp)
        val partitionEpochRequest = latestEpochsForPartitions.get(tp).getOrElse {
          throw new IllegalStateException(
            s"Leader replied with partition $tp not requested in OffsetsForLeaderEpoch request")
        }
        val leaderEpochInRequest = partitionEpochRequest.currentLeaderEpoch.get
        curPartitionState != null && leaderEpochInRequest == curPartitionState.currentLeaderEpoch
      }

      val ResultWithPartitions(fetchOffsets, partitionsWithError) = maybeTruncateToEpochEndOffsets(epochEndOffsets)
      handlePartitionsWithErrors(partitionsWithError, "truncateToEpochEndOffsets")
      updateFetchOffsetAndMaybeMarkTruncationComplete(fetchOffsets)
    }
  }

  // Visible for testing
  private[server] def truncateToHighWatermark(partitions: Set[TopicPartition]): Unit = inLock(partitionMapLock) {
    val fetchOffsets = mutable.HashMap.empty[TopicPartition, OffsetTruncationState]

    for (tp <- partitions) {
      val partitionState = partitionStates.stateValue(tp)
      if (partitionState != null) {
        val highWatermark = partitionState.fetchOffset
        val truncationState = OffsetTruncationState(highWatermark, truncationCompleted = true)

        info(s"Truncating partition $tp to local high watermark $highWatermark")
        if (doTruncate(tp, truncationState))
          fetchOffsets.put(tp, truncationState)
      }
    }

    updateFetchOffsetAndMaybeMarkTruncationComplete(fetchOffsets)
  }

  private def maybeTruncateToEpochEndOffsets(fetchedEpochs: Map[TopicPartition, EpochEndOffset]): ResultWithPartitions[Map[TopicPartition, OffsetTruncationState]] = {
    val fetchOffsets = mutable.HashMap.empty[TopicPartition, OffsetTruncationState]
    val partitionsWithError = mutable.HashSet.empty[TopicPartition]

    fetchedEpochs.foreach { case (tp, leaderEpochOffset) =>
      leaderEpochOffset.error match {
        case Errors.NONE =>
          val offsetTruncationState = getOffsetTruncationState(tp, leaderEpochOffset)
          if(doTruncate(tp, offsetTruncationState))
            fetchOffsets.put(tp, offsetTruncationState)

        case Errors.FENCED_LEADER_EPOCH =>
          onPartitionFenced(tp)

        case error =>
          info(s"Retrying leaderEpoch request for partition $tp as the leader reported an error: $error")
          partitionsWithError += tp
      }
    }

    ResultWithPartitions(fetchOffsets, partitionsWithError)
  }

  private def onPartitionFenced(tp: TopicPartition): Unit = inLock(partitionMapLock) {
    Option(partitionStates.stateValue(tp)).foreach { currentFetchState =>
      val currentLeaderEpoch = currentFetchState.currentLeaderEpoch
      info(s"Partition $tp has an older epoch ($currentLeaderEpoch) than the current leader. Will await " +
        s"the new LeaderAndIsr state before resuming fetching.")
      markPartitionFailed(tp)
    }
  }

  private def processFetchRequest(sessionPartitions: util.Map[TopicPartition, FetchRequest.PartitionData],
                                  fetchRequest: FetchRequest.Builder): Unit = {
    val partitionsWithError = mutable.Set[TopicPartition]()
    var responseData: Map[TopicPartition, FetchData] = Map.empty

    try {
      trace(s"Sending fetch request $fetchRequest")
      responseData = fetchFromLeader(fetchRequest)
    } catch {
      case t: Throwable =>
        if (isRunning) {
          warn(s"Error in response for fetch request $fetchRequest", t)
          inLock(partitionMapLock) {
            partitionsWithError ++= partitionStates.partitionSet.asScala
            // there is an error occurred while fetching partitions, sleep a while
            // note that `ReplicaFetcherThread.handlePartitionsWithError` will also introduce the same delay for every
            // partition with error effectively doubling the delay. It would be good to improve this.
            partitionMapCond.await(fetchBackOffMs, TimeUnit.MILLISECONDS)
          }
        }
    }
    fetcherStats.requestRate.mark()

    if (responseData.nonEmpty) {
      // process fetched data
      inLock(partitionMapLock) {
        responseData.foreach { case (topicPartition, partitionData) =>
          Option(partitionStates.stateValue(topicPartition)).foreach { currentFetchState =>
            // It's possible that a partition is removed and re-added or truncated when there is a pending fetch request.
            // In this case, we only want to process the fetch response if the partition state is ready for fetch and
            // the current offset is the same as the offset requested.
            val fetchPartitionData = sessionPartitions.get(topicPartition)
            if (fetchPartitionData != null && fetchPartitionData.fetchOffset == currentFetchState.fetchOffset && currentFetchState.isReadyForFetch) {
              partitionData.error match {
                case Errors.NONE =>
                  try {
                    // Once we hand off the partition data to the subclass, we can't mess with it any more in this thread
                    val logAppendInfoOpt = processPartitionData(topicPartition, currentFetchState.fetchOffset,
                      partitionData)

                    logAppendInfoOpt.foreach { logAppendInfo =>
                      val validBytes = logAppendInfo.validBytes
                      val nextOffset = if (validBytes > 0) logAppendInfo.lastOffset + 1 else currentFetchState.fetchOffset
                      val lag = Math.max(0L, partitionData.highWatermark - nextOffset)
                      fetcherLagStats.getAndMaybePut(topicPartition).lag = lag

                      // ReplicaDirAlterThread may have removed topicPartition from the partitionStates after processing the partition data
<<<<<<< HEAD
                      if (partitionStates.contains(topicPartition)) {
                        // check the response indicates to ignore the current payload and fetch the
                        // nextoffset available in the local log.
                        if (partitionData.isValidNextLocalOffset) {
                          val newFetchState = PartitionFetchState(partitionData.nextLocalOffset,
                            fetchState.currentLeaderEpoch, state = Fetching)
                          partitionStates.updateAndMoveToEnd(topicPartition, newFetchState)
                        } else if (validBytes > 0) {
                          // Update partitionStates only if there is no exception during processPartitionData
                          val newFetchState = PartitionFetchState(nextOffset, fetchState.currentLeaderEpoch,
                            state = Fetching)
                          partitionStates.updateAndMoveToEnd(topicPartition, newFetchState)
                          fetcherStats.byteRate.mark(validBytes)
                        }
=======
                      if (validBytes > 0 && partitionStates.contains(topicPartition)) {
                        // Update partitionStates only if there is no exception during processPartitionData
                        val newFetchState = PartitionFetchState(nextOffset, Some(lag), currentFetchState.currentLeaderEpoch, state = Fetching)
                        partitionStates.updateAndMoveToEnd(topicPartition, newFetchState)
                        fetcherStats.byteRate.mark(validBytes)
>>>>>>> ed078bd7
                      }
                    }
                  } catch {
                    case ime@( _: CorruptRecordException | _: InvalidRecordException) =>
                      // we log the error and continue. This ensures two things
                      // 1. If there is a corrupt message in a topic partition, it does not bring the fetcher thread
                      //    down and cause other topic partition to also lag
                      // 2. If the message is corrupt due to a transient state in the log (truncation, partial writes
                      //    can cause this), we simply continue and should get fixed in the subsequent fetches
                      error(s"Found invalid messages during fetch for partition $topicPartition " +
                        s"offset ${currentFetchState.fetchOffset}", ime)
                      partitionsWithError += topicPartition
                    case e: KafkaStorageException =>
                      error(s"Error while processing data for partition $topicPartition " +
                        s"at offset ${currentFetchState.fetchOffset}", e)
                      markPartitionFailed(topicPartition)
                    case t: Throwable =>
                      // stop monitoring this partition and add it to the set of failed partitions
                      error(s"Unexpected error occurred while processing data for partition $topicPartition " +
                        s"at offset ${currentFetchState.fetchOffset}", t)
                      markPartitionFailed(topicPartition)
                  }
                case Errors.OFFSET_OUT_OF_RANGE =>
                  if (!handleOutOfRangeError(topicPartition, currentFetchState))
                    partitionsWithError += topicPartition

                case Errors.UNKNOWN_LEADER_EPOCH =>
                  debug(s"Remote broker has a smaller leader epoch for partition $topicPartition than " +
                    s"this replica's current leader epoch of ${currentFetchState.currentLeaderEpoch}.")
                  partitionsWithError += topicPartition

                case Errors.FENCED_LEADER_EPOCH =>
                  onPartitionFenced(topicPartition)

                case Errors.NOT_LEADER_FOR_PARTITION =>
                  debug(s"Remote broker is not the leader for partition $topicPartition, which could indicate " +
                    "that the partition is being moved")
                  partitionsWithError += topicPartition

                case _ =>
                  error(s"Error for partition $topicPartition at offset ${currentFetchState.fetchOffset}",
                    partitionData.error.exception)
                  partitionsWithError += topicPartition
              }
            }
          }
        }
      }
    }

    if (partitionsWithError.nonEmpty) {
      handlePartitionsWithErrors(partitionsWithError, "processFetchRequest")
    }
  }

  def markPartitionsForTruncation(topicPartition: TopicPartition, truncationOffset: Long): Unit = {
    partitionMapLock.lockInterruptibly()
    try {
      Option(partitionStates.stateValue(topicPartition)).foreach { state =>
        val newState = PartitionFetchState(math.min(truncationOffset, state.fetchOffset),
          state.lag, state.currentLeaderEpoch, state.delay, state = Truncating)
        partitionStates.updateAndMoveToEnd(topicPartition, newState)
        partitionMapCond.signalAll()
      }
    } finally partitionMapLock.unlock()
  }

  private def markPartitionFailed(topicPartition: TopicPartition): Unit = {
    partitionMapLock.lock()
    try {
      failedPartitions.add(topicPartition)
      removePartitions(Set(topicPartition))
    } finally partitionMapLock.unlock()
    warn(s"Partition $topicPartition marked as failed")
  }


  def addPartitions(initialFetchStates: Map[TopicPartition, OffsetAndEpoch]): Unit = {
    partitionMapLock.lockInterruptibly()
    try {
      initialFetchStates.foreach { case (tp, initialFetchState) =>
        // We can skip the truncation step iff the leader epoch matches the existing epoch
        val currentState = partitionStates.stateValue(tp)
        val updatedState = if (currentState != null && currentState.currentLeaderEpoch == initialFetchState.leaderEpoch) {
          currentState
        } else if (initialFetchState.offset < 0) {
          fetchOffsetAndTruncate(tp, initialFetchState.leaderEpoch)
        } else {
          PartitionFetchState(initialFetchState.offset, None, initialFetchState.leaderEpoch, state = Truncating)
        }
        partitionStates.updateAndMoveToEnd(tp, updatedState)
      }

      partitionMapCond.signalAll()
    } finally partitionMapLock.unlock()
  }

  /**
    * Loop through all partitions, updating their fetch offset and maybe marking them as
    * truncation completed if their offsetTruncationState indicates truncation completed
    *
    * @param fetchOffsets the partitions to update fetch offset and maybe mark truncation complete
    */
  private def updateFetchOffsetAndMaybeMarkTruncationComplete(fetchOffsets: Map[TopicPartition, OffsetTruncationState]): Unit = {
    val newStates: Map[TopicPartition, PartitionFetchState] = partitionStates.partitionStates.asScala
      .map { state =>
        val currentFetchState = state.value
        val maybeTruncationComplete = fetchOffsets.get(state.topicPartition) match {
          case Some(offsetTruncationState) =>
            val state = if (offsetTruncationState.truncationCompleted) Fetching else Truncating
            PartitionFetchState(offsetTruncationState.offset, currentFetchState.lag,
              currentFetchState.currentLeaderEpoch, currentFetchState.delay, state)
          case None => currentFetchState
        }
        (state.topicPartition, maybeTruncationComplete)
      }.toMap
    partitionStates.set(newStates.asJava)
  }

  /**
   * Called from ReplicaFetcherThread and ReplicaAlterLogDirsThread maybeTruncate for each topic
   * partition. Returns truncation offset and whether this is the final offset to truncate to
   *
   * For each topic partition, the offset to truncate to is calculated based on leader's returned
   * epoch and offset:
   *  -- If the leader replied with undefined epoch offset, we must use the high watermark. This can
   *  happen if 1) the leader is still using message format older than KAFKA_0_11_0; 2) the follower
   *  requested leader epoch < the first leader epoch known to the leader.
   *  -- If the leader replied with the valid offset but undefined leader epoch, we truncate to
   *  leader's offset if it is lower than follower's Log End Offset. This may happen if the
   *  leader is on the inter-broker protocol version < KAFKA_2_0_IV0
   *  -- If the leader replied with leader epoch not known to the follower, we truncate to the
   *  end offset of the largest epoch that is smaller than the epoch the leader replied with, and
   *  send OffsetsForLeaderEpochRequest with that leader epoch. In a more rare case, where the
   *  follower was not tracking epochs smaller than the epoch the leader replied with, we
   *  truncate the leader's offset (and do not send any more leader epoch requests).
   *  -- Otherwise, truncate to min(leader's offset, end offset on the follower for epoch that
   *  leader replied with, follower's Log End Offset).
   *
   * @param tp                    Topic partition
   * @param leaderEpochOffset     Epoch end offset received from the leader for this topic partition
   */
  private def getOffsetTruncationState(tp: TopicPartition,
                                       leaderEpochOffset: EpochEndOffset): OffsetTruncationState = inLock(partitionMapLock) {
    if (leaderEpochOffset.endOffset == UNDEFINED_EPOCH_OFFSET) {
      // truncate to initial offset which is the high watermark for follower replica. For
      // future replica, it is either high watermark of the future replica or current
      // replica's truncation offset (when the current replica truncates, it forces future
      // replica's partition state to 'truncating' and sets initial offset to its truncation offset)
      warn(s"Based on replica's leader epoch, leader replied with an unknown offset in $tp. " +
           s"The initial fetch offset ${partitionStates.stateValue(tp).fetchOffset} will be used for truncation.")
      OffsetTruncationState(partitionStates.stateValue(tp).fetchOffset, truncationCompleted = true)
    } else if (leaderEpochOffset.leaderEpoch == UNDEFINED_EPOCH) {
      // either leader or follower or both use inter-broker protocol version < KAFKA_2_0_IV0
      // (version 0 of OffsetForLeaderEpoch request/response)
      warn(s"Leader or replica is on protocol version where leader epoch is not considered in the OffsetsForLeaderEpoch response. " +
           s"The leader's offset ${leaderEpochOffset.endOffset} will be used for truncation in $tp.")
      OffsetTruncationState(min(leaderEpochOffset.endOffset, logEndOffset(tp)), truncationCompleted = true)
    } else {
      val replicaEndOffset = logEndOffset(tp)

      // get (leader epoch, end offset) pair that corresponds to the largest leader epoch
      // less than or equal to the requested epoch.
      endOffsetForEpoch(tp, leaderEpochOffset.leaderEpoch) match {
        case Some(OffsetAndEpoch(followerEndOffset, followerEpoch)) =>
          if (followerEpoch != leaderEpochOffset.leaderEpoch) {
            // the follower does not know about the epoch that leader replied with
            // we truncate to the end offset of the largest epoch that is smaller than the
            // epoch the leader replied with, and send another offset for leader epoch request
            val intermediateOffsetToTruncateTo = min(followerEndOffset, replicaEndOffset)
            info(s"Based on replica's leader epoch, leader replied with epoch ${leaderEpochOffset.leaderEpoch} " +
              s"unknown to the replica for $tp. " +
              s"Will truncate to $intermediateOffsetToTruncateTo and send another leader epoch request to the leader.")
            OffsetTruncationState(intermediateOffsetToTruncateTo, truncationCompleted = false)
          } else {
            val offsetToTruncateTo = min(followerEndOffset, leaderEpochOffset.endOffset)
            OffsetTruncationState(min(offsetToTruncateTo, replicaEndOffset), truncationCompleted = true)
          }
        case None =>
          // This can happen if the follower was not tracking leader epochs at that point (before the
          // upgrade, or if this broker is new). Since the leader replied with epoch <
          // requested epoch from follower, so should be safe to truncate to leader's
          // offset (this is the same behavior as post-KIP-101 and pre-KIP-279)
          warn(s"Based on replica's leader epoch, leader replied with epoch ${leaderEpochOffset.leaderEpoch} " +
            s"below any replica's tracked epochs for $tp. " +
            s"The leader's offset only ${leaderEpochOffset.endOffset} will be used for truncation.")
          OffsetTruncationState(min(leaderEpochOffset.endOffset, replicaEndOffset), truncationCompleted = true)
      }
    }
  }

  /**
   * Handle the out of range error. Return true if the request succeeded or was fenced, which means we need
   * not backoff and retry. False if there was a retriable error.
   */
  private def handleOutOfRangeError(topicPartition: TopicPartition,
                                    fetchState: PartitionFetchState): Boolean = {
    try {
      val newFetchState = fetchOffsetAndTruncate(topicPartition, fetchState.currentLeaderEpoch)
      partitionStates.updateAndMoveToEnd(topicPartition, newFetchState)
      info(s"Current offset ${fetchState.fetchOffset} for partition $topicPartition is " +
        s"out of range, which typically implies a leader change. Reset fetch offset to ${newFetchState.fetchOffset}")
      true
    } catch {
      case _: FencedLeaderEpochException =>
        onPartitionFenced(topicPartition)
        true

      case e @ (_ : UnknownTopicOrPartitionException |
                _ : UnknownLeaderEpochException |
                _ : NotLeaderForPartitionException) =>
        info(s"Could not fetch offset for $topicPartition due to error: ${e.getMessage}")
        false

      case e: Throwable =>
        error(s"Error getting offset for partition $topicPartition", e)
        false
    }
  }

  /**
   * Handle a partition whose offset is out of range and return a new fetch offset.
   */
  protected def fetchOffsetAndTruncate(topicPartition: TopicPartition, currentLeaderEpoch: Int): PartitionFetchState = {
    val replicaEndOffset = logEndOffset(topicPartition)

    /**
     * Unclean leader election: A follower goes down, in the meanwhile the leader keeps appending messages. The follower comes back up
     * and before it has completely caught up with the leader's logs, all replicas in the ISR go down. The follower is now uncleanly
     * elected as the new leader, and it starts appending messages from the client. The old leader comes back up, becomes a follower
     * and it may discover that the current leader's end offset is behind its own end offset.
     *
     * In such a case, truncate the current follower's log to the current leader's end offset and continue fetching.
     *
     * There is a potential for a mismatch between the logs of the two replicas here. We don't fix this mismatch as of now.
     */
    val leaderEndOffset = fetchLatestOffsetFromLeader(topicPartition, currentLeaderEpoch)
    if (leaderEndOffset < replicaEndOffset) {
      warn(s"Reset fetch offset for partition $topicPartition from $replicaEndOffset to current " +
        s"leader's latest offset $leaderEndOffset")
      truncate(topicPartition, OffsetTruncationState(leaderEndOffset, truncationCompleted = true))

      fetcherLagStats.getAndMaybePut(topicPartition).lag = 0
      PartitionFetchState(leaderEndOffset, Some(0), currentLeaderEpoch, state = Fetching)
    } else {
      /**
       * If the leader's log end offset is greater than the follower's log end offset, there are two possibilities:
       * 1. The follower could have been down for a long time and when it starts up, its end offset could be smaller than the leader's
       * start offset because the leader has deleted old logs (log.logEndOffset < leaderStartOffset).
       * 2. When unclean leader election occurs, it is possible that the old leader's high watermark is greater than
       * the new leader's log end offset. So when the old leader truncates its offset to its high watermark and starts
       * to fetch from the new leader, an OffsetOutOfRangeException will be thrown. After that some more messages are
       * produced to the new leader. While the old leader is trying to handle the OffsetOutOfRangeException and query
       * the log end offset of the new leader, the new leader's log end offset becomes higher than the follower's log end offset.
       *
       * In the first case, the follower's current log end offset is smaller than the leader's log start offset. So the
       * follower should truncate all its logs, roll out a new segment and start to fetch from the current leader's log
       * start offset.
       * In the second case, the follower should just keep the current log segments and retry the fetch. In the second
       * case, there will be some inconsistency of data between old and new leader. We are not solving it here.
       * If users want to have strong consistency guarantees, appropriate configurations needs to be set for both
       * brokers and producers.
       *
       * Putting the two cases together, the follower should fetch from the higher one of its replica log end offset
       * and the current leader's log start offset.
       */
      val leaderStartOffset = fetchEarliestOffsetFromLeader(topicPartition, currentLeaderEpoch)
      warn(s"Reset fetch offset for partition $topicPartition from $replicaEndOffset to current " +
        s"leader's start offset $leaderStartOffset")
      val offsetToFetch = Math.max(leaderStartOffset, replicaEndOffset)
      // Only truncate log when current leader's log start offset is greater than follower's log end offset.
      if (leaderStartOffset > replicaEndOffset)
        truncateFullyAndStartAt(topicPartition, leaderStartOffset)

      val initialLag = leaderEndOffset - offsetToFetch
      fetcherLagStats.getAndMaybePut(topicPartition).lag = initialLag
      PartitionFetchState(offsetToFetch, Some(initialLag), currentLeaderEpoch, state = Fetching)
    }
  }

  def delayPartitions(partitions: Iterable[TopicPartition], delay: Long): Unit = {
    partitionMapLock.lockInterruptibly()
    try {
      for (partition <- partitions) {
        Option(partitionStates.stateValue(partition)).foreach { currentFetchState =>
          if (!currentFetchState.isDelayed) {
            partitionStates.updateAndMoveToEnd(partition, PartitionFetchState(currentFetchState.fetchOffset,
              currentFetchState.lag, currentFetchState.currentLeaderEpoch, Some(new DelayedItem(delay)), currentFetchState.state))
          }
        }
      }
      partitionMapCond.signalAll()
    } finally partitionMapLock.unlock()
  }

  def removePartitions(topicPartitions: Set[TopicPartition]): Unit = {
    partitionMapLock.lockInterruptibly()
    try {
      topicPartitions.foreach { topicPartition =>
        partitionStates.remove(topicPartition)
        fetcherLagStats.unregister(topicPartition)
      }
    } finally partitionMapLock.unlock()
  }

  def partitionCount(): Int = {
    partitionMapLock.lockInterruptibly()
    try partitionStates.size
    finally partitionMapLock.unlock()
  }

  // Visible for testing
  private[server] def fetchState(topicPartition: TopicPartition): Option[PartitionFetchState] = inLock(partitionMapLock) {
    Option(partitionStates.stateValue(topicPartition))
  }

  private[server] def partitionsAndOffsets: Map[TopicPartition, InitialFetchState] = inLock(partitionMapLock) {
    partitionStates.partitionStates.asScala.map { state =>
      val initialFetchState = InitialFetchState(sourceBroker,
        currentLeaderEpoch = state.value.currentLeaderEpoch,
        initOffset = state.value.fetchOffset)
      state.topicPartition -> initialFetchState
    }.toMap
  }

  protected def toMemoryRecords(records: Records): MemoryRecords = {
    records match {
      case r: MemoryRecords => r
      case r: FileRecords =>
        val buffer = ByteBuffer.allocate(r.sizeInBytes)
        r.readInto(buffer, 0)
        MemoryRecords.readableRecords(buffer)
    }
  }

}

object AbstractFetcherThread {

  case class ReplicaFetch(partitionData: util.Map[TopicPartition, FetchRequest.PartitionData], fetchRequest: FetchRequest.Builder)
  case class ResultWithPartitions[R](result: R, partitionsWithError: Set[TopicPartition])

}

object FetcherMetrics {
  val ConsumerLag = "ConsumerLag"
  val RequestsPerSec = "RequestsPerSec"
  val BytesPerSec = "BytesPerSec"
}

class FetcherLagMetrics(metricId: ClientIdTopicPartition) extends KafkaMetricsGroup {

  private[this] val lagVal = new AtomicLong(-1L)
  private[this] val tags = Map(
    "clientId" -> metricId.clientId,
    "topic" -> metricId.topicPartition.topic,
    "partition" -> metricId.topicPartition.partition.toString)

  newGauge(FetcherMetrics.ConsumerLag,
    new Gauge[Long] {
      def value = lagVal.get
    },
    tags
  )

  def lag_=(newLag: Long): Unit = {
    lagVal.set(newLag)
  }

  def lag = lagVal.get

  def unregister(): Unit = {
    removeMetric(FetcherMetrics.ConsumerLag, tags)
  }
}

class FetcherLagStats(metricId: ClientIdAndBroker) {
  private val valueFactory = (k: TopicPartition) => new FetcherLagMetrics(ClientIdTopicPartition(metricId.clientId, k))
  val stats = new Pool[TopicPartition, FetcherLagMetrics](Some(valueFactory))

  def getAndMaybePut(topicPartition: TopicPartition): FetcherLagMetrics = {
    stats.getAndMaybePut(topicPartition)
  }

  def unregister(topicPartition: TopicPartition): Unit = {
    val lagMetrics = stats.remove(topicPartition)
    if (lagMetrics != null) lagMetrics.unregister()
  }

  def unregister(): Unit = {
    stats.keys.toBuffer.foreach { key: TopicPartition =>
      unregister(key)
    }
  }
}

class FetcherStats(metricId: ClientIdAndBroker) extends KafkaMetricsGroup {
  val tags = Map("clientId" -> metricId.clientId,
    "brokerHost" -> metricId.brokerHost,
    "brokerPort" -> metricId.brokerPort.toString)

  val requestRate = newMeter(FetcherMetrics.RequestsPerSec, "requests", TimeUnit.SECONDS, tags)

  val byteRate = newMeter(FetcherMetrics.BytesPerSec, "bytes", TimeUnit.SECONDS, tags)

  def unregister(): Unit = {
    removeMetric(FetcherMetrics.RequestsPerSec, tags)
    removeMetric(FetcherMetrics.BytesPerSec, tags)
  }

}

case class ClientIdTopicPartition(clientId: String, topicPartition: TopicPartition) {
  override def toString: String = s"$clientId-$topicPartition"
}

sealed trait ReplicaState
case object Truncating extends ReplicaState
case object Fetching extends ReplicaState

object PartitionFetchState {
  def apply(offset: Long, lag: Option[Long], currentLeaderEpoch: Int, state: ReplicaState): PartitionFetchState = {
    PartitionFetchState(offset, lag, currentLeaderEpoch, None, state)
  }
}


/**
 * case class to keep partition offset and its state(truncatingLog, delayed)
 * This represents a partition as being either:
 * (1) Truncating its log, for example having recently become a follower
 * (2) Delayed, for example due to an error, where we subsequently back off a bit
 * (3) ReadyForFetch, the is the active state where the thread is actively fetching data.
 */
case class PartitionFetchState(fetchOffset: Long,
                               lag: Option[Long],
                               currentLeaderEpoch: Int,
                               delay: Option[DelayedItem],
                               state: ReplicaState) {

  def isReadyForFetch: Boolean = state == Fetching && !isDelayed

  def isReplicaInSync: Boolean = lag.isDefined && lag.get <= 0

  def isTruncating: Boolean = state == Truncating && !isDelayed

  def isDelayed: Boolean = delay.exists(_.getDelay(TimeUnit.MILLISECONDS) > 0)

  override def toString: String = {
    s"FetchState(fetchOffset=$fetchOffset" +
      s", currentLeaderEpoch=$currentLeaderEpoch" +
      s", state=$state" +
      s", lag=$lag" +
      s", delay=${delay.map(_.delayMs).getOrElse(0)}ms" +
      s")"
  }
}

case class OffsetTruncationState(offset: Long, truncationCompleted: Boolean) {

  def this(offset: Long) = this(offset, true)

  override def toString = "offset:%d-truncationCompleted:%b".format(offset, truncationCompleted)
}

case class OffsetAndEpoch(offset: Long, leaderEpoch: Int) {
  override def toString: String = {
    s"(offset=$offset, leaderEpoch=$leaderEpoch)"
  }
}<|MERGE_RESOLUTION|>--- conflicted
+++ resolved
@@ -20,54 +20,29 @@
 import java.nio.ByteBuffer
 import java.util
 import java.util.Optional
-<<<<<<< HEAD
-
-import scala.collection.{Map, Seq, Set, mutable}
-import java.util.concurrent.TimeUnit
-import java.util.concurrent.atomic.AtomicLong
 import java.util.concurrent.locks.ReentrantLock
-import java.util.function.Consumer
-=======
-import java.util.concurrent.locks.ReentrantLock
-
-import kafka.cluster.BrokerEndPoint
-import kafka.utils.{DelayedItem, Pool, ShutdownableThread}
-import org.apache.kafka.common.errors._
-import org.apache.kafka.common.requests.EpochEndOffset._
-import kafka.common.ClientIdAndBroker
-import kafka.metrics.KafkaMetricsGroup
-import kafka.utils.CoreUtils.inLock
-import org.apache.kafka.common.protocol.Errors
-
-import scala.collection.{mutable, Map, Seq, Set}
-import scala.collection.JavaConverters._
 import java.util.concurrent.TimeUnit
 import java.util.concurrent.atomic.AtomicLong
 import java.util.function.BiConsumer
->>>>>>> ed078bd7
 
 import com.yammer.metrics.core.Gauge
 import kafka.cluster.BrokerEndPoint
 import kafka.common.ClientIdAndBroker
 import kafka.log.LogAppendInfo
-<<<<<<< HEAD
 import kafka.metrics.KafkaMetricsGroup
-import kafka.server.AbstractFetcherThread._
 import kafka.utils.CoreUtils.inLock
 import kafka.utils.{DelayedItem, Pool, ShutdownableThread}
 import org.apache.kafka.common.errors._
-import org.apache.kafka.common.TopicPartition
-=======
+
 import kafka.server.AbstractFetcherThread.ReplicaFetch
 import kafka.server.AbstractFetcherThread.ResultWithPartitions
-import org.apache.kafka.common.{InvalidRecordException, TopicPartition}
->>>>>>> ed078bd7
+import org.apache.kafka.common.InvalidRecordException
 import org.apache.kafka.common.internals.PartitionStates
 import org.apache.kafka.common.protocol.Errors
 import org.apache.kafka.common.record.{FileRecords, MemoryRecords, Records}
 import org.apache.kafka.common.requests.EpochEndOffset._
 import org.apache.kafka.common.requests._
-import org.apache.kafka.common.{KafkaException, TopicPartition}
+import org.apache.kafka.common.TopicPartition
 
 import scala.collection.JavaConverters._
 import scala.collection.{Map, Set, mutable}
@@ -350,28 +325,20 @@
                       fetcherLagStats.getAndMaybePut(topicPartition).lag = lag
 
                       // ReplicaDirAlterThread may have removed topicPartition from the partitionStates after processing the partition data
-<<<<<<< HEAD
                       if (partitionStates.contains(topicPartition)) {
                         // check the response indicates to ignore the current payload and fetch the
                         // nextoffset available in the local log.
                         if (partitionData.isValidNextLocalOffset) {
-                          val newFetchState = PartitionFetchState(partitionData.nextLocalOffset,
-                            fetchState.currentLeaderEpoch, state = Fetching)
+                          val newFetchState = PartitionFetchState(partitionData.nextLocalOffset, Some(lag),
+                            currentFetchState.currentLeaderEpoch, state = Fetching)
                           partitionStates.updateAndMoveToEnd(topicPartition, newFetchState)
-                        } else if (validBytes > 0) {
+                        } else  if (validBytes > 0 && partitionStates.contains(topicPartition)) {
                           // Update partitionStates only if there is no exception during processPartitionData
-                          val newFetchState = PartitionFetchState(nextOffset, fetchState.currentLeaderEpoch,
-                            state = Fetching)
+                          val newFetchState = PartitionFetchState(nextOffset, Some(lag),
+                            currentFetchState.currentLeaderEpoch, state = Fetching)
                           partitionStates.updateAndMoveToEnd(topicPartition, newFetchState)
                           fetcherStats.byteRate.mark(validBytes)
                         }
-=======
-                      if (validBytes > 0 && partitionStates.contains(topicPartition)) {
-                        // Update partitionStates only if there is no exception during processPartitionData
-                        val newFetchState = PartitionFetchState(nextOffset, Some(lag), currentFetchState.currentLeaderEpoch, state = Fetching)
-                        partitionStates.updateAndMoveToEnd(topicPartition, newFetchState)
-                        fetcherStats.byteRate.mark(validBytes)
->>>>>>> ed078bd7
                       }
                     }
                   } catch {
