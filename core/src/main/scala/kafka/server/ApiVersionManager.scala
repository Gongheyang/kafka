/*
 * Licensed to the Apache Software Foundation (ASF) under one or more
 * contributor license agreements. See the NOTICE file distributed with
 * this work for additional information regarding copyright ownership.
 * The ASF licenses this file to You under the Apache License, Version 2.0
 * (the "License"); you may not use this file except in compliance with
 * the License. You may obtain a copy of the License at
 *
 *    http://www.apache.org/licenses/LICENSE-2.0
 *
 * Unless required by applicable law or agreed to in writing, software
 * distributed under the License is distributed on an "AS IS" BASIS,
 * WITHOUT WARRANTIES OR CONDITIONS OF ANY KIND, either express or implied.
 * See the License for the specific language governing permissions and
 * limitations under the License.
 */
package kafka.server

import kafka.network
import kafka.network.RequestChannel
import org.apache.kafka.common.feature.Features
import org.apache.kafka.common.message.ApiMessageType.ListenerType
import org.apache.kafka.common.protocol.ApiKeys
import org.apache.kafka.common.requests.ApiVersionsResponse
import org.apache.kafka.server.common.MetadataVersion

import scala.jdk.CollectionConverters._

trait ApiVersionManager {
  def listenerType: ListenerType
  def enabledApis: collection.Set[ApiKeys]
  def apiVersionResponse(throttleTimeMs: Int): ApiVersionsResponse
  def isApiEnabled(apiKey: ApiKeys): Boolean = enabledApis.contains(apiKey)
  def newRequestMetrics: RequestChannel.Metrics = new network.RequestChannel.Metrics(enabledApis)
}

object ApiVersionManager {
  def apply(
    listenerType: ListenerType,
    config: KafkaConfig,
    forwardingManager: Option[ForwardingManager],
    features: BrokerFeatures,
    featureCache: FinalizedFeatureCache
  ): ApiVersionManager = {
    new DefaultApiVersionManager(
      listenerType,
      config.interBrokerProtocolVersion,
      forwardingManager,
      features,
      featureCache
    )
  }
}

class SimpleApiVersionManager(
  val listenerType: ListenerType,
  val enabledApis: collection.Set[ApiKeys]
) extends ApiVersionManager {

  def this(listenerType: ListenerType) = {
    this(listenerType, ApiKeys.apisForListener(listenerType).asScala)
  }

  private val apiVersions = ApiVersionsResponse.collectApis(enabledApis.asJava)

  override def apiVersionResponse(requestThrottleMs: Int): ApiVersionsResponse = {
    ApiVersionsResponse.createApiVersionsResponse(0, apiVersions)
  }
}

class DefaultApiVersionManager(
  val listenerType: ListenerType,
  interBrokerProtocolVersion: MetadataVersion,
  forwardingManager: Option[ForwardingManager],
  features: BrokerFeatures,
  featureCache: FinalizedFeatureCache
) extends ApiVersionManager {

  override def apiVersionResponse(throttleTimeMs: Int): ApiVersionsResponse = {
    val supportedFeatures = features.supportedFeatures
    val finalizedFeaturesOpt = featureCache.get
    val controllerApiVersions = forwardingManager.flatMap(_.controllerApiVersions)

    finalizedFeaturesOpt match {
<<<<<<< HEAD
      case Some(finalizedFeatures) => ApiVersionsResponse.apiVersionsResponse(
=======
      case Some(finalizedFeatures) => ApiVersionsResponse.createApiVersionsResponse(
>>>>>>> 0a9893ca
        throttleTimeMs,
        interBrokerProtocolVersion.highestSupportedRecordVersion,
        supportedFeatures,
        finalizedFeatures.features,
        finalizedFeatures.epoch,
        controllerApiVersions.orNull,
        listenerType)
<<<<<<< HEAD
      case None => ApiVersionsResponse.apiVersionsResponse(
=======
      case None => ApiVersionsResponse.createApiVersionsResponse(
>>>>>>> 0a9893ca
        throttleTimeMs,
        interBrokerProtocolVersion.highestSupportedRecordVersion,
        supportedFeatures,
        Features.emptyFinalizedFeatures,
        ApiVersionsResponse.UNKNOWN_FINALIZED_FEATURES_EPOCH,
        controllerApiVersions.orNull,
        listenerType)
    }
  }

  override def enabledApis: collection.Set[ApiKeys] = {
    ApiKeys.apisForListener(listenerType).asScala
  }

  override def isApiEnabled(apiKey: ApiKeys): Boolean = {
    apiKey.inScope(listenerType)
  }
}<|MERGE_RESOLUTION|>--- conflicted
+++ resolved
@@ -82,11 +82,7 @@
     val controllerApiVersions = forwardingManager.flatMap(_.controllerApiVersions)
 
     finalizedFeaturesOpt match {
-<<<<<<< HEAD
-      case Some(finalizedFeatures) => ApiVersionsResponse.apiVersionsResponse(
-=======
       case Some(finalizedFeatures) => ApiVersionsResponse.createApiVersionsResponse(
->>>>>>> 0a9893ca
         throttleTimeMs,
         interBrokerProtocolVersion.highestSupportedRecordVersion,
         supportedFeatures,
@@ -94,11 +90,7 @@
         finalizedFeatures.epoch,
         controllerApiVersions.orNull,
         listenerType)
-<<<<<<< HEAD
-      case None => ApiVersionsResponse.apiVersionsResponse(
-=======
       case None => ApiVersionsResponse.createApiVersionsResponse(
->>>>>>> 0a9893ca
         throttleTimeMs,
         interBrokerProtocolVersion.highestSupportedRecordVersion,
         supportedFeatures,
