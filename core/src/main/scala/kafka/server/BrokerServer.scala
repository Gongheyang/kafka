--- conflicted
+++ resolved
@@ -433,11 +433,7 @@
         config.shareGroupConfig.shareGroupRecordLockDurationMs,
         config.shareGroupConfig.shareGroupDeliveryCountLimit,
         config.shareGroupConfig.shareGroupPartitionMaxRecordLocks,
-<<<<<<< HEAD
-        config.shareGroupConfig.shareFetchPurgatoryPurgeIntervalRequests,
         config.shareGroupConfig.shareFetchMaxFetchRecords,
-=======
->>>>>>> cb3b0337
         persister,
         groupConfigManager,
         new Metrics()
