--- conflicted
+++ resolved
@@ -266,14 +266,10 @@
         brokerTopicStats = brokerTopicStats,
         isShuttingDown = isShuttingDown,
         zkClient = None,
-<<<<<<< HEAD
-        threadNamePrefix = threadNamePrefix,
-        addPartitionsToTxnManager = Some(addPartitionsToTxnManager))
-=======
         threadNamePrefix = None, // The ReplicaManager only runs on the broker, and already includes the ID in thread names.
-        brokerEpochSupplier = () => lifecycleManager.brokerEpoch
-      )
->>>>>>> 55c238b1
+        brokerEpochSupplier = () => lifecycleManager.brokerEpoch,
+        addPartitionsToTxnManager = Some(addPartitionsToTxnManager)
+      )
 
       /* start token manager */
       if (config.tokenAuthEnabled) {
