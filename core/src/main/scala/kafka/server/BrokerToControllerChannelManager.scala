--- conflicted
+++ resolved
@@ -404,13 +404,8 @@
     if (activeControllerAddress().isDefined) {
       super.pollOnce(Long.MaxValue)
     } else {
-<<<<<<< HEAD
       debug("Controller isn't cached, looking for local metadata changes")
       controllerInformation.node match {
-=======
-      debug("Controller isn't known, checking with controller provider")
-      controllerNodeProvider.get() match {
->>>>>>> 9b23d930
         case Some(controllerNode) =>
           info(s"Recorded new controller, from now on will use node $controllerNode")
           updateControllerAddress(controllerNode)
