--- conflicted
+++ resolved
@@ -70,11 +70,7 @@
     val logs = logManager.logsByTopic(topic)
     val wasRemoteLogEnabledBeforeUpdate = logs.exists(_.remoteLogEnabled())
 
-<<<<<<< HEAD
-    logManager.updateTopicConfig(topic, props, kafkaConfig.isRemoteLogStorageSystemEnabled)
-=======
     logManager.updateTopicConfig(topic, props, kafkaConfig.remoteLogManagerConfig.isRemoteStorageSystemEnabled())
->>>>>>> eecb3461
     maybeBootstrapRemoteLogComponents(topic, logs, wasRemoteLogEnabledBeforeUpdate)
   }
 
