--- conflicted
+++ resolved
@@ -24,11 +24,7 @@
 import kafka.server.QuotaFactory.{QuotaManagers, UnboundedQuota}
 import kafka.server.handlers.DescribeTopicPartitionsRequestHandler
 import kafka.server.metadata.{ConfigRepository, KRaftMetadataCache}
-<<<<<<< HEAD
-import kafka.server.share.SharePartitionManager
-=======
 import kafka.server.share.{ErroneousAndValidPartitionData, ShareFetchContext, SharePartitionManager}
->>>>>>> 6b5d172d
 import kafka.utils.Implicits._
 import kafka.utils.{CoreUtils, Logging}
 import org.apache.kafka.admin.AdminUtils
@@ -4374,15 +4370,13 @@
 
     val topicIdNames = metadataCache.topicIdsToNames()
 
-    shareAcknowledgeData.topics.forEach(topic => {
+    shareAcknowledgeData.topics.forEach{ topic =>
       topic.partitions.forEach{ partition =>
-        val topicIdPartition = new TopicIdPartition(
-          topic.topicId,
-          new TopicPartition(topicIdNames.get(topic.topicId), partition.partitionIndex)
-        )
+        val topicIdPartition = new TopicIdPartition(topic.topicId,
+          new TopicPartition(topicIdNames.get(topic.topicId), partition.partitionIndex))
         topicIdPartitionSeq += topicIdPartition
       }
-    })
+    }
 
     val authorizedTopics = authHelper.filterByAuthorized(
       request.context,
@@ -4449,46 +4443,26 @@
     CompletableFuture.completedFuture[Unit](())
   }
 
-<<<<<<< HEAD
+  // Visible for Testing
   def getAcknowledgeBatchesFromShareAcknowledgeRequest(shareAcknowledgeRequest : ShareAcknowledgeRequest,
-                                                       topicNames : util.Map[Uuid, String],
+                                                       topicIdNames : util.Map[Uuid, String],
                                                        erroneous : mutable.Map[TopicIdPartition, ShareAcknowledgeResponseData.PartitionData]
                                                       ) : mutable.Map[TopicIdPartition, util.List[ShareAcknowledgementBatch]] = {
     val acknowledgeBatchesMap = mutable.Map[TopicIdPartition, util.List[ShareAcknowledgementBatch]]()
     shareAcknowledgeRequest.data().topics().forEach{ topic =>
-      if(!topicNames.containsKey(topic.topicId)) {
+      if(!topicIdNames.containsKey(topic.topicId)) {
         topic.partitions.forEach{ case partition: ShareAcknowledgeRequestData.AcknowledgePartition =>
-=======
-  private def getAcknowledgeBatchesFromShareFetchRequest(shareFetchRequest: ShareFetchRequest,
-                                                         topicIdNames: util.Map[Uuid, String],
-                                                         erroneous: mutable.Map[TopicIdPartition, ShareAcknowledgeResponseData.PartitionData]
-                                                        ): mutable.Map[TopicIdPartition, util.List[ShareAcknowledgementBatch]] = {
-
-    val acknowledgeBatchesMap = mutable.Map[TopicIdPartition, util.List[ShareAcknowledgementBatch]]()
-    shareFetchRequest.data().topics().forEach{ topic =>
-      if (!topicIdNames.containsKey(topic.topicId)) {
-        topic.partitions.forEach{ partition: ShareFetchRequestData.FetchPartition =>
->>>>>>> 6b5d172d
           val topicIdPartition = new TopicIdPartition(
             topic.topicId,
             new TopicPartition(null, partition.partitionIndex))
           erroneous +=
             topicIdPartition -> ShareAcknowledgeResponse.partitionResponse(topicIdPartition, Errors.UNKNOWN_TOPIC_ID)
         }
-<<<<<<< HEAD
-      }
-      else {
+      } else {
         topic.partitions().forEach{partition =>
           val topicIdPartition = new TopicIdPartition(
             topic.topicId(),
-            new TopicPartition(topicNames.get(topic.topicId()), partition.partitionIndex())
-=======
-      } else {
-        topic.partitions().forEach { partition =>
-          val topicIdPartition = new TopicIdPartition(
-            topic.topicId(),
             new TopicPartition(topicIdNames.get(topic.topicId()), partition.partitionIndex())
->>>>>>> 6b5d172d
           )
           val acknowledgeBatches = new util.ArrayList[ShareAcknowledgementBatch]()
           partition.acknowledgementBatches().forEach{ batch =>
@@ -4498,20 +4472,54 @@
               batch.acknowledgeTypes()
             ))
           }
-<<<<<<< HEAD
           if (acknowledgeBatches.size() > 0) {
             acknowledgeBatchesMap += topicIdPartition -> acknowledgeBatches
           }
-=======
-          acknowledgeBatchesMap += topicIdPartition -> acknowledgeBatches
->>>>>>> 6b5d172d
         }
       }
     }
     acknowledgeBatchesMap
   }
 
-<<<<<<< HEAD
+  // Visible for Testing
+  def getAcknowledgeBatchesFromShareFetchRequest(shareFetchRequest: ShareFetchRequest,
+                                                         topicIdNames: util.Map[Uuid, String],
+                                                         erroneous: mutable.Map[TopicIdPartition, ShareAcknowledgeResponseData.PartitionData]
+                                                        ): mutable.Map[TopicIdPartition, util.List[ShareAcknowledgementBatch]] = {
+
+    val acknowledgeBatchesMap = mutable.Map[TopicIdPartition, util.List[ShareAcknowledgementBatch]]()
+    shareFetchRequest.data().topics().forEach{ topic =>
+      if (!topicIdNames.containsKey(topic.topicId)) {
+        topic.partitions.forEach{ partition: ShareFetchRequestData.FetchPartition =>
+          val topicIdPartition = new TopicIdPartition(
+            topic.topicId,
+            new TopicPartition(null, partition.partitionIndex))
+          erroneous +=
+            topicIdPartition -> ShareAcknowledgeResponse.partitionResponse(topicIdPartition, Errors.UNKNOWN_TOPIC_ID)
+        }
+      } else {
+        topic.partitions().forEach { partition =>
+          val topicIdPartition = new TopicIdPartition(
+            topic.topicId(),
+            new TopicPartition(topicIdNames.get(topic.topicId()), partition.partitionIndex())
+          )
+          val acknowledgeBatches = new util.ArrayList[ShareAcknowledgementBatch]()
+          partition.acknowledgementBatches().forEach{ batch =>
+            acknowledgeBatches.add(new ShareAcknowledgementBatch(
+              batch.firstOffset(),
+              batch.lastOffset(),
+              batch.acknowledgeTypes()
+            ))
+          }
+          if (acknowledgeBatches.size() > 0) {
+            acknowledgeBatchesMap += topicIdPartition -> acknowledgeBatches
+          }
+        }
+      }
+    }
+    acknowledgeBatchesMap
+  }
+
   // the callback for processing a share acknowledge response, invoked before throttling
   def processShareAcknowledgeResponse(responseAcknowledgeData: Map[TopicIdPartition, ShareAcknowledgeResponseData.PartitionData],
                                       request : RequestChannel.Request,
@@ -4526,8 +4534,47 @@
             nodeEndpoints.put(node.id(), node)
           }
           partitionData.currentLeader()
-=======
-  private def validateAcknowledgementBatches(acknowledgementDataFromRequest: mutable.Map[TopicIdPartition, util.List[ShareAcknowledgementBatch]],
+            .setLeaderId(leaderNode.leaderId)
+            .setLeaderEpoch(leaderNode.leaderEpoch)
+        case _ =>
+      }
+        partitions.put(tp, partitionData)
+    }
+
+    var shareAcknowledgeResponse: ShareAcknowledgeResponse = null
+
+    def createResponse(): ShareAcknowledgeResponse = {
+      val responseData = new util.LinkedHashMap[TopicIdPartition, ShareAcknowledgeResponseData.PartitionData]
+      shareAcknowledgeResponse.data().responses().forEach { topicResponse =>
+        topicResponse.partitions().forEach { unconvertedPartitionData =>
+          val tp = new TopicIdPartition(
+            topicResponse.topicId,
+            new TopicPartition(topicNames.get(topicResponse.topicId()), unconvertedPartitionData.partitionIndex())
+          )
+          val error = Errors.forCode(unconvertedPartitionData.errorCode)
+          if (error != Errors.NONE)
+            debug(s"Share Acknowledge request with correlation id ${request.header.correlationId} from client ${request.header.clientId} " +
+              s"on partition $tp failed due to ${error.exceptionName}")
+          responseData.put(tp, unconvertedPartitionData)
+        }
+      }
+
+      // Prepare share acknowledge response
+      ShareAcknowledgeResponse.of(
+        shareAcknowledgeResponse.error,
+        0,
+        responseData,
+        nodeEndpoints.values.toList.asJava
+      )
+    }
+
+    shareAcknowledgeResponse =
+      new ShareAcknowledgeResponse(ShareAcknowledgeResponse.toMessage(Errors.NONE, 0, partitions.entrySet().iterator(), Collections.emptyList()))
+    createResponse()
+  }
+
+  // Visible for Testing
+  def validateAcknowledgementBatches(acknowledgementDataFromRequest: mutable.Map[TopicIdPartition, util.List[ShareAcknowledgementBatch]],
                                      erroneous: mutable.Map[TopicIdPartition, ShareAcknowledgeResponseData.PartitionData]
                                     ): mutable.Set[TopicIdPartition] = {
     val erroneousTopicIdPartitions: mutable.Set[TopicIdPartition] = mutable.Set.empty[TopicIdPartition]
@@ -4588,45 +4635,10 @@
             nodeEndpoints.put(node.id, node)
           }
           partitionData.currentLeader
->>>>>>> 6b5d172d
             .setLeaderId(leaderNode.leaderId)
             .setLeaderEpoch(leaderNode.leaderEpoch)
         case _ =>
       }
-<<<<<<< HEAD
-      partitions.put(tp, partitionData)
-    }
-
-    var shareAcknowledgeResponse: ShareAcknowledgeResponse = null
-
-    def createResponse(): ShareAcknowledgeResponse = {
-      val responseData = new util.LinkedHashMap[TopicIdPartition, ShareAcknowledgeResponseData.PartitionData]
-      shareAcknowledgeResponse.data().responses().forEach { topicResponse =>
-        topicResponse.partitions().forEach { unconvertedPartitionData =>
-          val tp = new TopicIdPartition(
-            topicResponse.topicId,
-            new TopicPartition(topicNames.get(topicResponse.topicId()), unconvertedPartitionData.partitionIndex())
-          )
-          val error = Errors.forCode(unconvertedPartitionData.errorCode)
-          if (error != Errors.NONE)
-            debug(s"Share Acknowledge request with correlation id ${request.header.correlationId} from client ${request.header.clientId} " +
-              s"on partition $tp failed due to ${error.exceptionName}")
-          responseData.put(tp, unconvertedPartitionData)
-        }
-      }
-
-      // Prepare share acknowledge response
-      ShareAcknowledgeResponse.of(
-        shareAcknowledgeResponse.error,
-        0,
-        responseData,
-        nodeEndpoints.values.toList.asJava
-      )
-    }
-    shareAcknowledgeResponse =
-      new ShareAcknowledgeResponse(ShareAcknowledgeResponse.toMessage(Errors.NONE, 0, partitions.entrySet().iterator(), Collections.emptyList()))
-    createResponse()
-=======
     }
 
     var shareFetchResponse: ShareFetchResponse = null
@@ -4719,7 +4731,6 @@
     }
 
     Some(updateConversionStats)
->>>>>>> 6b5d172d
   }
 
   private def isShareGroupProtocolEnabled: Boolean = {
