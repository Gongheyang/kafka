--- conflicted
+++ resolved
@@ -684,11 +684,7 @@
   "Use <code>listeners</code> instead. \n" +
   "hostname of broker. If this is set, it will only bind to this address. If this is not set, it will bind to all interfaces"
   val ListenersDoc = "Listener List - Comma-separated list of URIs we will listen on and the listener names." +
-<<<<<<< HEAD
-    s" If the listener name is not a security protocol, <code>$ListenerSecurityProtocolMapProp<code> must also be set.\n" +
-=======
     s" If the listener name is not a security protocol, <code>$ListenerSecurityProtocolMapProp</code> must also be set.\n" +
->>>>>>> 62e88657
     " Listener names and port numbers must be unique.\n" +
     " Specify hostname as 0.0.0.0 to bind to all interfaces.\n" +
     " Leave hostname empty to bind to default interface.\n" +
