--- conflicted
+++ resolved
@@ -99,6 +99,8 @@
   val ControllerSocketTimeoutMs = 30000
   val ControllerMessageQueueSize = Int.MaxValue
   val DefaultReplicationFactor = 1
+  val RackLocatorClass = "kafka.cluster.NoRack"
+  val RackLocatorProperties = ""
   val ReplicaLagTimeMaxMs = 10000L
   val ReplicaSocketTimeoutMs = ConsumerConfig.SocketTimeout
   val ReplicaSocketReceiveBufferBytes = ConsumerConfig.SocketBufferSize
@@ -117,6 +119,7 @@
   val InterBrokerSecurityProtocol = SecurityProtocol.PLAINTEXT.toString
   val InterBrokerProtocolVersion = ApiVersion.latestVersion.toString
 
+
   /** ********* Controlled shutdown configuration ***********/
   val ControlledShutdownMaxRetries = 3
   val ControlledShutdownRetryBackoffMs = 5000
@@ -154,10 +157,6 @@
   val MetricNumSamples = 2
   val MetricSampleWindowMs = 30000
   val MetricReporterClasses = ""
-<<<<<<< HEAD
-  val RackLocatorClass = "kafka.cluster.NoRack"
-  val RackLocatorProperties = ""
-=======
 
   /** ********* SSL configuration ***********/
   val PrincipalBuilderClass = SSLConfigs.DEFAULT_PRINCIPAL_BUILDER_CLASS
@@ -176,8 +175,6 @@
   val SSLClientAuthRequested = "requested"
   val SSLClientAuthNone = "none"
   val SSLClientAuth = SSLClientAuthNone
-
->>>>>>> 9a6b5733
 }
 
 object KafkaConfig {
@@ -254,6 +251,8 @@
   /** ********* Replication configuration ***********/
   val ControllerSocketTimeoutMsProp = "controller.socket.timeout.ms"
   val DefaultReplicationFactorProp = "default.replication.factor"
+  val RackLocatorClassProp = "rack.locator.class"
+  val RackLocatorPropertiesProp = "rack.locator.properties"
   val ReplicaLagTimeMaxMsProp = "replica.lag.time.max.ms"
   val ReplicaSocketTimeoutMsProp = "replica.socket.timeout.ms"
   val ReplicaSocketReceiveBufferBytesProp = "replica.socket.receive.buffer.bytes"
@@ -305,10 +304,6 @@
   val MetricNumSamplesProp: String = CommonClientConfigs.METRICS_NUM_SAMPLES_CONFIG
   val MetricReporterClassesProp: String = CommonClientConfigs.METRIC_REPORTER_CLASSES_CONFIG
 
-<<<<<<< HEAD
-  val RackLocatorClassProp = "rack.locator.class"
-  val RackLocatorPropertiesProp = "rack.locator.properties"
-=======
   /** ********* SSL Configuration ****************/
   val PrincipalBuilderClassProp = SSLConfigs.PRINCIPAL_BUILDER_CLASS_CONFIG
   val SSLProtocolProp = SSLConfigs.SSL_PROTOCOL_CONFIG
@@ -326,7 +321,6 @@
   val SSLTrustManagerAlgorithmProp = SSLConfigs.SSL_TRUSTMANAGER_ALGORITHM_CONFIG
   val SSLEndpointIdentificationAlgorithmProp = SSLConfigs.SSL_ENDPOINT_IDENTIFICATION_ALGORITHM_CONFIG
   val SSLClientAuthProp = SSLConfigs.SSL_CLIENT_AUTH_CONFIG
->>>>>>> 9a6b5733
 
 
   /* Documentation */
@@ -413,6 +407,8 @@
   val ControllerSocketTimeoutMsDoc = "The socket timeout for controller-to-broker channels"
   val ControllerMessageQueueSizeDoc = "The buffer size for controller-to-broker-channels"
   val DefaultReplicationFactorDoc = "default replication factors for automatically created topics"
+  val RackLocatorClassDoc = "RackLocator fully qualified implementation class name"
+  val RackLocatorPropertiesDoc = "RackLocator properties in comma delimited key=value pairs"
   val ReplicaLagTimeMaxMsDoc = "If a follower hasn't sent any fetch requests or hasn't consumed up to the leaders log end offset for at least this time," +
   " the leader will remove the follower from isr"
   val ReplicaSocketTimeoutMsDoc = "The socket timeout for network requests. Its value should be at least replica.fetch.wait.max.ms"
@@ -478,10 +474,6 @@
   val MetricNumSamplesDoc = CommonClientConfigs.METRICS_NUM_SAMPLES_DOC
   val MetricReporterClassesDoc = CommonClientConfigs.METRIC_REPORTER_CLASSES_DOC
 
-<<<<<<< HEAD
-  val RackLocatorClassDoc = "RackLocator fully qualified implementation class name"
-  val RackLocatorPropertiesDoc = "RackLocator properties in comma delimited key=value pairs"
-=======
   /** ********* SSL Configuration ****************/
   val PrincipalBuilderClassDoc = SSLConfigs.PRINCIPAL_BUILDER_CLASS_DOC
   val SSLProtocolDoc = SSLConfigs.SSL_PROTOCOL_DOC
@@ -499,7 +491,6 @@
   val SSLTrustManagerAlgorithmDoc = SSLConfigs.SSL_TRUSTMANAGER_ALGORITHM_DOC
   val SSLEndpointIdentificationAlgorithmDoc = SSLConfigs.SSL_ENDPOINT_IDENTIFICATION_ALGORITHM_DOC
   val SSLClientAuthDoc = SSLConfigs.SSL_CLIENT_AUTH_DOC
->>>>>>> 9a6b5733
 
   private val configDef = {
     import ConfigDef.Range._
