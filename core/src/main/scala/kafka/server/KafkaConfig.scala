/**
  * Licensed to the Apache Software Foundation (ASF) under one or more
  * contributor license agreements.  See the NOTICE file distributed with
  * this work for additional information regarding copyright ownership.
  * The ASF licenses this file to You under the Apache License, Version 2.0
  * (the "License"); you may not use this file except in compliance with
  * the License.  You may obtain a copy of the License at
  *
  * http://www.apache.org/licenses/LICENSE-2.0
  *
  * Unless required by applicable law or agreed to in writing, software
  * distributed under the License is distributed on an "AS IS" BASIS,
  * WITHOUT WARRANTIES OR CONDITIONS OF ANY KIND, either express or implied.
  * See the License for the specific language governing permissions and
  * limitations under the License.
  */

package kafka.server

import java.{lang, util}
import java.util.concurrent.TimeUnit
import java.util.{Collections, Properties}
import kafka.cluster.EndPoint
import kafka.server.KafkaConfig.ControllerListenerNamesProp
import kafka.utils.CoreUtils.parseCsvList
import kafka.utils.{CoreUtils, Logging}
import kafka.utils.Implicits._
import org.apache.kafka.clients.CommonClientConfigs
import org.apache.kafka.common.Reconfigurable
import org.apache.kafka.common.config.{AbstractConfig, ConfigDef, ConfigException, ConfigResource, SaslConfigs, TopicConfig}
import org.apache.kafka.common.config.ConfigDef.{ConfigKey, ValidList}
import org.apache.kafka.common.config.types.Password
import org.apache.kafka.common.network.ListenerName
import org.apache.kafka.common.record.{CompressionType, LegacyRecord, Records, TimestampType}
import org.apache.kafka.common.security.auth.KafkaPrincipalSerde
import org.apache.kafka.common.security.auth.SecurityProtocol
import org.apache.kafka.common.utils.Utils
import org.apache.kafka.coordinator.group.ConsumerGroupMigrationPolicy
import org.apache.kafka.coordinator.group.Group.GroupType
import org.apache.kafka.coordinator.group.GroupCoordinatorConfig
import org.apache.kafka.coordinator.group.assignor.PartitionAssignor
import org.apache.kafka.coordinator.transaction.{TransactionLogConfigs, TransactionStateManagerConfigs}
import org.apache.kafka.network.SocketServerConfigs
import org.apache.kafka.raft.QuorumConfig
import org.apache.kafka.security.authorizer.AuthorizerUtils
import org.apache.kafka.security.PasswordEncoderConfigs
import org.apache.kafka.server.ProcessRole
import org.apache.kafka.server.authorizer.Authorizer
import org.apache.kafka.server.common.{MetadataVersion, MetadataVersionValidator}
import org.apache.kafka.server.common.MetadataVersion._
import org.apache.kafka.server.config.{Defaults, KafkaSecurityConfigs, QuotaConfigs, ReplicationConfigs, ServerLogConfigs, ServerTopicConfigSynonyms, ZkConfigs}
import org.apache.kafka.server.log.remote.storage.RemoteLogManagerConfig
import org.apache.kafka.server.record.BrokerCompressionType
import org.apache.kafka.server.util.Csv
import org.apache.kafka.storage.internals.log.{CleanerConfig, LogConfig}
import org.apache.kafka.storage.internals.log.LogConfig.MessageFormatVersion
import org.apache.zookeeper.client.ZKClientConfig

import scala.annotation.nowarn
import scala.compat.java8.OptionConverters._
import scala.jdk.CollectionConverters._
import scala.collection.{Map, Seq}

object KafkaConfig {

  def main(args: Array[String]): Unit = {
    System.out.println(configDef.toHtml(4, (config: String) => "brokerconfigs_" + config,
      DynamicBrokerConfig.dynamicConfigUpdateModes))
  }

  private[kafka] def zooKeeperClientProperty(clientConfig: ZKClientConfig, kafkaPropName: String): Option[String] = {
    Option(clientConfig.getProperty(ZkConfigs.ZK_SSL_CONFIG_TO_SYSTEM_PROPERTY_MAP.get(kafkaPropName)))
  }

  private[kafka] def setZooKeeperClientProperty(clientConfig: ZKClientConfig, kafkaPropName: String, kafkaPropValue: Any): Unit = {
    clientConfig.setProperty(ZkConfigs.ZK_SSL_CONFIG_TO_SYSTEM_PROPERTY_MAP.get(kafkaPropName),
      kafkaPropName match {
        case ZkConfigs.ZK_SSL_ENDPOINT_IDENTIFICATION_ALGORITHM_CONFIG => (kafkaPropValue.toString.toUpperCase == "HTTPS").toString
        case ZkConfigs.ZK_SSL_ENABLED_PROTOCOLS_CONFIG | ZkConfigs.ZK_SSL_CIPHER_SUITES_CONFIG => kafkaPropValue match {
          case list: java.util.List[_] => list.asScala.mkString(",")
          case _ => kafkaPropValue.toString
        }
        case _ => kafkaPropValue.toString
    })
  }

  // For ZooKeeper TLS client authentication to be enabled the client must (at a minimum) configure itself as using TLS
  // with both a client connection socket and a key store location explicitly set.
  private[kafka] def zkTlsClientAuthEnabled(zkClientConfig: ZKClientConfig): Boolean = {
    zooKeeperClientProperty(zkClientConfig, ZkConfigs.ZK_SSL_CLIENT_ENABLE_CONFIG).contains("true") &&
      zooKeeperClientProperty(zkClientConfig, ZkConfigs.ZK_CLIENT_CNXN_SOCKET_CONFIG).isDefined &&
      zooKeeperClientProperty(zkClientConfig, ZkConfigs.ZK_SSL_KEY_STORE_LOCATION_CONFIG).isDefined
  }

  /** ********* General Configuration ***********/
  val BrokerIdGenerationEnableProp = "broker.id.generation.enable"
  val MaxReservedBrokerIdProp = "reserved.broker.max.id"
  val BrokerIdProp = "broker.id"
  val MessageMaxBytesProp = "message.max.bytes"
  val NumNetworkThreadsProp = "num.network.threads"
  val NumIoThreadsProp = "num.io.threads"
  val BackgroundThreadsProp = "background.threads"
  val NumReplicaAlterLogDirsThreadsProp = "num.replica.alter.log.dirs.threads"
  val QueuedMaxRequestsProp = "queued.max.requests"
  val QueuedMaxBytesProp = "queued.max.request.bytes"
  val RequestTimeoutMsProp = CommonClientConfigs.REQUEST_TIMEOUT_MS_CONFIG
  val ConnectionSetupTimeoutMsProp = CommonClientConfigs.SOCKET_CONNECTION_SETUP_TIMEOUT_MS_CONFIG
  val ConnectionSetupTimeoutMaxMsProp = CommonClientConfigs.SOCKET_CONNECTION_SETUP_TIMEOUT_MAX_MS_CONFIG
  val DeleteTopicEnableProp = "delete.topic.enable"
  val CompressionTypeProp = ServerTopicConfigSynonyms.serverSynonym(TopicConfig.COMPRESSION_TYPE_CONFIG)

  /** KRaft mode configs */
  val ProcessRolesProp = "process.roles"
  val InitialBrokerRegistrationTimeoutMsProp = "initial.broker.registration.timeout.ms"
  val BrokerHeartbeatIntervalMsProp = "broker.heartbeat.interval.ms"
  val BrokerSessionTimeoutMsProp = "broker.session.timeout.ms"
  val NodeIdProp = "node.id"
  val MetadataLogDirProp = "metadata.log.dir"
  val MetadataSnapshotMaxNewRecordBytesProp = "metadata.log.max.record.bytes.between.snapshots"
  val MetadataSnapshotMaxIntervalMsProp = "metadata.log.max.snapshot.interval.ms"
  val ControllerListenerNamesProp = "controller.listener.names"
  val SaslMechanismControllerProtocolProp = "sasl.mechanism.controller.protocol"
  val MetadataLogSegmentMinBytesProp = "metadata.log.segment.min.bytes"
  val MetadataLogSegmentBytesProp = "metadata.log.segment.bytes"
  val MetadataLogSegmentMillisProp = "metadata.log.segment.ms"
  val MetadataMaxRetentionBytesProp = "metadata.max.retention.bytes"
  val MetadataMaxRetentionMillisProp = "metadata.max.retention.ms"
  val QuorumVotersProp = QuorumConfig.QUORUM_VOTERS_CONFIG
  val MetadataMaxIdleIntervalMsProp = "metadata.max.idle.interval.ms"
  val ServerMaxStartupTimeMsProp = "server.max.startup.time.ms"

  /** ZK to KRaft Migration configs */
  val MigrationEnabledProp = "zookeeper.metadata.migration.enable"
  val MigrationMetadataMinBatchSizeProp = "zookeeper.metadata.migration.min.batch.size"

  /** Enable eligible leader replicas configs */
  val ElrEnabledProp = "eligible.leader.replicas.enable"

  /************* Authorizer Configuration ***********/
  val AuthorizerClassNameProp = "authorizer.class.name"
  val EarlyStartListenersProp = "early.start.listeners"

  /***************** rack configuration *************/
  val RackProp = "broker.rack"

  /** ********* Controlled shutdown configuration ***********/
  val ControlledShutdownMaxRetriesProp = "controlled.shutdown.max.retries"
  val ControlledShutdownRetryBackoffMsProp = "controlled.shutdown.retry.backoff.ms"
  val ControlledShutdownEnableProp = "controlled.shutdown.enable"

  /** ********* Fetch Configuration **************/
  val MaxIncrementalFetchSessionCacheSlots = "max.incremental.fetch.session.cache.slots"
  val FetchMaxBytes = "fetch.max.bytes"

  /** ********* Request Limit Configuration **************/
  val MaxRequestPartitionSizeLimit = "max.request.partition.size.limit"

  /** ********* Kafka Metrics Configuration ***********/
  val MetricSampleWindowMsProp = CommonClientConfigs.METRICS_SAMPLE_WINDOW_MS_CONFIG
  val MetricNumSamplesProp: String = CommonClientConfigs.METRICS_NUM_SAMPLES_CONFIG
  val MetricReporterClassesProp: String = CommonClientConfigs.METRIC_REPORTER_CLASSES_CONFIG
  val MetricRecordingLevelProp: String = CommonClientConfigs.METRICS_RECORDING_LEVEL_CONFIG
  @deprecated
  val AutoIncludeJmxReporterProp: String = CommonClientConfigs.AUTO_INCLUDE_JMX_REPORTER_CONFIG

  /** ********* Kafka Yammer Metrics Reporters Configuration ***********/
  val KafkaMetricsReporterClassesProp = "kafka.metrics.reporters"
  val KafkaMetricsPollingIntervalSecondsProp = "kafka.metrics.polling.interval.secs"

  /** ********* Kafka Client Telemetry Metrics Configuration ***********/
  val ClientTelemetryMaxBytesProp = "telemetry.max.bytes"

  /** ********* Delegation Token Configuration ****************/
  val DelegationTokenSecretKeyAliasProp = "delegation.token.master.key"
  val DelegationTokenSecretKeyProp = "delegation.token.secret.key"
  val DelegationTokenMaxLifeTimeProp = "delegation.token.max.lifetime.ms"
  val DelegationTokenExpiryTimeMsProp = "delegation.token.expiry.time.ms"
  val DelegationTokenExpiryCheckIntervalMsProp = "delegation.token.expiry.check.interval.ms"

  /** Internal Configurations **/
  val UnstableApiVersionsEnableProp = "unstable.api.versions.enable"
  val UnstableMetadataVersionsEnableProp = "unstable.metadata.versions.enable"

  /* Documentation */
  /** ********* General Configuration ***********/
  val BrokerIdGenerationEnableDoc = s"Enable automatic broker id generation on the server. When enabled the value configured for $MaxReservedBrokerIdProp should be reviewed."
  val MaxReservedBrokerIdDoc = "Max number that can be used for a broker.id"
  val BrokerIdDoc = "The broker id for this server. If unset, a unique broker id will be generated." +
  "To avoid conflicts between ZooKeeper generated broker id's and user configured broker id's, generated broker ids " +
  "start from " + MaxReservedBrokerIdProp + " + 1."
  val MessageMaxBytesDoc = TopicConfig.MAX_MESSAGE_BYTES_DOC +
    s"This can be set per topic with the topic level <code>${TopicConfig.MAX_MESSAGE_BYTES_CONFIG}</code> config."
  val NumNetworkThreadsDoc = s"The number of threads that the server uses for receiving requests from the network and sending responses to the network. Noted: each listener (except for controller listener) creates its own thread pool."
  val NumIoThreadsDoc = "The number of threads that the server uses for processing requests, which may include disk I/O"
  val NumReplicaAlterLogDirsThreadsDoc = "The number of threads that can move replicas between log directories, which may include disk I/O"
  val BackgroundThreadsDoc = "The number of threads to use for various background processing tasks"
  val QueuedMaxRequestsDoc = "The number of queued requests allowed for data-plane, before blocking the network threads"
  val QueuedMaxRequestBytesDoc = "The number of queued bytes allowed before no more requests are read"
  val RequestTimeoutMsDoc = CommonClientConfigs.REQUEST_TIMEOUT_MS_DOC
  val ConnectionSetupTimeoutMsDoc = CommonClientConfigs.SOCKET_CONNECTION_SETUP_TIMEOUT_MS_DOC
  val ConnectionSetupTimeoutMaxMsDoc = CommonClientConfigs.SOCKET_CONNECTION_SETUP_TIMEOUT_MAX_MS_DOC
  val DeleteTopicEnableDoc = "Enables delete topic. Delete topic through the admin tool will have no effect if this config is turned off"
  val CompressionTypeDoc = "Specify the final compression type for a given topic. This configuration accepts the standard compression codecs " +
    "('gzip', 'snappy', 'lz4', 'zstd'). It additionally accepts 'uncompressed' which is equivalent to no compression; and " +
    "'producer' which means retain the original compression codec set by the producer."

  /** KRaft mode configs */
  val ProcessRolesDoc = "The roles that this process plays: 'broker', 'controller', or 'broker,controller' if it is both. " +
    "This configuration is only applicable for clusters in KRaft (Kafka Raft) mode (instead of ZooKeeper). Leave this config undefined or empty for ZooKeeper clusters."
  val InitialBrokerRegistrationTimeoutMsDoc = "When initially registering with the controller quorum, the number of milliseconds to wait before declaring failure and exiting the broker process."
  val BrokerHeartbeatIntervalMsDoc = "The length of time in milliseconds between broker heartbeats. Used when running in KRaft mode."
  val BrokerSessionTimeoutMsDoc = "The length of time in milliseconds that a broker lease lasts if no heartbeats are made. Used when running in KRaft mode."
  val NodeIdDoc = "The node ID associated with the roles this process is playing when <code>process.roles</code> is non-empty. " +
    "This is required configuration when running in KRaft mode."
  val MetadataLogDirDoc = "This configuration determines where we put the metadata log for clusters in KRaft mode. " +
    "If it is not set, the metadata log is placed in the first log directory from log.dirs."
  val MetadataSnapshotMaxNewRecordBytesDoc = "This is the maximum number of bytes in the log between the latest " +
    "snapshot and the high-watermark needed before generating a new snapshot. The default value is " +
    s"${Defaults.METADATA_SNAPSHOT_MAX_NEW_RECORD_BYTES}. To generate snapshots based on the time elapsed, see " +
    s"the <code>$MetadataSnapshotMaxIntervalMsProp</code> configuration. The Kafka node will generate a snapshot when " +
    "either the maximum time interval is reached or the maximum bytes limit is reached."
  val MetadataSnapshotMaxIntervalMsDoc = "This is the maximum number of milliseconds to wait to generate a snapshot " +
    "if there are committed records in the log that are not included in the latest snapshot. A value of zero disables " +
    s"time based snapshot generation. The default value is ${Defaults.METADATA_SNAPSHOT_MAX_INTERVAL_MS}. To generate " +
    s"snapshots based on the number of metadata bytes, see the <code>$MetadataSnapshotMaxNewRecordBytesProp</code> " +
    "configuration. The Kafka node will generate a snapshot when either the maximum time interval is reached or the " +
    "maximum bytes limit is reached."
  val MetadataMaxIdleIntervalMsDoc = "This configuration controls how often the active " +
    "controller should write no-op records to the metadata partition. If the value is 0, no-op records " +
    s"are not appended to the metadata partition. The default value is ${Defaults.METADATA_MAX_IDLE_INTERVAL_MS}"
  val ControllerListenerNamesDoc = "A comma-separated list of the names of the listeners used by the controller. This is required " +
    "if running in KRaft mode. When communicating with the controller quorum, the broker will always use the first listener in this list.\n " +
    "Note: The ZooKeeper-based controller should not set this configuration."
  val SaslMechanismControllerProtocolDoc = "SASL mechanism used for communication with controllers. Default is GSSAPI."
  val MetadataLogSegmentBytesDoc = "The maximum size of a single metadata log file."
  val MetadataLogSegmentMinBytesDoc = "Override the minimum size for a single metadata log file. This should be used for testing only."
  val ServerMaxStartupTimeMsDoc = "The maximum number of milliseconds we will wait for the server to come up. " +
  "By default there is no limit. This should be used for testing only."

  val MetadataLogSegmentMillisDoc = "The maximum time before a new metadata log file is rolled out (in milliseconds)."
  val MetadataMaxRetentionBytesDoc = "The maximum combined size of the metadata log and snapshots before deleting old " +
    "snapshots and log files. Since at least one snapshot must exist before any logs can be deleted, this is a soft limit."
  val MetadataMaxRetentionMillisDoc = "The number of milliseconds to keep a metadata log file or snapshot before " +
    "deleting it. Since at least one snapshot must exist before any logs can be deleted, this is a soft limit."

  /************* Authorizer Configuration ***********/
  val AuthorizerClassNameDoc = s"The fully qualified name of a class that implements <code>${classOf[Authorizer].getName}</code>" +
    " interface, which is used by the broker for authorization."
  val EarlyStartListenersDoc = "A comma-separated list of listener names which may be started before the authorizer has finished " +
   "initialization. This is useful when the authorizer is dependent on the cluster itself for bootstrapping, as is the case for " +
   "the StandardAuthorizer (which stores ACLs in the metadata log.) By default, all listeners included in controller.listener.names " +
   "will also be early start listeners. A listener should not appear in this list if it accepts external traffic."

  /************* Rack Configuration **************/
  val RackDoc = "Rack of the broker. This will be used in rack aware replication assignment for fault tolerance. Examples: <code>RACK1</code>, <code>us-east-1d</code>"

  /** ********* Controlled shutdown configuration ***********/
  val ControlledShutdownMaxRetriesDoc = "Controlled shutdown can fail for multiple reasons. This determines the number of retries when such failure happens"
  val ControlledShutdownRetryBackoffMsDoc = "Before each retry, the system needs time to recover from the state that caused the previous failure (Controller fail over, replica lag etc). This config determines the amount of time to wait before retrying."
  val ControlledShutdownEnableDoc = "Enable controlled shutdown of the server."

  /** ********* Fetch Configuration **************/
  val MaxIncrementalFetchSessionCacheSlotsDoc = "The maximum number of incremental fetch sessions that we will maintain."
  val FetchMaxBytesDoc = "The maximum number of bytes we will return for a fetch request. Must be at least 1024."

  /** ********* Request Limit Configuration **************/
  val MaxRequestPartitionSizeLimitDoc = "The maximum number of partitions can be served in one request."

  /** ********* Kafka Metrics Configuration ***********/
  val MetricSampleWindowMsDoc = CommonClientConfigs.METRICS_SAMPLE_WINDOW_MS_DOC
  val MetricNumSamplesDoc = CommonClientConfigs.METRICS_NUM_SAMPLES_DOC
  val MetricReporterClassesDoc = CommonClientConfigs.METRIC_REPORTER_CLASSES_DOC
  val MetricRecordingLevelDoc = CommonClientConfigs.METRICS_RECORDING_LEVEL_DOC
  val AutoIncludeJmxReporterDoc = CommonClientConfigs.AUTO_INCLUDE_JMX_REPORTER_DOC


  /** ********* Kafka Yammer Metrics Reporter Configuration ***********/
  val KafkaMetricsReporterClassesDoc = "A list of classes to use as Yammer metrics custom reporters." +
    " The reporters should implement <code>kafka.metrics.KafkaMetricsReporter</code> trait. If a client wants" +
    " to expose JMX operations on a custom reporter, the custom reporter needs to additionally implement an MBean" +
    " trait that extends <code>kafka.metrics.KafkaMetricsReporterMBean</code> trait so that the registered MBean is compliant with" +
    " the standard MBean convention."

  val KafkaMetricsPollingIntervalSecondsDoc = s"The metrics polling interval (in seconds) which can be used" +
    s" in $KafkaMetricsReporterClassesProp implementations."

  /** ********* Kafka Client Telemetry Metrics Configuration ***********/
  val ClientTelemetryMaxBytesDoc = "The maximum size (after compression if compression is used) of" +
    " telemetry metrics pushed from a client to the broker. The default value is 1048576 (1 MB)."

  /** ********* Delegation Token Configuration ****************/
  val DelegationTokenSecretKeyAliasDoc = s"DEPRECATED: An alias for $DelegationTokenSecretKeyProp, which should be used instead of this config."
  val DelegationTokenSecretKeyDoc = "Secret key to generate and verify delegation tokens. The same key must be configured across all the brokers. " +
    " If using Kafka with KRaft, the key must also be set across all controllers. " +
    " If the key is not set or set to empty string, brokers will disable the delegation token support."
  val DelegationTokenMaxLifeTimeDoc = "The token has a maximum lifetime beyond which it cannot be renewed anymore. Default value 7 days."
  val DelegationTokenExpiryTimeMsDoc = "The token validity time in milliseconds before the token needs to be renewed. Default value 1 day."
  val DelegationTokenExpiryCheckIntervalDoc = "Scan interval to remove expired delegation tokens."

  @nowarn("cat=deprecation")
  val configDef = {
    import ConfigDef.Importance._
    import ConfigDef.Range._
    import ConfigDef.Type._
    import ConfigDef.ValidString._

    new ConfigDef()

      /** ********* Zookeeper Configuration ***********/
      .define(ZkConfigs.ZK_CONNECT_CONFIG, STRING, null, HIGH, ZkConfigs.ZK_CONNECT_DOC)
      .define(ZkConfigs.ZK_SESSION_TIMEOUT_MS_CONFIG, INT, ZkConfigs.ZK_SESSION_TIMEOUT_MS, HIGH, ZkConfigs.ZK_SESSION_TIMEOUT_MS_DOC)
      .define(ZkConfigs.ZK_CONNECTION_TIMEOUT_MS_CONFIG, INT, null, HIGH, ZkConfigs.ZK_CONNECTION_TIMEOUT_MS_DOC)
      .define(ZkConfigs.ZK_ENABLE_SECURE_ACLS_CONFIG, BOOLEAN, ZkConfigs.ZK_ENABLE_SECURE_ACLS, HIGH, ZkConfigs.ZK_ENABLE_SECURE_ACLS_DOC)
      .define(ZkConfigs.ZK_MAX_IN_FLIGHT_REQUESTS_CONFIG, INT, ZkConfigs.ZK_MAX_IN_FLIGHT_REQUESTS, atLeast(1), HIGH, ZkConfigs.ZK_MAX_IN_FLIGHT_REQUESTS_DOC)
      .define(ZkConfigs.ZK_SSL_CLIENT_ENABLE_CONFIG, BOOLEAN, ZkConfigs.ZK_SSL_CLIENT_ENABLE, MEDIUM, ZkConfigs.ZK_SSL_CLIENT_ENABLE_DOC)
      .define(ZkConfigs.ZK_CLIENT_CNXN_SOCKET_CONFIG, STRING, null, MEDIUM, ZkConfigs.ZK_CLIENT_CNXN_SOCKET_DOC)
      .define(ZkConfigs.ZK_SSL_KEY_STORE_LOCATION_CONFIG, STRING, null, MEDIUM, ZkConfigs.ZK_SSL_KEY_STORE_LOCATION_DOC)
      .define(ZkConfigs.ZK_SSL_KEY_STORE_PASSWORD_CONFIG, PASSWORD, null, MEDIUM, ZkConfigs.ZK_SSL_KEY_STORE_PASSWORD_DOC)
      .define(ZkConfigs.ZK_SSL_KEY_STORE_TYPE_CONFIG, STRING, null, MEDIUM, ZkConfigs.ZK_SSL_KEY_STORE_TYPE_DOC)
      .define(ZkConfigs.ZK_SSL_TRUST_STORE_LOCATION_CONFIG, STRING, null, MEDIUM, ZkConfigs.ZK_SSL_TRUST_STORE_LOCATION_DOC)
      .define(ZkConfigs.ZK_SSL_TRUST_STORE_PASSWORD_CONFIG, PASSWORD, null, MEDIUM, ZkConfigs.ZK_SSL_TRUST_STORE_PASSWORD_DOC)
      .define(ZkConfigs.ZK_SSL_TRUST_STORE_TYPE_CONFIG, STRING, null, MEDIUM, ZkConfigs.ZK_SSL_TRUST_STORE_TYPE_DOC)
      .define(ZkConfigs.ZK_SSL_PROTOCOL_CONFIG, STRING, ZkConfigs.ZK_SSL_PROTOCOL, LOW, ZkConfigs.ZK_SSL_PROTOCOL_DOC)
      .define(ZkConfigs.ZK_SSL_ENABLED_PROTOCOLS_CONFIG, LIST, null, LOW, ZkConfigs.ZK_SSL_ENABLED_PROTOCOLS_DOC)
      .define(ZkConfigs.ZK_SSL_CIPHER_SUITES_CONFIG, LIST, null, LOW, ZkConfigs.ZK_SSL_CIPHER_SUITES_DOC)
      .define(ZkConfigs.ZK_SSL_ENDPOINT_IDENTIFICATION_ALGORITHM_CONFIG, STRING, ZkConfigs.ZK_SSL_ENDPOINT_IDENTIFICATION_ALGORITHM, LOW, ZkConfigs.ZK_SSL_ENDPOINT_IDENTIFICATION_ALGORITHM_DOC)
      .define(ZkConfigs.ZK_SSL_CRL_ENABLE_CONFIG, BOOLEAN, ZkConfigs.ZK_SSL_CRL_ENABLE, LOW, ZkConfigs.ZK_SSL_CRL_ENABLE_DOC)
      .define(ZkConfigs.ZK_SSL_OCSP_ENABLE_CONFIG, BOOLEAN, ZkConfigs.ZK_SSL_OCSP_ENABLE, LOW, ZkConfigs.ZK_SSL_OCSP_ENABLE_DOC)

      /** ********* General Configuration ***********/
      .define(BrokerIdGenerationEnableProp, BOOLEAN, Defaults.BROKER_ID_GENERATION_ENABLE, MEDIUM, BrokerIdGenerationEnableDoc)
      .define(MaxReservedBrokerIdProp, INT, Defaults.MAX_RESERVED_BROKER_ID, atLeast(0), MEDIUM, MaxReservedBrokerIdDoc)
      .define(BrokerIdProp, INT, Defaults.BROKER_ID, HIGH, BrokerIdDoc)
      .define(MessageMaxBytesProp, INT, LogConfig.DEFAULT_MAX_MESSAGE_BYTES, atLeast(0), HIGH, MessageMaxBytesDoc)
      .define(NumNetworkThreadsProp, INT, Defaults.NUM_NETWORK_THREADS, atLeast(1), HIGH, NumNetworkThreadsDoc)
      .define(NumIoThreadsProp, INT, Defaults.NUM_IO_THREADS, atLeast(1), HIGH, NumIoThreadsDoc)
      .define(NumReplicaAlterLogDirsThreadsProp, INT, null, HIGH, NumReplicaAlterLogDirsThreadsDoc)
      .define(BackgroundThreadsProp, INT, Defaults.BACKGROUND_THREADS, atLeast(1), HIGH, BackgroundThreadsDoc)
      .define(QueuedMaxRequestsProp, INT, Defaults.QUEUED_MAX_REQUESTS, atLeast(1), HIGH, QueuedMaxRequestsDoc)
      .define(QueuedMaxBytesProp, LONG, Defaults.QUEUED_MAX_REQUEST_BYTES, MEDIUM, QueuedMaxRequestBytesDoc)
      .define(RequestTimeoutMsProp, INT, Defaults.REQUEST_TIMEOUT_MS, HIGH, RequestTimeoutMsDoc)
      .define(ConnectionSetupTimeoutMsProp, LONG, Defaults.CONNECTION_SETUP_TIMEOUT_MS, MEDIUM, ConnectionSetupTimeoutMsDoc)
      .define(ConnectionSetupTimeoutMaxMsProp, LONG, Defaults.CONNECTION_SETUP_TIMEOUT_MAX_MS, MEDIUM, ConnectionSetupTimeoutMaxMsDoc)

      /*
       * KRaft mode configs.
       */
      .define(MetadataSnapshotMaxNewRecordBytesProp, LONG, Defaults.METADATA_SNAPSHOT_MAX_NEW_RECORD_BYTES, atLeast(1), HIGH, MetadataSnapshotMaxNewRecordBytesDoc)
      .define(MetadataSnapshotMaxIntervalMsProp, LONG, Defaults.METADATA_SNAPSHOT_MAX_INTERVAL_MS, atLeast(0), HIGH, MetadataSnapshotMaxIntervalMsDoc)
      .define(ProcessRolesProp, LIST, Collections.emptyList(), ValidList.in("broker", "controller"), HIGH, ProcessRolesDoc)
      .define(NodeIdProp, INT, Defaults.EMPTY_NODE_ID, null, HIGH, NodeIdDoc)
      .define(InitialBrokerRegistrationTimeoutMsProp, INT, Defaults.INITIAL_BROKER_REGISTRATION_TIMEOUT_MS, null, MEDIUM, InitialBrokerRegistrationTimeoutMsDoc)
      .define(BrokerHeartbeatIntervalMsProp, INT, Defaults.BROKER_HEARTBEAT_INTERVAL_MS, null, MEDIUM, BrokerHeartbeatIntervalMsDoc)
      .define(BrokerSessionTimeoutMsProp, INT, Defaults.BROKER_SESSION_TIMEOUT_MS, null, MEDIUM, BrokerSessionTimeoutMsDoc)
      .define(ControllerListenerNamesProp, STRING, null, null, HIGH, ControllerListenerNamesDoc)
      .define(SaslMechanismControllerProtocolProp, STRING, SaslConfigs.DEFAULT_SASL_MECHANISM, null, HIGH, SaslMechanismControllerProtocolDoc)
      .define(MetadataLogDirProp, STRING, null, null, HIGH, MetadataLogDirDoc)
      .define(MetadataLogSegmentBytesProp, INT, LogConfig.DEFAULT_SEGMENT_BYTES, atLeast(Records.LOG_OVERHEAD), HIGH, MetadataLogSegmentBytesDoc)
      .defineInternal(MetadataLogSegmentMinBytesProp, INT, 8 * 1024 * 1024, atLeast(Records.LOG_OVERHEAD), HIGH, MetadataLogSegmentMinBytesDoc)
      .define(MetadataLogSegmentMillisProp, LONG, LogConfig.DEFAULT_SEGMENT_MS, null, HIGH, MetadataLogSegmentMillisDoc)
      .define(MetadataMaxRetentionBytesProp, LONG, Defaults.METADATA_MAX_RETENTION_BYTES, null, HIGH, MetadataMaxRetentionBytesDoc)
      .define(MetadataMaxRetentionMillisProp, LONG, LogConfig.DEFAULT_RETENTION_MS, null, HIGH, MetadataMaxRetentionMillisDoc)
      .define(MetadataMaxIdleIntervalMsProp, INT, Defaults.METADATA_MAX_IDLE_INTERVAL_MS, atLeast(0), LOW, MetadataMaxIdleIntervalMsDoc)
      .defineInternal(ServerMaxStartupTimeMsProp, LONG, Defaults.SERVER_MAX_STARTUP_TIME_MS, atLeast(0), MEDIUM, ServerMaxStartupTimeMsDoc)
      .define(MigrationEnabledProp, BOOLEAN, false, HIGH, "Enable ZK to KRaft migration")
      .define(ElrEnabledProp, BOOLEAN, false, HIGH, "Enable the Eligible leader replicas")
      .defineInternal(MigrationMetadataMinBatchSizeProp, INT, Defaults.MIGRATION_METADATA_MIN_BATCH_SIZE, atLeast(1),
        MEDIUM, "Soft minimum batch size to use when migrating metadata from ZooKeeper to KRaft")

      /************* Authorizer Configuration ***********/
      .define(AuthorizerClassNameProp, STRING, Defaults.AUTHORIZER_CLASS_NAME, new ConfigDef.NonNullValidator(), LOW, AuthorizerClassNameDoc)
      .define(EarlyStartListenersProp, STRING, null,  HIGH, EarlyStartListenersDoc)

      /** ********* Socket Server Configuration ***********/
      .define(SocketServerConfigs.LISTENERS_CONFIG, STRING, SocketServerConfigs.LISTENERS_DEFAULT, HIGH, SocketServerConfigs.LISTENERS_DOC)
      .define(SocketServerConfigs.ADVERTISED_LISTENERS_CONFIG, STRING, null, HIGH, SocketServerConfigs.ADVERTISED_LISTENERS_DOC)
      .define(SocketServerConfigs.LISTENER_SECURITY_PROTOCOL_MAP_CONFIG, STRING, SocketServerConfigs.LISTENER_SECURITY_PROTOCOL_MAP_DEFAULT, LOW, SocketServerConfigs.LISTENER_SECURITY_PROTOCOL_MAP_DOC)
      .define(SocketServerConfigs.CONTROL_PLANE_LISTENER_NAME_CONFIG, STRING, null, HIGH, SocketServerConfigs.CONTROL_PLANE_LISTENER_NAME_DOC)
      .define(SocketServerConfigs.SOCKET_SEND_BUFFER_BYTES_CONFIG, INT, SocketServerConfigs.SOCKET_SEND_BUFFER_BYTES_DEFAULT, HIGH, SocketServerConfigs.SOCKET_SEND_BUFFER_BYTES_DOC)
      .define(SocketServerConfigs.SOCKET_RECEIVE_BUFFER_BYTES_CONFIG, INT, SocketServerConfigs.SOCKET_RECEIVE_BUFFER_BYTES_DEFAULT, HIGH, SocketServerConfigs.SOCKET_RECEIVE_BUFFER_BYTES_DOC)
      .define(SocketServerConfigs.SOCKET_REQUEST_MAX_BYTES_CONFIG, INT, SocketServerConfigs.SOCKET_REQUEST_MAX_BYTES_DEFAULT, atLeast(1), HIGH, SocketServerConfigs.SOCKET_REQUEST_MAX_BYTES_DOC)
      .define(SocketServerConfigs.SOCKET_LISTEN_BACKLOG_SIZE_CONFIG, INT, SocketServerConfigs.SOCKET_LISTEN_BACKLOG_SIZE_DEFAULT, atLeast(1), MEDIUM, SocketServerConfigs.SOCKET_LISTEN_BACKLOG_SIZE_DOC)
      .define(SocketServerConfigs.MAX_CONNECTIONS_PER_IP_CONFIG, INT, SocketServerConfigs.MAX_CONNECTIONS_PER_IP_DEFAULT, atLeast(0), MEDIUM, SocketServerConfigs.MAX_CONNECTIONS_PER_IP_DOC)
      .define(SocketServerConfigs.MAX_CONNECTIONS_PER_IP_OVERRIDES_CONFIG, STRING, SocketServerConfigs.MAX_CONNECTIONS_PER_IP_OVERRIDES_DEFAULT, MEDIUM, SocketServerConfigs.MAX_CONNECTIONS_PER_IP_OVERRIDES_DOC)
      .define(SocketServerConfigs.MAX_CONNECTIONS_CONFIG, INT, SocketServerConfigs.MAX_CONNECTIONS_DEFAULT, atLeast(0), MEDIUM, SocketServerConfigs.MAX_CONNECTIONS_DOC)
      .define(SocketServerConfigs.MAX_CONNECTION_CREATION_RATE_CONFIG, INT, SocketServerConfigs.MAX_CONNECTION_CREATION_RATE_DEFAULT, atLeast(0), MEDIUM, SocketServerConfigs.MAX_CONNECTION_CREATION_RATE_DOC)
      .define(SocketServerConfigs.CONNECTIONS_MAX_IDLE_MS_CONFIG, LONG, SocketServerConfigs.CONNECTIONS_MAX_IDLE_MS_DEFAULT, MEDIUM, SocketServerConfigs.CONNECTIONS_MAX_IDLE_MS_DOC)
      .define(SocketServerConfigs.FAILED_AUTHENTICATION_DELAY_MS_CONFIG, INT, SocketServerConfigs.FAILED_AUTHENTICATION_DELAY_MS_DEFAULT, atLeast(0), LOW, SocketServerConfigs.FAILED_AUTHENTICATION_DELAY_MS_DOC)

      /************ Rack Configuration ******************/
      .define(RackProp, STRING, null, MEDIUM, RackDoc)

      /** ********* Log Configuration ***********/
      .define(ServerLogConfigs.NUM_PARTITIONS_CONFIG, INT, ServerLogConfigs.NUM_PARTITIONS_DEFAULT, atLeast(1), MEDIUM, ServerLogConfigs.NUM_PARTITIONS_DOC)
      .define(ServerLogConfigs.LOG_DIR_CONFIG, STRING, ServerLogConfigs.LOG_DIR_DEFAULT, HIGH, ServerLogConfigs.LOG_DIR_DOC)
      .define(ServerLogConfigs.LOG_DIRS_CONFIG, STRING, null, HIGH, ServerLogConfigs.LOG_DIRS_DOC)
      .define(ServerLogConfigs.LOG_SEGMENT_BYTES_CONFIG, INT, LogConfig.DEFAULT_SEGMENT_BYTES, atLeast(LegacyRecord.RECORD_OVERHEAD_V0), HIGH, ServerLogConfigs.LOG_SEGMENT_BYTES_DOC)

      .define(ServerLogConfigs.LOG_ROLL_TIME_MILLIS_CONFIG, LONG, null, HIGH, ServerLogConfigs.LOG_ROLL_TIME_MILLIS_DOC)
      .define(ServerLogConfigs.LOG_ROLL_TIME_HOURS_CONFIG, INT, TimeUnit.MILLISECONDS.toHours(LogConfig.DEFAULT_SEGMENT_MS).toInt, atLeast(1), HIGH, ServerLogConfigs.LOG_ROLL_TIME_HOURS_DOC)

      .define(ServerLogConfigs.LOG_ROLL_TIME_JITTER_MILLIS_CONFIG, LONG, null, HIGH, ServerLogConfigs.LOG_ROLL_TIME_JITTER_MILLIS_DOC)
      .define(ServerLogConfigs.LOG_ROLL_TIME_JITTER_HOURS_CONFIG, INT, TimeUnit.MILLISECONDS.toHours(LogConfig.DEFAULT_SEGMENT_JITTER_MS).toInt, atLeast(0), HIGH, ServerLogConfigs.LOG_ROLL_TIME_JITTER_HOURS_DOC)

      .define(ServerLogConfigs.LOG_RETENTION_TIME_MILLIS_CONFIG, LONG, null, HIGH, ServerLogConfigs.LOG_RETENTION_TIME_MILLIS_DOC)
      .define(ServerLogConfigs.LOG_RETENTION_TIME_MINUTES_CONFIG, INT, null, HIGH, ServerLogConfigs.LOG_RETENTION_TIME_MINUTES_DOC)
      .define(ServerLogConfigs.LOG_RETENTION_TIME_HOURS_CONFIG, INT, TimeUnit.MILLISECONDS.toHours(LogConfig.DEFAULT_RETENTION_MS).toInt, HIGH, ServerLogConfigs.LOG_RETENTION_TIME_HOURS_DOC)

      .define(ServerLogConfigs.LOG_RETENTION_BYTES_CONFIG, LONG, ServerLogConfigs.LOG_RETENTION_BYTES_DEFAULT, HIGH, ServerLogConfigs.LOG_RETENTION_BYTES_DOC)
      .define(ServerLogConfigs.LOG_CLEANUP_INTERVAL_MS_CONFIG, LONG, ServerLogConfigs.LOG_CLEANUP_INTERVAL_MS_DEFAULT, atLeast(1), MEDIUM, ServerLogConfigs.LOG_CLEANUP_INTERVAL_MS_DOC)
      .define(ServerLogConfigs.LOG_CLEANUP_POLICY_CONFIG, LIST, ServerLogConfigs.LOG_CLEANUP_POLICY_DEFAULT, ValidList.in(TopicConfig.CLEANUP_POLICY_COMPACT, TopicConfig.CLEANUP_POLICY_DELETE), MEDIUM, ServerLogConfigs.LOG_CLEANUP_POLICY_DOC)
      .define(CleanerConfig.LOG_CLEANER_THREADS_PROP, INT, CleanerConfig.LOG_CLEANER_THREADS, atLeast(0), MEDIUM, CleanerConfig.LOG_CLEANER_THREADS_DOC)
      .define(CleanerConfig.LOG_CLEANER_IO_MAX_BYTES_PER_SECOND_PROP, DOUBLE, CleanerConfig.LOG_CLEANER_IO_MAX_BYTES_PER_SECOND, MEDIUM, CleanerConfig.LOG_CLEANER_IO_MAX_BYTES_PER_SECOND_DOC)
      .define(CleanerConfig.LOG_CLEANER_DEDUPE_BUFFER_SIZE_PROP, LONG, CleanerConfig.LOG_CLEANER_DEDUPE_BUFFER_SIZE, MEDIUM, CleanerConfig.LOG_CLEANER_DEDUPE_BUFFER_SIZE_DOC)
      .define(CleanerConfig.LOG_CLEANER_IO_BUFFER_SIZE_PROP, INT, CleanerConfig.LOG_CLEANER_IO_BUFFER_SIZE, atLeast(0), MEDIUM, CleanerConfig.LOG_CLEANER_IO_BUFFER_SIZE_DOC)
      .define(CleanerConfig.LOG_CLEANER_DEDUPE_BUFFER_LOAD_FACTOR_PROP, DOUBLE, CleanerConfig.LOG_CLEANER_DEDUPE_BUFFER_LOAD_FACTOR, MEDIUM, CleanerConfig.LOG_CLEANER_DEDUPE_BUFFER_LOAD_FACTOR_DOC)
      .define(CleanerConfig.LOG_CLEANER_BACKOFF_MS_PROP, LONG, CleanerConfig.LOG_CLEANER_BACKOFF_MS, atLeast(0), MEDIUM, CleanerConfig.LOG_CLEANER_BACKOFF_MS_DOC)
      .define(CleanerConfig.LOG_CLEANER_MIN_CLEAN_RATIO_PROP, DOUBLE, LogConfig.DEFAULT_MIN_CLEANABLE_DIRTY_RATIO, between(0, 1), MEDIUM, CleanerConfig.LOG_CLEANER_MIN_CLEAN_RATIO_DOC)
      .define(CleanerConfig.LOG_CLEANER_ENABLE_PROP, BOOLEAN, CleanerConfig.LOG_CLEANER_ENABLE, MEDIUM, CleanerConfig.LOG_CLEANER_ENABLE_DOC)
      .define(CleanerConfig.LOG_CLEANER_DELETE_RETENTION_MS_PROP, LONG, LogConfig.DEFAULT_DELETE_RETENTION_MS, atLeast(0), MEDIUM, CleanerConfig.LOG_CLEANER_DELETE_RETENTION_MS_DOC)
      .define(CleanerConfig.LOG_CLEANER_MIN_COMPACTION_LAG_MS_PROP, LONG, LogConfig.DEFAULT_MIN_COMPACTION_LAG_MS, atLeast(0), MEDIUM, CleanerConfig.LOG_CLEANER_MIN_COMPACTION_LAG_MS_DOC)
      .define(CleanerConfig.LOG_CLEANER_MAX_COMPACTION_LAG_MS_PROP, LONG, LogConfig.DEFAULT_MAX_COMPACTION_LAG_MS, atLeast(1), MEDIUM, CleanerConfig.LOG_CLEANER_MAX_COMPACTION_LAG_MS_DOC)
      .define(ServerLogConfigs.LOG_INDEX_SIZE_MAX_BYTES_CONFIG, INT, ServerLogConfigs.LOG_INDEX_SIZE_MAX_BYTES_DEFAULT, atLeast(4), MEDIUM, ServerLogConfigs.LOG_INDEX_SIZE_MAX_BYTES_DOC)
      .define(ServerLogConfigs.LOG_INDEX_INTERVAL_BYTES_CONFIG, INT, ServerLogConfigs.LOG_INDEX_INTERVAL_BYTES_DEFAULT, atLeast(0), MEDIUM, ServerLogConfigs.LOG_INDEX_INTERVAL_BYTES_DOC)
      .define(ServerLogConfigs.LOG_FLUSH_INTERVAL_MESSAGES_CONFIG, LONG, ServerLogConfigs.LOG_FLUSH_INTERVAL_MESSAGES_DEFAULT, atLeast(1), HIGH, ServerLogConfigs.LOG_FLUSH_INTERVAL_MESSAGES_DOC)
      .define(ServerLogConfigs.LOG_DELETE_DELAY_MS_CONFIG, LONG, ServerLogConfigs.LOG_DELETE_DELAY_MS_DEFAULT, atLeast(0), HIGH, ServerLogConfigs.LOG_DELETE_DELAY_MS_DOC)
      .define(ServerLogConfigs.LOG_FLUSH_SCHEDULER_INTERVAL_MS_CONFIG, LONG, ServerLogConfigs.LOG_FLUSH_SCHEDULER_INTERVAL_MS_DEFAULT, HIGH, ServerLogConfigs.LOG_FLUSH_SCHEDULER_INTERVAL_MS_DOC)
      .define(ServerLogConfigs.LOG_FLUSH_INTERVAL_MS_CONFIG, LONG, null, HIGH, ServerLogConfigs.LOG_FLUSH_INTERVAL_MS_DOC)
      .define(ServerLogConfigs.LOG_FLUSH_OFFSET_CHECKPOINT_INTERVAL_MS_CONFIG, INT, ServerLogConfigs.LOG_FLUSH_OFFSET_CHECKPOINT_INTERVAL_MS_DEFAULT, atLeast(0), HIGH, ServerLogConfigs.LOG_FLUSH_OFFSET_CHECKPOINT_INTERVAL_MS_DOC)
      .define(ServerLogConfigs.LOG_FLUSH_START_OFFSET_CHECKPOINT_INTERVAL_MS_CONFIG, INT, ServerLogConfigs.LOG_FLUSH_START_OFFSET_CHECKPOINT_INTERVAL_MS_DEFAULT, atLeast(0), HIGH, ServerLogConfigs.LOG_FLUSH_START_OFFSET_CHECKPOINT_INTERVAL_MS_DOC)
      .define(ServerLogConfigs.LOG_PRE_ALLOCATE_CONFIG, BOOLEAN, LogConfig.DEFAULT_PREALLOCATE, MEDIUM, ServerLogConfigs.LOG_PRE_ALLOCATE_ENABLE_DOC)
      .define(ServerLogConfigs.NUM_RECOVERY_THREADS_PER_DATA_DIR_CONFIG, INT, ServerLogConfigs.NUM_RECOVERY_THREADS_PER_DATA_DIR_DEFAULT, atLeast(1), HIGH, ServerLogConfigs.NUM_RECOVERY_THREADS_PER_DATA_DIR_DOC)
      .define(ServerLogConfigs.AUTO_CREATE_TOPICS_ENABLE_CONFIG, BOOLEAN, ServerLogConfigs.AUTO_CREATE_TOPICS_ENABLE_DEFAULT, HIGH, ServerLogConfigs.AUTO_CREATE_TOPICS_ENABLE_DOC)
      .define(ServerLogConfigs.MIN_IN_SYNC_REPLICAS_CONFIG, INT, ServerLogConfigs.MIN_IN_SYNC_REPLICAS_DEFAULT, atLeast(1), HIGH, ServerLogConfigs.MIN_IN_SYNC_REPLICAS_DOC)
      .define(ServerLogConfigs.LOG_MESSAGE_FORMAT_VERSION_CONFIG, STRING, ServerLogConfigs.LOG_MESSAGE_FORMAT_VERSION_DEFAULT, new MetadataVersionValidator(), MEDIUM, ServerLogConfigs.LOG_MESSAGE_FORMAT_VERSION_DOC)
      .define(ServerLogConfigs.LOG_MESSAGE_TIMESTAMP_TYPE_CONFIG, STRING, ServerLogConfigs.LOG_MESSAGE_TIMESTAMP_TYPE_DEFAULT, ConfigDef.ValidString.in("CreateTime", "LogAppendTime"), MEDIUM, ServerLogConfigs.LOG_MESSAGE_TIMESTAMP_TYPE_DOC)
      .define(ServerLogConfigs.LOG_MESSAGE_TIMESTAMP_DIFFERENCE_MAX_MS_CONFIG, LONG, ServerLogConfigs.LOG_MESSAGE_TIMESTAMP_DIFFERENCE_MAX_MS_DEFAULT, atLeast(0), MEDIUM, ServerLogConfigs.LOG_MESSAGE_TIMESTAMP_DIFFERENCE_MAX_MS_DOC)
      .define(ServerLogConfigs.LOG_MESSAGE_TIMESTAMP_BEFORE_MAX_MS_CONFIG, LONG, ServerLogConfigs.LOG_MESSAGE_TIMESTAMP_BEFORE_MAX_MS_DEFAULT, atLeast(0), MEDIUM, ServerLogConfigs.LOG_MESSAGE_TIMESTAMP_BEFORE_MAX_MS_DOC)
      .define(ServerLogConfigs.LOG_MESSAGE_TIMESTAMP_AFTER_MAX_MS_CONFIG, LONG, ServerLogConfigs.LOG_MESSAGE_TIMESTAMP_AFTER_MAX_MS_DEFAULT, atLeast(0), MEDIUM, ServerLogConfigs.LOG_MESSAGE_TIMESTAMP_AFTER_MAX_MS_DOC)
      .define(ServerLogConfigs.CREATE_TOPIC_POLICY_CLASS_NAME_CONFIG, CLASS, null, LOW, ServerLogConfigs.CREATE_TOPIC_POLICY_CLASS_NAME_DOC)
      .define(ServerLogConfigs.ALTER_CONFIG_POLICY_CLASS_NAME_CONFIG, CLASS, null, LOW, ServerLogConfigs.ALTER_CONFIG_POLICY_CLASS_NAME_DOC)
      .define(ServerLogConfigs.LOG_MESSAGE_DOWNCONVERSION_ENABLE_CONFIG, BOOLEAN, ServerLogConfigs.LOG_MESSAGE_DOWNCONVERSION_ENABLE_DEFAULT, LOW, ServerLogConfigs.LOG_MESSAGE_DOWNCONVERSION_ENABLE_DOC)
      .defineInternal(ServerLogConfigs.LOG_INITIAL_TASK_DELAY_MS_CONFIG, LONG, ServerLogConfigs.LOG_INITIAL_TASK_DELAY_MS_DEFAULT, atLeast(0), LOW, ServerLogConfigs.LOG_INITIAL_TASK_DELAY_MS_DOC)

      /** ********* Replication configuration ***********/
      .define(ReplicationConfigs.CONTROLLER_SOCKET_TIMEOUT_MS_CONFIG, INT, ReplicationConfigs.CONTROLLER_SOCKET_TIMEOUT_MS_DEFAULT, MEDIUM, ReplicationConfigs.CONTROLLER_SOCKET_TIMEOUT_MS_DOC)
      .define(ReplicationConfigs.DEFAULT_REPLICATION_FACTOR_CONFIG, INT, ReplicationConfigs.REPLICATION_FACTOR_DEFAULT, MEDIUM, ReplicationConfigs.DEFAULT_REPLICATION_FACTOR_DOC)
      .define(ReplicationConfigs.REPLICA_LAG_TIME_MAX_MS_CONFIG, LONG, ReplicationConfigs.REPLICA_LAG_TIME_MAX_MS_DEFAULT, HIGH, ReplicationConfigs.REPLICA_LAG_TIME_MAX_MS_DOC)
      .define(ReplicationConfigs.REPLICA_SOCKET_TIMEOUT_MS_CONFIG, INT, ReplicationConfigs.REPLICA_SOCKET_TIMEOUT_MS_DEFAULT, HIGH, ReplicationConfigs.REPLICA_SOCKET_TIMEOUT_MS_DOC)
      .define(ReplicationConfigs.REPLICA_SOCKET_RECEIVE_BUFFER_BYTES_CONFIG, INT, ReplicationConfigs.REPLICA_SOCKET_RECEIVE_BUFFER_BYTES_DEFAULT, HIGH, ReplicationConfigs.REPLICA_SOCKET_RECEIVE_BUFFER_BYTES_DOC)
      .define(ReplicationConfigs.REPLICA_FETCH_MAX_BYTES_CONFIG, INT, ReplicationConfigs.REPLICA_FETCH_MAX_BYTES_DEFAULT, atLeast(0), MEDIUM, ReplicationConfigs.REPLICA_FETCH_MAX_BYTES_DOC)
      .define(ReplicationConfigs.REPLICA_FETCH_WAIT_MAX_MS_CONFIG, INT, ReplicationConfigs.REPLICA_FETCH_WAIT_MAX_MS_DEFAULT, HIGH, ReplicationConfigs.REPLICA_FETCH_WAIT_MAX_MS_DOC)
      .define(ReplicationConfigs.REPLICA_FETCH_BACKOFF_MS_CONFIG, INT, ReplicationConfigs.REPLICA_FETCH_BACKOFF_MS_DEFAULT, atLeast(0), MEDIUM, ReplicationConfigs.REPLICA_FETCH_BACKOFF_MS_DOC)
      .define(ReplicationConfigs.REPLICA_FETCH_MIN_BYTES_CONFIG, INT, ReplicationConfigs.REPLICA_FETCH_MIN_BYTES_DEFAULT, HIGH, ReplicationConfigs.REPLICA_FETCH_MIN_BYTES_DOC)
      .define(ReplicationConfigs.REPLICA_FETCH_RESPONSE_MAX_BYTES_CONFIG, INT, ReplicationConfigs.REPLICA_FETCH_RESPONSE_MAX_BYTES_DEFAULT, atLeast(0), MEDIUM, ReplicationConfigs.REPLICA_FETCH_RESPONSE_MAX_BYTES_DOC)
      .define(ReplicationConfigs.NUM_REPLICA_FETCHERS_CONFIG, INT, ReplicationConfigs.NUM_REPLICA_FETCHERS_DEFAULT, HIGH, ReplicationConfigs.NUM_REPLICA_FETCHERS_DOC)
      .define(ReplicationConfigs.REPLICA_HIGH_WATERMARK_CHECKPOINT_INTERVAL_MS_CONFIG, LONG, ReplicationConfigs.REPLICA_HIGH_WATERMARK_CHECKPOINT_INTERVAL_MS_DEFAULT, HIGH, ReplicationConfigs.REPLICA_HIGH_WATERMARK_CHECKPOINT_INTERVAL_MS_DOC)
      .define(ReplicationConfigs.FETCH_PURGATORY_PURGE_INTERVAL_REQUESTS_CONFIG, INT, ReplicationConfigs.FETCH_PURGATORY_PURGE_INTERVAL_REQUESTS_DEFAULT, MEDIUM, ReplicationConfigs.FETCH_PURGATORY_PURGE_INTERVAL_REQUESTS_DOC)
      .define(ReplicationConfigs.PRODUCER_PURGATORY_PURGE_INTERVAL_REQUESTS_CONFIG, INT, ReplicationConfigs.PRODUCER_PURGATORY_PURGE_INTERVAL_REQUESTS_DEFAULT, MEDIUM, ReplicationConfigs.PRODUCER_PURGATORY_PURGE_INTERVAL_REQUESTS_DOC)
      .define(ReplicationConfigs.DELETE_RECORDS_PURGATORY_PURGE_INTERVAL_REQUESTS_CONFIG, INT, ReplicationConfigs.DELETE_RECORDS_PURGATORY_PURGE_INTERVAL_REQUESTS_DEFAULT, MEDIUM, ReplicationConfigs.DELETE_RECORDS_PURGATORY_PURGE_INTERVAL_REQUESTS_DOC)
      .define(ReplicationConfigs.AUTO_LEADER_REBALANCE_ENABLE_CONFIG, BOOLEAN, ReplicationConfigs.AUTO_LEADER_REBALANCE_ENABLE_DEFAULT, HIGH, ReplicationConfigs.AUTO_LEADER_REBALANCE_ENABLE_DOC)
      .define(ReplicationConfigs.LEADER_IMBALANCE_PER_BROKER_PERCENTAGE_CONFIG, INT, ReplicationConfigs.LEADER_IMBALANCE_PER_BROKER_PERCENTAGE_DEFAULT, HIGH, ReplicationConfigs.LEADER_IMBALANCE_PER_BROKER_PERCENTAGE_DOC)
      .define(ReplicationConfigs.LEADER_IMBALANCE_CHECK_INTERVAL_SECONDS_CONFIG, LONG, ReplicationConfigs.LEADER_IMBALANCE_CHECK_INTERVAL_SECONDS_DEFAULT, atLeast(1), HIGH, ReplicationConfigs.LEADER_IMBALANCE_CHECK_INTERVAL_SECONDS_DOC)
      .define(ReplicationConfigs.UNCLEAN_LEADER_ELECTION_ENABLE_CONFIG, BOOLEAN, LogConfig.DEFAULT_UNCLEAN_LEADER_ELECTION_ENABLE, HIGH, ReplicationConfigs.UNCLEAN_LEADER_ELECTION_ENABLE_DOC)
      .define(ReplicationConfigs.INTER_BROKER_SECURITY_PROTOCOL_CONFIG, STRING, ReplicationConfigs.INTER_BROKER_SECURITY_PROTOCOL_DEFAULT, in(Utils.enumOptions(classOf[SecurityProtocol]):_*), MEDIUM, ReplicationConfigs.INTER_BROKER_SECURITY_PROTOCOL_DOC)
      .define(ReplicationConfigs.INTER_BROKER_PROTOCOL_VERSION_CONFIG, STRING, ReplicationConfigs.INTER_BROKER_PROTOCOL_VERSION_DEFAULT, new MetadataVersionValidator(), MEDIUM, ReplicationConfigs.INTER_BROKER_PROTOCOL_VERSION_DOC)
      .define(ReplicationConfigs.INTER_BROKER_LISTENER_NAME_CONFIG, STRING, null, MEDIUM, ReplicationConfigs.INTER_BROKER_LISTENER_NAME_DOC)
      .define(ReplicationConfigs.REPLICA_SELECTOR_CLASS_CONFIG, STRING, null, MEDIUM, ReplicationConfigs.REPLICA_SELECTOR_CLASS_DOC)


      /** ********* Controlled shutdown configuration ***********/
      .define(ControlledShutdownMaxRetriesProp, INT, Defaults.CONTROLLED_SHUTDOWN_MAX_RETRIES, MEDIUM, ControlledShutdownMaxRetriesDoc)
      .define(ControlledShutdownRetryBackoffMsProp, LONG, Defaults.CONTROLLED_SHUTDOWN_RETRY_BACKOFF_MS, MEDIUM, ControlledShutdownRetryBackoffMsDoc)
      .define(ControlledShutdownEnableProp, BOOLEAN, Defaults.CONTROLLED_SHUTDOWN_ENABLE, MEDIUM, ControlledShutdownEnableDoc)

      /** ********* Group coordinator configuration ***********/
      .define(GroupCoordinatorConfig.GROUP_MIN_SESSION_TIMEOUT_MS_CONFIG, INT, GroupCoordinatorConfig.GROUP_MIN_SESSION_TIMEOUT_MS_DEFAULT, MEDIUM, GroupCoordinatorConfig.GROUP_MIN_SESSION_TIMEOUT_MS_DOC)
      .define(GroupCoordinatorConfig.GROUP_MAX_SESSION_TIMEOUT_MS_CONFIG, INT, GroupCoordinatorConfig.GROUP_MAX_SESSION_TIMEOUT_MS_DEFAULT, MEDIUM, GroupCoordinatorConfig.GROUP_MAX_SESSION_TIMEOUT_MS_DOC)
      .define(GroupCoordinatorConfig.GROUP_INITIAL_REBALANCE_DELAY_MS_CONFIG, INT, GroupCoordinatorConfig.GROUP_INITIAL_REBALANCE_DELAY_MS_DEFAULT, MEDIUM, GroupCoordinatorConfig.GROUP_INITIAL_REBALANCE_DELAY_MS_DOC)
      .define(GroupCoordinatorConfig.GROUP_MAX_SIZE_CONFIG, INT, GroupCoordinatorConfig.GROUP_MAX_SIZE_DEFAULT, atLeast(1), MEDIUM, GroupCoordinatorConfig.GROUP_MAX_SIZE_DOC)

      /** New group coordinator configs */
      .define(GroupCoordinatorConfig.GROUP_COORDINATOR_REBALANCE_PROTOCOLS_CONFIG, LIST, GroupCoordinatorConfig.GROUP_COORDINATOR_REBALANCE_PROTOCOLS_DEFAULT,
        ConfigDef.ValidList.in(Utils.enumOptions(classOf[GroupType]):_*), MEDIUM, GroupCoordinatorConfig.GROUP_COORDINATOR_REBALANCE_PROTOCOLS_DOC)
      .define(GroupCoordinatorConfig.GROUP_COORDINATOR_NUM_THREADS_CONFIG, INT, GroupCoordinatorConfig.GROUP_COORDINATOR_NUM_THREADS_DEFAULT, atLeast(1), MEDIUM, GroupCoordinatorConfig.GROUP_COORDINATOR_NUM_THREADS_DOC)
      // Internal configuration used by integration and system tests.
      .defineInternal(GroupCoordinatorConfig.NEW_GROUP_COORDINATOR_ENABLE_CONFIG, BOOLEAN, GroupCoordinatorConfig.NEW_GROUP_COORDINATOR_ENABLE_DEFAULT, null, MEDIUM, GroupCoordinatorConfig.NEW_GROUP_COORDINATOR_ENABLE_DOC)

      /** Consumer groups configs */
      .define(GroupCoordinatorConfig.CONSUMER_GROUP_SESSION_TIMEOUT_MS_CONFIG, INT, GroupCoordinatorConfig.CONSUMER_GROUP_SESSION_TIMEOUT_MS_DEFAULT, atLeast(1), MEDIUM, GroupCoordinatorConfig.CONSUMER_GROUP_SESSION_TIMEOUT_MS_DOC)
      .define(GroupCoordinatorConfig.CONSUMER_GROUP_MIN_SESSION_TIMEOUT_MS_CONFIG, INT, GroupCoordinatorConfig.CONSUMER_GROUP_MIN_SESSION_TIMEOUT_MS_DEFAULT, atLeast(1), MEDIUM, GroupCoordinatorConfig.CONSUMER_GROUP_MIN_SESSION_TIMEOUT_MS_DOC)
      .define(GroupCoordinatorConfig.CONSUMER_GROUP_MAX_SESSION_TIMEOUT_MS_CONFIG, INT, GroupCoordinatorConfig.CONSUMER_GROUP_MAX_SESSION_TIMEOUT_MS_DEFAULT, atLeast(1), MEDIUM, GroupCoordinatorConfig.CONSUMER_GROUP_MAX_SESSION_TIMEOUT_MS_DOC)
      .define(GroupCoordinatorConfig.CONSUMER_GROUP_HEARTBEAT_INTERVAL_MS_CONFIG, INT, GroupCoordinatorConfig.CONSUMER_GROUP_HEARTBEAT_INTERVAL_MS_DEFAULT, atLeast(1), MEDIUM, GroupCoordinatorConfig.CONSUMER_GROUP_HEARTBEAT_INTERVAL_MS_DOC)
      .define(GroupCoordinatorConfig.CONSUMER_GROUP_MIN_HEARTBEAT_INTERVAL_MS_CONFIG, INT, GroupCoordinatorConfig.CONSUMER_GROUP_MIN_HEARTBEAT_INTERVAL_MS_DEFAULT, atLeast(1), MEDIUM, GroupCoordinatorConfig.CONSUMER_GROUP_MIN_HEARTBEAT_INTERVAL_MS_DOC)
      .define(GroupCoordinatorConfig.CONSUMER_GROUP_MAX_HEARTBEAT_INTERVAL_MS_CONFIG, INT, GroupCoordinatorConfig.CONSUMER_GROUP_MAX_HEARTBEAT_INTERVAL_MS_DEFAULT, atLeast(1), MEDIUM, GroupCoordinatorConfig.CONSUMER_GROUP_MAX_HEARTBEAT_INTERVAL_MS_DOC)
      .define(GroupCoordinatorConfig.CONSUMER_GROUP_MAX_SIZE_CONFIG, INT, GroupCoordinatorConfig.CONSUMER_GROUP_MAX_SIZE_DEFAULT, atLeast(1), MEDIUM, GroupCoordinatorConfig.CONSUMER_GROUP_MAX_SIZE_DOC)
      .define(GroupCoordinatorConfig.CONSUMER_GROUP_ASSIGNORS_CONFIG, LIST, GroupCoordinatorConfig.CONSUMER_GROUP_ASSIGNORS_DEFAULT, null, MEDIUM, GroupCoordinatorConfig.CONSUMER_GROUP_ASSIGNORS_DOC)
      .defineInternal(GroupCoordinatorConfig.CONSUMER_GROUP_MIGRATION_POLICY_CONFIG, STRING, GroupCoordinatorConfig.CONSUMER_GROUP_MIGRATION_POLICY_DEFAULT, ConfigDef.CaseInsensitiveValidString.in(Utils.enumOptions(classOf[ConsumerGroupMigrationPolicy]): _*), MEDIUM, GroupCoordinatorConfig.CONSUMER_GROUP_MIGRATION_POLICY_DOC)

      /** ********* Offset management configuration ***********/
      .define(GroupCoordinatorConfig.OFFSET_METADATA_MAX_SIZE_CONFIG, INT, GroupCoordinatorConfig.OFFSET_METADATA_MAX_SIZE_DEFAULT, HIGH, GroupCoordinatorConfig.OFFSET_METADATA_MAX_SIZE_DOC)
      .define(GroupCoordinatorConfig.OFFSETS_LOAD_BUFFER_SIZE_CONFIG, INT, GroupCoordinatorConfig.OFFSETS_LOAD_BUFFER_SIZE_DEFAULT, atLeast(1), HIGH, GroupCoordinatorConfig.OFFSETS_LOAD_BUFFER_SIZE_DOC)
      .define(GroupCoordinatorConfig.OFFSETS_TOPIC_REPLICATION_FACTOR_CONFIG, SHORT, GroupCoordinatorConfig.OFFSETS_TOPIC_REPLICATION_FACTOR_DEFAULT, atLeast(1), HIGH, GroupCoordinatorConfig.OFFSETS_TOPIC_REPLICATION_FACTOR_DOC)
      .define(GroupCoordinatorConfig.OFFSETS_TOPIC_PARTITIONS_CONFIG, INT, GroupCoordinatorConfig.OFFSETS_TOPIC_PARTITIONS_DEFAULT, atLeast(1), HIGH, GroupCoordinatorConfig.OFFSETS_TOPIC_PARTITIONS_DOC)
      .define(GroupCoordinatorConfig.OFFSETS_TOPIC_SEGMENT_BYTES_CONFIG, INT, GroupCoordinatorConfig.OFFSETS_TOPIC_SEGMENT_BYTES_DEFAULT, atLeast(1), HIGH, GroupCoordinatorConfig.OFFSETS_TOPIC_SEGMENT_BYTES_DOC)
      .define(GroupCoordinatorConfig.OFFSETS_TOPIC_COMPRESSION_CODEC_CONFIG, INT, GroupCoordinatorConfig.OFFSETS_TOPIC_COMPRESSION_CODEC_DEFAULT.id.toInt, HIGH, GroupCoordinatorConfig.OFFSETS_TOPIC_COMPRESSION_CODEC_DOC)
      .define(GroupCoordinatorConfig.OFFSETS_RETENTION_MINUTES_CONFIG, INT, GroupCoordinatorConfig.OFFSETS_RETENTION_MINUTES_DEFAULT, atLeast(1), HIGH, GroupCoordinatorConfig.OFFSETS_RETENTION_MINUTES_DOC)
      .define(GroupCoordinatorConfig.OFFSETS_RETENTION_CHECK_INTERVAL_MS_CONFIG, LONG, GroupCoordinatorConfig.OFFSETS_RETENTION_CHECK_INTERVAL_MS_DEFAULT, atLeast(1), HIGH, GroupCoordinatorConfig.OFFSETS_RETENTION_CHECK_INTERVAL_MS_DOC)
      .define(GroupCoordinatorConfig.OFFSET_COMMIT_TIMEOUT_MS_CONFIG, INT, GroupCoordinatorConfig.OFFSET_COMMIT_TIMEOUT_MS_DEFAULT, atLeast(1), HIGH, GroupCoordinatorConfig.OFFSET_COMMIT_TIMEOUT_MS_DOC)
      .define(GroupCoordinatorConfig.OFFSET_COMMIT_REQUIRED_ACKS_CONFIG, SHORT, GroupCoordinatorConfig.OFFSET_COMMIT_REQUIRED_ACKS_DEFAULT, HIGH, GroupCoordinatorConfig.OFFSET_COMMIT_REQUIRED_ACKS_DOC)
      .define(DeleteTopicEnableProp, BOOLEAN, Defaults.DELETE_TOPIC_ENABLE, HIGH, DeleteTopicEnableDoc)
      .define(CompressionTypeProp, STRING, LogConfig.DEFAULT_COMPRESSION_TYPE, in(BrokerCompressionType.names.asScala.toSeq:_*), HIGH, CompressionTypeDoc)

      /** ********* Transaction management configuration ***********/
      .define(TransactionStateManagerConfigs.TRANSACTIONAL_ID_EXPIRATION_MS_CONFIG, INT, TransactionStateManagerConfigs.TRANSACTIONAL_ID_EXPIRATION_MS_DEFAULT, atLeast(1), HIGH, TransactionStateManagerConfigs.TRANSACTIONAL_ID_EXPIRATION_MS_DOC)
      .define(TransactionStateManagerConfigs.TRANSACTIONS_MAX_TIMEOUT_MS_CONFIG, INT, TransactionStateManagerConfigs.TRANSACTIONS_MAX_TIMEOUT_MS_DEFAULT, atLeast(1), HIGH, TransactionStateManagerConfigs.TRANSACTIONS_MAX_TIMEOUT_MS_DOC)
      .define(TransactionLogConfigs.TRANSACTIONS_TOPIC_MIN_ISR_CONFIG, INT, TransactionLogConfigs.TRANSACTIONS_TOPIC_MIN_ISR_DEFAULT, atLeast(1), HIGH, TransactionLogConfigs.TRANSACTIONS_TOPIC_MIN_ISR_DOC)
      .define(TransactionLogConfigs.TRANSACTIONS_LOAD_BUFFER_SIZE_CONFIG, INT, TransactionLogConfigs.TRANSACTIONS_LOAD_BUFFER_SIZE_DEFAULT, atLeast(1), HIGH, TransactionLogConfigs.TRANSACTIONS_LOAD_BUFFER_SIZE_DOC)
      .define(TransactionLogConfigs.TRANSACTIONS_TOPIC_REPLICATION_FACTOR_CONFIG, SHORT, TransactionLogConfigs.TRANSACTIONS_TOPIC_REPLICATION_FACTOR_DEFAULT, atLeast(1), HIGH, TransactionLogConfigs.TRANSACTIONS_TOPIC_REPLICATION_FACTOR_DOC)
      .define(TransactionLogConfigs.TRANSACTIONS_TOPIC_PARTITIONS_CONFIG, INT, TransactionLogConfigs.TRANSACTIONS_TOPIC_PARTITIONS_DEFAULT, atLeast(1), HIGH, TransactionLogConfigs.TRANSACTIONS_TOPIC_PARTITIONS_DOC)
      .define(TransactionLogConfigs.TRANSACTIONS_TOPIC_SEGMENT_BYTES_CONFIG, INT, TransactionLogConfigs.TRANSACTIONS_TOPIC_SEGMENT_BYTES_DEFAULT, atLeast(1), HIGH, TransactionLogConfigs.TRANSACTIONS_TOPIC_SEGMENT_BYTES_DOC)
      .define(TransactionStateManagerConfigs.TRANSACTIONS_ABORT_TIMED_OUT_TRANSACTION_CLEANUP_INTERVAL_MS_CONFIG, INT, TransactionStateManagerConfigs.TRANSACTIONS_ABORT_TIMED_OUT_TRANSACTION_CLEANUP_INTERVAL_MS_DEFAULT, atLeast(1), LOW, TransactionStateManagerConfigs.TRANSACTIONS_ABORT_TIMED_OUT_TRANSACTIONS_INTERVAL_MS_DOC)
      .define(TransactionStateManagerConfigs.TRANSACTIONS_REMOVE_EXPIRED_TRANSACTIONAL_ID_CLEANUP_INTERVAL_MS_CONFIG, INT, TransactionStateManagerConfigs.TRANSACTIONS_REMOVE_EXPIRED_TRANSACTIONAL_ID_CLEANUP_INTERVAL_MS_DEFAULT, atLeast(1), LOW, TransactionStateManagerConfigs.TRANSACTIONS_REMOVE_EXPIRED_TRANSACTIONS_INTERVAL_MS_DOC)

      .define(TransactionLogConfigs.TRANSACTION_PARTITION_VERIFICATION_ENABLE_CONFIG, BOOLEAN, TransactionLogConfigs.TRANSACTION_PARTITION_VERIFICATION_ENABLE_DEFAULT, LOW, TransactionLogConfigs.TRANSACTION_PARTITION_VERIFICATION_ENABLE_DOC)

      .define(TransactionLogConfigs.PRODUCER_ID_EXPIRATION_MS_CONFIG, INT, TransactionLogConfigs.PRODUCER_ID_EXPIRATION_MS_DEFAULT, atLeast(1), LOW, TransactionLogConfigs.PRODUCER_ID_EXPIRATION_MS_DOC)
      // Configuration for testing only as default value should be sufficient for typical usage
      .defineInternal(TransactionLogConfigs.PRODUCER_ID_EXPIRATION_CHECK_INTERVAL_MS_CONFIG, INT, TransactionLogConfigs.PRODUCER_ID_EXPIRATION_CHECK_INTERVAL_MS_DEFAULT, atLeast(1), LOW, TransactionLogConfigs.PRODUCER_ID_EXPIRATION_CHECK_INTERVAL_MS_DOC)

      /** ********* Fetch Configuration **************/
      .define(MaxIncrementalFetchSessionCacheSlots, INT, Defaults.MAX_INCREMENTAL_FETCH_SESSION_CACHE_SLOTS, atLeast(0), MEDIUM, MaxIncrementalFetchSessionCacheSlotsDoc)
      .define(FetchMaxBytes, INT, Defaults.FETCH_MAX_BYTES, atLeast(1024), MEDIUM, FetchMaxBytesDoc)

      /** ********* Request Limit Configuration ***********/
      .define(MaxRequestPartitionSizeLimit, INT, Defaults.MAX_REQUEST_PARTITION_SIZE_LIMIT, atLeast(1), MEDIUM, MaxRequestPartitionSizeLimitDoc)

      /** ********* Kafka Metrics Configuration ***********/
      .define(MetricNumSamplesProp, INT, Defaults.METRIC_NUM_SAMPLES, atLeast(1), LOW, MetricNumSamplesDoc)
      .define(MetricSampleWindowMsProp, LONG, Defaults.METRIC_SAMPLE_WINDOW_MS, atLeast(1), LOW, MetricSampleWindowMsDoc)
      .define(MetricReporterClassesProp, LIST, Defaults.METRIC_REPORTER_CLASSES, LOW, MetricReporterClassesDoc)
      .define(MetricRecordingLevelProp, STRING, Defaults.METRIC_RECORDING_LEVEL, LOW, MetricRecordingLevelDoc)
      .define(AutoIncludeJmxReporterProp, BOOLEAN, Defaults.AUTO_INCLUDE_JMX_REPORTER, LOW, AutoIncludeJmxReporterDoc)

      /** ********* Kafka Yammer Metrics Reporter Configuration for docs ***********/
      .define(KafkaMetricsReporterClassesProp, LIST, Defaults.KAFKA_METRIC_REPORTER_CLASSES, LOW, KafkaMetricsReporterClassesDoc)
      .define(KafkaMetricsPollingIntervalSecondsProp, INT, Defaults.KAFKA_METRICS_POLLING_INTERVAL_SECONDS, atLeast(1), LOW, KafkaMetricsPollingIntervalSecondsDoc)

      /** ********* Kafka Client Telemetry Metrics Configuration ***********/
      .define(ClientTelemetryMaxBytesProp, INT, Defaults.CLIENT_TELEMETRY_MAX_BYTES, atLeast(1), LOW, ClientTelemetryMaxBytesDoc)

      /** ********* Quota configuration ***********/
      .define(QuotaConfigs.NUM_QUOTA_SAMPLES_CONFIG, INT, QuotaConfigs.NUM_QUOTA_SAMPLES_DEFAULT, atLeast(1), LOW, QuotaConfigs.NUM_QUOTA_SAMPLES_DOC)
      .define(QuotaConfigs.NUM_REPLICATION_QUOTA_SAMPLES_CONFIG, INT, QuotaConfigs.NUM_QUOTA_SAMPLES_DEFAULT, atLeast(1), LOW, QuotaConfigs.NUM_REPLICATION_QUOTA_SAMPLES_DOC)
      .define(QuotaConfigs.NUM_ALTER_LOG_DIRS_REPLICATION_QUOTA_SAMPLES_CONFIG, INT, QuotaConfigs.NUM_QUOTA_SAMPLES_DEFAULT, atLeast(1), LOW, QuotaConfigs.NUM_ALTER_LOG_DIRS_REPLICATION_QUOTA_SAMPLES_DOC)
      .define(QuotaConfigs.NUM_CONTROLLER_QUOTA_SAMPLES_CONFIG, INT, QuotaConfigs.NUM_QUOTA_SAMPLES_DEFAULT, atLeast(1), LOW, QuotaConfigs.NUM_CONTROLLER_QUOTA_SAMPLES_DOC)
      .define(QuotaConfigs.QUOTA_WINDOW_SIZE_SECONDS_CONFIG, INT, QuotaConfigs.QUOTA_WINDOW_SIZE_SECONDS_DEFAULT, atLeast(1), LOW, QuotaConfigs.QUOTA_WINDOW_SIZE_SECONDS_DOC)
      .define(QuotaConfigs.REPLICATION_QUOTA_WINDOW_SIZE_SECONDS_CONFIG, INT, QuotaConfigs.QUOTA_WINDOW_SIZE_SECONDS_DEFAULT, atLeast(1), LOW, QuotaConfigs.REPLICATION_QUOTA_WINDOW_SIZE_SECONDS_DOC)
      .define(QuotaConfigs.ALTER_LOG_DIRS_REPLICATION_QUOTA_WINDOW_SIZE_SECONDS_CONFIG, INT, QuotaConfigs.QUOTA_WINDOW_SIZE_SECONDS_DEFAULT, atLeast(1), LOW, QuotaConfigs.ALTER_LOG_DIRS_REPLICATION_QUOTA_WINDOW_SIZE_SECONDS_DOC)
      .define(QuotaConfigs.CONTROLLER_QUOTA_WINDOW_SIZE_SECONDS_CONFIG, INT, QuotaConfigs.QUOTA_WINDOW_SIZE_SECONDS_DEFAULT, atLeast(1), LOW, QuotaConfigs.CONTROLLER_QUOTA_WINDOW_SIZE_SECONDS_DOC)
      .define(QuotaConfigs.CLIENT_QUOTA_CALLBACK_CLASS_CONFIG, CLASS, null, LOW, QuotaConfigs.CLIENT_QUOTA_CALLBACK_CLASS_DOC)

      /** ********* General Security Configuration ****************/
      .define(KafkaSecurityConfigs.CONNECTIONS_MAX_REAUTH_MS_CONFIG, LONG, KafkaSecurityConfigs.CONNECTIONS_MAX_REAUTH_MS_DEFAULT, MEDIUM, KafkaSecurityConfigs.CONNECTIONS_MAX_REAUTH_MS_DOC)
      .define(KafkaSecurityConfigs.SASL_SERVER_MAX_RECEIVE_SIZE_CONFIG, INT, KafkaSecurityConfigs.SASL_SERVER_MAX_RECEIVE_SIZE_DEFAULT, MEDIUM, KafkaSecurityConfigs.SASL_SERVER_MAX_RECEIVE_SIZE_DOC)
      .define(KafkaSecurityConfigs.SECURITY_PROVIDER_CLASS_CONFIG, STRING, null, LOW, KafkaSecurityConfigs.SECURITY_PROVIDERS_DOC)

      /** ********* SSL Configuration ****************/
      .define(KafkaSecurityConfigs.PRINCIPAL_BUILDER_CLASS_CONFIG, CLASS, KafkaSecurityConfigs.PRINCIPAL_BUILDER_CLASS_DEFAULT, MEDIUM, KafkaSecurityConfigs.PRINCIPAL_BUILDER_CLASS_DOC)
      .define(KafkaSecurityConfigs.SSL_PROTOCOL_CONFIG, STRING, KafkaSecurityConfigs.SSL_PROTOCOL_DEFAULT, MEDIUM, KafkaSecurityConfigs.SSL_PROTOCOL_DOC)
      .define(KafkaSecurityConfigs.SSL_PROVIDER_CONFIG, STRING, null, MEDIUM, KafkaSecurityConfigs.SSL_PROVIDER_DOC)
      .define(KafkaSecurityConfigs.SSL_ENABLED_PROTOCOLS_CONFIG, LIST, KafkaSecurityConfigs.SSL_ENABLED_PROTOCOLS_DEFAULTS, MEDIUM, KafkaSecurityConfigs.SSL_ENABLED_PROTOCOLS_DOC)
      .define(KafkaSecurityConfigs.SSL_KEYSTORE_TYPE_CONFIG, STRING, KafkaSecurityConfigs.SSL_KEYSTORE_TYPE_DEFAULT, MEDIUM, KafkaSecurityConfigs.SSL_KEYSTORE_TYPE_DOC)
      .define(KafkaSecurityConfigs.SSL_KEYSTORE_LOCATION_CONFIG, STRING, null, MEDIUM, KafkaSecurityConfigs.SSL_KEYSTORE_LOCATION_DOC)
      .define(KafkaSecurityConfigs.SSL_KEYSTORE_PASSWORD_CONFIG, PASSWORD, null, MEDIUM, KafkaSecurityConfigs.SSL_KEYSTORE_PASSWORD_DOC)
      .define(KafkaSecurityConfigs.SSL_KEY_PASSWORD_CONFIG, PASSWORD, null, MEDIUM, KafkaSecurityConfigs.SSL_KEY_PASSWORD_DOC)
      .define(KafkaSecurityConfigs.SSL_KEYSTORE_KEY_CONFIG, PASSWORD, null, MEDIUM, KafkaSecurityConfigs.SSL_KEYSTORE_KEY_DOC)
      .define(KafkaSecurityConfigs.SSL_KEYSTORE_CERTIFICATE_CHAIN_CONFIG, PASSWORD, null, MEDIUM, KafkaSecurityConfigs.SSL_KEYSTORE_CERTIFICATE_CHAIN_DOC)
      .define(KafkaSecurityConfigs.SSL_TRUSTSTORE_TYPE_CONFIG, STRING, KafkaSecurityConfigs.SSL_TRUSTSTORE_TYPE_DEFAULT, MEDIUM, KafkaSecurityConfigs.SSL_TRUSTSTORE_TYPE_DOC)
      .define(KafkaSecurityConfigs.SSL_TRUSTSTORE_LOCATION_CONFIG, STRING, null, MEDIUM, KafkaSecurityConfigs.SSL_TRUSTSTORE_LOCATION_DOC)
      .define(KafkaSecurityConfigs.SSL_TRUSTSTORE_PASSWORD_CONFIG, PASSWORD, null, MEDIUM, KafkaSecurityConfigs.SSL_TRUSTSTORE_PASSWORD_DOC)
      .define(KafkaSecurityConfigs.SSL_TRUSTSTORE_CERTIFICATES_CONFIG, PASSWORD, null, MEDIUM, KafkaSecurityConfigs.SSL_TRUSTSTORE_CERTIFICATES_DOC)
      .define(KafkaSecurityConfigs.SSL_KEYMANAGER_ALGORITHM_CONFIG, STRING, KafkaSecurityConfigs.SSL_KEYMANAGER_ALGORITHM_DEFAULT, MEDIUM, KafkaSecurityConfigs.SSL_KEYMANAGER_ALGORITHM_DOC)
      .define(KafkaSecurityConfigs.SSL_TRUSTMANAGER_ALGORITHM_CONFIG, STRING, KafkaSecurityConfigs.SSL_TRUSTMANAGER_ALGORITHM_DEFAULT, MEDIUM, KafkaSecurityConfigs.SSL_TRUSTMANAGER_ALGORITHM_DOC)
      .define(KafkaSecurityConfigs.SSL_ENDPOINT_IDENTIFICATION_ALGORITHM_CONFIG, STRING, KafkaSecurityConfigs.SSL_ENDPOINT_IDENTIFICATION_ALGORITHM_DEFAULT, LOW, KafkaSecurityConfigs.SSL_ENDPOINT_IDENTIFICATION_ALGORITHM_DOC)
      .define(KafkaSecurityConfigs.SSL_SECURE_RANDOM_IMPLEMENTATION_CONFIG, STRING, null, LOW, KafkaSecurityConfigs.SSL_SECURE_RANDOM_IMPLEMENTATION_DOC)
      .define(KafkaSecurityConfigs.SSL_CLIENT_AUTH_CONFIG, STRING, KafkaSecurityConfigs.SSL_CLIENT_AUTH_DEFAULT, in(KafkaSecurityConfigs.SSL_CLIENT_AUTHENTICATION_VALID_VALUES:_*), MEDIUM, KafkaSecurityConfigs.SSL_CLIENT_AUTH_DOC)
      .define(KafkaSecurityConfigs.SSL_CIPHER_SUITES_CONFIG, LIST, Collections.emptyList(), MEDIUM, KafkaSecurityConfigs.SSL_CIPHER_SUITES_DOC)
      .define(KafkaSecurityConfigs.SSL_PRINCIPAL_MAPPING_RULES_CONFIG, STRING, KafkaSecurityConfigs.SSL_PRINCIPAL_MAPPING_RULES_DEFAULT, LOW, KafkaSecurityConfigs.SSL_PRINCIPAL_MAPPING_RULES_DOC)
      .define(KafkaSecurityConfigs.SSL_ENGINE_FACTORY_CLASS_CONFIG, CLASS, null, LOW, KafkaSecurityConfigs.SSL_ENGINE_FACTORY_CLASS_DOC)
      .define(KafkaSecurityConfigs.SSL_ALLOW_DN_CHANGES_CONFIG, BOOLEAN, KafkaSecurityConfigs.SSL_ALLOW_DN_CHANGES_DEFAULT, LOW, KafkaSecurityConfigs.SSL_ALLOW_DN_CHANGES_DOC)
      .define(KafkaSecurityConfigs.SSL_ALLOW_SAN_CHANGES_CONFIG, BOOLEAN, KafkaSecurityConfigs.SSL_ALLOW_SAN_CHANGES_DEFAULT, LOW, KafkaSecurityConfigs.SSL_ALLOW_SAN_CHANGES_DOC)

      /** ********* Sasl Configuration ****************/
      .define(KafkaSecurityConfigs.SASL_MECHANISM_INTER_BROKER_PROTOCOL_CONFIG, STRING, KafkaSecurityConfigs.SASL_MECHANISM_INTER_BROKER_PROTOCOL_DEFAULT, MEDIUM, KafkaSecurityConfigs.SASL_MECHANISM_INTER_BROKER_PROTOCOL_DOC)
      .define(KafkaSecurityConfigs.SASL_JAAS_CONFIG, PASSWORD, null, MEDIUM, KafkaSecurityConfigs.SASL_JAAS_CONFIG_DOC)
      .define(KafkaSecurityConfigs.SASL_ENABLED_MECHANISMS_CONFIG, LIST, KafkaSecurityConfigs.SASL_ENABLED_MECHANISMS_DEFAULT, MEDIUM, KafkaSecurityConfigs.SASL_ENABLED_MECHANISMS_DOC)
      .define(KafkaSecurityConfigs.SASL_SERVER_CALLBACK_HANDLER_CLASS_CONFIG, CLASS, null, MEDIUM, KafkaSecurityConfigs.SASL_SERVER_CALLBACK_HANDLER_CLASS_DOC)
      .define(KafkaSecurityConfigs.SASL_CLIENT_CALLBACK_HANDLER_CLASS_CONFIG, CLASS, null, MEDIUM, KafkaSecurityConfigs.SASL_CLIENT_CALLBACK_HANDLER_CLASS_DOC)
      .define(KafkaSecurityConfigs.SASL_LOGIN_CLASS_CONFIG, CLASS, null, MEDIUM, KafkaSecurityConfigs.SASL_LOGIN_CLASS_DOC)
      .define(KafkaSecurityConfigs.SASL_LOGIN_CALLBACK_HANDLER_CLASS_CONFIG, CLASS, null, MEDIUM, KafkaSecurityConfigs.SASL_LOGIN_CALLBACK_HANDLER_CLASS_DOC)
      .define(KafkaSecurityConfigs.SASL_KERBEROS_SERVICE_NAME_CONFIG, STRING, null, MEDIUM, KafkaSecurityConfigs.SASL_KERBEROS_SERVICE_NAME_DOC)
      .define(KafkaSecurityConfigs.SASL_KERBEROS_KINIT_CMD_CONFIG, STRING, KafkaSecurityConfigs.SASL_KERBEROS_KINIT_CMD_DEFAULT, MEDIUM, KafkaSecurityConfigs.SASL_KERBEROS_KINIT_CMD_DOC)
      .define(KafkaSecurityConfigs.SASL_KERBEROS_TICKET_RENEW_WINDOW_FACTOR_CONFIG, DOUBLE, KafkaSecurityConfigs.SASL_KERBEROS_TICKET_RENEW_WINDOW_FACTOR_DEFAULT, MEDIUM, KafkaSecurityConfigs.SASL_KERBEROS_TICKET_RENEW_WINDOW_FACTOR_DOC)
      .define(KafkaSecurityConfigs.SASL_KERBEROS_TICKET_RENEW_JITTER_CONFIG, DOUBLE, KafkaSecurityConfigs.SASL_KERBEROS_TICKET_RENEW_JITTER_DEFAULT, MEDIUM, KafkaSecurityConfigs.SASL_KERBEROS_TICKET_RENEW_JITTER_DOC)
      .define(KafkaSecurityConfigs.SASL_KERBEROS_MIN_TIME_BEFORE_RELOGIN_CONFIG, LONG, KafkaSecurityConfigs.SASL_KERBEROS_MIN_TIME_BEFORE_RELOGIN_DEFAULT, MEDIUM, KafkaSecurityConfigs.SASL_KERBEROS_MIN_TIME_BEFORE_RELOGIN_DOC)
      .define(KafkaSecurityConfigs.SASL_KERBEROS_PRINCIPAL_TO_LOCAL_RULES_CONFIG, LIST, KafkaSecurityConfigs.SASL_KERBEROS_PRINCIPAL_TO_LOCAL_RULES_DEFAULT, MEDIUM, KafkaSecurityConfigs.SASL_KERBEROS_PRINCIPAL_TO_LOCAL_RULES_DOC)
      .define(KafkaSecurityConfigs.SASL_LOGIN_REFRESH_WINDOW_FACTOR_CONFIG, DOUBLE, KafkaSecurityConfigs.SASL_LOGIN_REFRESH_WINDOW_FACTOR_DEFAULT, MEDIUM, KafkaSecurityConfigs.SASL_LOGIN_REFRESH_WINDOW_FACTOR_DOC)
      .define(KafkaSecurityConfigs.SASL_LOGIN_REFRESH_WINDOW_JITTER_CONFIG, DOUBLE, KafkaSecurityConfigs.SASL_LOGIN_REFRESH_WINDOW_JITTER_DEFAULT, MEDIUM, KafkaSecurityConfigs.SASL_LOGIN_REFRESH_WINDOW_JITTER_DOC)
      .define(KafkaSecurityConfigs.SASL_LOGIN_REFRESH_MIN_PERIOD_SECONDS_CONFIG, SHORT, KafkaSecurityConfigs.SASL_LOGIN_REFRESH_MIN_PERIOD_SECONDS_DEFAULT, MEDIUM, KafkaSecurityConfigs.SASL_LOGIN_REFRESH_MIN_PERIOD_SECONDS_DOC)
      .define(KafkaSecurityConfigs.SASL_LOGIN_REFRESH_BUFFER_SECONDS_CONFIG, SHORT, KafkaSecurityConfigs.SASL_LOGIN_REFRESH_BUFFER_SECONDS_DEFAULT, MEDIUM, KafkaSecurityConfigs.SASL_LOGIN_REFRESH_BUFFER_SECONDS_DOC)
      .define(KafkaSecurityConfigs.SASL_LOGIN_CONNECT_TIMEOUT_MS_CONFIG, INT, null, LOW, KafkaSecurityConfigs.SASL_LOGIN_CONNECT_TIMEOUT_MS_DOC)
      .define(KafkaSecurityConfigs.SASL_LOGIN_READ_TIMEOUT_MS_CONFIG, INT, null, LOW, KafkaSecurityConfigs.SASL_LOGIN_READ_TIMEOUT_MS_DOC)
      .define(KafkaSecurityConfigs.SASL_LOGIN_RETRY_BACKOFF_MAX_MS_CONFIG, LONG, KafkaSecurityConfigs.SASL_LOGIN_RETRY_BACKOFF_MAX_MS_DEFAULT, LOW, KafkaSecurityConfigs.SASL_LOGIN_RETRY_BACKOFF_MAX_MS_DOC)
      .define(KafkaSecurityConfigs.SASL_LOGIN_RETRY_BACKOFF_MS_CONFIG, LONG, KafkaSecurityConfigs.SASL_LOGIN_RETRY_BACKOFF_MS_DEFAULT, LOW, KafkaSecurityConfigs.SASL_LOGIN_RETRY_BACKOFF_MS_DOC)
      .define(KafkaSecurityConfigs.SASL_OAUTHBEARER_SCOPE_CLAIM_NAME_CONFIG, STRING, KafkaSecurityConfigs.SASL_OAUTHBEARER_SCOPE_CLAIM_NAME_DEFAULT, LOW, KafkaSecurityConfigs.SASL_OAUTHBEARER_SCOPE_CLAIM_NAME_DOC)
      .define(KafkaSecurityConfigs.SASL_OAUTHBEARER_SUB_CLAIM_NAME_CONFIG, STRING, KafkaSecurityConfigs.SASL_OAUTHBEARER_SUB_CLAIM_NAME_DEFAULT, LOW, KafkaSecurityConfigs.SASL_OAUTHBEARER_SUB_CLAIM_NAME_DOC)
      .define(KafkaSecurityConfigs.SASL_OAUTHBEARER_TOKEN_ENDPOINT_URL_CONFIG, STRING, null, MEDIUM, KafkaSecurityConfigs.SASL_OAUTHBEARER_TOKEN_ENDPOINT_URL_DOC)
      .define(KafkaSecurityConfigs.SASL_OAUTHBEARER_JWKS_ENDPOINT_URL_CONFIG, STRING, null, MEDIUM, KafkaSecurityConfigs.SASL_OAUTHBEARER_JWKS_ENDPOINT_URL_DOC)
      .define(KafkaSecurityConfigs.SASL_OAUTHBEARER_JWKS_ENDPOINT_REFRESH_MS_CONFIG, LONG, KafkaSecurityConfigs.SASL_OAUTHBEARER_JWKS_ENDPOINT_REFRESH_MS_DEFAULT, LOW, KafkaSecurityConfigs.SASL_OAUTHBEARER_JWKS_ENDPOINT_REFRESH_MS_DOC)
      .define(KafkaSecurityConfigs.SASL_OAUTHBEARER_JWKS_ENDPOINT_RETRY_BACKOFF_MS_CONFIG, LONG, KafkaSecurityConfigs.SASL_OAUTHBEARER_JWKS_ENDPOINT_RETRY_BACKOFF_MS_DEFAULT, LOW, KafkaSecurityConfigs.SASL_OAUTHBEARER_JWKS_ENDPOINT_RETRY_BACKOFF_MS_DOC)
      .define(KafkaSecurityConfigs.SASL_OAUTHBEARER_JWKS_ENDPOINT_RETRY_BACKOFF_MAX_MS_CONFIG, LONG, KafkaSecurityConfigs.SASL_OAUTHBEARER_JWKS_ENDPOINT_RETRY_BACKOFF_MAX_MS_DEFAULT, LOW, KafkaSecurityConfigs.SASL_OAUTHBEARER_JWKS_ENDPOINT_RETRY_BACKOFF_MAX_MS_DOC)
      .define(KafkaSecurityConfigs.SASL_OAUTHBEARER_CLOCK_SKEW_SECONDS_CONFIG, INT, KafkaSecurityConfigs.SASL_OAUTHBEARER_CLOCK_SKEW_SECONDS_DEFAULT, LOW, KafkaSecurityConfigs.SASL_OAUTHBEARER_CLOCK_SKEW_SECONDS_DOC)
      .define(KafkaSecurityConfigs.SASL_OAUTHBEARER_EXPECTED_AUDIENCE_CONFIG, LIST, null, LOW, KafkaSecurityConfigs.SASL_OAUTHBEARER_EXPECTED_AUDIENCE_DOC)
      .define(KafkaSecurityConfigs.SASL_OAUTHBEARER_EXPECTED_ISSUER_CONFIG, STRING, null, LOW, KafkaSecurityConfigs.SASL_OAUTHBEARER_EXPECTED_ISSUER_DOC)

      /** ********* Delegation Token Configuration ****************/
      .define(DelegationTokenSecretKeyAliasProp, PASSWORD, null, MEDIUM, DelegationTokenSecretKeyAliasDoc)
      .define(DelegationTokenSecretKeyProp, PASSWORD, null, MEDIUM, DelegationTokenSecretKeyDoc)
      .define(DelegationTokenMaxLifeTimeProp, LONG, Defaults.DELEGATION_TOKEN_MAX_LIFE_TIME_MS, atLeast(1), MEDIUM, DelegationTokenMaxLifeTimeDoc)
      .define(DelegationTokenExpiryTimeMsProp, LONG, Defaults.DELEGATION_TOKEN_EXPIRY_TIME_MS, atLeast(1), MEDIUM, DelegationTokenExpiryTimeMsDoc)
      .define(DelegationTokenExpiryCheckIntervalMsProp, LONG, Defaults.DELEGATION_TOKEN_EXPIRY_CHECK_INTERVAL_MS, atLeast(1), LOW, DelegationTokenExpiryCheckIntervalDoc)

      /** ********* Password encryption configuration for dynamic configs *********/
      .define(PasswordEncoderConfigs.PASSWORD_ENCODER_SECRET_CONFIG, PASSWORD, null, MEDIUM, PasswordEncoderConfigs.PASSWORD_ENCODER_SECRET_DOC)
      .define(PasswordEncoderConfigs.PASSWORD_ENCODER_OLD_SECRET_CONFIG, PASSWORD, null, MEDIUM, PasswordEncoderConfigs.PASSWORD_ENCODER_OLD_SECRET_DOC)
      .define(PasswordEncoderConfigs.PASSWORD_ENCODER_KEYFACTORY_ALGORITHM_CONFIG, STRING, null, LOW, PasswordEncoderConfigs.PASSWORD_ENCODER_KEYFACTORY_ALGORITHM_DOC)
      .define(PasswordEncoderConfigs.PASSWORD_ENCODER_CIPHER_ALGORITHM_CONFIG, STRING, PasswordEncoderConfigs.PASSWORD_ENCODER_CIPHER_ALGORITHM_DEFAULT, LOW, PasswordEncoderConfigs.PASSWORD_ENCODER_CIPHER_ALGORITHM_DOC)
      .define(PasswordEncoderConfigs.PASSWORD_ENCODER_KEY_LENGTH_CONFIG, INT, PasswordEncoderConfigs.PASSWORD_ENCODER_KEY_LENGTH_DEFAULT, atLeast(8), LOW, PasswordEncoderConfigs.PASSWORD_ENCODER_KEY_LENGTH_DOC)
      .define(PasswordEncoderConfigs.PASSWORD_ENCODER_ITERATIONS_CONFIG, INT, PasswordEncoderConfigs.PASSWORD_ENCODER_ITERATIONS_DEFAULT, atLeast(1024), LOW, PasswordEncoderConfigs.PASSWORD_ENCODER_ITERATIONS_DOC)

      /** ********* Raft Quorum Configuration *********/
      .define(QuorumConfig.QUORUM_VOTERS_CONFIG, LIST, Defaults.QUORUM_VOTERS, new QuorumConfig.ControllerQuorumVotersValidator(), HIGH, QuorumConfig.QUORUM_VOTERS_DOC)
      .define(QuorumConfig.QUORUM_ELECTION_TIMEOUT_MS_CONFIG, INT, Defaults.QUORUM_ELECTION_TIMEOUT_MS, null, HIGH, QuorumConfig.QUORUM_ELECTION_TIMEOUT_MS_DOC)
      .define(QuorumConfig.QUORUM_FETCH_TIMEOUT_MS_CONFIG, INT, Defaults.QUORUM_FETCH_TIMEOUT_MS, null, HIGH, QuorumConfig.QUORUM_FETCH_TIMEOUT_MS_DOC)
      .define(QuorumConfig.QUORUM_ELECTION_BACKOFF_MAX_MS_CONFIG, INT, Defaults.QUORUM_ELECTION_BACKOFF_MS, null, HIGH, QuorumConfig.QUORUM_ELECTION_BACKOFF_MAX_MS_DOC)
      .define(QuorumConfig.QUORUM_LINGER_MS_CONFIG, INT, Defaults.QUORUM_LINGER_MS, null, MEDIUM, QuorumConfig.QUORUM_LINGER_MS_DOC)
      .define(QuorumConfig.QUORUM_REQUEST_TIMEOUT_MS_CONFIG, INT, Defaults.QUORUM_REQUEST_TIMEOUT_MS, null, MEDIUM, QuorumConfig.QUORUM_REQUEST_TIMEOUT_MS_DOC)
      .define(QuorumConfig.QUORUM_RETRY_BACKOFF_MS_CONFIG, INT, Defaults.QUORUM_RETRY_BACKOFF_MS, null, LOW, QuorumConfig.QUORUM_RETRY_BACKOFF_MS_DOC)

      /** Internal Configurations **/
      // This indicates whether unreleased APIs should be advertised by this node.
      .defineInternal(UnstableApiVersionsEnableProp, BOOLEAN, false, HIGH)
      // This indicates whether unreleased MetadataVersions should be enabled on this node.
      .defineInternal(UnstableMetadataVersionsEnableProp, BOOLEAN, false, HIGH)
  }

  /** ********* Remote Log Management Configuration *********/
  RemoteLogManagerConfig.CONFIG_DEF.configKeys().values().forEach(key => configDef.define(key))

  def configNames: Seq[String] = configDef.names.asScala.toBuffer.sorted
  private[server] def defaultValues: Map[String, _] = configDef.defaultValues.asScala
  private[server] def configKeys: Map[String, ConfigKey] = configDef.configKeys.asScala

  def fromProps(props: Properties): KafkaConfig =
    fromProps(props, true)

  def fromProps(props: Properties, doLog: Boolean): KafkaConfig =
    new KafkaConfig(props, doLog)

  def fromProps(defaults: Properties, overrides: Properties): KafkaConfig =
    fromProps(defaults, overrides, true)

  def fromProps(defaults: Properties, overrides: Properties, doLog: Boolean): KafkaConfig = {
    val props = new Properties()
    props ++= defaults
    props ++= overrides
    fromProps(props, doLog)
  }

  def apply(props: java.util.Map[_, _], doLog: Boolean = true): KafkaConfig = new KafkaConfig(props, doLog)

  private def typeOf(name: String): Option[ConfigDef.Type] = Option(configDef.configKeys.get(name)).map(_.`type`)

  def configType(configName: String): Option[ConfigDef.Type] = {
    val configType = configTypeExact(configName)
    if (configType.isDefined) {
      return configType
    }
    typeOf(configName) match {
      case Some(t) => Some(t)
      case None =>
        DynamicBrokerConfig.brokerConfigSynonyms(configName, matchListenerOverride = true).flatMap(typeOf).headOption
    }
  }

  private def configTypeExact(exactName: String): Option[ConfigDef.Type] = {
    val configType = typeOf(exactName).orNull
    if (configType != null) {
      Some(configType)
    } else {
      val configKey = DynamicConfig.Broker.brokerConfigDef.configKeys().get(exactName)
      if (configKey != null) {
        Some(configKey.`type`)
      } else {
        None
      }
    }
  }

  def maybeSensitive(configType: Option[ConfigDef.Type]): Boolean = {
    // If we can't determine the config entry type, treat it as a sensitive config to be safe
    configType.isEmpty || configType.contains(ConfigDef.Type.PASSWORD)
  }

  def loggableValue(resourceType: ConfigResource.Type, name: String, value: String): String = {
    val maybeSensitive = resourceType match {
      case ConfigResource.Type.BROKER => KafkaConfig.maybeSensitive(KafkaConfig.configType(name))
      case ConfigResource.Type.TOPIC => KafkaConfig.maybeSensitive(LogConfig.configType(name).asScala)
      case ConfigResource.Type.BROKER_LOGGER => false
      case ConfigResource.Type.CLIENT_METRICS => false
      case _ => true
    }
    if (maybeSensitive) Password.HIDDEN else value
  }

  /**
   * Copy a configuration map, populating some keys that we want to treat as synonyms.
   */
  def populateSynonyms(input: util.Map[_, _]): util.Map[Any, Any] = {
    val output = new util.HashMap[Any, Any](input)
    val brokerId = output.get(KafkaConfig.BrokerIdProp)
    val nodeId = output.get(KafkaConfig.NodeIdProp)
    if (brokerId == null && nodeId != null) {
      output.put(KafkaConfig.BrokerIdProp, nodeId)
    } else if (brokerId != null && nodeId == null) {
      output.put(KafkaConfig.NodeIdProp, brokerId)
    }
    output
  }
}

class KafkaConfig private(doLog: Boolean, val props: java.util.Map[_, _], dynamicConfigOverride: Option[DynamicBrokerConfig])
  extends AbstractConfig(KafkaConfig.configDef, props, Utils.castToStringObjectMap(props), doLog) with Logging {

  def this(props: java.util.Map[_, _]) = this(true, KafkaConfig.populateSynonyms(props), None)
  def this(props: java.util.Map[_, _], doLog: Boolean) = this(doLog, KafkaConfig.populateSynonyms(props), None)
  def this(props: java.util.Map[_, _], doLog: Boolean, dynamicConfigOverride: Option[DynamicBrokerConfig]) =
    this(doLog, KafkaConfig.populateSynonyms(props), dynamicConfigOverride)

  // Cache the current config to avoid acquiring read lock to access from dynamicConfig
  @volatile private var currentConfig = this
  val processRoles: Set[ProcessRole] = parseProcessRoles()
  private[server] val dynamicConfig = dynamicConfigOverride.getOrElse(new DynamicBrokerConfig(this))

  private[server] def updateCurrentConfig(newConfig: KafkaConfig): Unit = {
    this.currentConfig = newConfig
  }

  // The following captures any system properties impacting ZooKeeper TLS configuration
  // and defines the default values this instance will use if no explicit config is given.
  // We make it part of each instance rather than the object to facilitate testing.
  private val zkClientConfigViaSystemProperties = new ZKClientConfig()

  override def originals: util.Map[String, AnyRef] =
    if (this eq currentConfig) super.originals else currentConfig.originals
  override def values: util.Map[String, _] =
    if (this eq currentConfig) super.values else currentConfig.values
  override def nonInternalValues: util.Map[String, _] =
    if (this eq currentConfig) super.nonInternalValues else currentConfig.nonInternalValues
  override def originalsStrings: util.Map[String, String] =
    if (this eq currentConfig) super.originalsStrings else currentConfig.originalsStrings
  override def originalsWithPrefix(prefix: String): util.Map[String, AnyRef] =
    if (this eq currentConfig) super.originalsWithPrefix(prefix) else currentConfig.originalsWithPrefix(prefix)
  override def valuesWithPrefixOverride(prefix: String): util.Map[String, AnyRef] =
    if (this eq currentConfig) super.valuesWithPrefixOverride(prefix) else currentConfig.valuesWithPrefixOverride(prefix)
  override def get(key: String): AnyRef =
    if (this eq currentConfig) super.get(key) else currentConfig.get(key)

  //  During dynamic update, we use the values from this config, these are only used in DynamicBrokerConfig
  private[server] def originalsFromThisConfig: util.Map[String, AnyRef] = super.originals
  private[server] def valuesFromThisConfig: util.Map[String, _] = super.values
  def valuesFromThisConfigWithPrefixOverride(prefix: String): util.Map[String, AnyRef] =
    super.valuesWithPrefixOverride(prefix)

  /** ********* Zookeeper Configuration ***********/
  val zkConnect: String = getString(ZkConfigs.ZK_CONNECT_CONFIG)
  val zkSessionTimeoutMs: Int = getInt(ZkConfigs.ZK_SESSION_TIMEOUT_MS_CONFIG)
  val zkConnectionTimeoutMs: Int =
    Option(getInt(ZkConfigs.ZK_CONNECTION_TIMEOUT_MS_CONFIG)).map(_.toInt).getOrElse(getInt(ZkConfigs.ZK_SESSION_TIMEOUT_MS_CONFIG))
  val zkEnableSecureAcls: Boolean = getBoolean(ZkConfigs.ZK_ENABLE_SECURE_ACLS_CONFIG)
  val zkMaxInFlightRequests: Int = getInt(ZkConfigs.ZK_MAX_IN_FLIGHT_REQUESTS_CONFIG)

  private val _remoteLogManagerConfig = new RemoteLogManagerConfig(this)
  def remoteLogManagerConfig = _remoteLogManagerConfig

  private def zkBooleanConfigOrSystemPropertyWithDefaultValue(propKey: String): Boolean = {
    // Use the system property if it exists and the Kafka config value was defaulted rather than actually provided
    // Need to translate any system property value from true/false (String) to true/false (Boolean)
    val actuallyProvided = originals.containsKey(propKey)
    if (actuallyProvided) getBoolean(propKey) else {
      val sysPropValue = KafkaConfig.zooKeeperClientProperty(zkClientConfigViaSystemProperties, propKey)
      sysPropValue match {
        case Some("true") => true
        case Some(_) => false
        case _ => getBoolean(propKey) // not specified so use the default value
      }
    }
  }

  private def zkStringConfigOrSystemPropertyWithDefaultValue(propKey: String): String = {
    // Use the system property if it exists and the Kafka config value was defaulted rather than actually provided
    val actuallyProvided = originals.containsKey(propKey)
    if (actuallyProvided) getString(propKey) else {
      KafkaConfig.zooKeeperClientProperty(zkClientConfigViaSystemProperties, propKey) match {
        case Some(v) => v
        case _ => getString(propKey) // not specified so use the default value
      }
    }
  }

  private def zkOptionalStringConfigOrSystemProperty(propKey: String): Option[String] = {
    Option(getString(propKey)).orElse {
      KafkaConfig.zooKeeperClientProperty(zkClientConfigViaSystemProperties, propKey)
    }
  }
  private def zkPasswordConfigOrSystemProperty(propKey: String): Option[Password] = {
    Option(getPassword(propKey)).orElse {
      KafkaConfig.zooKeeperClientProperty(zkClientConfigViaSystemProperties, propKey).map(new Password(_))
    }
  }
  private def zkListConfigOrSystemProperty(propKey: String): Option[util.List[String]] = {
    Option(getList(propKey)).orElse {
      KafkaConfig.zooKeeperClientProperty(zkClientConfigViaSystemProperties, propKey).map { sysProp =>
        sysProp.split("\\s*,\\s*").toBuffer.asJava
      }
    }
  }

  val zkSslClientEnable = zkBooleanConfigOrSystemPropertyWithDefaultValue(ZkConfigs.ZK_SSL_CLIENT_ENABLE_CONFIG)
  val zkClientCnxnSocketClassName = zkOptionalStringConfigOrSystemProperty(ZkConfigs.ZK_CLIENT_CNXN_SOCKET_CONFIG)
  val zkSslKeyStoreLocation = zkOptionalStringConfigOrSystemProperty(ZkConfigs.ZK_SSL_KEY_STORE_LOCATION_CONFIG)
  val zkSslKeyStorePassword = zkPasswordConfigOrSystemProperty(ZkConfigs.ZK_SSL_KEY_STORE_PASSWORD_CONFIG)
  val zkSslKeyStoreType = zkOptionalStringConfigOrSystemProperty(ZkConfigs.ZK_SSL_KEY_STORE_TYPE_CONFIG)
  val zkSslTrustStoreLocation = zkOptionalStringConfigOrSystemProperty(ZkConfigs.ZK_SSL_TRUST_STORE_LOCATION_CONFIG)
  val zkSslTrustStorePassword = zkPasswordConfigOrSystemProperty(ZkConfigs.ZK_SSL_TRUST_STORE_PASSWORD_CONFIG)
  val zkSslTrustStoreType = zkOptionalStringConfigOrSystemProperty(ZkConfigs.ZK_SSL_TRUST_STORE_TYPE_CONFIG)
  val ZkSslProtocol = zkStringConfigOrSystemPropertyWithDefaultValue(ZkConfigs.ZK_SSL_PROTOCOL_CONFIG)
  val ZkSslEnabledProtocols = zkListConfigOrSystemProperty(ZkConfigs.ZK_SSL_ENABLED_PROTOCOLS_CONFIG)
  val ZkSslCipherSuites = zkListConfigOrSystemProperty(ZkConfigs.ZK_SSL_CIPHER_SUITES_CONFIG)
  val ZkSslEndpointIdentificationAlgorithm = {
    // Use the system property if it exists and the Kafka config value was defaulted rather than actually provided
    // Need to translate any system property value from true/false to HTTPS/<blank>
    val kafkaProp = ZkConfigs.ZK_SSL_ENDPOINT_IDENTIFICATION_ALGORITHM_CONFIG
    val actuallyProvided = originals.containsKey(kafkaProp)
    if (actuallyProvided)
      getString(kafkaProp)
    else {
      KafkaConfig.zooKeeperClientProperty(zkClientConfigViaSystemProperties, kafkaProp) match {
        case Some("true") => "HTTPS"
        case Some(_) => ""
        case None => getString(kafkaProp) // not specified so use the default value
      }
    }
  }
  val ZkSslCrlEnable = zkBooleanConfigOrSystemPropertyWithDefaultValue(ZkConfigs.ZK_SSL_CRL_ENABLE_CONFIG)
  val ZkSslOcspEnable = zkBooleanConfigOrSystemPropertyWithDefaultValue(ZkConfigs.ZK_SSL_OCSP_ENABLE_CONFIG)
  /** ********* General Configuration ***********/
  val brokerIdGenerationEnable: Boolean = getBoolean(KafkaConfig.BrokerIdGenerationEnableProp)
  val maxReservedBrokerId: Int = getInt(KafkaConfig.MaxReservedBrokerIdProp)
  var brokerId: Int = getInt(KafkaConfig.BrokerIdProp)
  val nodeId: Int = getInt(KafkaConfig.NodeIdProp)
  val initialRegistrationTimeoutMs: Int = getInt(KafkaConfig.InitialBrokerRegistrationTimeoutMsProp)
  val brokerHeartbeatIntervalMs: Int = getInt(KafkaConfig.BrokerHeartbeatIntervalMsProp)
  val brokerSessionTimeoutMs: Int = getInt(KafkaConfig.BrokerSessionTimeoutMsProp)

  def requiresZookeeper: Boolean = processRoles.isEmpty
  def usesSelfManagedQuorum: Boolean = processRoles.nonEmpty

  val migrationEnabled: Boolean = getBoolean(KafkaConfig.MigrationEnabledProp)
  val migrationMetadataMinBatchSize: Int = getInt(KafkaConfig.MigrationMetadataMinBatchSizeProp)

  val elrEnabled: Boolean = getBoolean(KafkaConfig.ElrEnabledProp)

  private def parseProcessRoles(): Set[ProcessRole] = {
    val roles = getList(KafkaConfig.ProcessRolesProp).asScala.map {
      case "broker" => ProcessRole.BrokerRole
      case "controller" => ProcessRole.ControllerRole
      case role => throw new ConfigException(s"Unknown process role '$role'" +
        " (only 'broker' and 'controller' are allowed roles)")
    }

    val distinctRoles: Set[ProcessRole] = roles.toSet

    if (distinctRoles.size != roles.size) {
      throw new ConfigException(s"Duplicate role names found in `${KafkaConfig.ProcessRolesProp}`: $roles")
    }

    distinctRoles
  }

  def isKRaftCombinedMode: Boolean = {
    processRoles == Set(ProcessRole.BrokerRole, ProcessRole.ControllerRole)
  }

  def metadataLogDir: String = {
    Option(getString(KafkaConfig.MetadataLogDirProp)) match {
      case Some(dir) => dir
      case None => logDirs.head
    }
  }

  def metadataLogSegmentBytes = getInt(KafkaConfig.MetadataLogSegmentBytesProp)
  def metadataLogSegmentMillis = getLong(KafkaConfig.MetadataLogSegmentMillisProp)
  def metadataRetentionBytes = getLong(KafkaConfig.MetadataMaxRetentionBytesProp)
  def metadataRetentionMillis = getLong(KafkaConfig.MetadataMaxRetentionMillisProp)
  val serverMaxStartupTimeMs = getLong(KafkaConfig.ServerMaxStartupTimeMsProp)

  def numNetworkThreads = getInt(KafkaConfig.NumNetworkThreadsProp)
  def backgroundThreads = getInt(KafkaConfig.BackgroundThreadsProp)
  val queuedMaxRequests = getInt(KafkaConfig.QueuedMaxRequestsProp)
  val queuedMaxBytes = getLong(KafkaConfig.QueuedMaxBytesProp)
  def numIoThreads = getInt(KafkaConfig.NumIoThreadsProp)
  def messageMaxBytes = getInt(KafkaConfig.MessageMaxBytesProp)
  val requestTimeoutMs = getInt(KafkaConfig.RequestTimeoutMsProp)
  val connectionSetupTimeoutMs = getLong(KafkaConfig.ConnectionSetupTimeoutMsProp)
  val connectionSetupTimeoutMaxMs = getLong(KafkaConfig.ConnectionSetupTimeoutMaxMsProp)

  def getNumReplicaAlterLogDirsThreads: Int = {
    val numThreads: Integer = Option(getInt(KafkaConfig.NumReplicaAlterLogDirsThreadsProp)).getOrElse(logDirs.size)
    numThreads
  }

  /************* Metadata Configuration ***********/
  val metadataSnapshotMaxNewRecordBytes = getLong(KafkaConfig.MetadataSnapshotMaxNewRecordBytesProp)
  val metadataSnapshotMaxIntervalMs = getLong(KafkaConfig.MetadataSnapshotMaxIntervalMsProp)
  val metadataMaxIdleIntervalNs: Option[Long] = {
    val value = TimeUnit.NANOSECONDS.convert(getInt(KafkaConfig.MetadataMaxIdleIntervalMsProp).toLong, TimeUnit.MILLISECONDS)
    if (value > 0) Some(value) else None
  }

  /************* Authorizer Configuration ***********/
  def createNewAuthorizer(): Option[Authorizer] = {
    val className = getString(KafkaConfig.AuthorizerClassNameProp)
    if (className == null || className.isEmpty)
      None
    else {
      Some(AuthorizerUtils.createAuthorizer(className))
    }
  }

  val earlyStartListeners: Set[ListenerName] = {
    val listenersSet = listeners.map(_.listenerName).toSet
    val controllerListenersSet = controllerListeners.map(_.listenerName).toSet
    Option(getString(KafkaConfig.EarlyStartListenersProp)) match {
      case None => controllerListenersSet
      case Some(str) =>
        str.split(",").map(_.trim()).filterNot(_.isEmpty).map { str =>
          val listenerName = new ListenerName(str)
          if (!listenersSet.contains(listenerName) && !controllerListenersSet.contains(listenerName))
            throw new ConfigException(s"${KafkaConfig.EarlyStartListenersProp} contains " +
              s"listener ${listenerName.value()}, but this is not contained in " +
              s"${SocketServerConfigs.LISTENERS_CONFIG} or ${KafkaConfig.ControllerListenerNamesProp}")
          listenerName
        }.toSet
    }
  }

  /** ********* Socket Server Configuration ***********/
  val socketSendBufferBytes = getInt(SocketServerConfigs.SOCKET_SEND_BUFFER_BYTES_CONFIG)
  val socketReceiveBufferBytes = getInt(SocketServerConfigs.SOCKET_RECEIVE_BUFFER_BYTES_CONFIG)
  val socketRequestMaxBytes = getInt(SocketServerConfigs.SOCKET_REQUEST_MAX_BYTES_CONFIG)
  val socketListenBacklogSize = getInt(SocketServerConfigs.SOCKET_LISTEN_BACKLOG_SIZE_CONFIG)
  val maxConnectionsPerIp = getInt(SocketServerConfigs.MAX_CONNECTIONS_PER_IP_CONFIG)
  val maxConnectionsPerIpOverrides: Map[String, Int] =
    getMap(SocketServerConfigs.MAX_CONNECTIONS_PER_IP_OVERRIDES_CONFIG, getString(SocketServerConfigs.MAX_CONNECTIONS_PER_IP_OVERRIDES_CONFIG)).map { case (k, v) => (k, v.toInt)}
  def maxConnections = getInt(SocketServerConfigs.MAX_CONNECTIONS_CONFIG)
  def maxConnectionCreationRate = getInt(SocketServerConfigs.MAX_CONNECTION_CREATION_RATE_CONFIG)
  val connectionsMaxIdleMs = getLong(SocketServerConfigs.CONNECTIONS_MAX_IDLE_MS_CONFIG)
  val failedAuthenticationDelayMs = getInt(SocketServerConfigs.FAILED_AUTHENTICATION_DELAY_MS_CONFIG)

  /***************** rack configuration **************/
  val rack = Option(getString(KafkaConfig.RackProp))
  val replicaSelectorClassName = Option(getString(ReplicationConfigs.REPLICA_SELECTOR_CLASS_CONFIG))

  /** ********* Log Configuration ***********/
  val autoCreateTopicsEnable = getBoolean(ServerLogConfigs.AUTO_CREATE_TOPICS_ENABLE_CONFIG)
  val numPartitions = getInt(ServerLogConfigs.NUM_PARTITIONS_CONFIG)
  val logDirs = CoreUtils.parseCsvList(Option(getString(ServerLogConfigs.LOG_DIRS_CONFIG)).getOrElse(getString(ServerLogConfigs.LOG_DIR_CONFIG)))
  def logSegmentBytes = getInt(ServerLogConfigs.LOG_SEGMENT_BYTES_CONFIG)
  def logFlushIntervalMessages = getLong(ServerLogConfigs.LOG_FLUSH_INTERVAL_MESSAGES_CONFIG)
  val logCleanerThreads = getInt(CleanerConfig.LOG_CLEANER_THREADS_PROP)
  def numRecoveryThreadsPerDataDir = getInt(ServerLogConfigs.NUM_RECOVERY_THREADS_PER_DATA_DIR_CONFIG)
  val logFlushSchedulerIntervalMs = getLong(ServerLogConfigs.LOG_FLUSH_SCHEDULER_INTERVAL_MS_CONFIG)
  val logFlushOffsetCheckpointIntervalMs = getInt(ServerLogConfigs.LOG_FLUSH_OFFSET_CHECKPOINT_INTERVAL_MS_CONFIG).toLong
  val logFlushStartOffsetCheckpointIntervalMs = getInt(ServerLogConfigs.LOG_FLUSH_START_OFFSET_CHECKPOINT_INTERVAL_MS_CONFIG).toLong
  val logCleanupIntervalMs = getLong(ServerLogConfigs.LOG_CLEANUP_INTERVAL_MS_CONFIG)
  def logCleanupPolicy = getList(ServerLogConfigs.LOG_CLEANUP_POLICY_CONFIG)

  val offsetsRetentionMinutes = getInt(GroupCoordinatorConfig.OFFSETS_RETENTION_MINUTES_CONFIG)
  val offsetsRetentionCheckIntervalMs = getLong(GroupCoordinatorConfig.OFFSETS_RETENTION_CHECK_INTERVAL_MS_CONFIG)
  def logRetentionBytes = getLong(ServerLogConfigs.LOG_RETENTION_BYTES_CONFIG)
  val logCleanerDedupeBufferSize = getLong(CleanerConfig.LOG_CLEANER_DEDUPE_BUFFER_SIZE_PROP)
  val logCleanerDedupeBufferLoadFactor = getDouble(CleanerConfig.LOG_CLEANER_DEDUPE_BUFFER_LOAD_FACTOR_PROP)
  val logCleanerIoBufferSize = getInt(CleanerConfig.LOG_CLEANER_IO_BUFFER_SIZE_PROP)
  val logCleanerIoMaxBytesPerSecond = getDouble(CleanerConfig.LOG_CLEANER_IO_MAX_BYTES_PER_SECOND_PROP)
  def logCleanerDeleteRetentionMs = getLong(CleanerConfig.LOG_CLEANER_DELETE_RETENTION_MS_PROP)
  def logCleanerMinCompactionLagMs = getLong(CleanerConfig.LOG_CLEANER_MIN_COMPACTION_LAG_MS_PROP)
  def logCleanerMaxCompactionLagMs = getLong(CleanerConfig.LOG_CLEANER_MAX_COMPACTION_LAG_MS_PROP)
  val logCleanerBackoffMs = getLong(CleanerConfig.LOG_CLEANER_BACKOFF_MS_PROP)
  def logCleanerMinCleanRatio = getDouble(CleanerConfig.LOG_CLEANER_MIN_CLEAN_RATIO_PROP)
  val logCleanerEnable = getBoolean(CleanerConfig.LOG_CLEANER_ENABLE_PROP)
  def logIndexSizeMaxBytes = getInt(ServerLogConfigs.LOG_INDEX_SIZE_MAX_BYTES_CONFIG)
  def logIndexIntervalBytes = getInt(ServerLogConfigs.LOG_INDEX_INTERVAL_BYTES_CONFIG)
  def logDeleteDelayMs = getLong(ServerLogConfigs.LOG_DELETE_DELAY_MS_CONFIG)
  def logRollTimeMillis: java.lang.Long = Option(getLong(ServerLogConfigs.LOG_ROLL_TIME_MILLIS_CONFIG)).getOrElse(60 * 60 * 1000L * getInt(ServerLogConfigs.LOG_ROLL_TIME_HOURS_CONFIG))
  def logRollTimeJitterMillis: java.lang.Long = Option(getLong(ServerLogConfigs.LOG_ROLL_TIME_JITTER_MILLIS_CONFIG)).getOrElse(60 * 60 * 1000L * getInt(ServerLogConfigs.LOG_ROLL_TIME_JITTER_HOURS_CONFIG))
  def logFlushIntervalMs: java.lang.Long = Option(getLong(ServerLogConfigs.LOG_FLUSH_INTERVAL_MS_CONFIG)).getOrElse(getLong(ServerLogConfigs.LOG_FLUSH_SCHEDULER_INTERVAL_MS_CONFIG))
  def minInSyncReplicas = getInt(ServerLogConfigs.MIN_IN_SYNC_REPLICAS_CONFIG)
  def logPreAllocateEnable: java.lang.Boolean = getBoolean(ServerLogConfigs.LOG_PRE_ALLOCATE_CONFIG)
  def logInitialTaskDelayMs: java.lang.Long = Option(getLong(ServerLogConfigs.LOG_INITIAL_TASK_DELAY_MS_CONFIG)).getOrElse(ServerLogConfigs.LOG_INITIAL_TASK_DELAY_MS_DEFAULT)

  // We keep the user-provided String as `MetadataVersion.fromVersionString` can choose a slightly different version (eg if `0.10.0`
  // is passed, `0.10.0-IV0` may be picked)
  @nowarn("cat=deprecation")
  private val logMessageFormatVersionString = getString(ServerLogConfigs.LOG_MESSAGE_FORMAT_VERSION_CONFIG)

  /* See `TopicConfig.MESSAGE_FORMAT_VERSION_CONFIG` for details */
  @deprecated("3.0")
  lazy val logMessageFormatVersion =
    if (LogConfig.shouldIgnoreMessageFormatVersion(interBrokerProtocolVersion))
      MetadataVersion.fromVersionString(ServerLogConfigs.LOG_MESSAGE_FORMAT_VERSION_DEFAULT)
    else MetadataVersion.fromVersionString(logMessageFormatVersionString)

  def logMessageTimestampType = TimestampType.forName(getString(ServerLogConfigs.LOG_MESSAGE_TIMESTAMP_TYPE_CONFIG))

  /* See `TopicConfig.MESSAGE_TIMESTAMP_DIFFERENCE_MAX_MS_CONFIG` for details */
  @deprecated("3.6")
  def logMessageTimestampDifferenceMaxMs: Long = getLong(ServerLogConfigs.LOG_MESSAGE_TIMESTAMP_DIFFERENCE_MAX_MS_CONFIG)

  // In the transition period before logMessageTimestampDifferenceMaxMs is removed, to maintain backward compatibility,
  // we are using its value if logMessageTimestampBeforeMaxMs default value hasn't changed.
  // See `TopicConfig.MESSAGE_FORMAT_VERSION_CONFIG` for deprecation details
  @nowarn("cat=deprecation")
  def logMessageTimestampBeforeMaxMs: Long = {
    val messageTimestampBeforeMaxMs: Long = getLong(ServerLogConfigs.LOG_MESSAGE_TIMESTAMP_BEFORE_MAX_MS_CONFIG)
    if (messageTimestampBeforeMaxMs != ServerLogConfigs.LOG_MESSAGE_TIMESTAMP_DIFFERENCE_MAX_MS_DEFAULT) {
      messageTimestampBeforeMaxMs
    } else {
      logMessageTimestampDifferenceMaxMs
    }
  }

  // In the transition period before logMessageTimestampDifferenceMaxMs is removed, to maintain backward compatibility,
  // we are using its value if logMessageTimestampAfterMaxMs default value hasn't changed.
  // See `TopicConfig.MESSAGE_FORMAT_VERSION_CONFIG` for deprecation details
  @nowarn("cat=deprecation")
  def logMessageTimestampAfterMaxMs: Long = {
    val messageTimestampAfterMaxMs: Long = getLong(ServerLogConfigs.LOG_MESSAGE_TIMESTAMP_AFTER_MAX_MS_CONFIG)
    if (messageTimestampAfterMaxMs != Long.MaxValue) {
      messageTimestampAfterMaxMs
    } else {
      logMessageTimestampDifferenceMaxMs
    }
  }

  def logMessageDownConversionEnable: Boolean = getBoolean(ServerLogConfigs.LOG_MESSAGE_DOWNCONVERSION_ENABLE_CONFIG)

  /** ********* Replication configuration ***********/
  val controllerSocketTimeoutMs: Int = getInt(ReplicationConfigs.CONTROLLER_SOCKET_TIMEOUT_MS_CONFIG)
  val defaultReplicationFactor: Int = getInt(ReplicationConfigs.DEFAULT_REPLICATION_FACTOR_CONFIG)
  val replicaLagTimeMaxMs = getLong(ReplicationConfigs.REPLICA_LAG_TIME_MAX_MS_CONFIG)
  val replicaSocketTimeoutMs = getInt(ReplicationConfigs.REPLICA_SOCKET_TIMEOUT_MS_CONFIG)
  val replicaSocketReceiveBufferBytes = getInt(ReplicationConfigs.REPLICA_SOCKET_RECEIVE_BUFFER_BYTES_CONFIG)
  val replicaFetchMaxBytes = getInt(ReplicationConfigs.REPLICA_FETCH_MAX_BYTES_CONFIG)
  val replicaFetchWaitMaxMs = getInt(ReplicationConfigs.REPLICA_FETCH_WAIT_MAX_MS_CONFIG)
  val replicaFetchMinBytes = getInt(ReplicationConfigs.REPLICA_FETCH_MIN_BYTES_CONFIG)
  val replicaFetchResponseMaxBytes = getInt(ReplicationConfigs.REPLICA_FETCH_RESPONSE_MAX_BYTES_CONFIG)
  val replicaFetchBackoffMs = getInt(ReplicationConfigs.REPLICA_FETCH_BACKOFF_MS_CONFIG)
  def numReplicaFetchers = getInt(ReplicationConfigs.NUM_REPLICA_FETCHERS_CONFIG)
  val replicaHighWatermarkCheckpointIntervalMs = getLong(ReplicationConfigs.REPLICA_HIGH_WATERMARK_CHECKPOINT_INTERVAL_MS_CONFIG)
  val fetchPurgatoryPurgeIntervalRequests = getInt(ReplicationConfigs.FETCH_PURGATORY_PURGE_INTERVAL_REQUESTS_CONFIG)
  val producerPurgatoryPurgeIntervalRequests = getInt(ReplicationConfigs.PRODUCER_PURGATORY_PURGE_INTERVAL_REQUESTS_CONFIG)
  val deleteRecordsPurgatoryPurgeIntervalRequests = getInt(ReplicationConfigs.DELETE_RECORDS_PURGATORY_PURGE_INTERVAL_REQUESTS_CONFIG)
  val autoLeaderRebalanceEnable = getBoolean(ReplicationConfigs.AUTO_LEADER_REBALANCE_ENABLE_CONFIG)
  val leaderImbalancePerBrokerPercentage = getInt(ReplicationConfigs.LEADER_IMBALANCE_PER_BROKER_PERCENTAGE_CONFIG)
  val leaderImbalanceCheckIntervalSeconds: Long = getLong(ReplicationConfigs.LEADER_IMBALANCE_CHECK_INTERVAL_SECONDS_CONFIG)
  def uncleanLeaderElectionEnable: java.lang.Boolean = getBoolean(ReplicationConfigs.UNCLEAN_LEADER_ELECTION_ENABLE_CONFIG)

  // We keep the user-provided String as `MetadataVersion.fromVersionString` can choose a slightly different version (eg if `0.10.0`
  // is passed, `0.10.0-IV0` may be picked)
  val interBrokerProtocolVersionString = getString(ReplicationConfigs.INTER_BROKER_PROTOCOL_VERSION_CONFIG)
  val interBrokerProtocolVersion = if (processRoles.isEmpty) {
    MetadataVersion.fromVersionString(interBrokerProtocolVersionString)
  } else {
    if (originals.containsKey(ReplicationConfigs.INTER_BROKER_PROTOCOL_VERSION_CONFIG)) {
      // A user-supplied IBP was given
      val configuredVersion = MetadataVersion.fromVersionString(interBrokerProtocolVersionString)
      if (!configuredVersion.isKRaftSupported) {
        throw new ConfigException(s"A non-KRaft version $interBrokerProtocolVersionString given for ${ReplicationConfigs.INTER_BROKER_PROTOCOL_VERSION_CONFIG}. " +
          s"The minimum version is ${MetadataVersion.MINIMUM_KRAFT_VERSION}")
      } else {
        warn(s"${ReplicationConfigs.INTER_BROKER_PROTOCOL_VERSION_CONFIG} is deprecated in KRaft mode as of 3.3 and will only " +
          s"be read when first upgrading from a KRaft prior to 3.3. See kafka-storage.sh help for details on setting " +
          s"the metadata.version for a new KRaft cluster.")
      }
    }
    // In KRaft mode, we pin this value to the minimum KRaft-supported version. This prevents inadvertent usage of
    // the static IBP config in broker components running in KRaft mode
    MetadataVersion.MINIMUM_KRAFT_VERSION
  }

  /** ********* Controlled shutdown configuration ***********/
  val controlledShutdownMaxRetries = getInt(KafkaConfig.ControlledShutdownMaxRetriesProp)
  val controlledShutdownRetryBackoffMs = getLong(KafkaConfig.ControlledShutdownRetryBackoffMsProp)
  val controlledShutdownEnable = getBoolean(KafkaConfig.ControlledShutdownEnableProp)

  /** ********* Feature configuration ***********/
  def isFeatureVersioningSupported = interBrokerProtocolVersion.isFeatureVersioningSupported

  /** ********* Group coordinator configuration ***********/
  val groupMinSessionTimeoutMs = getInt(GroupCoordinatorConfig.GROUP_MIN_SESSION_TIMEOUT_MS_CONFIG)
  val groupMaxSessionTimeoutMs = getInt(GroupCoordinatorConfig.GROUP_MAX_SESSION_TIMEOUT_MS_CONFIG)
  val groupInitialRebalanceDelay = getInt(GroupCoordinatorConfig.GROUP_INITIAL_REBALANCE_DELAY_MS_CONFIG)
  val groupMaxSize = getInt(GroupCoordinatorConfig.GROUP_MAX_SIZE_CONFIG)

  /** New group coordinator configs */
  val groupCoordinatorRebalanceProtocols = {
    val protocols = getList(GroupCoordinatorConfig.GROUP_COORDINATOR_REBALANCE_PROTOCOLS_CONFIG)
      .asScala.map(_.toUpperCase).map(GroupType.valueOf).toSet
    if (!protocols.contains(GroupType.CLASSIC)) {
      throw new ConfigException(s"Disabling the '${GroupType.CLASSIC}' protocol is not supported.")
    }
    if (protocols.contains(GroupType.CONSUMER)) {
      warn(s"The new '${GroupType.CONSUMER}' rebalance protocol is enabled along with the new group coordinator. " +
        "This is part of the early access of KIP-848 and MUST NOT be used in production.")
    }
    protocols
  }
  // The new group coordinator is enabled in two cases: 1) The internal configuration to enable
  // it is explicitly set; or 2) the consumer rebalance protocol is enabled.
  val isNewGroupCoordinatorEnabled = getBoolean(GroupCoordinatorConfig.NEW_GROUP_COORDINATOR_ENABLE_CONFIG) ||
    groupCoordinatorRebalanceProtocols.contains(GroupType.CONSUMER)
  val groupCoordinatorNumThreads = getInt(GroupCoordinatorConfig.GROUP_COORDINATOR_NUM_THREADS_CONFIG)

  /** Consumer group configs */
  val consumerGroupSessionTimeoutMs = getInt(GroupCoordinatorConfig.CONSUMER_GROUP_SESSION_TIMEOUT_MS_CONFIG)
  val consumerGroupMinSessionTimeoutMs = getInt(GroupCoordinatorConfig.CONSUMER_GROUP_MIN_SESSION_TIMEOUT_MS_CONFIG)
  val consumerGroupMaxSessionTimeoutMs = getInt(GroupCoordinatorConfig.CONSUMER_GROUP_MAX_SESSION_TIMEOUT_MS_CONFIG)
  val consumerGroupHeartbeatIntervalMs = getInt(GroupCoordinatorConfig.CONSUMER_GROUP_HEARTBEAT_INTERVAL_MS_CONFIG)
  val consumerGroupMinHeartbeatIntervalMs = getInt(GroupCoordinatorConfig.CONSUMER_GROUP_MIN_HEARTBEAT_INTERVAL_MS_CONFIG)
  val consumerGroupMaxHeartbeatIntervalMs = getInt(GroupCoordinatorConfig.CONSUMER_GROUP_MAX_HEARTBEAT_INTERVAL_MS_CONFIG)
  val consumerGroupMaxSize = getInt(GroupCoordinatorConfig.CONSUMER_GROUP_MAX_SIZE_CONFIG)
  val consumerGroupAssignors = getConfiguredInstances(GroupCoordinatorConfig.CONSUMER_GROUP_ASSIGNORS_CONFIG, classOf[PartitionAssignor])
  val consumerGroupMigrationPolicy = ConsumerGroupMigrationPolicy.parse(getString(GroupCoordinatorConfig.CONSUMER_GROUP_MIGRATION_POLICY_CONFIG))

  /** ********* Offset management configuration ***********/
  val offsetMetadataMaxSize = getInt(GroupCoordinatorConfig.OFFSET_METADATA_MAX_SIZE_CONFIG)
  val offsetsLoadBufferSize = getInt(GroupCoordinatorConfig.OFFSETS_LOAD_BUFFER_SIZE_CONFIG)
  val offsetsTopicReplicationFactor = getShort(GroupCoordinatorConfig.OFFSETS_TOPIC_REPLICATION_FACTOR_CONFIG)
  val offsetsTopicPartitions = getInt(GroupCoordinatorConfig.OFFSETS_TOPIC_PARTITIONS_CONFIG)
  val offsetCommitTimeoutMs = getInt(GroupCoordinatorConfig.OFFSET_COMMIT_TIMEOUT_MS_CONFIG)
  val offsetCommitRequiredAcks = getShort(GroupCoordinatorConfig.OFFSET_COMMIT_REQUIRED_ACKS_CONFIG)
  val offsetsTopicSegmentBytes = getInt(GroupCoordinatorConfig.OFFSETS_TOPIC_SEGMENT_BYTES_CONFIG)
  val offsetsTopicCompressionType = Option(getInt(GroupCoordinatorConfig.OFFSETS_TOPIC_COMPRESSION_CODEC_CONFIG)).map(value => CompressionType.forId(value)).orNull

  /** ********* Transaction management configuration ***********/
  val transactionalIdExpirationMs = getInt(TransactionStateManagerConfigs.TRANSACTIONAL_ID_EXPIRATION_MS_CONFIG)
  val transactionMaxTimeoutMs = getInt(TransactionStateManagerConfigs.TRANSACTIONS_MAX_TIMEOUT_MS_CONFIG)
  val transactionTopicMinISR = getInt(TransactionLogConfigs.TRANSACTIONS_TOPIC_MIN_ISR_CONFIG)
  val transactionsLoadBufferSize = getInt(TransactionLogConfigs.TRANSACTIONS_LOAD_BUFFER_SIZE_CONFIG)
  val transactionTopicReplicationFactor = getShort(TransactionLogConfigs.TRANSACTIONS_TOPIC_REPLICATION_FACTOR_CONFIG)
  val transactionTopicPartitions = getInt(TransactionLogConfigs.TRANSACTIONS_TOPIC_PARTITIONS_CONFIG)
  val transactionTopicSegmentBytes = getInt(TransactionLogConfigs.TRANSACTIONS_TOPIC_SEGMENT_BYTES_CONFIG)
  val transactionAbortTimedOutTransactionCleanupIntervalMs = getInt(TransactionStateManagerConfigs.TRANSACTIONS_ABORT_TIMED_OUT_TRANSACTION_CLEANUP_INTERVAL_MS_CONFIG)
  val transactionRemoveExpiredTransactionalIdCleanupIntervalMs = getInt(TransactionStateManagerConfigs.TRANSACTIONS_REMOVE_EXPIRED_TRANSACTIONAL_ID_CLEANUP_INTERVAL_MS_CONFIG)

  def transactionPartitionVerificationEnable = getBoolean(TransactionLogConfigs.TRANSACTION_PARTITION_VERIFICATION_ENABLE_CONFIG)

  def producerIdExpirationMs = getInt(TransactionLogConfigs.PRODUCER_ID_EXPIRATION_MS_CONFIG)
  val producerIdExpirationCheckIntervalMs = getInt(TransactionLogConfigs.PRODUCER_ID_EXPIRATION_CHECK_INTERVAL_MS_CONFIG)

  /** ********* Metric Configuration **************/
  val metricNumSamples = getInt(KafkaConfig.MetricNumSamplesProp)
  val metricSampleWindowMs = getLong(KafkaConfig.MetricSampleWindowMsProp)
  val metricRecordingLevel = getString(KafkaConfig.MetricRecordingLevelProp)

  /** ********* Kafka Client Telemetry Metrics Configuration ***********/
  val clientTelemetryMaxBytes: Int = getInt(KafkaConfig.ClientTelemetryMaxBytesProp)

  /** ********* SSL/SASL Configuration **************/
  // Security configs may be overridden for listeners, so it is not safe to use the base values
  // Hence the base SSL/SASL configs are not fields of KafkaConfig, listener configs should be
  // retrieved using KafkaConfig#valuesWithPrefixOverride
  private def saslEnabledMechanisms(listenerName: ListenerName): Set[String] = {
    val value = valuesWithPrefixOverride(listenerName.configPrefix).get(KafkaSecurityConfigs.SASL_ENABLED_MECHANISMS_CONFIG)
    if (value != null)
      value.asInstanceOf[util.List[String]].asScala.toSet
    else
      Set.empty[String]
  }

  def interBrokerListenerName = getInterBrokerListenerNameAndSecurityProtocol._1
  def interBrokerSecurityProtocol = getInterBrokerListenerNameAndSecurityProtocol._2
  def controlPlaneListenerName = getControlPlaneListenerNameAndSecurityProtocol.map { case (listenerName, _) => listenerName }
  def controlPlaneSecurityProtocol = getControlPlaneListenerNameAndSecurityProtocol.map { case (_, securityProtocol) => securityProtocol }
  def saslMechanismInterBrokerProtocol = getString(KafkaSecurityConfigs.SASL_MECHANISM_INTER_BROKER_PROTOCOL_CONFIG)
  val saslInterBrokerHandshakeRequestEnable = interBrokerProtocolVersion.isSaslInterBrokerHandshakeRequestEnabled

  /** ********* DelegationToken Configuration **************/
  val delegationTokenSecretKey = Option(getPassword(KafkaConfig.DelegationTokenSecretKeyProp))
    .getOrElse(getPassword(KafkaConfig.DelegationTokenSecretKeyAliasProp))
  val tokenAuthEnabled = delegationTokenSecretKey != null && delegationTokenSecretKey.value.nonEmpty
  val delegationTokenMaxLifeMs = getLong(KafkaConfig.DelegationTokenMaxLifeTimeProp)
  val delegationTokenExpiryTimeMs = getLong(KafkaConfig.DelegationTokenExpiryTimeMsProp)
  val delegationTokenExpiryCheckIntervalMs = getLong(KafkaConfig.DelegationTokenExpiryCheckIntervalMsProp)

  /** ********* Password encryption configuration for dynamic configs *********/
  def passwordEncoderSecret = Option(getPassword(PasswordEncoderConfigs.PASSWORD_ENCODER_SECRET_CONFIG))
  def passwordEncoderOldSecret = Option(getPassword(PasswordEncoderConfigs.PASSWORD_ENCODER_OLD_SECRET_CONFIG))
  def passwordEncoderCipherAlgorithm = getString(PasswordEncoderConfigs.PASSWORD_ENCODER_CIPHER_ALGORITHM_CONFIG)
  def passwordEncoderKeyFactoryAlgorithm = getString(PasswordEncoderConfigs.PASSWORD_ENCODER_KEYFACTORY_ALGORITHM_CONFIG)
  def passwordEncoderKeyLength = getInt(PasswordEncoderConfigs.PASSWORD_ENCODER_KEY_LENGTH_CONFIG)
  def passwordEncoderIterations = getInt(PasswordEncoderConfigs.PASSWORD_ENCODER_ITERATIONS_CONFIG)

  /** ********* Quota Configuration **************/
  val numQuotaSamples = getInt(QuotaConfigs.NUM_QUOTA_SAMPLES_CONFIG)
  val quotaWindowSizeSeconds = getInt(QuotaConfigs.QUOTA_WINDOW_SIZE_SECONDS_CONFIG)
  val numReplicationQuotaSamples = getInt(QuotaConfigs.NUM_REPLICATION_QUOTA_SAMPLES_CONFIG)
  val replicationQuotaWindowSizeSeconds = getInt(QuotaConfigs.REPLICATION_QUOTA_WINDOW_SIZE_SECONDS_CONFIG)
  val numAlterLogDirsReplicationQuotaSamples = getInt(QuotaConfigs.NUM_ALTER_LOG_DIRS_REPLICATION_QUOTA_SAMPLES_CONFIG)
  val alterLogDirsReplicationQuotaWindowSizeSeconds = getInt(QuotaConfigs.ALTER_LOG_DIRS_REPLICATION_QUOTA_WINDOW_SIZE_SECONDS_CONFIG)
  val numControllerQuotaSamples = getInt(QuotaConfigs.NUM_CONTROLLER_QUOTA_SAMPLES_CONFIG)
  val controllerQuotaWindowSizeSeconds = getInt(QuotaConfigs.CONTROLLER_QUOTA_WINDOW_SIZE_SECONDS_CONFIG)

  /** ********* Fetch Configuration **************/
  val maxIncrementalFetchSessionCacheSlots = getInt(KafkaConfig.MaxIncrementalFetchSessionCacheSlots)
  val fetchMaxBytes = getInt(KafkaConfig.FetchMaxBytes)

  /** ********* Request Limit Configuration ***********/
  val maxRequestPartitionSizeLimit = getInt(KafkaConfig.MaxRequestPartitionSizeLimit)

  val deleteTopicEnable = getBoolean(KafkaConfig.DeleteTopicEnableProp)
  def compressionType = getString(KafkaConfig.CompressionTypeProp)

  /** ********* Raft Quorum Configuration *********/
  val quorumVoters = getList(QuorumConfig.QUORUM_VOTERS_CONFIG)
  val quorumElectionTimeoutMs = getInt(QuorumConfig.QUORUM_ELECTION_TIMEOUT_MS_CONFIG)
  val quorumFetchTimeoutMs = getInt(QuorumConfig.QUORUM_FETCH_TIMEOUT_MS_CONFIG)
  val quorumElectionBackoffMs = getInt(QuorumConfig.QUORUM_ELECTION_BACKOFF_MAX_MS_CONFIG)
  val quorumLingerMs = getInt(QuorumConfig.QUORUM_LINGER_MS_CONFIG)
  val quorumRequestTimeoutMs = getInt(QuorumConfig.QUORUM_REQUEST_TIMEOUT_MS_CONFIG)
  val quorumRetryBackoffMs = getInt(QuorumConfig.QUORUM_RETRY_BACKOFF_MS_CONFIG)

  /** Internal Configurations **/
  val unstableApiVersionsEnabled = getBoolean(KafkaConfig.UnstableApiVersionsEnableProp)
  val unstableMetadataVersionsEnabled = getBoolean(KafkaConfig.UnstableMetadataVersionsEnableProp)

  def addReconfigurable(reconfigurable: Reconfigurable): Unit = {
    dynamicConfig.addReconfigurable(reconfigurable)
  }

  def removeReconfigurable(reconfigurable: Reconfigurable): Unit = {
    dynamicConfig.removeReconfigurable(reconfigurable)
  }

  def logRetentionTimeMillis: Long = {
    val millisInMinute = 60L * 1000L
    val millisInHour = 60L * millisInMinute

    val millis: java.lang.Long =
      Option(getLong(ServerLogConfigs.LOG_RETENTION_TIME_MILLIS_CONFIG)).getOrElse(
        Option(getInt(ServerLogConfigs.LOG_RETENTION_TIME_MINUTES_CONFIG)) match {
          case Some(mins) => millisInMinute * mins
          case None => getInt(ServerLogConfigs.LOG_RETENTION_TIME_HOURS_CONFIG) * millisInHour
        })

    if (millis < 0) return -1
    millis
  }

  private def getMap(propName: String, propValue: String): Map[String, String] = {
    try {
      Csv.parseCsvMap(propValue).asScala
    } catch {
      case e: Exception => throw new IllegalArgumentException("Error parsing configuration property '%s': %s".format(propName, e.getMessage))
    }
  }

  def listeners: Seq[EndPoint] =
    CoreUtils.listenerListToEndPoints(getString(SocketServerConfigs.LISTENERS_CONFIG), effectiveListenerSecurityProtocolMap)

  def controllerListenerNames: Seq[String] = {
    val value = Option(getString(KafkaConfig.ControllerListenerNamesProp)).getOrElse("")
    if (value.isEmpty) {
      Seq.empty
    } else {
      value.split(",")
    }
  }

  def controllerListeners: Seq[EndPoint] =
    listeners.filter(l => controllerListenerNames.contains(l.listenerName.value()))

  def saslMechanismControllerProtocol: String = getString(KafkaConfig.SaslMechanismControllerProtocolProp)

  def controlPlaneListener: Option[EndPoint] = {
    controlPlaneListenerName.map { listenerName =>
      listeners.filter(endpoint => endpoint.listenerName.value() == listenerName.value()).head
    }
  }

  def dataPlaneListeners: Seq[EndPoint] = {
    listeners.filterNot { listener =>
      val name = listener.listenerName.value()
      name.equals(getString(SocketServerConfigs.CONTROL_PLANE_LISTENER_NAME_CONFIG)) ||
        controllerListenerNames.contains(name)
    }
  }

  // Use advertised listeners if defined, fallback to listeners otherwise
  def effectiveAdvertisedListeners: Seq[EndPoint] = {
    val advertisedListenersProp = getString(SocketServerConfigs.ADVERTISED_LISTENERS_CONFIG)
    if (advertisedListenersProp != null)
      CoreUtils.listenerListToEndPoints(advertisedListenersProp, effectiveListenerSecurityProtocolMap, requireDistinctPorts=false)
    else
      listeners.filterNot(l => controllerListenerNames.contains(l.listenerName.value()))
  }

  private def getInterBrokerListenerNameAndSecurityProtocol: (ListenerName, SecurityProtocol) = {
    Option(getString(ReplicationConfigs.INTER_BROKER_LISTENER_NAME_CONFIG)) match {
      case Some(_) if originals.containsKey(ReplicationConfigs.INTER_BROKER_SECURITY_PROTOCOL_CONFIG) =>
        throw new ConfigException(s"Only one of ${ReplicationConfigs.INTER_BROKER_LISTENER_NAME_CONFIG} and " +
          s"${ReplicationConfigs.INTER_BROKER_SECURITY_PROTOCOL_CONFIG} should be set.")
      case Some(name) =>
        val listenerName = ListenerName.normalised(name)
        val securityProtocol = effectiveListenerSecurityProtocolMap.getOrElse(listenerName,
          throw new ConfigException(s"Listener with name ${listenerName.value} defined in " +
            s"${ReplicationConfigs.INTER_BROKER_LISTENER_NAME_CONFIG} not found in ${SocketServerConfigs.LISTENER_SECURITY_PROTOCOL_MAP_CONFIG}."))
        (listenerName, securityProtocol)
      case None =>
        val securityProtocol = getSecurityProtocol(getString(ReplicationConfigs.INTER_BROKER_SECURITY_PROTOCOL_CONFIG),
          ReplicationConfigs.INTER_BROKER_SECURITY_PROTOCOL_CONFIG)
        (ListenerName.forSecurityProtocol(securityProtocol), securityProtocol)
    }
  }

  private def getControlPlaneListenerNameAndSecurityProtocol: Option[(ListenerName, SecurityProtocol)] = {
    Option(getString(SocketServerConfigs.CONTROL_PLANE_LISTENER_NAME_CONFIG)) match {
      case Some(name) =>
        val listenerName = ListenerName.normalised(name)
        val securityProtocol = effectiveListenerSecurityProtocolMap.getOrElse(listenerName,
          throw new ConfigException(s"Listener with ${listenerName.value} defined in " +
            s"${SocketServerConfigs.CONTROL_PLANE_LISTENER_NAME_CONFIG} not found in ${SocketServerConfigs.LISTENER_SECURITY_PROTOCOL_MAP_CONFIG}."))
        Some(listenerName, securityProtocol)

      case None => None
   }
  }

  private def getSecurityProtocol(protocolName: String, configName: String): SecurityProtocol = {
    try SecurityProtocol.forName(protocolName)
    catch {
      case _: IllegalArgumentException =>
        throw new ConfigException(s"Invalid security protocol `$protocolName` defined in $configName")
    }
  }

  def effectiveListenerSecurityProtocolMap: Map[ListenerName, SecurityProtocol] = {
    val mapValue = getMap(SocketServerConfigs.LISTENER_SECURITY_PROTOCOL_MAP_CONFIG, getString(SocketServerConfigs.LISTENER_SECURITY_PROTOCOL_MAP_CONFIG))
      .map { case (listenerName, protocolName) =>
        ListenerName.normalised(listenerName) -> getSecurityProtocol(protocolName, SocketServerConfigs.LISTENER_SECURITY_PROTOCOL_MAP_CONFIG)
      }
    if (usesSelfManagedQuorum && !originals.containsKey(SocketServerConfigs.LISTENER_SECURITY_PROTOCOL_MAP_CONFIG)) {
      // Nothing was specified explicitly for listener.security.protocol.map, so we are using the default value,
      // and we are using KRaft.
      // Add PLAINTEXT mappings for controller listeners as long as there is no SSL or SASL_{PLAINTEXT,SSL} in use
      def isSslOrSasl(name: String): Boolean = name.equals(SecurityProtocol.SSL.name) || name.equals(SecurityProtocol.SASL_SSL.name) || name.equals(SecurityProtocol.SASL_PLAINTEXT.name)
      // check controller listener names (they won't appear in listeners when process.roles=broker)
      // as well as listeners for occurrences of SSL or SASL_*
      if (controllerListenerNames.exists(isSslOrSasl) ||
        parseCsvList(getString(SocketServerConfigs.LISTENERS_CONFIG)).exists(listenerValue => isSslOrSasl(EndPoint.parseListenerName(listenerValue)))) {
        mapValue // don't add default mappings since we found something that is SSL or SASL_*
      } else {
        // add the PLAINTEXT mappings for all controller listener names that are not explicitly PLAINTEXT
        mapValue ++ controllerListenerNames.filterNot(SecurityProtocol.PLAINTEXT.name.equals(_)).map(
          new ListenerName(_) -> SecurityProtocol.PLAINTEXT)
      }
    } else {
      mapValue
    }
  }

  // Topic IDs are used with all self-managed quorum clusters and ZK cluster with IBP greater than or equal to 2.8
  def usesTopicId: Boolean =
    usesSelfManagedQuorum || interBrokerProtocolVersion.isTopicIdsSupported


  val isRemoteLogStorageSystemEnabled: lang.Boolean = getBoolean(RemoteLogManagerConfig.REMOTE_LOG_STORAGE_SYSTEM_ENABLE_PROP)
  def logLocalRetentionBytes: java.lang.Long = getLong(RemoteLogManagerConfig.LOG_LOCAL_RETENTION_BYTES_PROP)

  def logLocalRetentionMs: java.lang.Long = getLong(RemoteLogManagerConfig.LOG_LOCAL_RETENTION_MS_PROP)

  validateValues()

  @nowarn("cat=deprecation")
  private def validateValues(): Unit = {
    if (nodeId != brokerId) {
      throw new ConfigException(s"You must set `${KafkaConfig.NodeIdProp}` to the same value as `${KafkaConfig.BrokerIdProp}`.")
    }
    if (requiresZookeeper) {
      if (zkConnect == null) {
        throw new ConfigException(s"Missing required configuration `${ZkConfigs.ZK_CONNECT_CONFIG}` which has no default value.")
      }
      if (brokerIdGenerationEnable) {
        require(brokerId >= -1 && brokerId <= maxReservedBrokerId, "broker.id must be greater than or equal to -1 and not greater than reserved.broker.max.id")
      } else {
        require(brokerId >= 0, "broker.id must be greater than or equal to 0")
      }
    } else {
      // KRaft-based metadata quorum
      if (nodeId < 0) {
        throw new ConfigException(s"Missing configuration `${KafkaConfig.NodeIdProp}` which is required " +
          s"when `process.roles` is defined (i.e. when running in KRaft mode).")
      }
      if (migrationEnabled) {
        if (zkConnect == null) {
          throw new ConfigException(s"If using `${KafkaConfig.MigrationEnabledProp}` in KRaft mode, `${ZkConfigs.ZK_CONNECT_CONFIG}` must also be set.")
        }
      }
    }
    require(logRollTimeMillis >= 1, "log.roll.ms must be greater than or equal to 1")
    require(logRollTimeJitterMillis >= 0, "log.roll.jitter.ms must be greater than or equal to 0")
    require(logRetentionTimeMillis >= 1 || logRetentionTimeMillis == -1, "log.retention.ms must be unlimited (-1) or, greater than or equal to 1")
    require(logDirs.nonEmpty, "At least one log directory must be defined via log.dirs or log.dir.")
    if (isRemoteLogStorageSystemEnabled && logDirs.size > 1) {
      throw new ConfigException(s"Multiple log directories `${logDirs.mkString(",")}` are not supported when remote log storage is enabled")
    }
    require(logCleanerDedupeBufferSize / logCleanerThreads > 1024 * 1024, "log.cleaner.dedupe.buffer.size must be at least 1MB per cleaner thread.")
    require(replicaFetchWaitMaxMs <= replicaSocketTimeoutMs, "replica.socket.timeout.ms should always be at least replica.fetch.wait.max.ms" +
      " to prevent unnecessary socket timeouts")
    require(replicaFetchWaitMaxMs <= replicaLagTimeMaxMs, "replica.fetch.wait.max.ms should always be less than or equal to replica.lag.time.max.ms" +
      " to prevent frequent changes in ISR")
    require(offsetCommitRequiredAcks >= -1 && offsetCommitRequiredAcks <= offsetsTopicReplicationFactor,
      "offsets.commit.required.acks must be greater or equal -1 and less or equal to offsets.topic.replication.factor")
    val advertisedListenerNames = effectiveAdvertisedListeners.map(_.listenerName).toSet

    // validate KRaft-related configs
<<<<<<< HEAD
    val voterIds = RaftConfig.parseVoterIds(quorumVoters)
=======
    val voterAddressSpecsByNodeId = QuorumConfig.parseVoterConnections(quorumVoters)
>>>>>>> e7792258
    def validateNonEmptyQuorumVotersForKRaft(): Unit = {
      if (voterIds.isEmpty) {
        throw new ConfigException(s"If using ${KafkaConfig.ProcessRolesProp}, ${KafkaConfig.QuorumVotersProp} must contain a parseable set of voters.")
      }
    }
    def validateNonEmptyQuorumVotersForMigration(): Unit = {
      if (voterIds.isEmpty) {
        throw new ConfigException(s"If using ${KafkaConfig.MigrationEnabledProp}, ${KafkaConfig.QuorumVotersProp} must contain a parseable set of voters.")
      }
    }
    def validateControlPlaneListenerEmptyForKRaft(): Unit = {
      require(controlPlaneListenerName.isEmpty,
        s"${SocketServerConfigs.CONTROL_PLANE_LISTENER_NAME_CONFIG} is not supported in KRaft mode.")
    }
    def validateAdvertisedListenersDoesNotContainControllerListenersForKRaftBroker(): Unit = {
      require(!advertisedListenerNames.exists(aln => controllerListenerNames.contains(aln.value())),
        s"The advertised.listeners config must not contain KRaft controller listeners from ${KafkaConfig.ControllerListenerNamesProp} when ${KafkaConfig.ProcessRolesProp} contains the broker role because Kafka clients that send requests via advertised listeners do not send requests to KRaft controllers -- they only send requests to KRaft brokers.")
    }
    def validateControllerQuorumVotersMustContainNodeIdForKRaftController(): Unit = {
      require(voterIds.contains(nodeId),
        s"If ${KafkaConfig.ProcessRolesProp} contains the 'controller' role, the node id $nodeId must be included in the set of voters ${KafkaConfig.QuorumVotersProp}=${voterIds.asScala.toSet}")
    }
    def validateControllerListenerExistsForKRaftController(): Unit = {
      require(controllerListeners.nonEmpty,
        s"${KafkaConfig.ControllerListenerNamesProp} must contain at least one value appearing in the '${SocketServerConfigs.LISTENERS_CONFIG}' configuration when running the KRaft controller role")
    }
    def validateControllerListenerNamesMustAppearInListenersForKRaftController(): Unit = {
      val listenerNameValues = listeners.map(_.listenerName.value).toSet
      require(controllerListenerNames.forall(cln => listenerNameValues.contains(cln)),
        s"${KafkaConfig.ControllerListenerNamesProp} must only contain values appearing in the '${SocketServerConfigs.LISTENERS_CONFIG}' configuration when running the KRaft controller role")
    }
    def validateAdvertisedListenersNonEmptyForBroker(): Unit = {
      require(advertisedListenerNames.nonEmpty,
        "There must be at least one advertised listener." + (
          if (processRoles.contains(ProcessRole.BrokerRole)) s" Perhaps all listeners appear in $ControllerListenerNamesProp?" else ""))
    }
    if (processRoles == Set(ProcessRole.BrokerRole)) {
      // KRaft broker-only
      validateNonEmptyQuorumVotersForKRaft()
      validateControlPlaneListenerEmptyForKRaft()
      validateAdvertisedListenersDoesNotContainControllerListenersForKRaftBroker()
      // nodeId must not appear in controller.quorum.voters
      require(!voterIds.contains(nodeId),
        s"If ${KafkaConfig.ProcessRolesProp} contains just the 'broker' role, the node id $nodeId must not be included in the set of voters ${KafkaConfig.QuorumVotersProp}=${voterIds.asScala.toSet}")
      // controller.listener.names must be non-empty...
      require(controllerListenerNames.nonEmpty,
        s"${KafkaConfig.ControllerListenerNamesProp} must contain at least one value when running KRaft with just the broker role")
      // controller.listener.names are forbidden in listeners...
      require(controllerListeners.isEmpty,
        s"${KafkaConfig.ControllerListenerNamesProp} must not contain a value appearing in the '${SocketServerConfigs.LISTENERS_CONFIG}' configuration when running KRaft with just the broker role")
      // controller.listener.names must all appear in listener.security.protocol.map
      controllerListenerNames.foreach { name =>
        val listenerName = ListenerName.normalised(name)
        if (!effectiveListenerSecurityProtocolMap.contains(listenerName)) {
          throw new ConfigException(s"Controller listener with name ${listenerName.value} defined in " +
            s"${KafkaConfig.ControllerListenerNamesProp} not found in ${SocketServerConfigs.LISTENER_SECURITY_PROTOCOL_MAP_CONFIG}  (an explicit security mapping for each controller listener is required if ${SocketServerConfigs.LISTENER_SECURITY_PROTOCOL_MAP_CONFIG} is non-empty, or if there are security protocols other than PLAINTEXT in use)")
        }
      }
      // warn that only the first controller listener is used if there is more than one
      if (controllerListenerNames.size > 1) {
        warn(s"${KafkaConfig.ControllerListenerNamesProp} has multiple entries; only the first will be used since ${KafkaConfig.ProcessRolesProp}=broker: ${controllerListenerNames.asJava}")
      }
      validateAdvertisedListenersNonEmptyForBroker()
    } else if (processRoles == Set(ProcessRole.ControllerRole)) {
      // KRaft controller-only
      validateNonEmptyQuorumVotersForKRaft()
      validateControlPlaneListenerEmptyForKRaft()
      // advertised listeners must be empty when only the controller is configured
      require(
        getString(SocketServerConfigs.ADVERTISED_LISTENERS_CONFIG) == null,
        s"The ${SocketServerConfigs.ADVERTISED_LISTENERS_CONFIG} config must be empty when ${KafkaConfig.ProcessRolesProp}=controller"
      )
      // listeners should only contain listeners also enumerated in the controller listener
      require(
        effectiveAdvertisedListeners.isEmpty,
        s"The ${SocketServerConfigs.LISTENERS_CONFIG} config must only contain KRaft controller listeners from ${KafkaConfig.ControllerListenerNamesProp} when ${KafkaConfig.ProcessRolesProp}=controller"
      )
      validateControllerQuorumVotersMustContainNodeIdForKRaftController()
      validateControllerListenerExistsForKRaftController()
      validateControllerListenerNamesMustAppearInListenersForKRaftController()
    } else if (isKRaftCombinedMode) {
      // KRaft combined broker and controller
      validateNonEmptyQuorumVotersForKRaft()
      validateControlPlaneListenerEmptyForKRaft()
      validateAdvertisedListenersDoesNotContainControllerListenersForKRaftBroker()
      validateControllerQuorumVotersMustContainNodeIdForKRaftController()
      validateControllerListenerExistsForKRaftController()
      validateControllerListenerNamesMustAppearInListenersForKRaftController()
      validateAdvertisedListenersNonEmptyForBroker()
    } else {
      // ZK-based
      if (migrationEnabled) {
        validateNonEmptyQuorumVotersForMigration()
        require(controllerListenerNames.nonEmpty,
          s"${KafkaConfig.ControllerListenerNamesProp} must not be empty when running in ZooKeeper migration mode: ${controllerListenerNames.asJava}")
        require(interBrokerProtocolVersion.isMigrationSupported, s"Cannot enable ZooKeeper migration without setting " +
          s"'${ReplicationConfigs.INTER_BROKER_PROTOCOL_VERSION_CONFIG}' to 3.4 or higher")
        if (logDirs.size > 1) {
          require(interBrokerProtocolVersion.isDirectoryAssignmentSupported,
            s"Cannot enable ZooKeeper migration with multiple log directories (aka JBOD) without setting " +
            s"'${ReplicationConfigs.INTER_BROKER_PROTOCOL_VERSION_CONFIG}' to ${MetadataVersion.IBP_3_7_IV2} or higher")
        }
      } else {
        // controller listener names must be empty when not in KRaft mode
        require(controllerListenerNames.isEmpty,
          s"${KafkaConfig.ControllerListenerNamesProp} must be empty when not running in KRaft mode: ${controllerListenerNames.asJava}")
      }
      validateAdvertisedListenersNonEmptyForBroker()
    }

    val listenerNames = listeners.map(_.listenerName).toSet
    if (processRoles.isEmpty || processRoles.contains(ProcessRole.BrokerRole)) {
      // validations for all broker setups (i.e. ZooKeeper and KRaft broker-only and KRaft co-located)
      validateAdvertisedListenersNonEmptyForBroker()
      require(advertisedListenerNames.contains(interBrokerListenerName),
        s"${ReplicationConfigs.INTER_BROKER_LISTENER_NAME_CONFIG} must be a listener name defined in ${SocketServerConfigs.ADVERTISED_LISTENERS_CONFIG}. " +
          s"The valid options based on currently configured listeners are ${advertisedListenerNames.map(_.value).mkString(",")}")
      require(advertisedListenerNames.subsetOf(listenerNames),
        s"${SocketServerConfigs.ADVERTISED_LISTENERS_CONFIG} listener names must be equal to or a subset of the ones defined in ${SocketServerConfigs.LISTENERS_CONFIG}. " +
          s"Found ${advertisedListenerNames.map(_.value).mkString(",")}. The valid options based on the current configuration " +
          s"are ${listenerNames.map(_.value).mkString(",")}"
      )
    }

    require(!effectiveAdvertisedListeners.exists(endpoint => endpoint.host=="0.0.0.0"),
      s"${SocketServerConfigs.ADVERTISED_LISTENERS_CONFIG} cannot use the nonroutable meta-address 0.0.0.0. "+
      s"Use a routable IP address.")

    // validate control.plane.listener.name config
    if (controlPlaneListenerName.isDefined) {
      require(advertisedListenerNames.contains(controlPlaneListenerName.get),
        s"${SocketServerConfigs.CONTROL_PLANE_LISTENER_NAME_CONFIG} must be a listener name defined in ${SocketServerConfigs.ADVERTISED_LISTENERS_CONFIG}. " +
        s"The valid options based on currently configured listeners are ${advertisedListenerNames.map(_.value).mkString(",")}")
      // controlPlaneListenerName should be different from interBrokerListenerName
      require(!controlPlaneListenerName.get.value().equals(interBrokerListenerName.value()),
        s"${SocketServerConfigs.CONTROL_PLANE_LISTENER_NAME_CONFIG}, when defined, should have a different value from the inter broker listener name. " +
        s"Currently they both have the value ${controlPlaneListenerName.get}")
    }

    val messageFormatVersion = new MessageFormatVersion(logMessageFormatVersionString, interBrokerProtocolVersionString)
    if (messageFormatVersion.shouldWarn)
      warn(createBrokerWarningMessage)

    val recordVersion = logMessageFormatVersion.highestSupportedRecordVersion
    require(interBrokerProtocolVersion.highestSupportedRecordVersion().value >= recordVersion.value,
      s"log.message.format.version $logMessageFormatVersionString can only be used when inter.broker.protocol.version " +
      s"is set to version ${MetadataVersion.minSupportedFor(recordVersion).shortVersion} or higher")

    if (offsetsTopicCompressionType == CompressionType.ZSTD)
      require(interBrokerProtocolVersion.highestSupportedRecordVersion().value >= IBP_2_1_IV0.highestSupportedRecordVersion().value,
        "offsets.topic.compression.codec zstd can only be used when inter.broker.protocol.version " +
        s"is set to version ${IBP_2_1_IV0.shortVersion} or higher")

    val interBrokerUsesSasl = interBrokerSecurityProtocol == SecurityProtocol.SASL_PLAINTEXT || interBrokerSecurityProtocol == SecurityProtocol.SASL_SSL
    require(!interBrokerUsesSasl || saslInterBrokerHandshakeRequestEnable || saslMechanismInterBrokerProtocol == SaslConfigs.GSSAPI_MECHANISM,
      s"Only GSSAPI mechanism is supported for inter-broker communication with SASL when inter.broker.protocol.version is set to $interBrokerProtocolVersionString")
    require(!interBrokerUsesSasl || saslEnabledMechanisms(interBrokerListenerName).contains(saslMechanismInterBrokerProtocol),
      s"${KafkaSecurityConfigs.SASL_MECHANISM_INTER_BROKER_PROTOCOL_CONFIG} must be included in ${KafkaSecurityConfigs.SASL_ENABLED_MECHANISMS_CONFIG} when SASL is used for inter-broker communication")
    require(queuedMaxBytes <= 0 || queuedMaxBytes >= socketRequestMaxBytes,
      s"${KafkaConfig.QueuedMaxBytesProp} must be larger or equal to ${SocketServerConfigs.SOCKET_RECEIVE_BUFFER_BYTES_CONFIG}")

    if (maxConnectionsPerIp == 0)
      require(maxConnectionsPerIpOverrides.nonEmpty, s"${SocketServerConfigs.MAX_CONNECTIONS_PER_IP_CONFIG} can be set to zero only if" +
        s" ${SocketServerConfigs.MAX_CONNECTIONS_PER_IP_OVERRIDES_CONFIG} property is set.")

    val invalidAddresses = maxConnectionsPerIpOverrides.keys.filterNot(address => Utils.validHostPattern(address))
    if (invalidAddresses.nonEmpty)
      throw new IllegalArgumentException(s"${SocketServerConfigs.MAX_CONNECTIONS_PER_IP_OVERRIDES_CONFIG} contains invalid addresses : ${invalidAddresses.mkString(",")}")

    if (connectionsMaxIdleMs >= 0)
      require(failedAuthenticationDelayMs < connectionsMaxIdleMs,
        s"${SocketServerConfigs.FAILED_AUTHENTICATION_DELAY_MS_CONFIG}=$failedAuthenticationDelayMs should always be less than" +
        s" ${SocketServerConfigs.CONNECTIONS_MAX_IDLE_MS_CONFIG}=$connectionsMaxIdleMs to prevent failed" +
        s" authentication responses from timing out")

    val principalBuilderClass = getClass(KafkaSecurityConfigs.PRINCIPAL_BUILDER_CLASS_CONFIG)
    require(principalBuilderClass != null, s"${KafkaSecurityConfigs.PRINCIPAL_BUILDER_CLASS_CONFIG} must be non-null")
    require(classOf[KafkaPrincipalSerde].isAssignableFrom(principalBuilderClass),
      s"${KafkaSecurityConfigs.PRINCIPAL_BUILDER_CLASS_CONFIG} must implement KafkaPrincipalSerde")

    // New group coordinator configs validation.
    require(consumerGroupMaxHeartbeatIntervalMs >= consumerGroupMinHeartbeatIntervalMs,
      s"${GroupCoordinatorConfig.CONSUMER_GROUP_MAX_HEARTBEAT_INTERVAL_MS_CONFIG} must be greater than or equals " +
      s"to ${GroupCoordinatorConfig.CONSUMER_GROUP_MIN_HEARTBEAT_INTERVAL_MS_CONFIG}")
    require(consumerGroupHeartbeatIntervalMs >= consumerGroupMinHeartbeatIntervalMs,
      s"${GroupCoordinatorConfig.CONSUMER_GROUP_HEARTBEAT_INTERVAL_MS_CONFIG} must be greater than or equals " +
      s"to ${GroupCoordinatorConfig.CONSUMER_GROUP_MIN_HEARTBEAT_INTERVAL_MS_CONFIG}")
    require(consumerGroupHeartbeatIntervalMs <= consumerGroupMaxHeartbeatIntervalMs,
      s"${GroupCoordinatorConfig.CONSUMER_GROUP_HEARTBEAT_INTERVAL_MS_CONFIG} must be less than or equals " +
      s"to ${GroupCoordinatorConfig.CONSUMER_GROUP_MAX_HEARTBEAT_INTERVAL_MS_CONFIG}")

    require(consumerGroupMaxSessionTimeoutMs >= consumerGroupMinSessionTimeoutMs,
      s"${GroupCoordinatorConfig.CONSUMER_GROUP_MAX_SESSION_TIMEOUT_MS_CONFIG} must be greater than or equals " +
      s"to ${GroupCoordinatorConfig.CONSUMER_GROUP_MIN_SESSION_TIMEOUT_MS_CONFIG}")
    require(consumerGroupSessionTimeoutMs >= consumerGroupMinSessionTimeoutMs,
      s"${GroupCoordinatorConfig.CONSUMER_GROUP_SESSION_TIMEOUT_MS_CONFIG} must be greater than or equals " +
      s"to ${GroupCoordinatorConfig.CONSUMER_GROUP_MIN_SESSION_TIMEOUT_MS_CONFIG}")
    require(consumerGroupSessionTimeoutMs <= consumerGroupMaxSessionTimeoutMs,
      s"${GroupCoordinatorConfig.CONSUMER_GROUP_SESSION_TIMEOUT_MS_CONFIG} must be less than or equals " +
      s"to ${GroupCoordinatorConfig.CONSUMER_GROUP_MAX_SESSION_TIMEOUT_MS_CONFIG}")
  }

  /**
   * Copy the subset of properties that are relevant to Logs. The individual properties
   * are listed here since the names are slightly different in each Config class...
   */
  @nowarn("cat=deprecation")
  def extractLogConfigMap: java.util.Map[String, Object] = {
    val logProps = new java.util.HashMap[String, Object]()
    logProps.put(TopicConfig.SEGMENT_BYTES_CONFIG, logSegmentBytes)
    logProps.put(TopicConfig.SEGMENT_MS_CONFIG, logRollTimeMillis)
    logProps.put(TopicConfig.SEGMENT_JITTER_MS_CONFIG, logRollTimeJitterMillis)
    logProps.put(TopicConfig.SEGMENT_INDEX_BYTES_CONFIG, logIndexSizeMaxBytes)
    logProps.put(TopicConfig.FLUSH_MESSAGES_INTERVAL_CONFIG, logFlushIntervalMessages)
    logProps.put(TopicConfig.FLUSH_MS_CONFIG, logFlushIntervalMs)
    logProps.put(TopicConfig.RETENTION_BYTES_CONFIG, logRetentionBytes)
    logProps.put(TopicConfig.RETENTION_MS_CONFIG, logRetentionTimeMillis: java.lang.Long)
    logProps.put(TopicConfig.MAX_MESSAGE_BYTES_CONFIG, messageMaxBytes)
    logProps.put(TopicConfig.INDEX_INTERVAL_BYTES_CONFIG, logIndexIntervalBytes)
    logProps.put(TopicConfig.DELETE_RETENTION_MS_CONFIG, logCleanerDeleteRetentionMs)
    logProps.put(TopicConfig.MIN_COMPACTION_LAG_MS_CONFIG, logCleanerMinCompactionLagMs)
    logProps.put(TopicConfig.MAX_COMPACTION_LAG_MS_CONFIG, logCleanerMaxCompactionLagMs)
    logProps.put(TopicConfig.FILE_DELETE_DELAY_MS_CONFIG, logDeleteDelayMs)
    logProps.put(TopicConfig.MIN_CLEANABLE_DIRTY_RATIO_CONFIG, logCleanerMinCleanRatio)
    logProps.put(TopicConfig.CLEANUP_POLICY_CONFIG, logCleanupPolicy)
    logProps.put(TopicConfig.MIN_IN_SYNC_REPLICAS_CONFIG, minInSyncReplicas)
    logProps.put(TopicConfig.COMPRESSION_TYPE_CONFIG, compressionType)
    logProps.put(TopicConfig.UNCLEAN_LEADER_ELECTION_ENABLE_CONFIG, uncleanLeaderElectionEnable)
    logProps.put(TopicConfig.PREALLOCATE_CONFIG, logPreAllocateEnable)
    logProps.put(TopicConfig.MESSAGE_FORMAT_VERSION_CONFIG, logMessageFormatVersion.version)
    logProps.put(TopicConfig.MESSAGE_TIMESTAMP_TYPE_CONFIG, logMessageTimestampType.name)
    logProps.put(TopicConfig.MESSAGE_TIMESTAMP_DIFFERENCE_MAX_MS_CONFIG, logMessageTimestampDifferenceMaxMs: java.lang.Long)
    logProps.put(TopicConfig.MESSAGE_TIMESTAMP_BEFORE_MAX_MS_CONFIG, logMessageTimestampBeforeMaxMs: java.lang.Long)
    logProps.put(TopicConfig.MESSAGE_TIMESTAMP_AFTER_MAX_MS_CONFIG, logMessageTimestampAfterMaxMs: java.lang.Long)
    logProps.put(TopicConfig.MESSAGE_DOWNCONVERSION_ENABLE_CONFIG, logMessageDownConversionEnable: java.lang.Boolean)
    logProps.put(TopicConfig.LOCAL_LOG_RETENTION_MS_CONFIG, logLocalRetentionMs)
    logProps.put(TopicConfig.LOCAL_LOG_RETENTION_BYTES_CONFIG, logLocalRetentionBytes)
    logProps
  }

  @nowarn("cat=deprecation")
  private def createBrokerWarningMessage: String = {
    s"Broker configuration ${ServerLogConfigs.LOG_MESSAGE_FORMAT_VERSION_CONFIG} with value $logMessageFormatVersionString is ignored " +
      s"because the inter-broker protocol version `$interBrokerProtocolVersionString` is greater or equal than 3.0. " +
      "This configuration is deprecated and it will be removed in Apache Kafka 4.0."
  }
}<|MERGE_RESOLUTION|>--- conflicted
+++ resolved
@@ -1446,11 +1446,7 @@
     val advertisedListenerNames = effectiveAdvertisedListeners.map(_.listenerName).toSet
 
     // validate KRaft-related configs
-<<<<<<< HEAD
-    val voterIds = RaftConfig.parseVoterIds(quorumVoters)
-=======
-    val voterAddressSpecsByNodeId = QuorumConfig.parseVoterConnections(quorumVoters)
->>>>>>> e7792258
+    val voterIds = QuorumConfig.parseVoterIds(quorumVoters)
     def validateNonEmptyQuorumVotersForKRaft(): Unit = {
       if (voterIds.isEmpty) {
         throw new ConfigException(s"If using ${KafkaConfig.ProcessRolesProp}, ${KafkaConfig.QuorumVotersProp} must contain a parseable set of voters.")
