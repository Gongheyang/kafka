--- conflicted
+++ resolved
@@ -102,8 +102,6 @@
   val ControllerSocketTimeoutMs = RequestTimeoutMs
   val ControllerMessageQueueSize = Int.MaxValue
   val DefaultReplicationFactor = 1
-  val RackLocatorClass = "kafka.cluster.NoRack"
-  val RackLocatorProperties = ""
   val ReplicaLagTimeMaxMs = 10000L
   val ReplicaSocketTimeoutMs = ConsumerConfig.SocketTimeout
   val ReplicaSocketReceiveBufferBytes = ConsumerConfig.SocketBufferSize
@@ -122,7 +120,6 @@
   val InterBrokerSecurityProtocol = SecurityProtocol.PLAINTEXT.toString
   val InterBrokerProtocolVersion = ApiVersion.latestVersion.toString
 
-
   /** ********* Controlled shutdown configuration ***********/
   val ControlledShutdownMaxRetries = 3
   val ControlledShutdownRetryBackoffMs = 5000
@@ -160,24 +157,6 @@
   val MetricReporterClasses = ""
 
   /** ********* SSL configuration ***********/
-<<<<<<< HEAD
-  val PrincipalBuilderClass = SSLConfigs.DEFAULT_PRINCIPAL_BUILDER_CLASS
-  val SSLProtocol = SSLConfigs.DEFAULT_SSL_PROTOCOL
-  val SSLEnabledProtocols = SSLConfigs.DEFAULT_ENABLED_PROTOCOLS
-  val SSLKeystoreType = SSLConfigs.DEFAULT_SSL_KEYSTORE_TYPE
-  val SSLKeystoreLocation = "/tmp/ssl.keystore.jks"
-  val SSLKeystorePassword = "keystore_password"
-  val SSLKeyPassword = "key_password"
-  val SSLTruststoreType = SSLConfigs.DEFAULT_SSL_TRUSTSTORE_TYPE
-  val SSLTruststoreLocation = SSLConfigs.DEFAULT_TRUSTSTORE_LOCATION
-  val SSLTruststorePassword = SSLConfigs.DEFAULT_TRUSTSTORE_PASSWORD
-  val SSLKeyManagerAlgorithm = SSLConfigs.DEFAULT_SSL_KEYMANGER_ALGORITHM
-  val SSLTrustManagerAlgorithm = SSLConfigs.DEFAULT_SSL_TRUSTMANAGER_ALGORITHM
-  val SSLClientAuthRequired = "required"
-  val SSLClientAuthRequested = "requested"
-  val SSLClientAuthNone = "none"
-  val SSLClientAuth = SSLClientAuthNone
-=======
   val PrincipalBuilderClass = SslConfigs.DEFAULT_PRINCIPAL_BUILDER_CLASS
   val SslProtocol = SslConfigs.DEFAULT_SSL_PROTOCOL
   val SslEnabledProtocols = SslConfigs.DEFAULT_SSL_ENABLED_PROTOCOLS
@@ -197,7 +176,6 @@
   val SaslKerberosMinTimeBeforeRelogin = SaslConfigs.DEFAULT_KERBEROS_MIN_TIME_BEFORE_RELOGIN
   val SaslKerberosPrincipalToLocalRules = SaslConfigs.DEFAULT_SASL_KERBEROS_PRINCIPAL_TO_LOCAL_RULES
 
->>>>>>> 598851f1
 }
 
 object KafkaConfig {
@@ -279,8 +257,6 @@
   /** ********* Replication configuration ***********/
   val ControllerSocketTimeoutMsProp = "controller.socket.timeout.ms"
   val DefaultReplicationFactorProp = "default.replication.factor"
-  val RackLocatorClassProp = "rack.locator.class"
-  val RackLocatorPropertiesProp = "rack.locator.properties"
   val ReplicaLagTimeMaxMsProp = "replica.lag.time.max.ms"
   val ReplicaSocketTimeoutMsProp = "replica.socket.timeout.ms"
   val ReplicaSocketReceiveBufferBytesProp = "replica.socket.receive.buffer.bytes"
@@ -445,8 +421,6 @@
   val ControllerSocketTimeoutMsDoc = "The socket timeout for controller-to-broker channels"
   val ControllerMessageQueueSizeDoc = "The buffer size for controller-to-broker-channels"
   val DefaultReplicationFactorDoc = "default replication factors for automatically created topics"
-  val RackLocatorClassDoc = "RackLocator fully qualified implementation class name"
-  val RackLocatorPropertiesDoc = "RackLocator properties in comma delimited key=value pairs"
   val ReplicaLagTimeMaxMsDoc = "If a follower hasn't sent any fetch requests or hasn't consumed up to the leaders log end offset for at least this time," +
   " the leader will remove the follower from isr"
   val ReplicaSocketTimeoutMsDoc = "The socket timeout for network requests. Its value should be at least replica.fetch.wait.max.ms"
@@ -638,8 +612,6 @@
       .define(UncleanLeaderElectionEnableProp, BOOLEAN, Defaults.UncleanLeaderElectionEnable, HIGH, UncleanLeaderElectionEnableDoc)
       .define(InterBrokerSecurityProtocolProp, STRING, Defaults.InterBrokerSecurityProtocol, MEDIUM, InterBrokerSecurityProtocolDoc)
       .define(InterBrokerProtocolVersionProp, STRING, Defaults.InterBrokerProtocolVersion, MEDIUM, InterBrokerProtocolVersionDoc)
-      .define(RackLocatorClassProp, STRING, Defaults.RackLocatorClass, MEDIUM, RackLocatorClassDoc)
-      .define(RackLocatorPropertiesProp, STRING, Defaults.RackLocatorProperties, MEDIUM, RackLocatorPropertiesDoc)
 
       /** ********* Controlled shutdown configuration ***********/
       .define(ControlledShutdownMaxRetriesProp, INT, Defaults.ControlledShutdownMaxRetries, MEDIUM, ControlledShutdownMaxRetriesDoc)
@@ -892,10 +864,6 @@
   val listeners = getListeners
   val advertisedListeners = getAdvertisedListeners
 
-  val rackLocator = Option(getString(KafkaConfig.RackLocatorClassProp)).getOrElse("")
-
-  val rackLocatorProps = Option(getString(KafkaConfig.RackLocatorPropertiesProp)).getOrElse("")
-
   private def getLogRetentionTimeMillis: Long = {
     val millisInMinute = 60L * 1000L
     val millisInHour = 60L * millisInMinute
