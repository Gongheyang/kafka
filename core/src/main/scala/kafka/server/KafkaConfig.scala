--- conflicted
+++ resolved
@@ -1058,33 +1058,21 @@
        */
       .define(MetadataSnapshotMaxNewRecordBytesProp, LONG, Defaults.MetadataSnapshotMaxNewRecordBytes, atLeast(1), HIGH, MetadataSnapshotMaxNewRecordBytesDoc)
 
-<<<<<<< HEAD
       /*
        * KRaft mode private configs. Note that these configs are defined as internal. We will make them public in the 3.0.0 release.
        */
-      .defineInternal(ProcessRolesProp, LIST, Collections.emptyList(), ValidList.in("broker", "controller"), HIGH, ProcessRolesDoc)
-      .defineInternal(NodeIdProp, INT, Defaults.EmptyNodeId, null, HIGH, NodeIdDoc)
-      .defineInternal(InitialBrokerRegistrationTimeoutMsProp, INT, Defaults.InitialBrokerRegistrationTimeoutMs, null, MEDIUM, InitialBrokerRegistrationTimeoutMsDoc)
-      .defineInternal(BrokerHeartbeatIntervalMsProp, INT, Defaults.BrokerHeartbeatIntervalMs, null, MEDIUM, BrokerHeartbeatIntervalMsDoc)
-      .defineInternal(BrokerSessionTimeoutMsProp, INT, Defaults.BrokerSessionTimeoutMs, null, MEDIUM, BrokerSessionTimeoutMsDoc)
-      .defineInternal(ControllerListenerNamesProp, STRING, null, null, HIGH, ControllerListenerNamesDoc)
-      .defineInternal(SaslMechanismControllerProtocolProp, STRING, SaslConfigs.DEFAULT_SASL_MECHANISM, null, HIGH, SaslMechanismControllerProtocolDoc)
-      .defineInternal(MetadataLogDirProp, STRING, null, null, HIGH, MetadataLogDirDoc)
-      .defineInternal(MetadataLogSegmentBytesProp, INT, Defaults.LogSegmentBytes, atLeast(Records.LOG_OVERHEAD), HIGH, MetadataLogSegmentBytesDoc)
-      .defineInternal(MetadataLogSegmentMillisProp, LONG, Defaults.LogRollHours * 60 * 60 * 1000L, null, HIGH, MetadataLogSegmentMillisDoc)
-      .defineInternal(MetadataMaxRetentionBytesProp, LONG, Defaults.LogRetentionBytes, null, HIGH, MetadataMaxRetentionBytesDoc)
-      .defineInternal(MetadataMaxRetentionMillisProp, LONG, Defaults.LogRetentionHours * 60 * 60 * 1000L, null, HIGH, MetadataMaxRetentionMillisDoc)
-
-=======
       .define(ProcessRolesProp, LIST, Collections.emptyList(), ValidList.in("broker", "controller"), HIGH, ProcessRolesDoc)
       .define(NodeIdProp, INT, Defaults.EmptyNodeId, null, HIGH, NodeIdDoc)
       .define(InitialBrokerRegistrationTimeoutMsProp, INT, Defaults.InitialBrokerRegistrationTimeoutMs, null, MEDIUM, InitialBrokerRegistrationTimeoutMsDoc)
       .define(BrokerHeartbeatIntervalMsProp, INT, Defaults.BrokerHeartbeatIntervalMs, null, MEDIUM, BrokerHeartbeatIntervalMsDoc)
       .define(BrokerSessionTimeoutMsProp, INT, Defaults.BrokerSessionTimeoutMs, null, MEDIUM, BrokerSessionTimeoutMsDoc)
-      .define(MetadataLogDirProp, STRING, null, null, HIGH, MetadataLogDirDoc)
       .define(ControllerListenerNamesProp, STRING, null, null, HIGH, ControllerListenerNamesDoc)
       .define(SaslMechanismControllerProtocolProp, STRING, SaslConfigs.DEFAULT_SASL_MECHANISM, null, HIGH, SaslMechanismControllerProtocolDoc)
->>>>>>> f29c43bd
+      .define(MetadataLogDirProp, STRING, null, null, HIGH, MetadataLogDirDoc)
+      .define(MetadataLogSegmentBytesProp, INT, Defaults.LogSegmentBytes, atLeast(Records.LOG_OVERHEAD), HIGH, MetadataLogSegmentBytesDoc)
+      .define(MetadataLogSegmentMillisProp, LONG, Defaults.LogRollHours * 60 * 60 * 1000L, null, HIGH, MetadataLogSegmentMillisDoc)
+      .define(MetadataMaxRetentionBytesProp, LONG, Defaults.LogRetentionBytes, null, HIGH, MetadataMaxRetentionBytesDoc)
+      .define(MetadataMaxRetentionMillisProp, LONG, Defaults.LogRetentionHours * 60 * 60 * 1000L, null, HIGH, MetadataMaxRetentionMillisDoc)
 
       /************* Authorizer Configuration ***********/
       .define(AuthorizerClassNameProp, STRING, Defaults.AuthorizerClassName, LOW, AuthorizerClassNameDoc)
