--- conflicted
+++ resolved
@@ -323,15 +323,10 @@
 
         /* start transaction coordinator, with a separate background thread scheduler for transaction expiration and log loading */
         // Hardcode Time.SYSTEM for now as some Streams tests fail otherwise, it would be good to fix the underlying issue
-<<<<<<< HEAD
-        transactionCoordinator = TransactionCoordinator(config, replicaManager, new KafkaScheduler(threads = 1, threadNamePrefix = "transaction-log-manager-"), zkClient, metrics, metadataCache, Time.SYSTEM)
+        transactionCoordinator = TransactionCoordinator(config, replicaManager, new KafkaScheduler(threads = 1, threadNamePrefix = "transaction-log-manager-"),
+          () => new ProducerIdManager(config.brokerId, zkClient), metrics, metadataCache, Time.SYSTEM)
         transactionCoordinator.startup(
           () => zkClient.getTopicPartitionCount(Topic.TRANSACTION_STATE_TOPIC_NAME).getOrElse(config.transactionTopicPartitions))
-=======
-        transactionCoordinator = TransactionCoordinator(config, replicaManager, new KafkaScheduler(threads = 1, threadNamePrefix = "transaction-log-manager-"),
-          () => new ProducerIdManager(config.brokerId, zkClient), zkClient, metrics, metadataCache, Time.SYSTEM)
-        transactionCoordinator.startup()
->>>>>>> 49f9229e
 
         /* Get the authorizer and initialize it if one is specified.*/
         authorizer = config.authorizer
