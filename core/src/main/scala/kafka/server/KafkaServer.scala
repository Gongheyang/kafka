--- conflicted
+++ resolved
@@ -255,33 +255,19 @@
 
     if (chroot.length > 1) {
       val zkConnForChrootCreation = config.zkConnect.substring(0, config.zkConnect.indexOf("/"))
-<<<<<<< HEAD
-      val zkClientForChrootCreation = ZkUtils.create(zkConnForChrootCreation, 
+      val zkClientForChrootCreation = ZkUtils.apply(zkConnForChrootCreation, 
                                                      config.zkSessionTimeoutMs,
                                                      config.zkConnectionTimeoutMs,
                                                      config.zkEnableSecureAcls)
-=======
-      val zkClientForChrootCreation = ZkUtils.apply(zkConnForChrootCreation, 
-                                                     config.zkSessionTimeoutMs,
-                                                     config.zkConnectionTimeoutMs,
-                                                     JaasUtils.isZkSecurityEnabled(System.getProperty(JaasUtils.JAVA_LOGIN_CONFIG_PARAM)))
->>>>>>> 58e17b2d
       zkClientForChrootCreation.makeSurePersistentPathExists(chroot)
       info("Created zookeeper path " + chroot)
       zkClientForChrootCreation.zkClient.close()
     }
 
-<<<<<<< HEAD
-    val zkUtils = ZkUtils.create(config.zkConnect,
+    val zkUtils = ZkUtils.apply(config.zkConnect,
                                  config.zkSessionTimeoutMs,
                                  config.zkConnectionTimeoutMs,
                                  config.zkEnableSecureAcls)
-=======
-    val zkUtils = ZkUtils.apply(config.zkConnect,
-                                 config.zkSessionTimeoutMs,
-                                 config.zkConnectionTimeoutMs,
-                                 JaasUtils.isZkSecurityEnabled(System.getProperty(JaasUtils.JAVA_LOGIN_CONFIG_PARAM)))
->>>>>>> 58e17b2d
     zkUtils.setupCommonPaths()
     zkUtils
   }
