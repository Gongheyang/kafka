--- conflicted
+++ resolved
@@ -56,12 +56,7 @@
                                 isInterruptible = false,
                                 includeLogTruncation = true) {
 
-<<<<<<< HEAD
   type REQ = kafka.server.ReplicaFetcherThread.FetchRequest
-  type PD = PartitionData
-=======
-  type REQ = FetchRequest
->>>>>>> a2bc237c
 
   private val replicaId = brokerConfig.brokerId
   private val logContext = new LogContext(s"[ReplicaFetcher replicaId=$replicaId, leaderId=${sourceBroker.id}, " +
@@ -238,11 +233,7 @@
       delayPartitions(partitions, brokerConfig.replicaFetchBackoffMs.toLong)
   }
 
-<<<<<<< HEAD
-  protected def fetch(fetchRequest: kafka.server.ReplicaFetcherThread.FetchRequest): Seq[(TopicPartition, PartitionData)] = {
-=======
-  protected def fetch(fetchRequest: FetchRequest): Seq[(TopicPartition, PD)] = {
->>>>>>> a2bc237c
+  protected def fetch(fetchRequest: kafka.server.ReplicaFetcherThread.FetchRequest): Seq[(TopicPartition, PD)] = {
     try {
       val clientResponse = leaderEndpoint.sendRequest(fetchRequest.underlying)
       val fetchResponse = clientResponse.responseBody.asInstanceOf[FetchResponse[Records]]
