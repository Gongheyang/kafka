--- conflicted
+++ resolved
@@ -94,11 +94,7 @@
 
   // Visible for testing
   private[server] val listOffsetRequestVersion: Short =
-<<<<<<< HEAD
-    if (brokerConfig.interBrokerProtocolVersion >= KAFKA_2_5_IV0) 6
-=======
     if (brokerConfig.interBrokerProtocolVersion >= KAFKA_2_8_IV0) 6
->>>>>>> 3ebd32b2
     else if (brokerConfig.interBrokerProtocolVersion >= KAFKA_2_2_IV1) 5
     else if (brokerConfig.interBrokerProtocolVersion >= KAFKA_2_1_IV1) 4
     else if (brokerConfig.interBrokerProtocolVersion >= KAFKA_2_0_IV1) 3
@@ -233,14 +229,10 @@
   }
 
   override protected def fetchEarliestOffsetFromLeader(topicPartition: TopicPartition, currentLeaderEpoch: Int): Long = {
-<<<<<<< HEAD
-    if (brokerConfig.interBrokerProtocolVersion >= KAFKA_2_7_IV3)
-      fetchOffsetFromLeader(topicPartition, currentLeaderEpoch, ListOffsetRequest.EARLIEST_LOCAL_TIMESTAMP)
+    if (brokerConfig.interBrokerProtocolVersion >= KAFKA_2_8_IV1)
+      fetchOffsetFromLeader(topicPartition, currentLeaderEpoch, ListOffsetsRequest.EARLIEST_LOCAL_TIMESTAMP)
     else
-      fetchOffsetFromLeader(topicPartition, currentLeaderEpoch, ListOffsetRequest.EARLIEST_TIMESTAMP)
-=======
-    fetchOffsetFromLeader(topicPartition, currentLeaderEpoch, ListOffsetsRequest.EARLIEST_TIMESTAMP)
->>>>>>> 3ebd32b2
+      fetchOffsetFromLeader(topicPartition, currentLeaderEpoch, ListOffsetsRequest.EARLIEST_TIMESTAMP)
   }
 
   override protected def fetchLatestOffsetFromLeader(topicPartition: TopicPartition, currentLeaderEpoch: Int): Long = {
