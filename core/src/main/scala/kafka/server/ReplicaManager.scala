--- conflicted
+++ resolved
@@ -339,12 +339,7 @@
                     isFromClient: Boolean,
                     entriesPerPartition: Map[TopicPartition, MemoryRecords],
                     responseCallback: Map[TopicPartition, PartitionResponse] => Unit,
-<<<<<<< HEAD
-                    delayedProduceSyncObject: Option[Object] = None) {
-=======
                     delayedProduceLock: Option[Object] = None) {
-
->>>>>>> 64fc1a7c
     if (isValidRequiredAcks(requiredAcks)) {
       val sTime = time.milliseconds
       val localProduceResults = appendToLocalLog(internalTopicsAllowed = internalTopicsAllowed,
