--- conflicted
+++ resolved
@@ -1134,15 +1134,7 @@
             updateFetchState = !readFromPurgatory
           )
 
-<<<<<<< HEAD
-          // Check if the HW known to the follower is behind the actual HW if a replica selector is defined
-          val followerNeedsHwUpdate = replicaSelectorOpt.isDefined &&
-            partition.getReplica(replicaId).exists(replica => replica.lastSentHighWatermark < readInfo.highWatermark)
-
-          val fetchDataInfo = if (shouldLeaderThrottle(quota, partition, replicaId)) {
-=======
           val fetchDataInfo = if (params.isFromFollower && shouldLeaderThrottle(quota, partition, params.replicaId)) {
->>>>>>> f0f918b2
             // If the partition is being throttled, simply return an empty set.
             FetchDataInfo(readInfo.fetchedData.fetchOffsetMetadata, MemoryRecords.EMPTY)
           } else if (!params.hardMaxBytesLimit && readInfo.fetchedData.firstEntryIncomplete) {
