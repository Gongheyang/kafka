--- conflicted
+++ resolved
@@ -187,13 +187,9 @@
                      val delayedFetchPurgatory: DelayedOperationPurgatory[DelayedFetch],
                      val delayedDeleteRecordsPurgatory: DelayedOperationPurgatory[DelayedDeleteRecords],
                      val delayedElectLeaderPurgatory: DelayedOperationPurgatory[DelayedElectLeader],
-<<<<<<< HEAD
                      val remoteFetchPurgatory: DelayedOperationPurgatory[DelayedRemoteFetch],
-                     threadNamePrefix: Option[String]) extends Logging with KafkaMetricsGroup {
-=======
                      threadNamePrefix: Option[String],
                      val alterIsrManager: AlterIsrManager) extends Logging with KafkaMetricsGroup {
->>>>>>> 57de67db
 
   def this(config: KafkaConfig,
            metrics: Metrics,
@@ -222,13 +218,9 @@
         purgeInterval = config.deleteRecordsPurgatoryPurgeIntervalRequests),
       DelayedOperationPurgatory[DelayedElectLeader](
         purgatoryName = "ElectLeader", brokerId = config.brokerId),
-<<<<<<< HEAD
       DelayedOperationPurgatory[DelayedRemoteFetch](
         purgatoryName = "RemoteFetch", brokerId = config.brokerId),
-      threadNamePrefix)
-=======
       threadNamePrefix, alterIsrManager)
->>>>>>> 57de67db
   }
 
   /* epoch of the controller that last changed the leader */
