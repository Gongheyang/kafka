--- conflicted
+++ resolved
@@ -152,17 +152,10 @@
     var zkUtils: ZkUtils = null
     var channel: BlockingChannel = null
     try {
-<<<<<<< HEAD
-      zkUtils = ZkUtils.apply(zkConnect,
-                               30000,
-                               30000,
-                               JaasUtils.isZkSecurityEnabled(System.getProperty(JaasUtils.JAVA_LOGIN_CONFIG_PARAM)))
-=======
       zkUtils = ZkUtils(zkConnect,
                         30000,
                         30000,
                         JaasUtils.isZkSecurityEnabled(System.getProperty(JaasUtils.JAVA_LOGIN_CONFIG_PARAM)))
->>>>>>> 241b9ab5
 
       val topicList = topics match {
         case Some(x) => x.split(",").view.toList
