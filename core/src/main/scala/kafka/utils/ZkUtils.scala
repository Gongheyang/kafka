--- conflicted
+++ resolved
@@ -67,10 +67,6 @@
   val EntityConfigPath = "/config"
   val EntityConfigChangesPath = "/config/changes"
   
-<<<<<<< HEAD
-  
-=======
->>>>>>> 241b9ab5
   def apply(zkUrl: String, sessionTimeout: Int, connectionTimeout: Int, isZkSecurityEnabled: Boolean): ZkUtils = {
     val (zkClient, zkConnection) = createZkClientAndConnection(zkUrl, sessionTimeout, connectionTimeout)
     new ZkUtils(zkClient, zkConnection, isZkSecurityEnabled)
@@ -79,11 +75,7 @@
   /*
    * Used in tests
    */
-<<<<<<< HEAD
-  def applyWithZkClient(zkClient: ZkClient, isZkSecurityEnabled: Boolean): ZkUtils = {
-=======
   def apply(zkClient: ZkClient, isZkSecurityEnabled: Boolean): ZkUtils = {
->>>>>>> 241b9ab5
     new ZkUtils(zkClient, null, isZkSecurityEnabled)
   }
 
@@ -91,46 +83,6 @@
     val zkClient = new ZkClient(zkUrl, sessionTimeout, connectionTimeout, ZKStringSerializer)
     zkClient
   }
-<<<<<<< HEAD
-
-  def createZkClientAndConnection(zkUrl: String, sessionTimeout: Int, connectionTimeout: Int): (ZkClient, ZkConnection) = {
-    val zkConnection = new ZkConnection(zkUrl, sessionTimeout)
-    val zkClient = new ZkClient(zkConnection, connectionTimeout, ZKStringSerializer)
-    (zkClient, zkConnection)
-  }
-
-  def maybeDeletePath(zkUrl: String, dir: String) {
-    try {
-      val zk = ZkUtils.createZkClient(zkUrl, 30*1000, 30*1000)
-      zk.deleteRecursive(dir)
-      zk.close()
-    } catch {
-      case _: Throwable => // swallow
-    }
-  }
-}
-
-class ZkUtils(val zkClient: ZkClient, 
-              val zkConnection: ZkConnection,
-              val isSecure: Boolean) extends Logging {
-  // These are persistent ZK paths that should exist on kafka broker startup.
-  val persistentZkPaths = Seq(ZkUtils.ConsumersPath,
-                              ZkUtils.BrokerIdsPath,
-                              ZkUtils.BrokerTopicsPath,
-                              ZkUtils.EntityConfigChangesPath,
-                              getEntityConfigRootPath(ConfigType.Topic),
-                              getEntityConfigRootPath(ConfigType.Client),
-                              ZkUtils.DeleteTopicsPath,
-                              ZkUtils.BrokerSequenceIdPath,
-                              ZkUtils.IsrChangeNotificationPath)
-
-  val DefaultAcls: List[ACL] = if (isSecure) {
-    (ZooDefs.Ids.CREATOR_ALL_ACL.asScala ++ ZooDefs.Ids.READ_ACL_UNSAFE.asScala).toList
-  } else {
-    ZooDefs.Ids.OPEN_ACL_UNSAFE.asScala.toList
-  }
-=======
->>>>>>> 241b9ab5
 
   def createZkClientAndConnection(zkUrl: String, sessionTimeout: Int, connectionTimeout: Int): (ZkClient, ZkConnection) = {
     val zkConnection = new ZkConnection(zkUrl, sessionTimeout)
@@ -180,12 +132,6 @@
     getEntityConfigRootPath(entityType) + "/" + entity
 
   def getDeleteTopicPath(topic: String): String =
-<<<<<<< HEAD
-    ZkUtils.DeleteTopicsPath + "/" + topic
-
-  def getController(): Int = {
-    readDataMaybeNull(ZkUtils.ControllerPath)._1 match {
-=======
     DeleteTopicsPath + "/" + topic
 }
 
@@ -207,31 +153,16 @@
   
   def getController(): Int = {
     readDataMaybeNull(ControllerPath)._1 match {
->>>>>>> 241b9ab5
       case Some(controller) => KafkaController.parseControllerId(controller)
       case None => throw new KafkaException("Controller doesn't exist")
     }
   }
 
-<<<<<<< HEAD
-  def getTopicPartitionPath(topic: String, partitionId: Int): String =
-    getTopicPartitionsPath(topic) + "/" + partitionId
-
-  def getTopicPartitionLeaderAndIsrPath(topic: String, partitionId: Int): String =
-    getTopicPartitionPath(topic, partitionId) + "/" + "state"
-
-  def getSortedBrokerList(): Seq[Int] =
-    getChildren(ZkUtils.BrokerIdsPath).map(_.toInt).sorted
-
-  def getAllBrokersInCluster(): Seq[Broker] = {
-    val brokerIds = getChildrenParentMayNotExist(ZkUtils.BrokerIdsPath).sorted
-=======
   def getSortedBrokerList(): Seq[Int] =
     getChildren(BrokerIdsPath).map(_.toInt).sorted
 
   def getAllBrokersInCluster(): Seq[Broker] = {
     val brokerIds = getChildrenParentMayNotExist(BrokerIdsPath).sorted
->>>>>>> 241b9ab5
     brokerIds.map(_.toInt).map(getBrokerInfo(_)).filter(_.isDefined).map(_.get)
   }
 
@@ -284,11 +215,7 @@
     * seqId and config.brokerId we increment zk seqId by KafkaConfig.MaxReservedBrokerId.
     */
   def getBrokerSequenceId(MaxReservedBrokerId: Int): Int = {
-<<<<<<< HEAD
-    getSequenceId(ZkUtils.BrokerSequenceIdPath) + MaxReservedBrokerId
-=======
     getSequenceId(BrokerSequenceIdPath) + MaxReservedBrokerId
->>>>>>> 241b9ab5
   }
 
   /**
@@ -337,11 +264,7 @@
    * @param jmxPort
    */
   def registerBrokerInZk(id: Int, host: String, port: Int, advertisedEndpoints: immutable.Map[SecurityProtocol, EndPoint], jmxPort: Int) {
-<<<<<<< HEAD
-    val brokerIdPath = ZkUtils.BrokerIdsPath + "/" + id
-=======
     val brokerIdPath = BrokerIdsPath + "/" + id
->>>>>>> 241b9ab5
     val timestamp = SystemTime.milliseconds.toString
 
     val brokerInfo = Json.encode(Map("version" -> 2, "host" -> host, "port" -> port, "endpoints"->advertisedEndpoints.values.map(_.connectionString).toArray, "jmx_port" -> jmxPort, "timestamp" -> timestamp))
@@ -387,36 +310,22 @@
   /**
    *  make sure a persistent path exists in ZK. Create the path if not exist.
    */
-<<<<<<< HEAD
-  def makeSurePersistentPathExists(path: String, acls: List[ACL] = DefaultAcls) {
-    //Consumer path is kept open as different consumers will write under this node.
-    val acl: List[ACL] = if (path == null || path.isEmpty || path.equals(ZkUtils.ConsumersPath)) {
-      ZooDefs.Ids.OPEN_ACL_UNSAFE.asScala.toList
-=======
   def makeSurePersistentPathExists(path: String, acls: java.util.List[ACL] = DefaultAcls) {
     //Consumer path is kept open as different consumers will write under this node.
     val acl = if (path == null || path.isEmpty || path.equals(ConsumersPath)) {
       ZooDefs.Ids.OPEN_ACL_UNSAFE
->>>>>>> 241b9ab5
     } else acls
 
     if (!zkClient.exists(path))
       ZkPath.createPersistent(zkClient, path, true, acl) //won't throw NoNodeException or NodeExistsException
-<<<<<<< HEAD
     else
       ZkPath.setAcl(zkClient, path, acl)
-=======
->>>>>>> 241b9ab5
   }
 
   /**
    *  create the parent path
    */
-<<<<<<< HEAD
-  private def createParentPath(path: String, acls: List[ACL] = DefaultAcls): Unit = {
-=======
   private def createParentPath(path: String, acls: java.util.List[ACL] = DefaultAcls): Unit = {
->>>>>>> 241b9ab5
     val parentDir = path.substring(0, path.lastIndexOf('/'))
     if (parentDir.length != 0) {
       ZkPath.createPersistent(zkClient, parentDir, true, acls)
@@ -426,11 +335,7 @@
   /**
    * Create an ephemeral node with the given path and data. Create parents if necessary.
    */
-<<<<<<< HEAD
-  private def createEphemeralPath(path: String, data: String, acls: List[ACL] = DefaultAcls): Unit = {
-=======
   private def createEphemeralPath(path: String, data: String, acls: java.util.List[ACL] = DefaultAcls): Unit = {
->>>>>>> 241b9ab5
     try {
       ZkPath.createEphemeral(zkClient, path, data, acls)
     } catch {
@@ -445,15 +350,9 @@
    * Create an ephemeral node with the given path and data.
    * Throw NodeExistException if node already exists.
    */
-<<<<<<< HEAD
-  def createEphemeralPathExpectConflict(path: String, data: String): Unit = {
-    try {
-      createEphemeralPath(path, data)
-=======
   def createEphemeralPathExpectConflict(path: String, data: String, acls: java.util.List[ACL] = DefaultAcls): Unit = {
     try {
       createEphemeralPath(path, data, acls)
->>>>>>> 241b9ab5
     } catch {
       case e: ZkNodeExistsException => {
         // this can happen when there is connection loss; make sure the data is what we intend to write
@@ -479,11 +378,7 @@
   /**
    * Create an persistent node with the given path and data. Create parents if necessary.
    */
-<<<<<<< HEAD
-  def createPersistentPath(path: String, data: String = "", acls: List[ACL] = DefaultAcls): Unit = {
-=======
   def createPersistentPath(path: String, data: String = "", acls: java.util.List[ACL] = DefaultAcls): Unit = {
->>>>>>> 241b9ab5
     try {
       ZkPath.createPersistent(zkClient, path, data, acls)
     } catch {
@@ -494,11 +389,7 @@
     }
   }
 
-<<<<<<< HEAD
-  def createSequentialPersistentPath(path: String, data: String = "", acls: List[ACL] = DefaultAcls): String = {
-=======
   def createSequentialPersistentPath(path: String, data: String = "", acls: java.util.List[ACL] = DefaultAcls): String = {
->>>>>>> 241b9ab5
     ZkPath.createPersistentSequential(zkClient, path, data, acls)
   }
 
@@ -507,11 +398,7 @@
    * create parrent directory if necessary. Never throw NodeExistException.
    * Return the updated path zkVersion
    */
-<<<<<<< HEAD
-  def updatePersistentPath(path: String, data: String, acls: List[ACL] = DefaultAcls) = {
-=======
   def updatePersistentPath(path: String, data: String, acls: java.util.List[ACL] = DefaultAcls) = {
->>>>>>> 241b9ab5
     try {
       zkClient.writeData(path, data)
     } catch {
@@ -583,11 +470,7 @@
    * Update the value of a persistent node with the given path and data.
    * create parrent directory if necessary. Never throw NodeExistException.
    */
-<<<<<<< HEAD
-  def updateEphemeralPath(path: String, data: String, acls: List[ACL] = DefaultAcls): Unit = {
-=======
   def updateEphemeralPath(path: String, data: String, acls: java.util.List[ACL] = DefaultAcls): Unit = {
->>>>>>> 241b9ab5
     try {
       zkClient.writeData(path, data)
     } catch {
@@ -666,15 +549,9 @@
 
   def getCluster() : Cluster = {
     val cluster = new Cluster
-<<<<<<< HEAD
-    val nodes = getChildrenParentMayNotExist(ZkUtils.BrokerIdsPath)
-    for (node <- nodes) {
-      val brokerZKString = readData(ZkUtils.BrokerIdsPath + "/" + node)._1
-=======
     val nodes = getChildrenParentMayNotExist(BrokerIdsPath)
     for (node <- nodes) {
       val brokerZKString = readData(BrokerIdsPath + "/" + node)._1
->>>>>>> 241b9ab5
       cluster.add(Broker.createBroker(node.toInt, brokerZKString))
     }
     cluster
@@ -750,11 +627,7 @@
 
   def getPartitionsBeingReassigned(): Map[TopicAndPartition, ReassignedPartitionsContext] = {
     // read the partitions and their new replica list
-<<<<<<< HEAD
-    val jsonPartitionMapOpt = readDataMaybeNull(ZkUtils.ReassignPartitionsPath)._1
-=======
     val jsonPartitionMapOpt = readDataMaybeNull(ReassignPartitionsPath)._1
->>>>>>> 241b9ab5
     jsonPartitionMapOpt match {
       case Some(jsonPartitionMap) =>
         val reassignedPartitions = parsePartitionReassignmentData(jsonPartitionMap)
@@ -811,11 +684,7 @@
   }
 
   def updatePartitionReassignmentData(partitionsToBeReassigned: Map[TopicAndPartition, Seq[Int]]) {
-<<<<<<< HEAD
-    val zkPath = ZkUtils.ReassignPartitionsPath
-=======
     val zkPath = ReassignPartitionsPath
->>>>>>> 241b9ab5
     partitionsToBeReassigned.size match {
       case 0 => // need to delete the /admin/reassign_partitions path
         deletePath(zkPath)
@@ -836,11 +705,7 @@
 
   def getPartitionsUndergoingPreferredReplicaElection(): Set[TopicAndPartition] = {
     // read the partitions and their new replica list
-<<<<<<< HEAD
-    val jsonPartitionListOpt = readDataMaybeNull(ZkUtils.PreferredReplicaLeaderElectionPath)._1
-=======
     val jsonPartitionListOpt = readDataMaybeNull(PreferredReplicaLeaderElectionPath)._1
->>>>>>> 241b9ab5
     jsonPartitionListOpt match {
       case Some(jsonPartitionList) => PreferredReplicaLeaderElectionCommand.parsePreferredReplicaElectionData(jsonPartitionList)
       case None => Set.empty[TopicAndPartition]
@@ -848,11 +713,7 @@
   }
 
   def deletePartition(brokerId: Int, topic: String) {
-<<<<<<< HEAD
-    val brokerIdPath = ZkUtils.BrokerIdsPath + "/" + brokerId
-=======
     val brokerIdPath = BrokerIdsPath + "/" + brokerId
->>>>>>> 241b9ab5
     zkClient.delete(brokerIdPath)
     val brokerPartTopicPath = ZkUtils.BrokerTopicsPath + "/" + topic + "/" + brokerId
     zkClient.delete(brokerPartTopicPath)
@@ -890,11 +751,7 @@
    * @return An optional Broker object encapsulating the broker metadata
    */
   def getBrokerInfo(brokerId: Int): Option[Broker] = {
-<<<<<<< HEAD
-    readDataMaybeNull(ZkUtils.BrokerIdsPath + "/" + brokerId)._1 match {
-=======
     readDataMaybeNull(BrokerIdsPath + "/" + brokerId)._1 match {
->>>>>>> 241b9ab5
       case Some(brokerInfo) => Some(Broker.createBroker(brokerId, brokerInfo))
       case None => None
     }
@@ -905,26 +762,12 @@
     * It uses the stat returned by the zookeeper and return the version. Every time
     * client updates the path stat.version gets incremented
     */
-<<<<<<< HEAD
-  def getSequenceId(path: String, acls: List[ACL] = DefaultAcls): Int = {
-=======
   def getSequenceId(path: String, acls: java.util.List[ACL] = DefaultAcls): Int = {
->>>>>>> 241b9ab5
     try {
       val stat = zkClient.writeDataReturnStat(path, "", -1)
       stat.getVersion
     } catch {
       case e: ZkNoNodeException => {
-<<<<<<< HEAD
-        createParentPath(ZkUtils.BrokerSequenceIdPath, acls)
-        try {
-          import scala.collection.JavaConversions._
-          zkClient.createPersistent(ZkUtils.BrokerSequenceIdPath, "", acls)
-          0
-        } catch {
-          case e: ZkNodeExistsException =>
-            val stat = zkClient.writeDataReturnStat(ZkUtils.BrokerSequenceIdPath, "", -1)
-=======
         createParentPath(BrokerSequenceIdPath, acls)
         try {
           import scala.collection.JavaConversions._
@@ -933,7 +776,6 @@
         } catch {
           case e: ZkNodeExistsException =>
             val stat = zkClient.writeDataReturnStat(BrokerSequenceIdPath, "", -1)
->>>>>>> 241b9ab5
             stat.getVersion
         }
       }
@@ -941,11 +783,7 @@
   }
 
   def getAllTopics(): Seq[String] = {
-<<<<<<< HEAD
-    val topics = getChildrenParentMayNotExist(ZkUtils.BrokerTopicsPath)
-=======
     val topics = getChildrenParentMayNotExist(BrokerTopicsPath)
->>>>>>> 241b9ab5
     if(topics == null)
       Seq.empty[String]
     else
@@ -964,11 +802,7 @@
   }
 
   def getAllPartitions(): Set[TopicAndPartition] = {
-<<<<<<< HEAD
-    val topics = getChildrenParentMayNotExist(ZkUtils.BrokerTopicsPath)
-=======
     val topics = getChildrenParentMayNotExist(BrokerTopicsPath)
->>>>>>> 241b9ab5
     if(topics == null) Set.empty[TopicAndPartition]
     else {
       topics.map { topic =>
@@ -978,11 +812,7 @@
   }
 
   def getConsumerGroups() = {
-<<<<<<< HEAD
-    getChildren(ZkUtils.ConsumersPath)
-=======
     getChildren(ConsumersPath)
->>>>>>> 241b9ab5
   }
 
   def getTopicsByConsumerGroup(consumerGroup:String) = {
@@ -990,11 +820,7 @@
   }
 
   def getAllConsumerGroupsForTopic(topic: String): Set[String] = {
-<<<<<<< HEAD
-    val groups = getChildrenParentMayNotExist(ZkUtils.ConsumersPath)
-=======
     val groups = getChildrenParentMayNotExist(ConsumersPath)
->>>>>>> 241b9ab5
     if (groups == null) Set.empty
     else {
       groups.foldLeft(Set.empty[String]) {(consumerGroupsForTopic, group) =>
@@ -1072,47 +898,29 @@
     isNamespacePresent = false
   }
 
-<<<<<<< HEAD
-  def createPersistent(client: ZkClient, path: String, data: Object, acls: List[ACL]) {
-=======
   def createPersistent(client: ZkClient, path: String, data: Object, acls: java.util.List[ACL]) {
->>>>>>> 241b9ab5
     checkNamespace(client)
     client.createPersistent(path, data, acls)
   }
 
-<<<<<<< HEAD
-  def createPersistent(client: ZkClient, path: String, createParents: Boolean, acls: List[ACL]) {
-=======
   def createPersistent(client: ZkClient, path: String, createParents: Boolean, acls: java.util.List[ACL]) {
->>>>>>> 241b9ab5
     checkNamespace(client)
     client.createPersistent(path, createParents, acls)
   }
 
-<<<<<<< HEAD
-  def createEphemeral(client: ZkClient, path: String, data: Object, acls: List[ACL]) {
-=======
   def createEphemeral(client: ZkClient, path: String, data: Object, acls: java.util.List[ACL]) {
->>>>>>> 241b9ab5
     checkNamespace(client)
     client.createEphemeral(path, data, acls)
   }
 
-<<<<<<< HEAD
-  def createPersistentSequential(client: ZkClient, path: String, data: Object, acls: List[ACL]): String = {
-    checkNamespace(client)
-    client.createPersistentSequential(path, data, acls)
-  }
-  
-  def setAcl(client: ZkClient, path: String, acls: List[ACL]) {
-    checkNamespace(client)
-    client.setAcl(path, acls)
-=======
   def createPersistentSequential(client: ZkClient, path: String, data: Object, acls: java.util.List[ACL]): String = {
     checkNamespace(client)
     client.createPersistentSequential(path, data, acls)
->>>>>>> 241b9ab5
+  }
+
+  def setAcl(client: ZkClient, path: String, acls: java.util.List[ACL]) {
+    checkNamespace(client)
+    client.setAcl(path, acls)
   }
 }
 
