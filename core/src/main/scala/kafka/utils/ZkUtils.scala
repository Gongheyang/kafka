--- conflicted
+++ resolved
@@ -267,17 +267,13 @@
    * @param rack broker rack
    * @param apiVersion Kafka version the broker is running as
    */
-<<<<<<< HEAD
   def registerBrokerInZk(id: Int,
                          host: String,
                          port: Int,
-                         advertisedEndpoints: immutable.Map[SecurityProtocol, EndPoint],
+                         advertisedEndpoints: collection.Map[SecurityProtocol, EndPoint],
                          jmxPort: Int,
                          rack: Option[String],
                          apiVersion: ApiVersion) {
-=======
-  def registerBrokerInZk(id: Int, host: String, port: Int, advertisedEndpoints: collection.Map[SecurityProtocol, EndPoint], jmxPort: Int) {
->>>>>>> a162f6bf
     val brokerIdPath = BrokerIdsPath + "/" + id
     val timestamp = SystemTime.milliseconds.toString
 
