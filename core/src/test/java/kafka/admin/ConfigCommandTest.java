--- conflicted
+++ resolved
@@ -49,6 +49,7 @@
 import org.junit.jupiter.params.provider.ValueSource;
 
 import java.io.File;
+import java.io.IOException;
 import java.util.AbstractMap.SimpleImmutableEntry;
 import java.util.Arrays;
 import java.util.Collection;
@@ -131,113 +132,65 @@
     }
 
     @Test
-<<<<<<< HEAD
-    public void shouldFailParseArgumentsForClientsEntityTypeUsingZookeeper() {
-        assertThrows(IllegalArgumentException.class, () -> testArgumentParse(ZOOKEEPER_BOOTSTRAP, "clients"));
-    }
-
-    @Test
-    public void shouldParseArgumentsForClientsEntityTypeWithBrokerBootstrap() throws Exception {
-=======
     public void shouldParseArgumentsForClientsEntityTypeWithBrokerBootstrap() {
->>>>>>> 6bc7be70
         testArgumentParse(BROKER_BOOTSTRAP, "clients");
     }
 
     @Test
-    public void shouldParseArgumentsForClientsEntityTypeWithControllerBootstrap() throws Exception {
+    public void shouldParseArgumentsForClientsEntityTypeWithControllerBootstrap() {
         testArgumentParse(CONTROLLER_BOOTSTRAP, "clients");
     }
 
     @Test
-<<<<<<< HEAD
-    public void shouldParseArgumentsForUsersEntityTypeUsingZookeeper() throws Exception {
-        testArgumentParse(ZOOKEEPER_BOOTSTRAP, "users");
-    }
-
-    @Test
-    public void shouldParseArgumentsForUsersEntityTypeWithBrokerBootstrap() throws Exception {
-=======
     public void shouldParseArgumentsForUsersEntityTypeWithBrokerBootstrap() {
->>>>>>> 6bc7be70
         testArgumentParse(BROKER_BOOTSTRAP, "users");
     }
 
     @Test
-    public void shouldParseArgumentsForUsersEntityTypeWithControllerBootstrap() throws Exception {
+    public void shouldParseArgumentsForUsersEntityTypeWithControllerBootstrap() {
         testArgumentParse(CONTROLLER_BOOTSTRAP, "users");
     }
 
     @Test
-<<<<<<< HEAD
-    public void shouldFailParseArgumentsForTopicsEntityTypeUsingZookeeper() {
-        assertThrows(IllegalArgumentException.class, () -> testArgumentParse(ZOOKEEPER_BOOTSTRAP, "topics"));
-    }
-
-    @Test
-    public void shouldParseArgumentsForTopicsEntityTypeWithBrokerBootstrap() throws Exception {
-=======
     public void shouldParseArgumentsForTopicsEntityTypeWithBrokerBootstrap() {
->>>>>>> 6bc7be70
         testArgumentParse(BROKER_BOOTSTRAP, "topics");
     }
 
     @Test
-    public void shouldParseArgumentsForTopicsEntityTypeWithControllerBootstrap() throws Exception {
+    public void shouldParseArgumentsForTopicsEntityTypeWithControllerBootstrap() {
         testArgumentParse(CONTROLLER_BOOTSTRAP, "topics");
     }
 
     @Test
-<<<<<<< HEAD
-    public void shouldParseArgumentsForBrokersEntityTypeUsingZookeeper() throws Exception {
-        testArgumentParse(ZOOKEEPER_BOOTSTRAP, "brokers");
-    }
-
-    @Test
-    public void shouldParseArgumentsForBrokersEntityTypeWithBrokerBootstrap() throws Exception {
-=======
     public void shouldParseArgumentsForBrokersEntityTypeWithBrokerBootstrap() {
->>>>>>> 6bc7be70
         testArgumentParse(BROKER_BOOTSTRAP, "brokers");
     }
 
     @Test
-    public void shouldParseArgumentsForBrokersEntityTypeWithControllerBootstrap() throws Exception {
+    public void shouldParseArgumentsForBrokersEntityTypeWithControllerBootstrap() {
         testArgumentParse(CONTROLLER_BOOTSTRAP, "brokers");
     }
 
     @Test
-    public void shouldParseArgumentsForBrokerLoggersEntityTypeWithBrokerBootstrap() throws Exception {
+    public void shouldParseArgumentsForBrokerLoggersEntityTypeWithBrokerBootstrap() {
         testArgumentParse(BROKER_BOOTSTRAP, "broker-loggers");
     }
 
     @Test
-    public void shouldParseArgumentsForBrokerLoggersEntityTypeWithControllerBootstrap() throws Exception {
+    public void shouldParseArgumentsForBrokerLoggersEntityTypeWithControllerBootstrap() {
         testArgumentParse(CONTROLLER_BOOTSTRAP, "broker-loggers");
     }
 
     @Test
-<<<<<<< HEAD
-    public void shouldFailParseArgumentsForIpEntityTypeUsingZookeeper() {
-        assertThrows(IllegalArgumentException.class, () -> testArgumentParse(ZOOKEEPER_BOOTSTRAP, "ips"));
-    }
-
-    @Test
-    public void shouldParseArgumentsForIpEntityTypeWithBrokerBootstrap() throws Exception {
-=======
     public void shouldParseArgumentsForIpEntityTypeWithBrokerBootstrap() {
->>>>>>> 6bc7be70
         testArgumentParse(BROKER_BOOTSTRAP, "ips");
     }
 
     @Test
-    public void shouldParseArgumentsForIpEntityTypeWithControllerBootstrap() throws Exception {
+    public void shouldParseArgumentsForIpEntityTypeWithControllerBootstrap() {
         testArgumentParse(CONTROLLER_BOOTSTRAP, "ips");
     }
 
-<<<<<<< HEAD
-    public void testArgumentParse(List<String> bootstrapArguments, String entityType) throws Exception {
-=======
     @Test
     public void shouldParseArgumentsForGroupEntityTypeWithBrokerBootstrap() {
         testArgumentParse(BROKER_BOOTSTRAP, "groups");
@@ -249,66 +202,65 @@
     }
 
     public void testArgumentParse(List<String> bootstrapArguments, String entityType) {
->>>>>>> 6bc7be70
         String shortFlag = "--" + entityType.substring(0, entityType.length() - 1);
         String connectOpts1 = bootstrapArguments.get(0);
         String connectOpts2 = bootstrapArguments.get(1);
 
         // Should parse correctly
-        ConfigCommandOptions createOpts = new ConfigCommandOptions(toArray(connectOpts1, connectOpts2,
+        ConfigCommand.ConfigCommandOptions createOpts = new ConfigCommand.ConfigCommandOptions(toArray(connectOpts1, connectOpts2,
             "--entity-name", "1",
             "--entity-type", entityType,
             "--describe"));
         createOpts.checkArgs();
 
-        createOpts = new ConfigCommandOptions(toArray(connectOpts1, connectOpts2,
+        createOpts = new ConfigCommand.ConfigCommandOptions(toArray(connectOpts1, connectOpts2,
             shortFlag, "1",
             "--describe"));
         createOpts.checkArgs();
 
         // For --alter and added config
-        createOpts = new ConfigCommandOptions(toArray(connectOpts1, connectOpts2,
+        createOpts = new ConfigCommand.ConfigCommandOptions(toArray(connectOpts1, connectOpts2,
             "--entity-name", "1",
             "--entity-type", entityType,
             "--alter",
             "--add-config", "a=b,c=d"));
         createOpts.checkArgs();
 
-        createOpts = new ConfigCommandOptions(toArray(connectOpts1, connectOpts2,
+        createOpts = new ConfigCommand.ConfigCommandOptions(toArray(connectOpts1, connectOpts2,
             "--entity-name", "1",
             "--entity-type", entityType,
             "--alter",
             "--add-config-file", "/tmp/new.properties"));
         createOpts.checkArgs();
 
-        createOpts = new ConfigCommandOptions(toArray(connectOpts1, connectOpts2,
+        createOpts = new ConfigCommand.ConfigCommandOptions(toArray(connectOpts1, connectOpts2,
             shortFlag, "1",
             "--alter",
             "--add-config", "a=b,c=d"));
         createOpts.checkArgs();
 
-        createOpts = new ConfigCommandOptions(toArray(connectOpts1, connectOpts2,
+        createOpts = new ConfigCommand.ConfigCommandOptions(toArray(connectOpts1, connectOpts2,
             shortFlag, "1",
             "--alter",
             "--add-config-file", "/tmp/new.properties"));
         createOpts.checkArgs();
 
         // For alter and deleted config
-        createOpts = new ConfigCommandOptions(toArray(connectOpts1, connectOpts2,
+        createOpts = new ConfigCommand.ConfigCommandOptions(toArray(connectOpts1, connectOpts2,
             "--entity-name", "1",
             "--entity-type", entityType,
             "--alter",
             "--delete-config", "a,b,c"));
         createOpts.checkArgs();
 
-        createOpts = new ConfigCommandOptions(toArray(connectOpts1, connectOpts2,
+        createOpts = new ConfigCommand.ConfigCommandOptions(toArray(connectOpts1, connectOpts2,
             shortFlag, "1",
             "--alter",
             "--delete-config", "a,b,c"));
         createOpts.checkArgs();
 
         // For alter and both added, deleted config
-        createOpts = new ConfigCommandOptions(toArray(connectOpts1, connectOpts2,
+        createOpts = new ConfigCommand.ConfigCommandOptions(toArray(connectOpts1, connectOpts2,
             "--entity-name", "1",
             "--entity-type", entityType,
             "--alter",
@@ -316,7 +268,7 @@
             "--delete-config", "a"));
         createOpts.checkArgs();
 
-        createOpts = new ConfigCommandOptions(toArray(connectOpts1, connectOpts2,
+        createOpts = new ConfigCommand.ConfigCommandOptions(toArray(connectOpts1, connectOpts2,
             shortFlag, "1",
             "--alter",
             "--add-config", "a=b,c=d",
@@ -328,18 +280,18 @@
         assertEquals("b", addedProps.getProperty("a"));
         assertEquals("d", addedProps.getProperty("c"));
 
-        List<String> deletedProps = ConfigCommand.parseConfigsToBeDeleted(createOpts);
+        Seq<String> deletedProps = ConfigCommand.parseConfigsToBeDeleted(createOpts);
         assertEquals(1, deletedProps.size());
-        assertEquals("a", deletedProps.get(0));
-
-        createOpts = new ConfigCommandOptions(toArray(connectOpts1, connectOpts2,
+        assertEquals("a", deletedProps.apply(0));
+
+        createOpts = new ConfigCommand.ConfigCommandOptions(toArray(connectOpts1, connectOpts2,
             "--entity-name", "1",
             "--entity-type", entityType,
             "--alter",
             "--add-config", "a=b,c=,d=e,f="));
         createOpts.checkArgs();
 
-        createOpts = new ConfigCommandOptions(toArray(connectOpts1, connectOpts2,
+        createOpts = new ConfigCommand.ConfigCommandOptions(toArray(connectOpts1, connectOpts2,
             shortFlag, "1",
             "--alter",
             "--add-config", "a._-c=b,c=,d=e,f="));
@@ -352,7 +304,7 @@
         assertTrue(addedProps2.getProperty("c").isEmpty());
         assertTrue(addedProps2.getProperty("f").isEmpty());
 
-        ConfigCommandOptions inValidCreateOpts = new ConfigCommandOptions(toArray(connectOpts1, connectOpts2,
+        ConfigCommand.ConfigCommandOptions inValidCreateOpts = new ConfigCommand.ConfigCommandOptions(toArray(connectOpts1, connectOpts2,
             shortFlag, "1",
             "--alter",
             "--add-config", "a;c=b"));
@@ -360,7 +312,7 @@
         assertThrows(IllegalArgumentException.class,
             () -> ConfigCommand.parseConfigsToBeAdded(inValidCreateOpts));
 
-        ConfigCommandOptions inValidCreateOpts2 = new ConfigCommandOptions(toArray(connectOpts1, connectOpts2,
+        ConfigCommand.ConfigCommandOptions inValidCreateOpts2 = new ConfigCommand.ConfigCommandOptions(toArray(connectOpts1, connectOpts2,
             shortFlag, "1",
             "--alter",
             "--add-config", "a,=b"));
@@ -372,7 +324,7 @@
     @Test
     public void shouldFailIfAddAndAddFile() {
         // Should not parse correctly
-        ConfigCommandOptions createOpts = new ConfigCommandOptions(toArray("--bootstrap-server", "localhost:9092",
+        ConfigCommand.ConfigCommandOptions createOpts = new ConfigCommand.ConfigCommandOptions(toArray("--bootstrap-server", "localhost:9092",
             "--entity-name", "1",
             "--entity-type", "brokers",
             "--alter",
@@ -383,9 +335,6 @@
     }
 
     @Test
-<<<<<<< HEAD
-    public void testParseConfigsToBeAddedForAddConfigFile() throws Exception {
-=======
     public void testEntityDefaultForType() {
         ConfigCommand.ConfigCommandOptions createOpts = new ConfigCommand.ConfigCommandOptions(toArray("--bootstrap-server", "localhost:9092",
             "--entity-default",
@@ -446,7 +395,6 @@
 
     @Test
     public void testParseConfigsToBeAddedForAddConfigFile() throws IOException {
->>>>>>> 6bc7be70
         String fileContents =
             "a=b\n" +
             "c = d\n" +
@@ -457,7 +405,7 @@
 
         List<String> addConfigFileArgs = Arrays.asList("--add-config-file", file.getPath());
 
-        ConfigCommandOptions createOpts = new ConfigCommandOptions(toArray(Arrays.asList("--bootstrap-server", "localhost:9092",
+        ConfigCommand.ConfigCommandOptions createOpts = new ConfigCommand.ConfigCommandOptions(toArray(Arrays.asList("--bootstrap-server", "localhost:9092",
                 "--entity-name", "1",
                 "--entity-type", "brokers",
                 "--alter"),
@@ -473,40 +421,11 @@
     }
 
     public void testExpectedEntityTypeNames(List<String> expectedTypes, List<String> expectedNames, List<String> connectOpts, String...args) {
-        ConfigCommandOptions createOpts = new ConfigCommandOptions(toArray(Arrays.asList(connectOpts.get(0), connectOpts.get(1), "--describe"), Arrays.asList(args)));
-        createOpts.checkArgs();
-<<<<<<< HEAD
-        assertEquals(createOpts.entityTypes(), expectedTypes);
-        assertEquals(createOpts.entityNames(), expectedNames);
-    }
-
-    public void doTestOptionEntityTypeNames(boolean zkConfig) {
-        List<String> connectOpts = zkConfig
-            ? Arrays.asList("--zookeeper", ZK_CONNECT)
-            : Arrays.asList("--bootstrap-server", "localhost:9092");
-
-        // zookeeper config only supports "users" and "brokers" entity type
-        if (!zkConfig) {
-            testExpectedEntityTypeNames(Collections.singletonList(ConfigType.TOPIC), Collections.singletonList("A"), connectOpts, "--entity-type", "topics", "--entity-name", "A");
-            testExpectedEntityTypeNames(Collections.singletonList(ConfigType.IP), Collections.singletonList("1.2.3.4"), connectOpts, "--entity-name", "1.2.3.4", "--entity-type", "ips");
-            testExpectedEntityTypeNames(Arrays.asList(ConfigType.USER, ConfigType.CLIENT), Arrays.asList("A", ""), connectOpts,
-                "--entity-type", "users", "--entity-type", "clients", "--entity-name", "A", "--entity-default");
-            testExpectedEntityTypeNames(Arrays.asList(ConfigType.USER, ConfigType.CLIENT), Arrays.asList("", "B"), connectOpts,
-                "--entity-default", "--entity-name", "B", "--entity-type", "users", "--entity-type", "clients");
-            testExpectedEntityTypeNames(Collections.singletonList(ConfigType.TOPIC), Collections.singletonList("A"), connectOpts, "--topic", "A");
-            testExpectedEntityTypeNames(Collections.singletonList(ConfigType.IP), Collections.singletonList("1.2.3.4"), connectOpts, "--ip", "1.2.3.4");
-            testExpectedEntityTypeNames(Arrays.asList(ConfigType.CLIENT, ConfigType.USER), Arrays.asList("B", "A"), connectOpts, "--client", "B", "--user", "A");
-            testExpectedEntityTypeNames(Arrays.asList(ConfigType.CLIENT, ConfigType.USER), Arrays.asList("B", ""), connectOpts, "--client", "B", "--user-defaults");
-            testExpectedEntityTypeNames(Arrays.asList(ConfigType.CLIENT, ConfigType.USER), Collections.singletonList("A"), connectOpts,
-                "--entity-type", "clients", "--entity-type", "users", "--entity-name", "A");
-            testExpectedEntityTypeNames(Collections.singletonList(ConfigType.TOPIC), Collections.emptyList(), connectOpts, "--entity-type", "topics");
-            testExpectedEntityTypeNames(Collections.singletonList(ConfigType.IP), Collections.emptyList(), connectOpts, "--entity-type", "ips");
-        }
-=======
+        ConfigCommand.ConfigCommandOptions createOpts = new ConfigCommand.ConfigCommandOptions(toArray(Arrays.asList(connectOpts.get(0), connectOpts.get(1), "--describe"), Arrays.asList(args)));
+        createOpts.checkArgs();
         assertEquals(createOpts.entityTypes().toSeq(), seq(expectedTypes));
         assertEquals(createOpts.entityNames().toSeq(), seq(expectedNames));
     }
->>>>>>> 6bc7be70
 
     @Test
     public void testOptionEntityTypeNames() {
@@ -538,173 +457,47 @@
     }
 
     @Test
-<<<<<<< HEAD
-    public void testOptionEntityTypeNamesUsingZookeeper() {
-        doTestOptionEntityTypeNames(true);
-    }
-
-    @Test
-    public void testOptionEntityTypeNames() {
-        doTestOptionEntityTypeNames(false);
-    }
-
-    @Test
-    public void shouldFailIfUnrecognisedEntityTypeUsingZookeeper() {
-        ConfigCommandOptions createOpts = new ConfigCommandOptions(new String[]{"--zookeeper", ZK_CONNECT,
-            "--entity-name", "client", "--entity-type", "not-recognised", "--alter", "--add-config", "a=b,c=d"});
-        assertThrows(IllegalArgumentException.class, () -> ConfigCommand.alterConfigWithZk(null, createOpts, DUMMY_ADMIN_ZK_CLIENT));
-    }
-
-    @Test
-=======
->>>>>>> 6bc7be70
     public void shouldFailIfUnrecognisedEntityType() {
-        ConfigCommandOptions createOpts = new ConfigCommandOptions(new String[]{"--bootstrap-server", "localhost:9092",
+        ConfigCommand.ConfigCommandOptions createOpts = new ConfigCommand.ConfigCommandOptions(new String[]{"--bootstrap-server", "localhost:9092",
             "--entity-name", "client", "--entity-type", "not-recognised", "--alter", "--add-config", "a=b,c=d"});
         assertThrows(IllegalArgumentException.class, () -> ConfigCommand.alterConfig(new DummyAdminClient(new Node(1, "localhost", 9092)), createOpts));
     }
 
     @Test
-<<<<<<< HEAD
-    public void shouldFailIfBrokerEntityTypeIsNotAnIntegerUsingZookeeper() {
-        ConfigCommandOptions createOpts = new ConfigCommandOptions(new String[]{"--zookeeper", ZK_CONNECT,
-            "--entity-name", "A", "--entity-type", "brokers", "--alter", "--add-config", "a=b,c=d"});
-        assertThrows(IllegalArgumentException.class, () -> ConfigCommand.alterConfigWithZk(null, createOpts, DUMMY_ADMIN_ZK_CLIENT));
-    }
-
-    @Test
-=======
->>>>>>> 6bc7be70
     public void shouldFailIfBrokerEntityTypeIsNotAnInteger() {
-        ConfigCommandOptions createOpts = new ConfigCommandOptions(new String[]{"--bootstrap-server", "localhost:9092",
+        ConfigCommand.ConfigCommandOptions createOpts = new ConfigCommand.ConfigCommandOptions(new String[]{"--bootstrap-server", "localhost:9092",
             "--entity-name", "A", "--entity-type", "brokers", "--alter", "--add-config", "a=b,c=d"});
         assertThrows(IllegalArgumentException.class, () -> ConfigCommand.alterConfig(new DummyAdminClient(new Node(1, "localhost", 9092)), createOpts));
     }
 
     @Test
-<<<<<<< HEAD
-    public void shouldFailIfShortBrokerEntityTypeIsNotAnIntegerUsingZookeeper() {
-        ConfigCommandOptions createOpts = new ConfigCommandOptions(new String[]{"--zookeeper", ZK_CONNECT,
-            "--broker", "A", "--alter", "--add-config", "a=b,c=d"});
-        assertThrows(IllegalArgumentException.class, () -> ConfigCommand.alterConfigWithZk(null, createOpts, DUMMY_ADMIN_ZK_CLIENT));
-    }
-
-    @Test
-=======
->>>>>>> 6bc7be70
     public void shouldFailIfShortBrokerEntityTypeIsNotAnInteger() {
-        ConfigCommandOptions createOpts = new ConfigCommandOptions(new String[]{"--bootstrap-server", "localhost:9092",
+        ConfigCommand.ConfigCommandOptions createOpts = new ConfigCommand.ConfigCommandOptions(new String[]{"--bootstrap-server", "localhost:9092",
             "--broker", "A", "--alter", "--add-config", "a=b,c=d"});
         assertThrows(IllegalArgumentException.class, () -> ConfigCommand.alterConfig(new DummyAdminClient(new Node(1, "localhost", 9092)), createOpts));
     }
 
     @Test
-<<<<<<< HEAD
-    public void shouldFailIfMixedEntityTypeFlagsUsingZookeeper() {
-        ConfigCommandOptions createOpts = new ConfigCommandOptions(new String[]{"--zookeeper", ZK_CONNECT,
+    public void shouldFailIfMixedEntityTypeFlags() {
+        ConfigCommand.ConfigCommandOptions createOpts = new ConfigCommand.ConfigCommandOptions(new String[]{"--bootstrap-server", "localhost:9092",
             "--entity-name", "A", "--entity-type", "users", "--client", "B", "--describe"});
         assertThrows(IllegalArgumentException.class, createOpts::checkArgs);
     }
 
     @Test
-=======
->>>>>>> 6bc7be70
-    public void shouldFailIfMixedEntityTypeFlags() {
-        ConfigCommandOptions createOpts = new ConfigCommandOptions(new String[]{"--bootstrap-server", "localhost:9092",
-            "--entity-name", "A", "--entity-type", "users", "--client", "B", "--describe"});
-        assertThrows(IllegalArgumentException.class, createOpts::checkArgs);
-    }
-
-    @Test
     public void shouldFailIfInvalidHost() {
-        ConfigCommandOptions createOpts = new ConfigCommandOptions(new String[]{"--bootstrap-server", "localhost:9092",
+        ConfigCommand.ConfigCommandOptions createOpts = new ConfigCommand.ConfigCommandOptions(new String[]{"--bootstrap-server", "localhost:9092",
             "--entity-name", "A,B", "--entity-type", "ips", "--describe"});
         assertThrows(IllegalArgumentException.class, createOpts::checkArgs);
     }
 
     @Test
-<<<<<<< HEAD
-    public void shouldFailIfInvalidHostUsingZookeeper() {
-        ConfigCommandOptions createOpts = new ConfigCommandOptions(new String[]{"--zookeeper", ZK_CONNECT,
-            "--entity-name", "A,B", "--entity-type", "ips", "--describe"});
-        assertThrows(IllegalArgumentException.class, createOpts::checkArgs);
-    }
-
-    @Test
-=======
->>>>>>> 6bc7be70
     public void shouldFailIfUnresolvableHost() {
-        ConfigCommandOptions createOpts = new ConfigCommandOptions(new String[]{"--bootstrap-server", "localhost:9092",
+        ConfigCommand.ConfigCommandOptions createOpts = new ConfigCommand.ConfigCommandOptions(new String[]{"--bootstrap-server", "localhost:9092",
             "--entity-name", "RFC2606.invalid", "--entity-type", "ips", "--describe"});
         assertThrows(IllegalArgumentException.class, createOpts::checkArgs);
     }
 
-<<<<<<< HEAD
-    @Test
-    public void shouldFailIfUnresolvableHostUsingZookeeper() {
-        ConfigCommandOptions createOpts = new ConfigCommandOptions(new String[]{"--zookeeper", ZK_CONNECT,
-            "--entity-name", "RFC2606.invalid", "--entity-type", "ips", "--describe"});
-        assertThrows(IllegalArgumentException.class, createOpts::checkArgs);
-    }
-
-    @Test
-    public void shouldAddClientConfigUsingZookeeper() throws Exception {
-        ConfigCommandOptions createOpts = new ConfigCommandOptions(new String[]{"--zookeeper", ZK_CONNECT,
-            "--entity-name", "my-client-id",
-            "--entity-type", "clients",
-            "--alter",
-            "--add-config", "a=b,c=d"});
-
-        KafkaZkClient zkClient = mock(KafkaZkClient.class);
-        when(zkClient.getEntityConfigs(anyString(), anyString())).thenReturn(new Properties());
-
-        class TestAdminZkClient extends AdminZkClient {
-            public TestAdminZkClient(KafkaZkClient zkClient) {
-                super(zkClient, scala.None$.empty());
-            }
-
-            @Override
-            public void changeClientIdConfig(String clientId, Properties configChange) {
-                assertEquals("my-client-id", clientId);
-                assertEquals("b", configChange.get("a"));
-                assertEquals("d", configChange.get("c"));
-            }
-        }
-
-        // Changing USER configs don't use `KafkaZkClient` so it safe to pass `null`.
-        ConfigCommand.alterConfigWithZk(null, createOpts, new TestAdminZkClient(zkClient));
-    }
-
-    @Test
-    public void shouldAddIpConfigsUsingZookeeper() throws Exception {
-        ConfigCommandOptions createOpts = new ConfigCommandOptions(new String[]{"--zookeeper", ZK_CONNECT,
-            "--entity-name", "1.2.3.4",
-            "--entity-type", "ips",
-            "--alter",
-            "--add-config", "a=b,c=d"});
-
-        KafkaZkClient zkClient = mock(KafkaZkClient.class);
-        when(zkClient.getEntityConfigs(anyString(), anyString())).thenReturn(new Properties());
-
-        class TestAdminZkClient extends AdminZkClient {
-            public TestAdminZkClient(KafkaZkClient zkClient) {
-                super(zkClient, scala.None$.empty());
-            }
-
-            @Override
-            public void changeIpConfig(String ip, Properties configChange) {
-                assertEquals("1.2.3.4", ip);
-                assertEquals("b", configChange.get("a"));
-                assertEquals("d", configChange.get("c"));
-            }
-        }
-
-        // Changing USER configs don't use `KafkaZkClient` so it safe to pass `null`.
-        ConfigCommand.alterConfigWithZk(null, createOpts, new TestAdminZkClient(zkClient));
-    }
-
-=======
->>>>>>> 6bc7be70
     private Entry<List<String>, Map<String, String>> argsAndExpectedEntity(Optional<String> entityName, String entityType) {
         String command;
         switch (entityType) {
@@ -730,7 +523,7 @@
 
     private void verifyAlterCommandFails(String expectedErrorMessage, List<String> alterOpts) {
         Admin mockAdminClient = mock(Admin.class);
-        ConfigCommandOptions opts = new ConfigCommandOptions(toArray(Arrays.asList("--bootstrap-server", "localhost:9092",
+        ConfigCommand.ConfigCommandOptions opts = new ConfigCommand.ConfigCommandOptions(toArray(Arrays.asList("--bootstrap-server", "localhost:9092",
             "--alter"), alterOpts));
         IllegalArgumentException e = assertThrows(IllegalArgumentException.class, () -> ConfigCommand.alterConfig(mockAdminClient, opts));
         assertTrue(e.getMessage().contains(expectedErrorMessage), "Unexpected exception: " + e);
@@ -748,8 +541,8 @@
         verifyAlterCommandFails(invalidProp, concat(ipEntityOpts, Arrays.asList("--delete-config", "some_config=10")));
     }
 
-    private void verifyDescribeQuotas(List<String> describeArgs, ClientQuotaFilter expectedFilter) throws Exception {
-        ConfigCommandOptions describeOpts = new ConfigCommandOptions(toArray(Arrays.asList("--bootstrap-server", "localhost:9092",
+    private void verifyDescribeQuotas(List<String> describeArgs, ClientQuotaFilter expectedFilter) {
+        ConfigCommand.ConfigCommandOptions describeOpts = new ConfigCommand.ConfigCommandOptions(toArray(Arrays.asList("--bootstrap-server", "localhost:9092",
             "--describe"), describeArgs));
         KafkaFutureImpl<Map<ClientQuotaEntity, Map<String, Double>>> describeFuture = new KafkaFutureImpl<>();
         describeFuture.complete(Collections.emptyMap());
@@ -772,7 +565,7 @@
     }
 
     @Test
-    public void testDescribeIpConfigs() throws Exception {
+    public void testDescribeIpConfigs() {
         String entityType = ClientQuotaEntity.IP;
         String knownHost = "1.2.3.4";
         ClientQuotaFilter defaultIpFilter = ClientQuotaFilter.containsOnly(Collections.singletonList(ClientQuotaFilterComponent.ofDefaultEntity(entityType)));
@@ -786,8 +579,8 @@
     }
 
     public void verifyAlterQuotas(List<String> alterOpts, ClientQuotaEntity expectedAlterEntity,
-                                  Map<String, Double> expectedProps, Set<ClientQuotaAlteration.Op> expectedAlterOps) throws Exception {
-        ConfigCommandOptions createOpts = new ConfigCommandOptions(toArray(Arrays.asList("--bootstrap-server", "localhost:9092",
+                                  Map<String, Double> expectedProps, Set<ClientQuotaAlteration.Op> expectedAlterOps) {
+        ConfigCommand.ConfigCommandOptions createOpts = new ConfigCommand.ConfigCommandOptions(toArray(Arrays.asList("--bootstrap-server", "localhost:9092",
             "--alter"), alterOpts));
 
         AtomicBoolean describedConfigs = new AtomicBoolean();
@@ -838,7 +631,7 @@
     }
 
     @Test
-    public void testAlterIpConfig() throws Exception {
+    public void testAlterIpConfig() {
         Entry<List<String>, Map<String, String>> singleIpArgsAndEntity = argsAndExpectedEntity(Optional.of("1.2.3.4"), ClientQuotaEntity.IP);
         Entry<List<String>, Map<String, String>> defaultIpArgsAndEntity = argsAndExpectedEntity(Optional.of(""), ClientQuotaEntity.IP);
 
@@ -872,7 +665,7 @@
             addAlterationOps);
     }
 
-    private void verifyAlterUserClientQuotas(String user, String client) throws Exception {
+    private void verifyAlterUserClientQuotas(String user, String client) {
         List<String> alterArgs = Arrays.asList("--add-config", "consumer_byte_rate=20000,producer_byte_rate=10000",
             "--delete-config", "request_percentage");
         Map<String, Double> propsToDelete = Collections.singletonMap("request_percentage", 50.0);
@@ -894,7 +687,7 @@
     }
 
     @Test
-    public void shouldAddClientConfig() throws Exception {
+    public void shouldAddClientConfig() {
         verifyAlterUserClientQuotas("test-user-1", "test-client-1");
         verifyAlterUserClientQuotas("test-user-2", "");
         verifyAlterUserClientQuotas("test-user-3", null);
@@ -959,7 +752,7 @@
         verifyAlterCommandFails(expectedErrorMessage, concat(secondUserEntityOpts, addQuotaOpts, userEntityOpts, deleteScramOpts));
     }
 
-    public void verifyUserScramCredentialsNotDescribed(List<String> requestOpts) throws Exception {
+    public void verifyUserScramCredentialsNotDescribed(List<String> requestOpts) {
         // User SCRAM credentials should not be described when specifying
         // --describe --entity-type users --entity-default (or --user-defaults) with --bootstrap-server
         KafkaFutureImpl<Map<ClientQuotaEntity, Map<String, Double>>> describeFuture = new KafkaFutureImpl<>();
@@ -978,12 +771,12 @@
                 throw new IllegalStateException("Incorrectly described SCRAM credentials when specifying --entity-default with --bootstrap-server");
             }
         };
-        ConfigCommandOptions opts = new ConfigCommandOptions(toArray(Arrays.asList("--bootstrap-server", "localhost:9092", "--describe"), requestOpts));
+        ConfigCommand.ConfigCommandOptions opts = new ConfigCommand.ConfigCommandOptions(toArray(Arrays.asList("--bootstrap-server", "localhost:9092", "--describe"), requestOpts));
         ConfigCommand.describeConfig(mockAdminClient, opts); // fails if describeUserScramCredentials() is invoked
     }
 
     @Test
-    public void shouldNotDescribeUserScramCredentialsWithEntityDefaultUsingBootstrapServer() throws Exception {
+    public void shouldNotDescribeUserScramCredentialsWithEntityDefaultUsingBootstrapServer() {
         String expectedMsg = "The use of --entity-default or --user-defaults is not allowed with User SCRAM Credentials using --bootstrap-server.";
         List<String> defaultUserOpt = Collections.singletonList("--user-defaults");
         List<String> verboseDefaultUserOpts = Arrays.asList("--entity-type", "users", "--entity-default");
@@ -995,34 +788,9 @@
         verifyUserScramCredentialsNotDescribed(defaultUserOpt);
     }
 
-<<<<<<< HEAD
-    @Test
-    public void shouldAddTopicConfigUsingZookeeper() throws Exception {
-        ConfigCommandOptions createOpts = new ConfigCommandOptions(toArray("--zookeeper", ZK_CONNECT,
-            "--entity-name", "my-topic",
-            "--entity-type", "topics",
-            "--alter",
-            "--add-config", "a=b,c=d"));
-
-        KafkaZkClient zkClient = mock(KafkaZkClient.class);
-        when(zkClient.getEntityConfigs(anyString(), anyString())).thenReturn(new Properties());
-
-        ConfigCommand.alterConfigWithZk(null, createOpts, new AdminZkClient(zkClient, scala.None$.empty()) {
-            @Override
-            public void changeTopicConfig(String topic, Properties configChange) {
-                assertEquals("my-topic", topic);
-                assertEquals("b", configChange.get("a"));
-                assertEquals("d", configChange.get("c"));
-            }
-        });
-    }
-
-    @SuppressWarnings("deprecation") // Added for Scala 2.12 compatibility for usages of JavaConverters
-=======
->>>>>>> 6bc7be70
     @ParameterizedTest
     @ValueSource(booleans = {true, false})
-    public void shouldAlterTopicConfig(boolean file) throws Exception {
+    public void shouldAlterTopicConfig(boolean file) {
         String filePath = "";
         Map<String, String> addedConfigs = new HashMap<>();
         addedConfigs.put("delete.retention.ms", "1000000");
@@ -1033,7 +801,7 @@
         }
 
         String resourceName = "my-topic";
-        ConfigCommandOptions alterOpts = new ConfigCommandOptions(toArray("--bootstrap-server", "localhost:9092",
+        ConfigCommand.ConfigCommandOptions alterOpts = new ConfigCommand.ConfigCommandOptions(toArray("--bootstrap-server", "localhost:9092",
             "--entity-name", resourceName,
             "--entity-type", "topics",
             "--alter",
@@ -1103,9 +871,9 @@
     }
 
     @Test
-    public void shouldDescribeConfigSynonyms() throws Exception {
+    public void shouldDescribeConfigSynonyms() {
         String resourceName = "my-topic";
-        ConfigCommandOptions describeOpts = new ConfigCommandOptions(toArray("--bootstrap-server", "localhost:9092",
+        ConfigCommand.ConfigCommandOptions describeOpts = new ConfigCommand.ConfigCommandOptions(toArray("--bootstrap-server", "localhost:9092",
             "--entity-name", resourceName,
             "--entity-type", "topics",
             "--describe",
@@ -1131,69 +899,7 @@
     }
 
     @Test
-<<<<<<< HEAD
-    public void shouldNotAllowAddBrokerQuotaConfigWhileBrokerUpUsingZookeeper() {
-        ConfigCommandOptions alterOpts = new ConfigCommandOptions(toArray("--zookeeper", ZK_CONNECT,
-            "--entity-name", "1",
-            "--entity-type", "brokers",
-            "--alter",
-            "--add-config", "leader.replication.throttled.rate=10,follower.replication.throttled.rate=20"));
-
-        KafkaZkClient mockZkClient = mock(KafkaZkClient.class);
-        Broker mockBroker = mock(Broker.class);
-        when(mockZkClient.getBroker(1)).thenReturn(scala.Option.apply(mockBroker));
-
-        assertThrows(IllegalArgumentException.class,
-            () -> ConfigCommand.alterConfigWithZk(mockZkClient, alterOpts, DUMMY_ADMIN_ZK_CLIENT));
-    }
-
-    @Test
-    public void shouldNotAllowDescribeBrokerWhileBrokerUpUsingZookeeper() {
-        ConfigCommandOptions describeOpts = new ConfigCommandOptions(toArray("--zookeeper", ZK_CONNECT,
-            "--entity-name", "1",
-            "--entity-type", "brokers",
-            "--describe"));
-
-        KafkaZkClient mockZkClient = mock(KafkaZkClient.class);
-        Broker mockBroker = mock(Broker.class);
-        when(mockZkClient.getBroker(1)).thenReturn(scala.Option.apply(mockBroker));
-
-        assertThrows(IllegalArgumentException.class,
-            () -> ConfigCommand.describeConfigWithZk(mockZkClient, describeOpts, DUMMY_ADMIN_ZK_CLIENT));
-    }
-
-    @Test
-    public void shouldSupportDescribeBrokerBeforeBrokerUpUsingZookeeper() {
-        ConfigCommandOptions describeOpts = new ConfigCommandOptions(toArray("--zookeeper", ZK_CONNECT,
-            "--entity-name", "1",
-            "--entity-type", "brokers",
-            "--describe"));
-
-        class TestAdminZkClient extends AdminZkClient {
-            public TestAdminZkClient(KafkaZkClient zkClient) {
-                super(zkClient, scala.None$.empty());
-            }
-
-            @Override
-            public Properties fetchEntityConfig(String rootEntityType, String sanitizedEntityName) {
-                assertEquals("brokers", rootEntityType);
-                assertEquals("1", sanitizedEntityName);
-
-                return new Properties();
-            }
-        }
-
-        KafkaZkClient mockZkClient = mock(KafkaZkClient.class);
-        when(mockZkClient.getBroker(1)).thenReturn(scala.None$.empty());
-
-        ConfigCommand.describeConfigWithZk(mockZkClient, describeOpts, new TestAdminZkClient(null));
-    }
-
-    @Test
-    public void shouldAddBrokerLoggerConfig() throws Exception {
-=======
     public void shouldAddBrokerLoggerConfig() {
->>>>>>> 6bc7be70
         Node node = new Node(1, "localhost", 9092);
         verifyAlterBrokerLoggerConfig(node, "1", "1", Arrays.asList(
             new ConfigEntry("kafka.log.LogCleaner", "INFO"),
@@ -1203,26 +909,13 @@
     }
 
     @Test
-<<<<<<< HEAD
-    public void testNoSpecifiedEntityOptionWithDescribeBrokersInZKIsAllowed() {
-        String[] optsList = new String[]{"--zookeeper", ZK_CONNECT,
-            "--entity-type", ConfigType.BROKER,
-            "--describe"
-        };
-
-        new ConfigCommandOptions(optsList).checkArgs();
-    }
-
-    @Test
-=======
->>>>>>> 6bc7be70
     public void testNoSpecifiedEntityOptionWithDescribeBrokersInBootstrapServerIsAllowed() {
         String[] optsList = new String[]{"--bootstrap-server", "localhost:9092",
             "--entity-type", ConfigType.BROKER,
             "--describe"
         };
 
-        new ConfigCommandOptions(optsList).checkArgs();
+        new ConfigCommand.ConfigCommandOptions(optsList).checkArgs();
     }
 
     @Test
@@ -1233,7 +926,7 @@
             "--describe",
             "--all"};
 
-        new ConfigCommandOptions(optsList).checkArgs();
+        new ConfigCommand.ConfigCommandOptions(optsList).checkArgs();
     }
 
     @Test
@@ -1244,44 +937,30 @@
             "--describe",
             "--all"};
 
-        new ConfigCommandOptions(optsList).checkArgs();
-    }
-
-    @Test
-<<<<<<< HEAD
-    public void testDescribeAllBrokerConfigBootstrapServerRequired() {
-        String[] optsList = new String[]{"--zookeeper", ZK_CONNECT,
-            "--entity-type", ConfigType.BROKER,
-            "--entity-name", "1",
-            "--describe",
-            "--all"};
-
-        assertThrows(IllegalArgumentException.class, () -> new ConfigCommandOptions(optsList).checkArgs());
-    }
-
-    @Test
-=======
->>>>>>> 6bc7be70
+        new ConfigCommand.ConfigCommandOptions(optsList).checkArgs();
+    }
+
+    @Test
     public void testEntityDefaultOptionWithDescribeBrokerLoggerIsNotAllowed() {
         String[] optsList = new String[]{"--bootstrap-server", "localhost:9092",
-            "--entity-type", ConfigCommand.BROKER_LOGGER_CONFIG_TYPE,
+            "--entity-type", ConfigCommand.BrokerLoggerConfigType(),
             "--entity-default",
             "--describe"
         };
 
-        assertThrows(IllegalArgumentException.class, () -> new ConfigCommandOptions(optsList).checkArgs());
+        assertThrows(IllegalArgumentException.class, () -> new ConfigCommand.ConfigCommandOptions(optsList).checkArgs());
     }
 
     @Test
     public void testEntityDefaultOptionWithAlterBrokerLoggerIsNotAllowed() {
         String[] optsList = new String[]{"--bootstrap-server", "localhost:9092",
-            "--entity-type", ConfigCommand.BROKER_LOGGER_CONFIG_TYPE,
+            "--entity-type", ConfigCommand.BrokerLoggerConfigType(),
             "--entity-default",
             "--alter",
             "--add-config", "kafka.log.LogCleaner=DEBUG"
         };
 
-        assertThrows(IllegalArgumentException.class, () -> new ConfigCommandOptions(optsList).checkArgs());
+        assertThrows(IllegalArgumentException.class, () -> new ConfigCommand.ConfigCommandOptions(optsList).checkArgs());
     }
 
     @Test
@@ -1295,23 +974,23 @@
     }
 
     @Test
-    public void shouldAddDefaultBrokerDynamicConfig() throws Exception {
+    public void shouldAddDefaultBrokerDynamicConfig() {
         Node node = new Node(1, "localhost", 9092);
         verifyAlterBrokerConfig(node, "", Collections.singletonList("--entity-default"));
     }
 
     @Test
-    public void shouldAddBrokerDynamicConfig() throws Exception {
+    public void shouldAddBrokerDynamicConfig() {
         Node node = new Node(1, "localhost", 9092);
         verifyAlterBrokerConfig(node, "1", Arrays.asList("--entity-name", "1"));
     }
 
-    public void verifyAlterBrokerConfig(Node node, String resourceName, List<String> resourceOpts) throws Exception {
+    public void verifyAlterBrokerConfig(Node node, String resourceName, List<String> resourceOpts) {
         String[] optsList = toArray(Arrays.asList("--bootstrap-server", "localhost:9092",
             "--entity-type", "brokers",
             "--alter",
             "--add-config", "message.max.bytes=10,leader.replication.throttled.rate=10"), resourceOpts);
-        ConfigCommandOptions alterOpts = new ConfigCommandOptions(optsList);
+        ConfigCommand.ConfigCommandOptions alterOpts = new ConfigCommand.ConfigCommandOptions(optsList);
         Map<String, String> brokerConfigs = new HashMap<>();
         brokerConfigs.put("num.io.threads", "5");
 
@@ -1360,8 +1039,8 @@
     }
 
     @Test
-    public void shouldDescribeConfigBrokerWithoutEntityName() throws Exception {
-        ConfigCommandOptions describeOpts = new ConfigCommandOptions(toArray("--bootstrap-server", "localhost:9092",
+    public void shouldDescribeConfigBrokerWithoutEntityName() {
+        ConfigCommand.ConfigCommandOptions describeOpts = new ConfigCommand.ConfigCommandOptions(toArray("--bootstrap-server", "localhost:9092",
             "--entity-type", "brokers",
             "--describe"));
 
@@ -1395,14 +1074,14 @@
     }
 
     private void verifyAlterBrokerLoggerConfig(Node node, String resourceName, String entityName,
-                                               List<ConfigEntry> describeConfigEntries) throws Exception {
+                                               List<ConfigEntry> describeConfigEntries) {
         String[] optsList = toArray("--bootstrap-server", "localhost:9092",
-            "--entity-type", ConfigCommand.BROKER_LOGGER_CONFIG_TYPE,
+            "--entity-type", ConfigCommand.BrokerLoggerConfigType(),
             "--alter",
             "--entity-name", entityName,
             "--add-config", "kafka.log.LogCleaner=DEBUG",
             "--delete-config", "kafka.server.ReplicaManager,kafka.server.KafkaApi");
-        ConfigCommandOptions alterOpts = new ConfigCommandOptions(optsList);
+        ConfigCommand.ConfigCommandOptions alterOpts = new ConfigCommand.ConfigCommandOptions(optsList);
         AtomicBoolean alteredConfigs = new AtomicBoolean();
 
         ConfigResource resource = new ConfigResource(ConfigResource.Type.BROKER_LOGGER, resourceName);
@@ -1455,119 +1134,39 @@
     }
 
     @Test
-<<<<<<< HEAD
-    public void shouldSupportCommaSeparatedValuesUsingZookeeper() throws Exception {
-        ConfigCommandOptions createOpts = new ConfigCommandOptions(toArray("--zookeeper", ZK_CONNECT,
-            "--entity-name", "my-topic",
-            "--entity-type", "topics",
-            "--alter",
-            "--add-config", "a=b,c=[d,e ,f],g=[h,i]"));
-
-        KafkaZkClient zkClient = mock(KafkaZkClient.class);
-        when(zkClient.getEntityConfigs(anyString(), anyString())).thenReturn(new Properties());
-
-        class TestAdminZkClient extends AdminZkClient {
-            public TestAdminZkClient(KafkaZkClient zkClient) {
-                super(zkClient, scala.None$.empty());
-            }
-
-            @Override
-            public void changeTopicConfig(String topic, Properties configChange) {
-                assertEquals("my-topic", topic);
-                assertEquals("b", configChange.get("a"));
-                assertEquals("d,e ,f", configChange.get("c"));
-                assertEquals("h,i", configChange.get("g"));
-            }
-        }
-
-        ConfigCommand.alterConfigWithZk(null, createOpts, new TestAdminZkClient(zkClient));
-    }
-
-    @Test
-    public void shouldNotUpdateBrokerConfigIfMalformedEntityNameUsingZookeeper() {
-        ConfigCommandOptions createOpts = new ConfigCommandOptions(toArray("--zookeeper", ZK_CONNECT,
+    public void shouldNotUpdateBrokerConfigIfMalformedEntityName() {
+        ConfigCommand.ConfigCommandOptions createOpts = new ConfigCommand.ConfigCommandOptions(toArray("--bootstrap-server", "localhost:9092",
             "--entity-name", "1,2,3", //Don't support multiple brokers currently
             "--entity-type", "brokers",
             "--alter",
             "--add-config", "leader.replication.throttled.rate=10"));
-        assertThrows(IllegalArgumentException.class, () -> ConfigCommand.alterConfigWithZk(null, createOpts, DUMMY_ADMIN_ZK_CLIENT));
-    }
-
-    @Test
-=======
->>>>>>> 6bc7be70
-    public void shouldNotUpdateBrokerConfigIfMalformedEntityName() {
-        ConfigCommandOptions createOpts = new ConfigCommandOptions(toArray("--bootstrap-server", "localhost:9092",
-            "--entity-name", "1,2,3", //Don't support multiple brokers currently
-            "--entity-type", "brokers",
-            "--alter",
-            "--add-config", "leader.replication.throttled.rate=10"));
         assertThrows(IllegalArgumentException.class, () -> ConfigCommand.alterConfig(new DummyAdminClient(new Node(1, "localhost", 9092)), createOpts));
     }
 
     @Test
-<<<<<<< HEAD
-    public void shouldNotUpdateBrokerConfigIfMalformedConfigUsingZookeeper() {
-        ConfigCommandOptions createOpts = new ConfigCommandOptions(toArray("--zookeeper", ZK_CONNECT,
+    public void shouldNotUpdateBrokerConfigIfMalformedConfig() {
+        ConfigCommand.ConfigCommandOptions createOpts = new ConfigCommand.ConfigCommandOptions(toArray("--bootstrap-server", "localhost:9092",
             "--entity-name", "1",
             "--entity-type", "brokers",
             "--alter",
             "--add-config", "a=="));
-        assertThrows(IllegalArgumentException.class, () -> ConfigCommand.alterConfigWithZk(null, createOpts, DUMMY_ADMIN_ZK_CLIENT));
-    }
-
-    @Test
-=======
->>>>>>> 6bc7be70
-    public void shouldNotUpdateBrokerConfigIfMalformedConfig() {
-        ConfigCommandOptions createOpts = new ConfigCommandOptions(toArray("--bootstrap-server", "localhost:9092",
+        assertThrows(IllegalArgumentException.class, () -> ConfigCommand.alterConfig(new DummyAdminClient(new Node(1, "localhost", 9092)), createOpts));
+    }
+
+    @Test
+    public void shouldNotUpdateBrokerConfigIfMalformedBracketConfig() {
+        ConfigCommand.ConfigCommandOptions createOpts = new ConfigCommand.ConfigCommandOptions(toArray("--bootstrap-server", "localhost:9092",
             "--entity-name", "1",
             "--entity-type", "brokers",
             "--alter",
-            "--add-config", "a=="));
-        assertThrows(IllegalArgumentException.class, () -> ConfigCommand.alterConfig(new DummyAdminClient(new Node(1, "localhost", 9092)), createOpts));
-    }
-
-    @Test
-<<<<<<< HEAD
-    public void shouldNotUpdateBrokerConfigIfMalformedBracketConfigUsingZookeeper() {
-        ConfigCommandOptions createOpts = new ConfigCommandOptions(toArray("--zookeeper", ZK_CONNECT,
-            "--entity-name", "1",
-            "--entity-type", "brokers",
-            "--alter",
-            "--add-config", "a=[b,c,d=e"));
-        assertThrows(IllegalArgumentException.class, () -> ConfigCommand.alterConfigWithZk(null, createOpts, DUMMY_ADMIN_ZK_CLIENT));
-    }
-
-    @Test
-=======
->>>>>>> 6bc7be70
-    public void shouldNotUpdateBrokerConfigIfMalformedBracketConfig() {
-        ConfigCommandOptions createOpts = new ConfigCommandOptions(toArray("--bootstrap-server", "localhost:9092",
-            "--entity-name", "1",
-            "--entity-type", "brokers",
-            "--alter",
             "--add-config", "a=[b,c,d=e"));
         assertThrows(IllegalArgumentException.class, () -> ConfigCommand.alterConfig(new DummyAdminClient(new Node(1, "localhost", 9092)), createOpts));
     }
 
     @Test
-<<<<<<< HEAD
-    public void shouldNotUpdateConfigIfNonExistingConfigIsDeletedUsingZookeeper() {
-        ConfigCommandOptions createOpts = new ConfigCommandOptions(toArray("--zookeeper", ZK_CONNECT,
-            "--entity-name", "my-topic",
-            "--entity-type", "topics",
-            "--alter",
-            "--delete-config", "missing_config1, missing_config2"));
-        assertThrows(InvalidConfigurationException.class, () -> ConfigCommand.alterConfigWithZk(null, createOpts, DUMMY_ADMIN_ZK_CLIENT));
-    }
-
-    @Test
-=======
->>>>>>> 6bc7be70
     public void shouldNotUpdateConfigIfNonExistingConfigIsDeleted() {
         String resourceName = "my-topic";
-        ConfigCommandOptions createOpts = new ConfigCommandOptions(toArray("--bootstrap-server", "localhost:9092",
+        ConfigCommand.ConfigCommandOptions createOpts = new ConfigCommand.ConfigCommandOptions(toArray("--bootstrap-server", "localhost:9092",
             "--entity-name", resourceName,
             "--entity-type", "topics",
             "--alter",
@@ -1597,309 +1196,7 @@
     }
 
     @Test
-<<<<<<< HEAD
-    public void shouldNotDeleteBrokerConfigWhileBrokerUpUsingZookeeper() {
-        ConfigCommandOptions createOpts = new ConfigCommandOptions(toArray("--zookeeper", ZK_CONNECT,
-            "--entity-name", "1",
-            "--entity-type", "brokers",
-            "--alter",
-            "--delete-config", "a,c"));
-
-        class TestAdminZkClient extends AdminZkClient {
-            public TestAdminZkClient(KafkaZkClient zkClient) {
-                super(zkClient, scala.None$.empty());
-            }
-
-            @Override
-            public Properties fetchEntityConfig(String rootEntityType, String sanitizedEntityName) {
-                Properties properties = new Properties();
-                properties.put("a", "b");
-                properties.put("c", "d");
-                properties.put("e", "f");
-                return properties;
-            }
-
-            @Override
-            public void changeBrokerConfig(Seq<Object> brokers, Properties configChange) {
-                assertEquals("f", configChange.get("e"));
-                assertEquals(1, configChange.size());
-            }
-        }
-
-        KafkaZkClient mockZkClient = mock(KafkaZkClient.class);
-        Broker mockBroker = mock(Broker.class);
-        when(mockZkClient.getBroker(1)).thenReturn(scala.Option.apply(mockBroker));
-
-        assertThrows(IllegalArgumentException.class, () -> ConfigCommand.alterConfigWithZk(mockZkClient, createOpts, new TestAdminZkClient(null)));
-    }
-
-    private ConfigCommandOptions createOpts(String user, String config) {
-        return new ConfigCommandOptions(toArray("--zookeeper", ZK_CONNECT,
-            "--entity-name", user,
-            "--entity-type", "users",
-            "--alter",
-            "--add-config", config));
-    }
-
-    private ConfigCommandOptions deleteOpts(String user, String mechanism) {
-        return new ConfigCommandOptions(toArray("--zookeeper", ZK_CONNECT,
-            "--entity-name", user,
-            "--entity-type", "users",
-            "--alter",
-            "--delete-config", mechanism));
-    }
-
-    @Test
-    public void testScramCredentials() throws Exception {
-        Map<String, Properties> credentials = new HashMap<>();
-        class CredentialChange extends AdminZkClient {
-            private final String user;
-            private final Set<String> mechanisms;
-            private final int iterations;
-
-            public CredentialChange(String user, Set<String> mechanisms, int iterations) {
-                super(null, scala.None$.empty());
-                this.user = user;
-                this.mechanisms = mechanisms;
-                this.iterations = iterations;
-            }
-
-            @Override
-            public Properties fetchEntityConfig(String entityType, String entityName) {
-                return credentials.getOrDefault(entityName, new Properties());
-            }
-
-            @Override
-            public void changeUserOrUserClientIdConfig(String sanitizedEntityName, Properties configChange, boolean isUserClientId) {
-                assertEquals(user, sanitizedEntityName);
-                assertEquals(mechanisms, configChange.keySet());
-                for (String mechanism : mechanisms) {
-                    String value = configChange.getProperty(mechanism);
-                    assertEquals(-1, value.indexOf("password="));
-                    ScramCredential scramCredential = ScramCredentialUtils.credentialFromString(value);
-                    if (iterations != scramCredential.iterations())
-                        System.out.println("CredentialChange.changeUserOrUserClientIdConfig");
-                    assertEquals(iterations, scramCredential.iterations());
-                    credentials.put(user, configChange);
-                }
-            }
-        }
-        ConfigCommandOptions optsA = createOpts("userA", "SCRAM-SHA-256=[iterations=8192,password=abc, def]");
-        ConfigCommand.alterConfigWithZk(null, optsA, new CredentialChange("userA", Collections.singleton("SCRAM-SHA-256"), 8192));
-        ConfigCommandOptions optsB = createOpts("userB", "SCRAM-SHA-256=[iterations=4096,password=abc, def],SCRAM-SHA-512=[password=1234=abc]");
-        ConfigCommand.alterConfigWithZk(null, optsB, new CredentialChange("userB", new HashSet<>(Arrays.asList("SCRAM-SHA-256", "SCRAM-SHA-512")), 4096));
-
-        ConfigCommandOptions del256 = deleteOpts("userB", "SCRAM-SHA-256");
-        ConfigCommand.alterConfigWithZk(null, del256, new CredentialChange("userB", Collections.singleton("SCRAM-SHA-512"), 4096));
-        ConfigCommandOptions del512 = deleteOpts("userB", "SCRAM-SHA-512");
-        ConfigCommand.alterConfigWithZk(null, del512, new CredentialChange("userB", Collections.emptySet(), 4096));
-    }
-
-    @Test
-    public void testQuotaConfigEntityUsingZookeeperNotAllowed() {
-        assertThrows(IllegalArgumentException.class, () -> doTestQuotaConfigEntity(true));
-    }
-
-    private List<String> connectOpts;
-
-    private ConfigCommandOptions createOpts(String entityType, Optional<String> entityName, List<String> otherArgs) {
-        List<String> optArray = Arrays.asList(connectOpts.get(0), connectOpts.get(1), "--entity-type", entityType);
-        List<String> nameArray = entityName
-            .map(s -> Arrays.asList("--entity-name", s))
-            .orElse(Collections.emptyList());
-        return new ConfigCommandOptions(toArray(optArray, nameArray, otherArgs));
-    }
-
-    private void checkEntity(String entityType, Optional<String> entityName, String expectedEntityName, List<String> otherArgs) {
-        ConfigCommandOptions opts = createOpts(entityType, entityName, otherArgs);
-        opts.checkArgs();
-        ConfigEntity entity = ConfigCommand.parseEntity(opts);
-        assertEquals(entityType, entity.root.entityType);
-        assertEquals(expectedEntityName, entity.fullSanitizedName());
-    }
-
-    private void checkInvalidArgs(String entityType, Optional<String> entityName, List<String> otherArgs) {
-        ConfigCommandOptions opts = createOpts(entityType, entityName, otherArgs);
-        assertThrows(IllegalArgumentException.class, opts::checkArgs);
-    }
-
-    private void checkInvalidEntity(String entityType, Optional<String> entityName, List<String> otherArgs) {
-        ConfigCommandOptions opts = createOpts(entityType, entityName, otherArgs);
-        opts.checkArgs();
-        assertThrows(IllegalArgumentException.class, () -> ConfigCommand.parseEntity(opts));
-    }
-
-    public void doTestQuotaConfigEntity(boolean zkConfig) {
-        connectOpts = zkConfig
-            ? Arrays.asList("--zookeeper", ZK_CONNECT)
-            : Arrays.asList("--bootstrap-server", "localhost:9092");
-
-        List<String> describeOpts = Collections.singletonList("--describe");
-        List<String> alterOpts = Arrays.asList("--alter", "--add-config", "a=b,c=d");
-
-        // <client-id> quota
-        String clientId = "client-1";
-        for (List<String> opts: Arrays.asList(describeOpts, alterOpts)) {
-            checkEntity("clients", Optional.of(clientId), clientId, opts);
-            checkEntity("clients", Optional.of(""), ZooKeeperInternals.DEFAULT_STRING, opts);
-        }
-        checkEntity("clients", Optional.empty(), "", describeOpts);
-        checkInvalidArgs("clients", Optional.empty(), alterOpts);
-
-        // <user> quota
-        String principal = "CN=ConfigCommandTest,O=Apache,L=<default>";
-        String sanitizedPrincipal = Sanitizer.sanitize(principal);
-        assertEquals(-1, sanitizedPrincipal.indexOf('='));
-        assertEquals(principal, Sanitizer.desanitize(sanitizedPrincipal));
-        for (List<String> opts: Arrays.asList(describeOpts, alterOpts)) {
-            checkEntity("users", Optional.of(principal), sanitizedPrincipal, opts);
-            checkEntity("users", Optional.of(""), ZooKeeperInternals.DEFAULT_STRING, opts);
-        }
-        checkEntity("users", Optional.empty(), "", describeOpts);
-        checkInvalidArgs("users", Optional.empty(), alterOpts);
-
-        // <user, client-id> quota
-        String userClient = sanitizedPrincipal + "/clients/" + clientId;
-        Function<String, List<String>> clientIdOpts = name -> Arrays.asList("--entity-type", "clients", "--entity-name", name);
-        for (List<String> opts : Arrays.asList(describeOpts, alterOpts)) {
-            checkEntity("users", Optional.of(principal), userClient, concat(opts, clientIdOpts.apply(clientId)));
-            checkEntity("users", Optional.of(principal), sanitizedPrincipal + "/clients/" + ZooKeeperInternals.DEFAULT_STRING, concat(opts, clientIdOpts.apply("")));
-            checkEntity("users", Optional.of(""), ZooKeeperInternals.DEFAULT_STRING + "/clients/" + clientId, concat(describeOpts, clientIdOpts.apply(clientId)));
-            checkEntity("users", Optional.of(""), ZooKeeperInternals.DEFAULT_STRING + "/clients/" + ZooKeeperInternals.DEFAULT_STRING, concat(opts, clientIdOpts.apply("")));
-        }
-        checkEntity("users", Optional.of(principal), sanitizedPrincipal + "/clients", concat(describeOpts, Arrays.asList("--entity-type", "clients")));
-        // Both user and client-id must be provided for alter
-        checkInvalidEntity("users", Optional.of(principal), concat(alterOpts, Arrays.asList("--entity-type", "clients")));
-        checkInvalidEntity("users", Optional.empty(), concat(alterOpts, clientIdOpts.apply(clientId)));
-        checkInvalidArgs("users", Optional.empty(), concat(alterOpts, Arrays.asList("--entity-type", "clients")));
-    }
-
-    @Test
-    public void testQuotaConfigEntity() {
-        doTestQuotaConfigEntity(false);
-    }
-
-    @Test
-    public void testUserClientQuotaOptsUsingZookeeperNotAllowed() {
-        assertThrows(IllegalArgumentException.class, () -> doTestUserClientQuotaOpts(true));
-    }
-
-    private void checkEntity(String expectedEntityType, String expectedEntityName, String...args) {
-        ConfigCommandOptions opts = new ConfigCommandOptions(toArray(connectOpts, Arrays.asList(args)));
-        opts.checkArgs();
-        ConfigEntity entity = ConfigCommand.parseEntity(opts);
-        assertEquals(expectedEntityType, entity.root.entityType);
-        assertEquals(expectedEntityName, entity.fullSanitizedName());
-    }
-
-    private void doTestUserClientQuotaOpts(boolean zkConfig) {
-        connectOpts = zkConfig
-            ? Arrays.asList("--zookeeper", ZK_CONNECT)
-            : Arrays.asList("--bootstrap-server", "localhost:9092");
-
-        // <default> is a valid user principal and client-id (can be handled with URL-encoding),
-        checkEntity("users", Sanitizer.sanitize("<default>"),
-            "--entity-type", "users", "--entity-name", "<default>",
-            "--alter", "--add-config", "a=b,c=d");
-        checkEntity("clients", Sanitizer.sanitize("<default>"),
-            "--entity-type", "clients", "--entity-name", "<default>",
-            "--alter", "--add-config", "a=b,c=d");
-
-        checkEntity("users", Sanitizer.sanitize("CN=user1") + "/clients/client1",
-            "--entity-type", "users", "--entity-name", "CN=user1", "--entity-type", "clients", "--entity-name", "client1",
-            "--alter", "--add-config", "a=b,c=d");
-        checkEntity("users", Sanitizer.sanitize("CN=user1") + "/clients/client1",
-            "--entity-name", "CN=user1", "--entity-type", "users", "--entity-name", "client1", "--entity-type", "clients",
-            "--alter", "--add-config", "a=b,c=d");
-        checkEntity("users", Sanitizer.sanitize("CN=user1") + "/clients/client1",
-            "--entity-type", "clients", "--entity-name", "client1", "--entity-type", "users", "--entity-name", "CN=user1",
-            "--alter", "--add-config", "a=b,c=d");
-        checkEntity("users", Sanitizer.sanitize("CN=user1") + "/clients/client1",
-            "--entity-name", "client1", "--entity-type", "clients", "--entity-name", "CN=user1", "--entity-type", "users",
-            "--alter", "--add-config", "a=b,c=d");
-        checkEntity("users", Sanitizer.sanitize("CN=user1") + "/clients",
-            "--entity-type", "clients", "--entity-name", "CN=user1", "--entity-type", "users",
-            "--describe");
-        checkEntity("users", "/clients",
-            "--entity-type", "clients", "--entity-type", "users",
-            "--describe");
-        checkEntity("users", Sanitizer.sanitize("CN=user1") + "/clients/" + Sanitizer.sanitize("client1?@%"),
-            "--entity-name", "client1?@%", "--entity-type", "clients", "--entity-name", "CN=user1", "--entity-type", "users",
-            "--alter", "--add-config", "a=b,c=d");
-    }
-
-    @Test
-    public void testUserClientQuotaOpts() {
-        doTestUserClientQuotaOpts(false);
-    }
-
-    private final KafkaZkClient zkClient = mock(KafkaZkClient.class);
-
-    public void checkEntities(List<String> opts, Map<String, List<String>> expectedFetches, List<String> expectedEntityNames) {
-        ConfigEntity entity = ConfigCommand.parseEntity(new ConfigCommandOptions(toArray(opts, Collections.singletonList("--describe"))));
-        expectedFetches.forEach((name, values) ->
-            when(zkClient.getAllEntitiesWithConfig(name)).thenReturn(ConfigCommandIntegrationTest.seq(values)));
-        List<ConfigEntity> entities0 = entity.getAllEntities(zkClient);
-        List<ConfigEntity> entities = new ArrayList<>(entities0);
-        assertEquals(
-            expectedEntityNames,
-            entities.stream().map(ConfigEntity::fullSanitizedName).collect(Collectors.toList()));
-    }
-
-    @Test
-    public void testQuotaDescribeEntities() {
-        String clientId = "a-client";
-        String principal = "CN=ConfigCommandTest.testQuotaDescribeEntities , O=Apache, L=<default>";
-        String sanitizedPrincipal = Sanitizer.sanitize(principal);
-        String userClient = sanitizedPrincipal + "/clients/" + clientId;
-
-        List<String> opts = Arrays.asList("--entity-type", "clients", "--entity-name", clientId);
-        checkEntities(opts, Collections.emptyMap(), Collections.singletonList(clientId));
-
-        opts = Arrays.asList("--entity-type", "clients", "--entity-default");
-        checkEntities(opts, Collections.emptyMap(), Collections.singletonList("<default>"));
-
-        opts = Arrays.asList("--entity-type", "clients");
-        checkEntities(opts, Collections.singletonMap("clients", Collections.singletonList(clientId)), Collections.singletonList(clientId));
-
-        opts = Arrays.asList("--entity-type", "users", "--entity-name", principal);
-        checkEntities(opts, Collections.emptyMap(), Collections.singletonList(sanitizedPrincipal));
-
-        opts = Arrays.asList("--entity-type", "users", "--entity-default");
-        checkEntities(opts, Collections.emptyMap(), Collections.singletonList("<default>"));
-
-        opts = Arrays.asList("--entity-type", "users");
-        checkEntities(opts, Collections.singletonMap("users", Arrays.asList("<default>", sanitizedPrincipal)), Arrays.asList("<default>", sanitizedPrincipal));
-
-        opts = Arrays.asList("--entity-type", "users", "--entity-name", principal, "--entity-type", "clients", "--entity-name", clientId);
-        checkEntities(opts, Collections.emptyMap(), Collections.singletonList(userClient));
-
-        opts = Arrays.asList("--entity-type", "users", "--entity-name", principal, "--entity-type", "clients", "--entity-default");
-        checkEntities(opts, Collections.emptyMap(), Collections.singletonList(sanitizedPrincipal + "/clients/<default>"));
-
-        opts = Arrays.asList("--entity-type", "users", "--entity-name", principal, "--entity-type", "clients");
-        checkEntities(opts,
-            Collections.singletonMap("users/" + sanitizedPrincipal + "/clients", Collections.singletonList("client-4")),
-            Collections.singletonList(sanitizedPrincipal + "/clients/client-4"));
-
-        opts = Arrays.asList("--entity-type", "users", "--entity-default", "--entity-type", "clients");
-        checkEntities(opts,
-            Collections.singletonMap("users/<default>/clients", Collections.singletonList("client-5")),
-            Collections.singletonList("<default>/clients/client-5"));
-
-        opts = Arrays.asList("--entity-type", "users", "--entity-type", "clients");
-        Map<String, List<String>> userMap = Collections.singletonMap("users/" + sanitizedPrincipal + "/clients", Collections.singletonList("client-2"));
-        Map<String, List<String>> defaultUserMap = Collections.singletonMap("users/<default>/clients", Collections.singletonList("client-3"));
-        checkEntities(opts,
-            concat(Collections.singletonMap("users", Arrays.asList("<default>", sanitizedPrincipal)), defaultUserMap, userMap),
-            Arrays.asList("<default>/clients/client-3", sanitizedPrincipal + "/clients/client-2"));
-    }
-
-    @Test
-    public void shouldAlterClientMetricsConfig() throws Exception {
-=======
     public void shouldAlterClientMetricsConfig() {
->>>>>>> 6bc7be70
         Node node = new Node(1, "localhost", 9092);
         verifyAlterClientMetricsConfig(node, "1", Arrays.asList("--entity-type", "client-metrics", "--entity-name", "1"));
 
@@ -1908,13 +1205,13 @@
         verifyAlterClientMetricsConfig(node, "1", Arrays.asList("--client-metrics", "1"));
     }
 
-    private void verifyAlterClientMetricsConfig(Node node, String resourceName, List<String> resourceOpts) throws Exception {
+    private void verifyAlterClientMetricsConfig(Node node, String resourceName, List<String> resourceOpts) {
         List<String> optsList = concat(Arrays.asList("--bootstrap-server", "localhost:9092",
             "--alter",
             "--delete-config", "interval.ms",
             "--add-config", "metrics=org.apache.kafka.consumer.," +
                 "match=[client_software_name=kafka.python,client_software_version=1\\.2\\..*]"), resourceOpts);
-        ConfigCommandOptions alterOpts = new ConfigCommandOptions(toArray(optsList));
+        ConfigCommand.ConfigCommandOptions alterOpts = new ConfigCommand.ConfigCommandOptions(toArray(optsList));
 
         ConfigResource resource = new ConfigResource(ConfigResource.Type.CLIENT_METRICS, resourceName);
         List<ConfigEntry> configEntries = Collections.singletonList(new ConfigEntry("interval.ms", "1000",
@@ -1969,8 +1266,8 @@
     }
 
     @Test
-    public void shouldDescribeClientMetricsConfigWithoutEntityName() throws Exception {
-        ConfigCommandOptions describeOpts = new ConfigCommandOptions(toArray("--bootstrap-server", "localhost:9092",
+    public void shouldDescribeClientMetricsConfigWithoutEntityName() {
+        ConfigCommand.ConfigCommandOptions describeOpts = new ConfigCommand.ConfigCommandOptions(toArray("--bootstrap-server", "localhost:9092",
             "--entity-type", "client-metrics",
             "--describe"));
 
@@ -2001,7 +1298,7 @@
 
     @Test
     public void shouldNotAlterClientMetricsConfigWithoutEntityName() {
-        ConfigCommandOptions alterOpts = new ConfigCommandOptions(toArray("--bootstrap-server", "localhost:9092",
+        ConfigCommand.ConfigCommandOptions alterOpts = new ConfigCommand.ConfigCommandOptions(toArray("--bootstrap-server", "localhost:9092",
             "--entity-type", "client-metrics",
             "--alter",
             "--add-config", "interval.ms=1000"));
@@ -2011,12 +1308,6 @@
     }
 
     @Test
-<<<<<<< HEAD
-    public void shouldNotSupportAlterClientMetricsWithZookeeperArg() {
-        ConfigCommandOptions alterOpts = new ConfigCommandOptions(toArray("--zookeeper", ZK_CONNECT,
-            "--entity-name", "sub",
-            "--entity-type", "client-metrics",
-=======
     public void shouldAlterGroupConfig() {
         Node node = new Node(1, "localhost", 9092);
         verifyAlterGroupConfig(node, "group", Arrays.asList("--entity-type", "groups", "--entity-name", "group"));
@@ -2027,7 +1318,6 @@
 
     private void verifyAlterGroupConfig(Node node, String resourceName, List<String> resourceOpts) {
         List<String> optsList = concat(Arrays.asList("--bootstrap-server", "localhost:9092",
->>>>>>> 6bc7be70
             "--alter",
             "--delete-config", "consumer.session.timeout.ms",
             "--add-config", "consumer.heartbeat.interval.ms=6000"), resourceOpts);
@@ -2085,16 +1375,9 @@
     }
 
     @Test
-<<<<<<< HEAD
-    public void shouldNotSupportDescribeClientMetricsWithZookeeperArg() {
-        ConfigCommandOptions describeOpts = new ConfigCommandOptions(toArray("--zookeeper", ZK_CONNECT,
-            "--entity-name", "sub",
-            "--entity-type", "client-metrics",
-=======
     public void shouldDescribeGroupConfigWithoutEntityName() {
         ConfigCommand.ConfigCommandOptions describeOpts = new ConfigCommand.ConfigCommandOptions(toArray("--bootstrap-server", "localhost:9092",
             "--entity-type", "groups",
->>>>>>> 6bc7be70
             "--describe"));
 
         verifyDescribeGroupConfig(describeOpts, "group");
@@ -2127,16 +1410,9 @@
     }
 
     @Test
-<<<<<<< HEAD
-    public void shouldNotSupportAlterClientMetricsWithZookeeper() {
-        ConfigCommandOptions alterOpts = new ConfigCommandOptions(toArray("--zookeeper", ZK_CONNECT,
-            "--entity-name", "sub",
-            "--entity-type", "client-metrics",
-=======
     public void shouldNotAlterGroupConfigWithoutEntityName() {
         ConfigCommand.ConfigCommandOptions alterOpts = new ConfigCommand.ConfigCommandOptions(toArray("--bootstrap-server", "localhost:9092",
             "--entity-type", "groups",
->>>>>>> 6bc7be70
             "--alter",
             "--add-config", "consumer.heartbeat.interval.ms=6000"));
 
