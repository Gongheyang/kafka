--- conflicted
+++ resolved
@@ -50,10 +50,7 @@
 import org.apache.kafka.server.log.remote.storage.RemoteStorageManager;
 import org.apache.kafka.server.log.remote.storage.RemoteStorageManager.IndexType;
 import org.apache.kafka.server.metrics.KafkaMetricsGroup;
-<<<<<<< HEAD
 import org.apache.kafka.server.metrics.KafkaYammerMetrics;
-=======
->>>>>>> a82df300
 import org.apache.kafka.storage.internals.checkpoint.InMemoryLeaderEpochCheckpoint;
 import org.apache.kafka.storage.internals.checkpoint.LeaderEpochCheckpoint;
 import org.apache.kafka.storage.internals.epoch.LeaderEpochFileCache;
@@ -92,11 +89,8 @@
 import java.util.Properties;
 import java.util.TreeMap;
 import java.util.concurrent.CompletableFuture;
-<<<<<<< HEAD
 import java.util.concurrent.CountDownLatch;
-=======
 import java.util.stream.Collectors;
->>>>>>> a82df300
 
 import static kafka.log.remote.RemoteLogManager.REMOTE_LOG_MANAGER_TASKS_AVG_IDLE_PERCENT;
 import static kafka.log.remote.RemoteLogManager.REMOTE_LOG_READER_METRICS_NAME_PREFIX;
@@ -329,17 +323,12 @@
 
         // Verify the metrics for remote writes and for failures is zero before attempt to copy log segment
         assertEquals(0, brokerTopicStats.topicStats(leaderTopicIdPartition.topic()).remoteWriteRequestRate().count());
-<<<<<<< HEAD
-        assertEquals(0, brokerTopicStats.topicStats(leaderTopicIdPartition.topic()).remoteCopyBytesRate().count());
-        assertEquals(0, brokerTopicStats.topicStats(leaderTopicIdPartition.topic()).failedRemoteWriteRequestRate().count());
-=======
         assertEquals(0, brokerTopicStats.topicStats(leaderTopicIdPartition.topic()).remoteBytesOutRate().count());
         assertEquals(0, brokerTopicStats.topicStats(leaderTopicIdPartition.topic()).failedRemoteWriteRequestRate().count());
         // Verify aggregate metrics
         assertEquals(0, brokerTopicStats.allTopicsStats().remoteWriteRequestRate().count());
         assertEquals(0, brokerTopicStats.allTopicsStats().remoteBytesOutRate().count());
         assertEquals(0, brokerTopicStats.allTopicsStats().failedRemoteWriteRequestRate().count());
->>>>>>> a82df300
 
         RemoteLogManager.RLMTask task = remoteLogManager.new RLMTask(leaderTopicIdPartition);
         task.convertToLeader(2);
@@ -376,10 +365,13 @@
 
         // Verify the metric for remote writes is updated correctly
         assertEquals(1, brokerTopicStats.topicStats(leaderTopicIdPartition.topic()).remoteWriteRequestRate().count());
-<<<<<<< HEAD
-        assertEquals(10, brokerTopicStats.topicStats(leaderTopicIdPartition.topic()).remoteCopyBytesRate().count());
+        assertEquals(10, brokerTopicStats.topicStats(leaderTopicIdPartition.topic()).remoteBytesOutRate().count());
         // Verify we did not report any failure for remote writes
         assertEquals(0, brokerTopicStats.topicStats(leaderTopicIdPartition.topic()).failedRemoteWriteRequestRate().count());
+        // Verify aggregate metrics
+        assertEquals(1, brokerTopicStats.allTopicsStats().remoteWriteRequestRate().count());
+        assertEquals(10, brokerTopicStats.allTopicsStats().remoteBytesOutRate().count());
+        assertEquals(0, brokerTopicStats.allTopicsStats().failedRemoteWriteRequestRate().count());
     }
 
     @Test
@@ -456,16 +448,6 @@
                 .get()
                 .getValue();
         return guage.value();
-=======
-        assertEquals(10, brokerTopicStats.topicStats(leaderTopicIdPartition.topic()).remoteBytesOutRate().count());
-        // Verify we did not report any failure for remote writes
-        assertEquals(0, brokerTopicStats.topicStats(leaderTopicIdPartition.topic()).failedRemoteWriteRequestRate().count());
-        // Verify aggregate metrics
-        assertEquals(1, brokerTopicStats.allTopicsStats().remoteWriteRequestRate().count());
-        assertEquals(10, brokerTopicStats.allTopicsStats().remoteBytesOutRate().count());
-        assertEquals(0, brokerTopicStats.allTopicsStats().failedRemoteWriteRequestRate().count());
->>>>>>> a82df300
-
     }
 
     @Test
@@ -523,12 +505,9 @@
         // Verify the metrics for remote write requests/failures is zero before attempt to copy log segment
         assertEquals(0, brokerTopicStats.topicStats(leaderTopicIdPartition.topic()).remoteWriteRequestRate().count());
         assertEquals(0, brokerTopicStats.topicStats(leaderTopicIdPartition.topic()).failedRemoteWriteRequestRate().count());
-<<<<<<< HEAD
-=======
         // Verify aggregate metrics
         assertEquals(0, brokerTopicStats.allTopicsStats().remoteWriteRequestRate().count());
         assertEquals(0, brokerTopicStats.allTopicsStats().failedRemoteWriteRequestRate().count());
->>>>>>> a82df300
         RemoteLogManager.RLMTask task = remoteLogManager.new RLMTask(leaderTopicIdPartition);
         task.convertToLeader(2);
         task.copyLogSegmentsToRemote(mockLog);
@@ -541,12 +520,9 @@
         // Verify the metric for remote write requests/failures was updated.
         assertEquals(1, brokerTopicStats.topicStats(leaderTopicIdPartition.topic()).remoteWriteRequestRate().count());
         assertEquals(1, brokerTopicStats.topicStats(leaderTopicIdPartition.topic()).failedRemoteWriteRequestRate().count());
-<<<<<<< HEAD
-=======
         // Verify aggregate metrics
         assertEquals(1, brokerTopicStats.allTopicsStats().remoteWriteRequestRate().count());
         assertEquals(1, brokerTopicStats.allTopicsStats().failedRemoteWriteRequestRate().count());
->>>>>>> a82df300
     }
 
     @Test
@@ -808,11 +784,7 @@
     }
 
     @Test
-<<<<<<< HEAD
-    public void testRemoveMetricsOnClose() {
-=======
     public void testRemoveMetricsOnClose() throws IOException {
->>>>>>> a82df300
         MockedConstruction<KafkaMetricsGroup> mockMetricsGroupCtor = mockConstruction(KafkaMetricsGroup.class);
         try {
             RemoteLogManager remoteLogManager = new RemoteLogManager(remoteLogManagerConfig, brokerId, logDir, clusterId,
@@ -832,17 +804,10 @@
             KafkaMetricsGroup mockThreadPoolMetricsGroup = mockMetricsGroupCtor.constructed().get(1);
 
             List<String> remoteLogManagerMetricNames = Collections.singletonList(REMOTE_LOG_MANAGER_TASKS_AVG_IDLE_PERCENT);
-<<<<<<< HEAD
-            List<String> remoteStorageThreadPoolMetricNames = Arrays.asList(
-                REMOTE_LOG_READER_METRICS_NAME_PREFIX + TASK_QUEUE_SIZE,
-                REMOTE_LOG_READER_METRICS_NAME_PREFIX + AVG_IDLE_PERCENT
-            );
-=======
             List<String> remoteStorageThreadPoolMetricNames = RemoteStorageThreadPool.METRIC_SUFFIXES
                 .stream()
                 .map(suffix -> REMOTE_LOG_READER_METRICS_NAME_PREFIX + suffix)
                 .collect(Collectors.toList());
->>>>>>> a82df300
 
             verify(mockRlmMetricsGroup, times(remoteLogManagerMetricNames.size())).newGauge(anyString(), any());
             // Verify that the RemoteLogManager metrics are removed
