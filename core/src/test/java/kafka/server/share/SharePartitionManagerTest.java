/*
 * Licensed to the Apache Software Foundation (ASF) under one or more
 * contributor license agreements. See the NOTICE file distributed with
 * this work for additional information regarding copyright ownership.
 * The ASF licenses this file to You under the Apache License, Version 2.0
 * (the "License"); you may not use this file except in compliance with
 * the License. You may obtain a copy of the License at
 *
 *    http://www.apache.org/licenses/LICENSE-2.0
 *
 * Unless required by applicable law or agreed to in writing, software
 * distributed under the License is distributed on an "AS IS" BASIS,
 * WITHOUT WARRANTIES OR CONDITIONS OF ANY KIND, either express or implied.
 * See the License for the specific language governing permissions and
 * limitations under the License.
 */
package kafka.server.share;

import kafka.server.DelayedActionQueue;
import kafka.server.DelayedOperationPurgatory;
import kafka.server.LogReadResult;
import kafka.server.ReplicaManager;
import kafka.server.ReplicaQuota;

import org.apache.kafka.clients.consumer.AcknowledgeType;
import org.apache.kafka.common.MetricName;
import org.apache.kafka.common.TopicIdPartition;
import org.apache.kafka.common.TopicPartition;
import org.apache.kafka.common.Uuid;
import org.apache.kafka.common.errors.BrokerNotAvailableException;
import org.apache.kafka.common.errors.CoordinatorNotAvailableException;
import org.apache.kafka.common.errors.FencedStateEpochException;
import org.apache.kafka.common.errors.InvalidRecordStateException;
import org.apache.kafka.common.errors.InvalidRequestException;
import org.apache.kafka.common.errors.InvalidShareSessionEpochException;
import org.apache.kafka.common.errors.LeaderNotAvailableException;
import org.apache.kafka.common.errors.NotLeaderOrFollowerException;
import org.apache.kafka.common.errors.ShareSessionNotFoundException;
import org.apache.kafka.common.message.ShareAcknowledgeResponseData;
import org.apache.kafka.common.message.ShareFetchResponseData;
import org.apache.kafka.common.metrics.Metrics;
import org.apache.kafka.common.protocol.ApiKeys;
import org.apache.kafka.common.protocol.Errors;
import org.apache.kafka.common.protocol.ObjectSerializationCache;
import org.apache.kafka.common.record.MemoryRecords;
import org.apache.kafka.common.requests.FetchRequest;
import org.apache.kafka.common.requests.ShareFetchRequest;
import org.apache.kafka.common.requests.ShareFetchResponse;
import org.apache.kafka.common.requests.ShareRequestMetadata;
import org.apache.kafka.common.utils.ImplicitLinkedHashCollection;
import org.apache.kafka.common.utils.MockTime;
import org.apache.kafka.common.utils.Time;
import org.apache.kafka.coordinator.group.GroupConfigManager;
import org.apache.kafka.server.share.CachedSharePartition;
import org.apache.kafka.server.share.ErroneousAndValidPartitionData;
import org.apache.kafka.server.share.SharePartitionKey;
import org.apache.kafka.server.share.acknowledge.ShareAcknowledgementBatch;
import org.apache.kafka.server.share.context.FinalContext;
import org.apache.kafka.server.share.context.ShareFetchContext;
import org.apache.kafka.server.share.context.ShareSessionContext;
import org.apache.kafka.server.share.fetch.ShareFetchData;
import org.apache.kafka.server.share.persister.NoOpShareStatePersister;
import org.apache.kafka.server.share.persister.Persister;
import org.apache.kafka.server.share.session.ShareSession;
import org.apache.kafka.server.share.session.ShareSessionCache;
import org.apache.kafka.server.share.session.ShareSessionKey;
import org.apache.kafka.server.storage.log.FetchIsolation;
import org.apache.kafka.server.storage.log.FetchParams;
import org.apache.kafka.server.util.FutureUtils;
import org.apache.kafka.server.util.timer.MockTimer;
import org.apache.kafka.server.util.timer.SystemTimer;
import org.apache.kafka.server.util.timer.SystemTimerReaper;
import org.apache.kafka.server.util.timer.Timer;
import org.apache.kafka.storage.internals.log.FetchDataInfo;
import org.apache.kafka.storage.internals.log.LogOffsetMetadata;
import org.apache.kafka.test.TestUtils;

import org.junit.jupiter.api.AfterEach;
import org.junit.jupiter.api.BeforeEach;
import org.junit.jupiter.api.Test;
import org.junit.jupiter.api.Timeout;
import org.mockito.ArgumentMatchers;
import org.mockito.Mockito;

import java.util.ArrayList;
import java.util.Arrays;
import java.util.Collections;
import java.util.HashMap;
import java.util.HashSet;
import java.util.LinkedHashMap;
import java.util.List;
import java.util.Map;
import java.util.Optional;
import java.util.Set;
import java.util.concurrent.CompletableFuture;
import java.util.concurrent.ConcurrentLinkedQueue;
import java.util.concurrent.ExecutionException;
import java.util.concurrent.ExecutorService;
import java.util.concurrent.Executors;
import java.util.concurrent.TimeUnit;
import java.util.function.Consumer;

import scala.Option;
import scala.Tuple2;
import scala.collection.Seq;
import scala.jdk.javaapi.CollectionConverters;

import static org.apache.kafka.test.TestUtils.assertFutureThrows;
import static org.junit.jupiter.api.Assertions.assertEquals;
import static org.junit.jupiter.api.Assertions.assertFalse;
import static org.junit.jupiter.api.Assertions.assertInstanceOf;
import static org.junit.jupiter.api.Assertions.assertNotEquals;
import static org.junit.jupiter.api.Assertions.assertNotNull;
import static org.junit.jupiter.api.Assertions.assertNull;
import static org.junit.jupiter.api.Assertions.assertThrows;
import static org.junit.jupiter.api.Assertions.assertTrue;
import static org.mockito.ArgumentMatchers.any;
import static org.mockito.ArgumentMatchers.anyBoolean;
import static org.mockito.Mockito.atLeast;
import static org.mockito.Mockito.atMost;
import static org.mockito.Mockito.doAnswer;
import static org.mockito.Mockito.mock;
import static org.mockito.Mockito.spy;
import static org.mockito.Mockito.times;
import static org.mockito.Mockito.verify;
import static org.mockito.Mockito.when;

@Timeout(120)
@SuppressWarnings({"ClassDataAbstractionCoupling"})
public class SharePartitionManagerTest {

    private static final int DEFAULT_RECORD_LOCK_DURATION_MS = 30000;
    private static final int MAX_DELIVERY_COUNT = 5;
    private static final short MAX_IN_FLIGHT_MESSAGES = 200;
    private static final int DELAYED_SHARE_FETCH_MAX_WAIT_MS = 2000;
    private static final int DELAYED_SHARE_FETCH_TIMEOUT_MS = 3000;
    static final int PARTITION_MAX_BYTES = 40000;
    static final int DELAYED_SHARE_FETCH_PURGATORY_PURGE_INTERVAL = 1000;

    private static Timer mockTimer;

    private static final List<TopicIdPartition> EMPTY_PART_LIST = Collections.unmodifiableList(new ArrayList<>());

    @BeforeEach
    public void setUp() {
        mockTimer = new SystemTimerReaper("sharePartitionManagerTestReaper",
            new SystemTimer("sharePartitionManagerTestTimer"));
    }

    @AfterEach
    public void tearDown() throws Exception {
        mockTimer.close();
    }

    @Test
    public void testNewContextReturnsFinalContextWithoutRequestData() {
        Time time = new MockTime();
        ShareSessionCache cache = new ShareSessionCache(10, 1000);
        SharePartitionManager sharePartitionManager = SharePartitionManagerBuilder.builder()
                .withCache(cache).withTime(time).build();
        Uuid tpId0 = Uuid.randomUuid();
        TopicIdPartition tp0 = new TopicIdPartition(tpId0, new TopicPartition("foo", 0));
        TopicIdPartition tp1 = new TopicIdPartition(tpId0, new TopicPartition("foo", 1));

        String groupId = "grp";
        Uuid memberId = Uuid.randomUuid();

        // Create a new share session with an initial share fetch request
        Map<TopicIdPartition, ShareFetchRequest.SharePartitionData> reqData1 = new LinkedHashMap<>();
        reqData1.put(tp0, new ShareFetchRequest.SharePartitionData(tp0.topicId(), PARTITION_MAX_BYTES));
        reqData1.put(tp1, new ShareFetchRequest.SharePartitionData(tp1.topicId(), PARTITION_MAX_BYTES));

        ShareRequestMetadata reqMetadata1 = new ShareRequestMetadata(memberId, ShareRequestMetadata.INITIAL_EPOCH);
        ShareFetchContext context1 = sharePartitionManager.newContext(groupId, reqData1, EMPTY_PART_LIST, reqMetadata1, false);
        assertEquals(ShareSessionContext.class, context1.getClass());
        assertFalse(((ShareSessionContext) context1).isSubsequent());

        ShareRequestMetadata reqMetadata2 = new ShareRequestMetadata(memberId, ShareRequestMetadata.FINAL_EPOCH);
        ShareFetchContext context2 = sharePartitionManager.newContext(groupId, Collections.emptyMap(), Collections.emptyList(), reqMetadata2, true);
        assertEquals(FinalContext.class, context2.getClass());
    }

    @Test
    public void testNewContextReturnsFinalContextWithRequestData() {
        Time time = new MockTime();
        ShareSessionCache cache = new ShareSessionCache(10, 1000);
        SharePartitionManager sharePartitionManager = SharePartitionManagerBuilder.builder()
                .withCache(cache).withTime(time).build();
        Uuid tpId0 = Uuid.randomUuid();
        Uuid tpId1 = Uuid.randomUuid();
        TopicIdPartition tp0 = new TopicIdPartition(tpId0, new TopicPartition("foo", 0));
        TopicIdPartition tp1 = new TopicIdPartition(tpId0, new TopicPartition("foo", 1));

        String groupId = "grp";
        Uuid memberId = Uuid.randomUuid();

        // Create a new share session with an initial share fetch request
        Map<TopicIdPartition, ShareFetchRequest.SharePartitionData> reqData1 = new LinkedHashMap<>();
        reqData1.put(tp0, new ShareFetchRequest.SharePartitionData(tp0.topicId(), PARTITION_MAX_BYTES));
        reqData1.put(tp1, new ShareFetchRequest.SharePartitionData(tp1.topicId(), PARTITION_MAX_BYTES));

        ShareRequestMetadata reqMetadata1 = new ShareRequestMetadata(memberId, ShareRequestMetadata.INITIAL_EPOCH);
        ShareFetchContext context1 = sharePartitionManager.newContext(groupId, reqData1, EMPTY_PART_LIST, reqMetadata1, false);
        assertEquals(ShareSessionContext.class, context1.getClass());
        assertFalse(((ShareSessionContext) context1).isSubsequent());

        ShareRequestMetadata reqMetadata2 = new ShareRequestMetadata(memberId, ShareRequestMetadata.FINAL_EPOCH);

        // shareFetchData is not empty, but the maxBytes of topic partition is 0, which means this is added only for acknowledgements.
        // New context should be created successfully
        Map<TopicIdPartition, ShareFetchRequest.SharePartitionData> reqData3 = Collections.singletonMap(new TopicIdPartition(tpId1, new TopicPartition("foo", 0)),
                new ShareFetchRequest.SharePartitionData(tpId1, 0));
        ShareFetchContext context2 = sharePartitionManager.newContext(groupId, reqData3, Collections.emptyList(), reqMetadata2, true);
        assertEquals(FinalContext.class, context2.getClass());
    }

    @Test
    public void testNewContextReturnsFinalContextError() {
        Time time = new MockTime();
        ShareSessionCache cache = new ShareSessionCache(10, 1000);
        SharePartitionManager sharePartitionManager = SharePartitionManagerBuilder.builder()
                .withCache(cache).withTime(time).build();
        Uuid tpId0 = Uuid.randomUuid();
        Uuid tpId1 = Uuid.randomUuid();
        TopicIdPartition tp0 = new TopicIdPartition(tpId0, new TopicPartition("foo", 0));
        TopicIdPartition tp1 = new TopicIdPartition(tpId0, new TopicPartition("foo", 1));

        String groupId = "grp";
        Uuid memberId = Uuid.randomUuid();

        // Create a new share session with an initial share fetch request
        Map<TopicIdPartition, ShareFetchRequest.SharePartitionData> reqData1 = new LinkedHashMap<>();
        reqData1.put(tp0, new ShareFetchRequest.SharePartitionData(tp0.topicId(), PARTITION_MAX_BYTES));
        reqData1.put(tp1, new ShareFetchRequest.SharePartitionData(tp1.topicId(), PARTITION_MAX_BYTES));

        ShareRequestMetadata reqMetadata1 = new ShareRequestMetadata(memberId, ShareRequestMetadata.INITIAL_EPOCH);
        ShareFetchContext context1 = sharePartitionManager.newContext(groupId, reqData1, EMPTY_PART_LIST, reqMetadata1, false);
        assertEquals(ShareSessionContext.class, context1.getClass());
        assertFalse(((ShareSessionContext) context1).isSubsequent());

        ShareRequestMetadata reqMetadata2 = new ShareRequestMetadata(memberId, ShareRequestMetadata.FINAL_EPOCH);

        // shareFetchData is not empty and the maxBytes of topic partition is not 0, which means this is trying to fetch on a Final request.
        // New context should throw an error
        Map<TopicIdPartition, ShareFetchRequest.SharePartitionData> reqData3 = Collections.singletonMap(new TopicIdPartition(tpId1, new TopicPartition("foo", 0)),
                new ShareFetchRequest.SharePartitionData(tpId1, PARTITION_MAX_BYTES));
        assertThrows(InvalidRequestException.class,
                () -> sharePartitionManager.newContext(groupId, reqData3, Collections.emptyList(), reqMetadata2, true));
    }

    @Test
    public void testNewContext() {
        Time time = new MockTime();
        ShareSessionCache cache = new ShareSessionCache(10, 1000);
        SharePartitionManager sharePartitionManager = SharePartitionManagerBuilder.builder()
                .withCache(cache).withTime(time).build();
        Map<Uuid, String> topicNames = new HashMap<>();
        Uuid tpId0 = Uuid.randomUuid();
        Uuid tpId1 = Uuid.randomUuid();
        topicNames.put(tpId0, "foo");
        topicNames.put(tpId1, "bar");
        TopicIdPartition tp0 = new TopicIdPartition(tpId0, new TopicPartition("foo", 0));
        TopicIdPartition tp1 = new TopicIdPartition(tpId0, new TopicPartition("foo", 1));
        TopicIdPartition tp2 = new TopicIdPartition(tpId1, new TopicPartition("bar", 0));
        TopicIdPartition tp3 = new TopicIdPartition(tpId1, new TopicPartition("bar", 1));

        String groupId = "grp";

        // Create a new share session with an initial share fetch request
        Map<TopicIdPartition, ShareFetchRequest.SharePartitionData> reqData2 = new LinkedHashMap<>();
        reqData2.put(tp0, new ShareFetchRequest.SharePartitionData(tp0.topicId(), 100));
        reqData2.put(tp1, new ShareFetchRequest.SharePartitionData(tp1.topicId(), 100));


        ShareRequestMetadata reqMetadata2 = new ShareRequestMetadata(Uuid.randomUuid(), ShareRequestMetadata.INITIAL_EPOCH);
        ShareFetchContext context2 = sharePartitionManager.newContext(groupId, reqData2, EMPTY_PART_LIST, reqMetadata2, false);
        assertEquals(ShareSessionContext.class, context2.getClass());
        assertFalse(((ShareSessionContext) context2).isSubsequent());

        ((ShareSessionContext) context2).shareFetchData().forEach((topicIdPartition, sharePartitionData) -> {
            assertTrue(reqData2.containsKey(topicIdPartition));
            assertEquals(reqData2.get(topicIdPartition), sharePartitionData);
        });

        LinkedHashMap<TopicIdPartition, ShareFetchResponseData.PartitionData> respData2 = new LinkedHashMap<>();
        respData2.put(tp0, new ShareFetchResponseData.PartitionData().setPartitionIndex(0));
        respData2.put(tp1, new ShareFetchResponseData.PartitionData().setPartitionIndex(1));

        ShareFetchResponse resp2 = context2.updateAndGenerateResponseData(groupId, reqMetadata2.memberId(), respData2);
        assertEquals(Errors.NONE, resp2.error());
        assertEquals(respData2, resp2.responseData(topicNames));

        ShareSessionKey shareSessionKey2 = new ShareSessionKey(groupId,
                reqMetadata2.memberId());

        // Test trying to create a new session with an invalid epoch
        assertThrows(InvalidShareSessionEpochException.class, () -> sharePartitionManager.newContext(groupId, reqData2, EMPTY_PART_LIST,
                new ShareRequestMetadata(shareSessionKey2.memberId(), 5), true));

        // Test trying to create a new session with a non-existent session key
        Uuid memberId4 = Uuid.randomUuid();
        assertThrows(ShareSessionNotFoundException.class, () -> sharePartitionManager.newContext(groupId, reqData2, EMPTY_PART_LIST,
                new ShareRequestMetadata(memberId4, 1), true));

        // Continue the first share session we created.
        ShareFetchContext context5 = sharePartitionManager.newContext(groupId, Collections.emptyMap(), EMPTY_PART_LIST,
                new ShareRequestMetadata(shareSessionKey2.memberId(), 1), true);
        assertEquals(ShareSessionContext.class, context5.getClass());
        assertTrue(((ShareSessionContext) context5).isSubsequent());

        ShareSessionContext shareSessionContext5 = (ShareSessionContext) context5;
        synchronized (shareSessionContext5.session()) {
            shareSessionContext5.session().partitionMap().forEach(cachedSharePartition -> {
                TopicIdPartition topicIdPartition = new TopicIdPartition(cachedSharePartition.topicId(), new
                        TopicPartition(cachedSharePartition.topic(), cachedSharePartition.partition()));
                ShareFetchRequest.SharePartitionData data = cachedSharePartition.reqData();
                assertTrue(reqData2.containsKey(topicIdPartition));
                assertEquals(reqData2.get(topicIdPartition), data);
            });
        }
        ShareFetchResponse resp5 = context5.updateAndGenerateResponseData(groupId, reqMetadata2.memberId(), respData2);
        assertEquals(Errors.NONE, resp5.error());
        assertEquals(0, resp5.responseData(topicNames).size());

        // Test setting an invalid share session epoch.
        assertThrows(InvalidShareSessionEpochException.class, () -> sharePartitionManager.newContext(groupId, reqData2, EMPTY_PART_LIST,
                new ShareRequestMetadata(shareSessionKey2.memberId(), 5), true));

        // Test generating a throttled response for a subsequent share session
        ShareFetchContext context7 = sharePartitionManager.newContext(groupId, Collections.emptyMap(), EMPTY_PART_LIST,
                new ShareRequestMetadata(shareSessionKey2.memberId(), 2), true);
        ShareFetchResponse resp7 = context7.throttleResponse(100);
        assertEquals(Errors.NONE, resp7.error());
        assertEquals(100, resp7.throttleTimeMs());

        // Get the final share session.
        ShareFetchContext context8 = sharePartitionManager.newContext(groupId, Collections.emptyMap(), EMPTY_PART_LIST,
                new ShareRequestMetadata(reqMetadata2.memberId(), ShareRequestMetadata.FINAL_EPOCH), true);
        assertEquals(FinalContext.class, context8.getClass());
        assertEquals(1, cache.size());

        LinkedHashMap<TopicIdPartition, ShareFetchResponseData.PartitionData> respData8 = new LinkedHashMap<>();
        respData8.put(tp2, new ShareFetchResponseData.PartitionData().setPartitionIndex(0));
        respData8.put(tp3, new ShareFetchResponseData.PartitionData().setPartitionIndex(1));

        ShareFetchResponse resp8 = context8.updateAndGenerateResponseData(groupId, reqMetadata2.memberId(), respData8);
        assertEquals(Errors.NONE, resp8.error());

        // Close the session.
        CompletableFuture<Map<TopicIdPartition, ShareAcknowledgeResponseData.PartitionData>> releaseResponse =
            sharePartitionManager.releaseSession(groupId, reqMetadata2.memberId().toString());
        assertTrue(releaseResponse.isDone());
        assertFalse(releaseResponse.isCompletedExceptionally());
        assertEquals(0, cache.size());
    }

    @Test
    public void testShareSessionExpiration() {
        Time time = new MockTime();
        ShareSessionCache cache = new ShareSessionCache(2, 1000);
        SharePartitionManager sharePartitionManager = SharePartitionManagerBuilder.builder()
                .withCache(cache).withTime(time).build();
        Map<Uuid, String> topicNames = new HashMap<>();
        Uuid fooId = Uuid.randomUuid();
        topicNames.put(fooId, "foo");
        TopicIdPartition foo0 = new TopicIdPartition(fooId, new TopicPartition("foo", 0));
        TopicIdPartition foo1 = new TopicIdPartition(fooId, new TopicPartition("foo", 1));

        // Create a new share session, session 1
        Map<TopicIdPartition, ShareFetchRequest.SharePartitionData> session1req = new LinkedHashMap<>();
        session1req.put(foo0, new ShareFetchRequest.SharePartitionData(foo0.topicId(), 100));
        session1req.put(foo1, new ShareFetchRequest.SharePartitionData(foo1.topicId(), 100));

        String groupId = "grp";
        ShareRequestMetadata reqMetadata1 = new ShareRequestMetadata(Uuid.randomUuid(), ShareRequestMetadata.INITIAL_EPOCH);

        ShareFetchContext session1context = sharePartitionManager.newContext(groupId, session1req, EMPTY_PART_LIST, reqMetadata1, false);
        assertEquals(session1context.getClass(), ShareSessionContext.class);

        LinkedHashMap<TopicIdPartition, ShareFetchResponseData.PartitionData> respData1 = new LinkedHashMap<>();
        respData1.put(foo0, new ShareFetchResponseData.PartitionData().setPartitionIndex(foo0.partition()));
        respData1.put(foo1, new ShareFetchResponseData.PartitionData().setPartitionIndex(foo1.partition()));

        ShareFetchResponse session1resp = session1context.updateAndGenerateResponseData(groupId, reqMetadata1.memberId(), respData1);
        assertEquals(Errors.NONE, session1resp.error());
        assertEquals(2, session1resp.responseData(topicNames).size());

        ShareSessionKey session1Key = new ShareSessionKey(groupId, reqMetadata1.memberId());
        // check share session entered into cache
        assertNotNull(cache.get(session1Key));

        time.sleep(500);

        // Create a second new share session
        Map<TopicIdPartition, ShareFetchRequest.SharePartitionData> session2req = new LinkedHashMap<>();
        session2req.put(foo0, new ShareFetchRequest.SharePartitionData(foo0.topicId(), 100));
        session2req.put(foo1, new ShareFetchRequest.SharePartitionData(foo1.topicId(), 100));

        ShareRequestMetadata reqMetadata2 = new ShareRequestMetadata(Uuid.randomUuid(), ShareRequestMetadata.INITIAL_EPOCH);

        ShareFetchContext session2context = sharePartitionManager.newContext(groupId, session2req, EMPTY_PART_LIST, reqMetadata2, false);
        assertEquals(session2context.getClass(), ShareSessionContext.class);

        LinkedHashMap<TopicIdPartition, ShareFetchResponseData.PartitionData> respData2 = new LinkedHashMap<>();
        respData2.put(foo0, new ShareFetchResponseData.PartitionData().setPartitionIndex(foo0.partition()));
        respData2.put(foo1, new ShareFetchResponseData.PartitionData().setPartitionIndex(foo1.partition()));

        ShareFetchResponse session2resp = session2context.updateAndGenerateResponseData(groupId, reqMetadata2.memberId(), respData2);
        assertEquals(Errors.NONE, session2resp.error());
        assertEquals(2, session2resp.responseData(topicNames).size());

        ShareSessionKey session2Key = new ShareSessionKey(groupId, reqMetadata2.memberId());

        // both newly created entries are present in cache
        assertNotNull(cache.get(session1Key));
        assertNotNull(cache.get(session2Key));

        time.sleep(500);

        // Create a subsequent share fetch context for session 1
        ShareFetchContext session1context2 = sharePartitionManager.newContext(groupId, Collections.emptyMap(), EMPTY_PART_LIST,
                new ShareRequestMetadata(reqMetadata1.memberId(), 1), true);
        assertEquals(session1context2.getClass(), ShareSessionContext.class);

        // total sleep time will now be large enough that share session 1 will be evicted if not correctly touched
        time.sleep(501);

        // create one final share session to test that the least recently used entry is evicted
        // the second share session should be evicted because the first share session was incrementally fetched
        // more recently than the second session was created
        Map<TopicIdPartition, ShareFetchRequest.SharePartitionData> session3req = new LinkedHashMap<>();
        session3req.put(foo0, new ShareFetchRequest.SharePartitionData(foo0.topicId(), 100));
        session3req.put(foo1, new ShareFetchRequest.SharePartitionData(foo1.topicId(), 100));

        ShareRequestMetadata reqMetadata3 = new ShareRequestMetadata(Uuid.randomUuid(), ShareRequestMetadata.INITIAL_EPOCH);

        ShareFetchContext session3context = sharePartitionManager.newContext(groupId, session3req, EMPTY_PART_LIST, reqMetadata3, false);

        LinkedHashMap<TopicIdPartition, ShareFetchResponseData.PartitionData> respData3 = new LinkedHashMap<>();
        respData3.put(foo0, new ShareFetchResponseData.PartitionData().setPartitionIndex(foo0.partition()));
        respData3.put(foo1, new ShareFetchResponseData.PartitionData().setPartitionIndex(foo1.partition()));

        ShareFetchResponse session3resp = session3context.updateAndGenerateResponseData(groupId, reqMetadata3.memberId(), respData3);
        assertEquals(Errors.NONE, session3resp.error());
        assertEquals(2, session3resp.responseData(topicNames).size());

        ShareSessionKey session3Key = new ShareSessionKey(groupId, reqMetadata3.memberId());

        assertNotNull(cache.get(session1Key));
        assertNull(cache.get(session2Key), "share session 2 should have been evicted by latest share session, " +
                "as share session 1 was used more recently");
        assertNotNull(cache.get(session3Key));
    }

    @Test
    public void testSubsequentShareSession() {
        SharePartitionManager sharePartitionManager = SharePartitionManagerBuilder.builder().build();
        Map<Uuid, String> topicNames = new HashMap<>();
        Uuid fooId = Uuid.randomUuid();
        Uuid barId = Uuid.randomUuid();
        topicNames.put(fooId, "foo");
        topicNames.put(barId, "bar");
        TopicIdPartition tp0 = new TopicIdPartition(fooId, new TopicPartition("foo", 0));
        TopicIdPartition tp1 = new TopicIdPartition(fooId, new TopicPartition("foo", 1));
        TopicIdPartition tp2 = new TopicIdPartition(barId, new TopicPartition("bar", 0));

        // Create a new share session with foo-0 and foo-1
        Map<TopicIdPartition, ShareFetchRequest.SharePartitionData> reqData1 = new LinkedHashMap<>();
        reqData1.put(tp0, new ShareFetchRequest.SharePartitionData(tp0.topicId(), 100));
        reqData1.put(tp1, new ShareFetchRequest.SharePartitionData(tp1.topicId(), 100));

        String groupId = "grp";
        ShareRequestMetadata reqMetadata1 = new ShareRequestMetadata(Uuid.randomUuid(), ShareRequestMetadata.INITIAL_EPOCH);

        ShareFetchContext context1 = sharePartitionManager.newContext(groupId, reqData1, EMPTY_PART_LIST, reqMetadata1, false);
        assertEquals(ShareSessionContext.class, context1.getClass());

        LinkedHashMap<TopicIdPartition, ShareFetchResponseData.PartitionData> respData1 = new LinkedHashMap<>();
        respData1.put(tp0, new ShareFetchResponseData.PartitionData().setPartitionIndex(tp0.partition()));
        respData1.put(tp1, new ShareFetchResponseData.PartitionData().setPartitionIndex(tp1.partition()));

        ShareFetchResponse resp1 = context1.updateAndGenerateResponseData(groupId, reqMetadata1.memberId(), respData1);
        assertEquals(Errors.NONE, resp1.error());
        assertEquals(2, resp1.responseData(topicNames).size());

        // Create a subsequent fetch request that removes foo-0 and adds bar-0
        Map<TopicIdPartition, ShareFetchRequest.SharePartitionData> reqData2 = Collections.singletonMap(
                tp2, new ShareFetchRequest.SharePartitionData(tp2.topicId(), 100));
        List<TopicIdPartition> removed2 = new ArrayList<>();
        removed2.add(tp0);
        ShareFetchContext context2 = sharePartitionManager.newContext(groupId, reqData2, removed2,
                new ShareRequestMetadata(reqMetadata1.memberId(), 1), true);
        assertEquals(ShareSessionContext.class, context2.getClass());

        Set<TopicIdPartition> expectedTopicIdPartitions2 = new HashSet<>();
        expectedTopicIdPartitions2.add(tp1);
        expectedTopicIdPartitions2.add(tp2);
        Set<TopicIdPartition> actualTopicIdPartitions2 = new HashSet<>();
        ShareSessionContext shareSessionContext = (ShareSessionContext) context2;
        shareSessionContext.session().partitionMap().forEach(cachedSharePartition -> {
            TopicIdPartition topicIdPartition = new TopicIdPartition(cachedSharePartition.topicId(), new
                    TopicPartition(cachedSharePartition.topic(), cachedSharePartition.partition()));
            actualTopicIdPartitions2.add(topicIdPartition);
        });

        assertEquals(expectedTopicIdPartitions2, actualTopicIdPartitions2);
        LinkedHashMap<TopicIdPartition, ShareFetchResponseData.PartitionData> respData2 = new LinkedHashMap<>();
        respData2.put(tp1, new ShareFetchResponseData.PartitionData().setPartitionIndex(tp1.partition()));
        respData2.put(tp2, new ShareFetchResponseData.PartitionData().setPartitionIndex(tp2.partition()));

        ShareFetchResponse resp2 = context2.updateAndGenerateResponseData(groupId, reqMetadata1.memberId(), respData2);
        assertEquals(Errors.NONE, resp2.error());
        assertEquals(1, resp2.data().responses().size());
        assertEquals(barId, resp2.data().responses().get(0).topicId());
        assertEquals(1, resp2.data().responses().get(0).partitions().size());
        assertEquals(0, resp2.data().responses().get(0).partitions().get(0).partitionIndex());
        assertEquals(1, resp2.responseData(topicNames).size());
    }

    @Test
    public void testZeroSizeShareSession() {
        ShareSessionCache cache = new ShareSessionCache(10, 1000);
        SharePartitionManager sharePartitionManager = SharePartitionManagerBuilder.builder()
                .withCache(cache).build();
        Map<Uuid, String> topicNames = new HashMap<>();
        Uuid fooId = Uuid.randomUuid();
        topicNames.put(fooId, "foo");
        TopicIdPartition foo0 = new TopicIdPartition(fooId, new TopicPartition("foo", 0));
        TopicIdPartition foo1 = new TopicIdPartition(fooId, new TopicPartition("foo", 1));

        // Create a new share session with foo-0 and foo-1
        Map<TopicIdPartition, ShareFetchRequest.SharePartitionData> reqData1 = new LinkedHashMap<>();
        reqData1.put(foo0, new ShareFetchRequest.SharePartitionData(foo0.topicId(), 100));
        reqData1.put(foo1, new ShareFetchRequest.SharePartitionData(foo1.topicId(), 100));

        String groupId = "grp";
        ShareRequestMetadata reqMetadata1 = new ShareRequestMetadata(Uuid.randomUuid(), ShareRequestMetadata.INITIAL_EPOCH);

        ShareFetchContext context1 = sharePartitionManager.newContext(groupId, reqData1, EMPTY_PART_LIST, reqMetadata1, false);
        assertEquals(ShareSessionContext.class, context1.getClass());

        LinkedHashMap<TopicIdPartition, ShareFetchResponseData.PartitionData> respData1 = new LinkedHashMap<>();
        respData1.put(foo0, new ShareFetchResponseData.PartitionData().setPartitionIndex(foo0.partition()));
        respData1.put(foo1, new ShareFetchResponseData.PartitionData().setPartitionIndex(foo1.partition()));

        ShareFetchResponse resp1 = context1.updateAndGenerateResponseData(groupId, reqMetadata1.memberId(), respData1);
        assertEquals(Errors.NONE, resp1.error());
        assertEquals(2, resp1.responseData(topicNames).size());

        // Create a subsequent share request that removes foo-0 and foo-1
        // Verify that the previous share session was closed.
        List<TopicIdPartition> removed2 = new ArrayList<>();
        removed2.add(foo0);
        removed2.add(foo1);
        ShareFetchContext context2 = sharePartitionManager.newContext(groupId, Collections.emptyMap(), removed2,
                new ShareRequestMetadata(reqMetadata1.memberId(), 1), true);
        assertEquals(ShareSessionContext.class, context2.getClass());

        LinkedHashMap<TopicIdPartition, ShareFetchResponseData.PartitionData> respData2 = new LinkedHashMap<>();
        ShareFetchResponse resp2 = context2.updateAndGenerateResponseData(groupId, reqMetadata1.memberId(), respData2);
        assertTrue(resp2.responseData(topicNames).isEmpty());
        assertEquals(1, cache.size());
    }

    @Test
    public void testToForgetPartitions() {
        String groupId = "grp";
        ShareSessionCache cache = new ShareSessionCache(10, 1000);
        SharePartitionManager sharePartitionManager = SharePartitionManagerBuilder.builder()
                .withCache(cache).build();
        Uuid fooId = Uuid.randomUuid();
        Uuid barId = Uuid.randomUuid();
        TopicIdPartition foo = new TopicIdPartition(fooId, new TopicPartition("foo", 0));
        TopicIdPartition bar = new TopicIdPartition(barId, new TopicPartition("bar", 0));

        ShareRequestMetadata reqMetadata1 = new ShareRequestMetadata(Uuid.randomUuid(), ShareRequestMetadata.INITIAL_EPOCH);

        Map<TopicIdPartition, ShareFetchRequest.SharePartitionData> reqData1 = new LinkedHashMap<>();
        reqData1.put(foo, new ShareFetchRequest.SharePartitionData(foo.topicId(), 100));
        reqData1.put(bar, new ShareFetchRequest.SharePartitionData(bar.topicId(), 100));


        ShareFetchContext context1 = sharePartitionManager.newContext(groupId, reqData1, EMPTY_PART_LIST, reqMetadata1, false);
        assertEquals(ShareSessionContext.class, context1.getClass());
        assertPartitionsPresent((ShareSessionContext) context1, Arrays.asList(foo, bar));

        mockUpdateAndGenerateResponseData(context1, groupId, reqMetadata1.memberId());

        ShareFetchContext context2 = sharePartitionManager.newContext(groupId, Collections.emptyMap(), Collections.singletonList(foo),
                new ShareRequestMetadata(reqMetadata1.memberId(), 1), true);

        // So foo is removed but not the others.
        assertPartitionsPresent((ShareSessionContext) context2, Collections.singletonList(bar));

        mockUpdateAndGenerateResponseData(context2, groupId, reqMetadata1.memberId());

        ShareFetchContext context3 = sharePartitionManager.newContext(groupId, Collections.emptyMap(), Collections.singletonList(bar),
                new ShareRequestMetadata(reqMetadata1.memberId(), 2), true);
        assertPartitionsPresent((ShareSessionContext) context3, Collections.emptyList());
    }

    // This test simulates a share session where the topic ID changes broker side (the one handling the request) in both the metadata cache and the log
    // -- as though the topic is deleted and recreated.
    @Test
    public void testShareSessionUpdateTopicIdsBrokerSide() {
        String groupId = "grp";
        ShareSessionCache cache = new ShareSessionCache(10, 1000);
        SharePartitionManager sharePartitionManager = SharePartitionManagerBuilder.builder()
                .withCache(cache).build();
        Uuid fooId = Uuid.randomUuid();
        Uuid barId = Uuid.randomUuid();
        TopicIdPartition foo = new TopicIdPartition(fooId, new TopicPartition("foo", 0));
        TopicIdPartition bar = new TopicIdPartition(barId, new TopicPartition("bar", 1));

        Map<Uuid, String> topicNames = new HashMap<>();
        topicNames.put(fooId, "foo");
        topicNames.put(barId, "bar");

        // Create a new share session with foo-0 and bar-1
        Map<TopicIdPartition, ShareFetchRequest.SharePartitionData> reqData1 = new LinkedHashMap<>();
        reqData1.put(foo, new ShareFetchRequest.SharePartitionData(foo.topicId(), 100));
        reqData1.put(bar, new ShareFetchRequest.SharePartitionData(bar.topicId(), 100));

        ShareRequestMetadata reqMetadata1 = new ShareRequestMetadata(Uuid.randomUuid(), ShareRequestMetadata.INITIAL_EPOCH);
        ShareFetchContext context1 = sharePartitionManager.newContext(groupId, reqData1, EMPTY_PART_LIST, reqMetadata1, false);

        assertEquals(ShareSessionContext.class, context1.getClass());
        assertFalse(((ShareSessionContext) context1).isSubsequent());

        LinkedHashMap<TopicIdPartition, ShareFetchResponseData.PartitionData> respData1 = new LinkedHashMap<>();
        respData1.put(bar, new ShareFetchResponseData.PartitionData().setPartitionIndex(bar.partition()));
        respData1.put(foo, new ShareFetchResponseData.PartitionData().setPartitionIndex(foo.partition()).setErrorCode(
                Errors.UNKNOWN_TOPIC_OR_PARTITION.code()));

        ShareFetchResponse resp1 = context1.updateAndGenerateResponseData(groupId, reqMetadata1.memberId(), respData1);
        assertEquals(Errors.NONE, resp1.error());
        assertEquals(2, resp1.responseData(topicNames).size());

        // Create a subsequent share fetch request as though no topics changed.
        ShareFetchContext context2 = sharePartitionManager.newContext(groupId, Collections.emptyMap(), EMPTY_PART_LIST,
                new ShareRequestMetadata(reqMetadata1.memberId(), 1), true);

        assertEquals(ShareSessionContext.class, context2.getClass());
        assertTrue(((ShareSessionContext) context2).isSubsequent());

        LinkedHashMap<TopicIdPartition, ShareFetchResponseData.PartitionData> respData2 = new LinkedHashMap<>();
        // Likely if the topic ID is different in the broker, it will be different in the log. Simulate the log check finding an inconsistent ID.
        respData2.put(foo, new ShareFetchResponseData.PartitionData().setPartitionIndex(foo.partition()).setErrorCode(
                Errors.INCONSISTENT_TOPIC_ID.code()));
        ShareFetchResponse resp2 = context2.updateAndGenerateResponseData(groupId, reqMetadata1.memberId(), respData2);
        assertEquals(Errors.NONE, resp2.error());
        // We should have the inconsistent topic ID error on the partition
        assertEquals(Errors.INCONSISTENT_TOPIC_ID.code(), resp2.responseData(topicNames).get(foo).errorCode());
    }

    @Test
    public void testGetErroneousAndValidTopicIdPartitions() {
        Time time = new MockTime();
        ShareSessionCache cache = new ShareSessionCache(10, 1000);
        SharePartitionManager sharePartitionManager = SharePartitionManagerBuilder.builder()
                .withCache(cache).withTime(time).build();
        Uuid tpId0 = Uuid.randomUuid();
        TopicIdPartition tp0 = new TopicIdPartition(tpId0, new TopicPartition("foo", 0));
        TopicIdPartition tp1 = new TopicIdPartition(tpId0, new TopicPartition("foo", 1));
        TopicIdPartition tpNull1 = new TopicIdPartition(Uuid.randomUuid(), new TopicPartition(null, 0));
        TopicIdPartition tpNull2 = new TopicIdPartition(Uuid.randomUuid(), new TopicPartition(null, 1));

        String groupId = "grp";

        // Create a new share session with an initial share fetch request
        Map<TopicIdPartition, ShareFetchRequest.SharePartitionData> reqData2 = new LinkedHashMap<>();
        reqData2.put(tp0, new ShareFetchRequest.SharePartitionData(tp0.topicId(), 100));
        reqData2.put(tp1, new ShareFetchRequest.SharePartitionData(tp1.topicId(), 100));
        reqData2.put(tpNull1, new ShareFetchRequest.SharePartitionData(tpNull1.topicId(), 100));


        ShareRequestMetadata reqMetadata2 = new ShareRequestMetadata(Uuid.randomUuid(), ShareRequestMetadata.INITIAL_EPOCH);
        ShareFetchContext context2 = sharePartitionManager.newContext(groupId, reqData2, EMPTY_PART_LIST, reqMetadata2, false);
        assertEquals(ShareSessionContext.class, context2.getClass());
        assertFalse(((ShareSessionContext) context2).isSubsequent());
        assertErroneousAndValidTopicIdPartitions(context2.getErroneousAndValidTopicIdPartitions(), Collections.singletonList(tpNull1), Arrays.asList(tp0, tp1));

        LinkedHashMap<TopicIdPartition, ShareFetchResponseData.PartitionData> respData2 = new LinkedHashMap<>();
        respData2.put(tp0, new ShareFetchResponseData.PartitionData().setPartitionIndex(0));
        respData2.put(tp1, new ShareFetchResponseData.PartitionData().setPartitionIndex(1));
        respData2.put(tpNull1, new ShareFetchResponseData.PartitionData().setPartitionIndex(0));

        ShareFetchResponse resp2 = context2.updateAndGenerateResponseData(groupId, reqMetadata2.memberId(), respData2);
        assertEquals(Errors.NONE, resp2.error());

        ShareSessionKey shareSessionKey2 = new ShareSessionKey(groupId, reqMetadata2.memberId());

        // Check for throttled response
        ShareFetchResponse resp2Throttle = context2.throttleResponse(100);
        assertEquals(Errors.NONE, resp2Throttle.error());
        assertEquals(100, resp2Throttle.throttleTimeMs());

        // Test trying to create a new session with an invalid epoch
        assertThrows(InvalidShareSessionEpochException.class, () -> sharePartitionManager.newContext(groupId, reqData2, EMPTY_PART_LIST,
                new ShareRequestMetadata(shareSessionKey2.memberId(), 5), true));

        // Test trying to create a new session with a non-existent session key
        assertThrows(ShareSessionNotFoundException.class, () -> sharePartitionManager.newContext(groupId, reqData2, EMPTY_PART_LIST,
                new ShareRequestMetadata(Uuid.randomUuid(), 1), true));

        // Continue the first share session we created.
        ShareFetchContext context5 = sharePartitionManager.newContext(groupId, Collections.emptyMap(), EMPTY_PART_LIST,
                new ShareRequestMetadata(shareSessionKey2.memberId(), 1), true);
        assertEquals(ShareSessionContext.class, context5.getClass());
        assertTrue(((ShareSessionContext) context5).isSubsequent());

        assertErroneousAndValidTopicIdPartitions(context5.getErroneousAndValidTopicIdPartitions(), Collections.singletonList(tpNull1), Arrays.asList(tp0, tp1));

        ShareFetchResponse resp5 = context5.updateAndGenerateResponseData(groupId, reqMetadata2.memberId(), respData2);
        assertEquals(Errors.NONE, resp5.error());

        // Test setting an invalid share session epoch.
        assertThrows(InvalidShareSessionEpochException.class, () -> sharePartitionManager.newContext(groupId, reqData2, EMPTY_PART_LIST,
                new ShareRequestMetadata(shareSessionKey2.memberId(), 5), true));

        // Test generating a throttled response for a subsequent share session
        Map<TopicIdPartition, ShareFetchRequest.SharePartitionData> reqData7 = Collections.singletonMap(
                tpNull2, new ShareFetchRequest.SharePartitionData(tpNull2.topicId(), 100));
        ShareFetchContext context7 = sharePartitionManager.newContext(groupId, reqData7, EMPTY_PART_LIST,
                new ShareRequestMetadata(shareSessionKey2.memberId(), 2), true);
        // Check for throttled response
        ShareFetchResponse resp7 = context7.throttleResponse(100);
        assertEquals(Errors.NONE, resp7.error());
        assertEquals(100, resp7.throttleTimeMs());

        assertErroneousAndValidTopicIdPartitions(context7.getErroneousAndValidTopicIdPartitions(), Arrays.asList(tpNull1, tpNull2), Arrays.asList(tp0, tp1));

        // Get the final share session.
        ShareFetchContext context8 = sharePartitionManager.newContext(groupId, Collections.emptyMap(), EMPTY_PART_LIST,
                new ShareRequestMetadata(reqMetadata2.memberId(), ShareRequestMetadata.FINAL_EPOCH), true);
        assertEquals(FinalContext.class, context8.getClass());
        assertEquals(1, cache.size());

        assertErroneousAndValidTopicIdPartitions(context8.getErroneousAndValidTopicIdPartitions(), Collections.emptyList(), Collections.emptyList());
        // Check for throttled response
        ShareFetchResponse resp8 = context8.throttleResponse(100);
        assertEquals(Errors.NONE, resp8.error());
        assertEquals(100, resp8.throttleTimeMs());

        // Close the session.
        CompletableFuture<Map<TopicIdPartition, ShareAcknowledgeResponseData.PartitionData>> releaseResponse =
            sharePartitionManager.releaseSession(groupId, reqMetadata2.memberId().toString());
        assertTrue(releaseResponse.isDone());
        assertFalse(releaseResponse.isCompletedExceptionally());
        assertEquals(0, cache.size());
    }

    @Test
    public void testShareFetchContextResponseSize() {
        Time time = new MockTime();
        ShareSessionCache cache = new ShareSessionCache(10, 1000);
        SharePartitionManager sharePartitionManager = SharePartitionManagerBuilder.builder()
                .withCache(cache).withTime(time).build();
        Map<Uuid, String> topicNames = new HashMap<>();
        Uuid tpId0 = Uuid.randomUuid();
        Uuid tpId1 = Uuid.randomUuid();
        topicNames.put(tpId0, "foo");
        topicNames.put(tpId1, "bar");
        TopicIdPartition tp0 = new TopicIdPartition(tpId0, new TopicPartition("foo", 0));
        TopicIdPartition tp1 = new TopicIdPartition(tpId0, new TopicPartition("foo", 1));
        TopicIdPartition tp2 = new TopicIdPartition(tpId1, new TopicPartition("bar", 0));
        TopicIdPartition tp3 = new TopicIdPartition(tpId1, new TopicPartition("bar", 1));

        String groupId = "grp";

        // Create a new share session with an initial share fetch request
        Map<TopicIdPartition, ShareFetchRequest.SharePartitionData> reqData2 = new LinkedHashMap<>();
        reqData2.put(tp0, new ShareFetchRequest.SharePartitionData(tp0.topicId(), 100));
        reqData2.put(tp1, new ShareFetchRequest.SharePartitionData(tp1.topicId(), 100));

        // For response size expected value calculation
        ObjectSerializationCache objectSerializationCache = new ObjectSerializationCache();
        short version = ApiKeys.SHARE_FETCH.latestVersion();

        ShareRequestMetadata reqMetadata2 = new ShareRequestMetadata(Uuid.randomUuid(), ShareRequestMetadata.INITIAL_EPOCH);
        ShareFetchContext context2 = sharePartitionManager.newContext(groupId, reqData2, EMPTY_PART_LIST, reqMetadata2, false);
        assertEquals(ShareSessionContext.class, context2.getClass());
        assertFalse(((ShareSessionContext) context2).isSubsequent());

        LinkedHashMap<TopicIdPartition, ShareFetchResponseData.PartitionData> respData2 = new LinkedHashMap<>();
        respData2.put(tp0, new ShareFetchResponseData.PartitionData().setPartitionIndex(0));
        respData2.put(tp1, new ShareFetchResponseData.PartitionData().setPartitionIndex(1));

        int respSize2 = context2.responseSize(respData2, version);
        ShareFetchResponse resp2 = context2.updateAndGenerateResponseData(groupId, reqMetadata2.memberId(), respData2);
        assertEquals(Errors.NONE, resp2.error());
        assertEquals(respData2, resp2.responseData(topicNames));
        // We add 4 here in response to 4 being added in sizeOf() method in ShareFetchResponse class.
        assertEquals(4 + resp2.data().size(objectSerializationCache, version), respSize2);

        ShareSessionKey shareSessionKey2 = new ShareSessionKey(groupId,
                reqMetadata2.memberId());

        // Test trying to create a new session with an invalid epoch
        assertThrows(InvalidShareSessionEpochException.class, () -> sharePartitionManager.newContext(groupId, reqData2, EMPTY_PART_LIST,
                new ShareRequestMetadata(shareSessionKey2.memberId(), 5), true));

        // Test trying to create a new session with a non-existent session key
        Uuid memberId4 = Uuid.randomUuid();
        assertThrows(ShareSessionNotFoundException.class, () -> sharePartitionManager.newContext(groupId, reqData2, EMPTY_PART_LIST,
                new ShareRequestMetadata(memberId4, 1), true));

        // Continue the first share session we created.
        Map<TopicIdPartition, ShareFetchRequest.SharePartitionData> reqData5 = Collections.singletonMap(
                tp2, new ShareFetchRequest.SharePartitionData(tp2.topicId(), 100));
        ShareFetchContext context5 = sharePartitionManager.newContext(groupId, reqData5, EMPTY_PART_LIST,
                new ShareRequestMetadata(shareSessionKey2.memberId(), 1), true);
        assertEquals(ShareSessionContext.class, context5.getClass());
        assertTrue(((ShareSessionContext) context5).isSubsequent());

        LinkedHashMap<TopicIdPartition, ShareFetchResponseData.PartitionData> respData5 = new LinkedHashMap<>();
        respData5.put(tp2, new ShareFetchResponseData.PartitionData().setPartitionIndex(0));

        int respSize5 = context5.responseSize(respData5, version);
        ShareFetchResponse resp5 = context5.updateAndGenerateResponseData(groupId, reqMetadata2.memberId(), respData5);
        assertEquals(Errors.NONE, resp5.error());
        // We add 4 here in response to 4 being added in sizeOf() method in ShareFetchResponse class.
        assertEquals(4 + resp5.data().size(objectSerializationCache, version), respSize5);

        // Test setting an invalid share session epoch.
        assertThrows(InvalidShareSessionEpochException.class, () -> sharePartitionManager.newContext(groupId, reqData2, EMPTY_PART_LIST,
                new ShareRequestMetadata(shareSessionKey2.memberId(), 5), true));

        // Test generating a throttled response for a subsequent share session
        ShareFetchContext context7 = sharePartitionManager.newContext(groupId, Collections.emptyMap(), EMPTY_PART_LIST,
                new ShareRequestMetadata(shareSessionKey2.memberId(), 2), true);

        int respSize7 = context7.responseSize(respData2, version);
        ShareFetchResponse resp7 = context7.throttleResponse(100);
        assertEquals(Errors.NONE, resp7.error());
        assertEquals(100, resp7.throttleTimeMs());
        // We add 4 here in response to 4 being added in sizeOf() method in ShareFetchResponse class.
        assertEquals(4 + new ShareFetchResponseData().size(objectSerializationCache, version), respSize7);

        // Get the final share session.
        ShareFetchContext context8 = sharePartitionManager.newContext(groupId, Collections.emptyMap(), EMPTY_PART_LIST,
                new ShareRequestMetadata(reqMetadata2.memberId(), ShareRequestMetadata.FINAL_EPOCH), true);
        assertEquals(FinalContext.class, context8.getClass());
        assertEquals(1, cache.size());

        LinkedHashMap<TopicIdPartition, ShareFetchResponseData.PartitionData> respData8 = new LinkedHashMap<>();
        respData8.put(tp3, new ShareFetchResponseData.PartitionData().setPartitionIndex(1));

        int respSize8 = context8.responseSize(respData8, version);
        ShareFetchResponse resp8 = context8.updateAndGenerateResponseData(groupId, reqMetadata2.memberId(), respData8);
        assertEquals(Errors.NONE, resp8.error());
        // We add 4 here in response to 4 being added in sizeOf() method in ShareFetchResponse class.
        assertEquals(4 + resp8.data().size(objectSerializationCache, version), respSize8);
    }

    @Test
    public void testCachedTopicPartitionsWithNoTopicPartitions() {
        ShareSessionCache cache = new ShareSessionCache(10, 1000);
        SharePartitionManager sharePartitionManager = SharePartitionManagerBuilder.builder()
                .withCache(cache).build();

        List<TopicIdPartition> result = sharePartitionManager.cachedTopicIdPartitionsInShareSession("grp", Uuid.randomUuid());
        assertTrue(result.isEmpty());
    }

    @Test
    public void testCachedTopicPartitionsForValidShareSessions() {
        ShareSessionCache cache = new ShareSessionCache(10, 1000);
        SharePartitionManager sharePartitionManager = SharePartitionManagerBuilder.builder()
                .withCache(cache).build();
        Uuid tpId0 = Uuid.randomUuid();
        Uuid tpId1 = Uuid.randomUuid();
        TopicIdPartition tp0 = new TopicIdPartition(tpId0, new TopicPartition("foo", 0));
        TopicIdPartition tp1 = new TopicIdPartition(tpId0, new TopicPartition("foo", 1));
        TopicIdPartition tp2 = new TopicIdPartition(tpId1, new TopicPartition("bar", 0));
        TopicIdPartition tp3 = new TopicIdPartition(tpId1, new TopicPartition("bar", 1));
        String groupId = "grp";
        Uuid memberId1 = Uuid.randomUuid();
        Uuid memberId2 = Uuid.randomUuid();

        // Create a new share session with an initial share fetch request.
        Map<TopicIdPartition, ShareFetchRequest.SharePartitionData> reqData1 = new LinkedHashMap<>();
        reqData1.put(tp0, new ShareFetchRequest.SharePartitionData(tp0.topicId(), 100));
        reqData1.put(tp1, new ShareFetchRequest.SharePartitionData(tp1.topicId(), 100));

        ShareRequestMetadata reqMetadata1 = new ShareRequestMetadata(memberId1, ShareRequestMetadata.INITIAL_EPOCH);
        ShareFetchContext context1 = sharePartitionManager.newContext(groupId, reqData1, EMPTY_PART_LIST, reqMetadata1, false);
        assertEquals(ShareSessionContext.class, context1.getClass());
        assertFalse(((ShareSessionContext) context1).isSubsequent());

        ShareSessionKey shareSessionKey1 = new ShareSessionKey(groupId,
                reqMetadata1.memberId());

        LinkedHashMap<TopicIdPartition, ShareFetchResponseData.PartitionData> respData1 = new LinkedHashMap<>();
        respData1.put(tp0, new ShareFetchResponseData.PartitionData().setPartitionIndex(0));
        respData1.put(tp1, new ShareFetchResponseData.PartitionData().setPartitionIndex(1));

        ShareFetchResponse resp1 = context1.updateAndGenerateResponseData(groupId, reqMetadata1.memberId(), respData1);
        assertEquals(Errors.NONE, resp1.error());

        assertEquals(new HashSet<>(Arrays.asList(tp0, tp1)),
                new HashSet<>(sharePartitionManager.cachedTopicIdPartitionsInShareSession(groupId, memberId1)));

        // Create a new share session with an initial share fetch request.
        Map<TopicIdPartition, ShareFetchRequest.SharePartitionData> reqData2 = Collections.singletonMap(
                tp2, new ShareFetchRequest.SharePartitionData(tp2.topicId(), 100));

        ShareRequestMetadata reqMetadata2 = new ShareRequestMetadata(memberId2, ShareRequestMetadata.INITIAL_EPOCH);
        ShareFetchContext context2 = sharePartitionManager.newContext(groupId, reqData2, EMPTY_PART_LIST, reqMetadata2, false);
        assertEquals(ShareSessionContext.class, context2.getClass());
        assertFalse(((ShareSessionContext) context2).isSubsequent());

        ShareSessionKey shareSessionKey2 = new ShareSessionKey(groupId,
                reqMetadata2.memberId());

        LinkedHashMap<TopicIdPartition, ShareFetchResponseData.PartitionData> respData2 = new LinkedHashMap<>();
        respData2.put(tp2, new ShareFetchResponseData.PartitionData().setPartitionIndex(0));

        ShareFetchResponse resp2 = context2.updateAndGenerateResponseData(groupId, reqMetadata2.memberId(), respData2);
        assertEquals(Errors.NONE, resp2.error());

        assertEquals(Collections.singletonList(tp2), sharePartitionManager.cachedTopicIdPartitionsInShareSession(groupId, memberId2));

        // Continue the first share session we created.
        Map<TopicIdPartition, ShareFetchRequest.SharePartitionData> reqData3 = Collections.singletonMap(
                tp2, new ShareFetchRequest.SharePartitionData(tp2.topicId(), 100));
        ShareFetchContext context3 = sharePartitionManager.newContext(groupId, reqData3, EMPTY_PART_LIST,
                new ShareRequestMetadata(shareSessionKey1.memberId(), 1), true);
        assertEquals(ShareSessionContext.class, context3.getClass());
        assertTrue(((ShareSessionContext) context3).isSubsequent());

        LinkedHashMap<TopicIdPartition, ShareFetchResponseData.PartitionData> respData3 = new LinkedHashMap<>();
        respData3.put(tp2, new ShareFetchResponseData.PartitionData().setPartitionIndex(0));
        ShareFetchResponse resp3 = context3.updateAndGenerateResponseData(groupId, reqMetadata1.memberId(), respData3);
        assertEquals(Errors.NONE, resp3.error());

        assertEquals(new HashSet<>(Arrays.asList(tp0, tp1, tp2)),
                new HashSet<>(sharePartitionManager.cachedTopicIdPartitionsInShareSession(groupId, memberId1)));

        // Continue the second session we created.
        Map<TopicIdPartition, ShareFetchRequest.SharePartitionData> reqData4 = Collections.singletonMap(
                tp3, new ShareFetchRequest.SharePartitionData(tp3.topicId(), 100));
        ShareFetchContext context4 = sharePartitionManager.newContext(groupId, reqData4, Collections.singletonList(tp2),
                new ShareRequestMetadata(shareSessionKey2.memberId(), 1), true);
        assertEquals(ShareSessionContext.class, context4.getClass());
        assertTrue(((ShareSessionContext) context4).isSubsequent());

        LinkedHashMap<TopicIdPartition, ShareFetchResponseData.PartitionData> respData4 = new LinkedHashMap<>();
        respData4.put(tp3, new ShareFetchResponseData.PartitionData().setPartitionIndex(1));
        ShareFetchResponse resp4 = context4.updateAndGenerateResponseData(groupId, reqMetadata2.memberId(), respData4);
        assertEquals(Errors.NONE, resp4.error());

        assertEquals(Collections.singletonList(tp3), sharePartitionManager.cachedTopicIdPartitionsInShareSession(groupId, memberId2));

        // Get the final share session.
        ShareFetchContext context5 = sharePartitionManager.newContext(groupId, Collections.emptyMap(), EMPTY_PART_LIST,
                new ShareRequestMetadata(reqMetadata1.memberId(), ShareRequestMetadata.FINAL_EPOCH), true);
        assertEquals(FinalContext.class, context5.getClass());

        LinkedHashMap<TopicIdPartition, ShareFetchResponseData.PartitionData> respData5 = new LinkedHashMap<>();
        ShareFetchResponse resp5 = context5.updateAndGenerateResponseData(groupId, reqMetadata1.memberId(), respData5);
        assertEquals(Errors.NONE, resp5.error());

        assertFalse(sharePartitionManager.cachedTopicIdPartitionsInShareSession(groupId, memberId1).isEmpty());

        // Close the first session.
        sharePartitionManager.releaseSession(groupId, reqMetadata1.memberId().toString());
        assertTrue(sharePartitionManager.cachedTopicIdPartitionsInShareSession(groupId, memberId1).isEmpty());

        // Continue the second share session .
        ShareFetchContext context6 = sharePartitionManager.newContext(groupId, Collections.emptyMap(), Collections.singletonList(tp3),
                new ShareRequestMetadata(shareSessionKey2.memberId(), 2), true);
        assertEquals(ShareSessionContext.class, context6.getClass());
        assertTrue(((ShareSessionContext) context6).isSubsequent());

        LinkedHashMap<TopicIdPartition, ShareFetchResponseData.PartitionData> respData6 = new LinkedHashMap<>();
        ShareFetchResponse resp6 = context6.updateAndGenerateResponseData(groupId, reqMetadata2.memberId(), respData6);
        assertEquals(Errors.NONE, resp6.error());

        assertEquals(Collections.emptyList(), sharePartitionManager.cachedTopicIdPartitionsInShareSession(groupId, memberId2));
    }

    @Test
    public void testSharePartitionKey() {
        SharePartitionKey sharePartitionKey1 = new SharePartitionKey("mock-group-1",
                new TopicIdPartition(new Uuid(0L, 1L), new TopicPartition("test", 0)));
        SharePartitionKey sharePartitionKey2 = new SharePartitionKey("mock-group-2",
                new TopicIdPartition(new Uuid(0L, 1L), new TopicPartition("test", 0)));
        SharePartitionKey sharePartitionKey3 = new SharePartitionKey("mock-group-1",
                new TopicIdPartition(new Uuid(1L, 1L), new TopicPartition("test-1", 0)));
        SharePartitionKey sharePartitionKey4 = new SharePartitionKey("mock-group-1",
                new TopicIdPartition(new Uuid(0L, 1L), new TopicPartition("test", 1)));
        SharePartitionKey sharePartitionKey5 = new SharePartitionKey("mock-group-1",
                new TopicIdPartition(new Uuid(0L, 0L), new TopicPartition("test-2", 0)));
        SharePartitionKey sharePartitionKey1Copy = new SharePartitionKey("mock-group-1",
                new TopicIdPartition(new Uuid(0L, 1L), new TopicPartition("test", 0)));

        assertEquals(sharePartitionKey1, sharePartitionKey1Copy);
        assertNotEquals(sharePartitionKey1, sharePartitionKey2);
        assertNotEquals(sharePartitionKey1, sharePartitionKey3);
        assertNotEquals(sharePartitionKey1, sharePartitionKey4);
        assertNotEquals(sharePartitionKey1, sharePartitionKey5);
        assertNotEquals(sharePartitionKey1, null);
    }

    @Test
    public void testMultipleSequentialShareFetches() {
        String groupId = "grp";
        Uuid memberId1 = Uuid.randomUuid();
        FetchParams fetchParams = new FetchParams(ApiKeys.SHARE_FETCH.latestVersion(), FetchRequest.ORDINARY_CONSUMER_ID, -1, DELAYED_SHARE_FETCH_MAX_WAIT_MS,
            1, 1024 * 1024, FetchIsolation.HIGH_WATERMARK, Optional.empty());
        Uuid fooId = Uuid.randomUuid();
        Uuid barId = Uuid.randomUuid();
        TopicIdPartition tp0 = new TopicIdPartition(fooId, new TopicPartition("foo", 0));
        TopicIdPartition tp1 = new TopicIdPartition(fooId, new TopicPartition("foo", 1));
        TopicIdPartition tp2 = new TopicIdPartition(barId, new TopicPartition("bar", 0));
        TopicIdPartition tp3 = new TopicIdPartition(barId, new TopicPartition("bar", 1));
        TopicIdPartition tp4 = new TopicIdPartition(fooId, new TopicPartition("foo", 2));
        TopicIdPartition tp5 = new TopicIdPartition(barId, new TopicPartition("bar", 2));
        TopicIdPartition tp6 = new TopicIdPartition(fooId, new TopicPartition("foo", 3));
        Map<TopicIdPartition, Integer> partitionMaxBytes = new HashMap<>();
        partitionMaxBytes.put(tp0, PARTITION_MAX_BYTES);
        partitionMaxBytes.put(tp1, PARTITION_MAX_BYTES);
        partitionMaxBytes.put(tp2, PARTITION_MAX_BYTES);
        partitionMaxBytes.put(tp3, PARTITION_MAX_BYTES);
        partitionMaxBytes.put(tp4, PARTITION_MAX_BYTES);
        partitionMaxBytes.put(tp5, PARTITION_MAX_BYTES);
        partitionMaxBytes.put(tp6, PARTITION_MAX_BYTES);

        ReplicaManager replicaManager = mock(ReplicaManager.class);
        Time time = mock(Time.class);
        when(time.hiResClockMs()).thenReturn(0L).thenReturn(100L);
        Metrics metrics = new Metrics();
        DelayedOperationPurgatory<DelayedShareFetch> delayedShareFetchPurgatory = new DelayedOperationPurgatory<>(
            "TestShareFetch", mockTimer, replicaManager.localBrokerId(),
            DELAYED_SHARE_FETCH_PURGATORY_PURGE_INTERVAL, true, true);

        SharePartitionManager sharePartitionManager = SharePartitionManagerBuilder.builder()
            .withReplicaManager(replicaManager)
            .withTime(time)
            .withMetrics(metrics)
            .withTimer(mockTimer)
            .withDelayedShareFetchPurgatory(delayedShareFetchPurgatory)
            .build();

        doAnswer(invocation -> buildLogReadResult(partitionMaxBytes.keySet())).when(replicaManager).readFromLog(any(), any(), any(ReplicaQuota.class), anyBoolean());

        sharePartitionManager.fetchMessages(groupId, memberId1.toString(), fetchParams, partitionMaxBytes);
        Mockito.verify(replicaManager, times(1)).readFromLog(
            any(), any(), any(ReplicaQuota.class), anyBoolean());

        sharePartitionManager.fetchMessages(groupId, memberId1.toString(), fetchParams, partitionMaxBytes);
        Mockito.verify(replicaManager, times(2)).readFromLog(
            any(), any(), any(ReplicaQuota.class), anyBoolean());

        sharePartitionManager.fetchMessages(groupId, memberId1.toString(), fetchParams, partitionMaxBytes);
        Mockito.verify(replicaManager, times(3)).readFromLog(
            any(), any(), any(ReplicaQuota.class), anyBoolean());

        Map<MetricName, Consumer<Double>> expectedMetrics = new HashMap<>();
        expectedMetrics.put(
                metrics.metricName(SharePartitionManager.ShareGroupMetrics.PARTITION_LOAD_TIME_AVG, SharePartitionManager.ShareGroupMetrics.METRICS_GROUP_NAME),
                val -> assertEquals(val.intValue(), (int) 100.0 / 7, SharePartitionManager.ShareGroupMetrics.PARTITION_LOAD_TIME_AVG)
        );
        expectedMetrics.put(
                metrics.metricName(SharePartitionManager.ShareGroupMetrics.PARTITION_LOAD_TIME_MAX, SharePartitionManager.ShareGroupMetrics.METRICS_GROUP_NAME),
                val -> assertEquals(val, 100.0, SharePartitionManager.ShareGroupMetrics.PARTITION_LOAD_TIME_MAX)
        );
        expectedMetrics.forEach((metric, test) -> {
            assertTrue(metrics.metrics().containsKey(metric));
            test.accept((Double) metrics.metrics().get(metric).metricValue());
        });
    }

    @Test
    public void testMultipleConcurrentShareFetches() throws InterruptedException {

        String groupId = "grp";
        Uuid memberId1 = Uuid.randomUuid();
        FetchParams fetchParams = new FetchParams(ApiKeys.SHARE_FETCH.latestVersion(), FetchRequest.ORDINARY_CONSUMER_ID, -1, DELAYED_SHARE_FETCH_MAX_WAIT_MS,
            1, 1024 * 1024, FetchIsolation.HIGH_WATERMARK, Optional.empty());
        Uuid fooId = Uuid.randomUuid();
        Uuid barId = Uuid.randomUuid();
        TopicIdPartition tp0 = new TopicIdPartition(fooId, new TopicPartition("foo", 0));
        TopicIdPartition tp1 = new TopicIdPartition(fooId, new TopicPartition("foo", 1));
        TopicIdPartition tp2 = new TopicIdPartition(barId, new TopicPartition("bar", 0));
        TopicIdPartition tp3 = new TopicIdPartition(barId, new TopicPartition("bar", 1));
        Map<TopicIdPartition, Integer> partitionMaxBytes = new HashMap<>();
        partitionMaxBytes.put(tp0, PARTITION_MAX_BYTES);
        partitionMaxBytes.put(tp1, PARTITION_MAX_BYTES);
        partitionMaxBytes.put(tp2, PARTITION_MAX_BYTES);
        partitionMaxBytes.put(tp3, PARTITION_MAX_BYTES);

        final Time time = new MockTime(0, System.currentTimeMillis(), 0);
        ReplicaManager replicaManager = mock(ReplicaManager.class);
        DelayedOperationPurgatory<DelayedShareFetch> delayedShareFetchPurgatory = new DelayedOperationPurgatory<>(
            "TestShareFetch", mockTimer, replicaManager.localBrokerId(),
            DELAYED_SHARE_FETCH_PURGATORY_PURGE_INTERVAL, true, true);

        SharePartitionManager sharePartitionManager = SharePartitionManagerBuilder.builder()
            .withTime(time)
            .withReplicaManager(replicaManager)
            .withTimer(mockTimer)
            .withDelayedShareFetchPurgatory(delayedShareFetchPurgatory)
            .build();

        SharePartition sp0 = mock(SharePartition.class);
        SharePartition sp1 = mock(SharePartition.class);
        SharePartition sp2 = mock(SharePartition.class);
        SharePartition sp3 = mock(SharePartition.class);

        when(sp0.nextFetchOffset()).thenReturn((long) 1, (long) 15, (long) 6, (long) 30, (long) 25);
        when(sp1.nextFetchOffset()).thenReturn((long) 4, (long) 1, (long) 18, (long) 5);
        when(sp2.nextFetchOffset()).thenReturn((long) 10, (long) 25, (long) 26);
        when(sp3.nextFetchOffset()).thenReturn((long) 20, (long) 15, (long) 23, (long) 16);

        doAnswer(invocation -> {
            assertEquals(1, sp0.nextFetchOffset());
            assertEquals(4, sp1.nextFetchOffset());
            assertEquals(10, sp2.nextFetchOffset());
            assertEquals(20, sp3.nextFetchOffset());
            return buildLogReadResult(partitionMaxBytes.keySet());
        }).doAnswer(invocation -> {
            assertEquals(15, sp0.nextFetchOffset());
            assertEquals(1, sp1.nextFetchOffset());
            assertEquals(25, sp2.nextFetchOffset());
            assertEquals(15, sp3.nextFetchOffset());
            return buildLogReadResult(partitionMaxBytes.keySet());
        }).doAnswer(invocation -> {
            assertEquals(6, sp0.nextFetchOffset());
            assertEquals(18, sp1.nextFetchOffset());
            assertEquals(26, sp2.nextFetchOffset());
            assertEquals(23, sp3.nextFetchOffset());
            return buildLogReadResult(partitionMaxBytes.keySet());
        }).doAnswer(invocation -> {
            assertEquals(30, sp0.nextFetchOffset());
            assertEquals(5, sp1.nextFetchOffset());
            assertEquals(26, sp2.nextFetchOffset());
            assertEquals(16, sp3.nextFetchOffset());
            return buildLogReadResult(partitionMaxBytes.keySet());
        }).doAnswer(invocation -> {
            assertEquals(25, sp0.nextFetchOffset());
            assertEquals(5, sp1.nextFetchOffset());
            assertEquals(26, sp2.nextFetchOffset());
            assertEquals(16, sp3.nextFetchOffset());
            return buildLogReadResult(partitionMaxBytes.keySet());
        }).when(replicaManager).readFromLog(any(), any(), any(ReplicaQuota.class), anyBoolean());

        int threadCount = 100;
        ExecutorService executorService = Executors.newFixedThreadPool(threadCount);

        try {
            for (int i = 0; i != threadCount; ++i) {
                executorService.submit(() -> {
                    sharePartitionManager.fetchMessages(groupId, memberId1.toString(), fetchParams, partitionMaxBytes);
                });
                // We are blocking the main thread at an interval of 10 threads so that the currently running executorService threads can complete.
                if (i % 10 == 0)
                    executorService.awaitTermination(50, TimeUnit.MILLISECONDS);
            }
        } finally {
            if (!executorService.awaitTermination(50, TimeUnit.MILLISECONDS))
                executorService.shutdown();
        }
        // We are checking the number of replicaManager readFromLog() calls
        Mockito.verify(replicaManager, atMost(100)).readFromLog(
            any(), any(), any(ReplicaQuota.class), anyBoolean());
        Mockito.verify(replicaManager, atLeast(10)).readFromLog(
            any(), any(), any(ReplicaQuota.class), anyBoolean());
    }

    @Test
    public void testReplicaManagerFetchShouldNotProceed() {
        String groupId = "grp";
        Uuid memberId = Uuid.randomUuid();
        FetchParams fetchParams = new FetchParams(ApiKeys.SHARE_FETCH.latestVersion(), FetchRequest.ORDINARY_CONSUMER_ID, -1,
                DELAYED_SHARE_FETCH_MAX_WAIT_MS, 1, 1024 * 1024, FetchIsolation.HIGH_WATERMARK, Optional.empty());
        Uuid fooId = Uuid.randomUuid();
        TopicIdPartition tp0 = new TopicIdPartition(fooId, new TopicPartition("foo", 0));
        Map<TopicIdPartition, Integer> partitionMaxBytes = new HashMap<>();
        partitionMaxBytes.put(tp0, PARTITION_MAX_BYTES);

        ReplicaManager replicaManager = mock(ReplicaManager.class);

        SharePartition sp0 = mock(SharePartition.class);
        when(sp0.maybeAcquireFetchLock()).thenReturn(true);
        when(sp0.canAcquireRecords()).thenReturn(false);
        when(sp0.maybeInitialize()).thenReturn(CompletableFuture.completedFuture(null));
        Map<SharePartitionKey, SharePartition> partitionCacheMap = new HashMap<>();
        partitionCacheMap.put(new SharePartitionKey(groupId, tp0), sp0);

        DelayedOperationPurgatory<DelayedShareFetch> delayedShareFetchPurgatory = new DelayedOperationPurgatory<>(
                "TestShareFetch", mockTimer, replicaManager.localBrokerId(),
                DELAYED_SHARE_FETCH_PURGATORY_PURGE_INTERVAL, true, true);

        SharePartitionManager sharePartitionManager = SharePartitionManagerBuilder.builder()
            .withPartitionCacheMap(partitionCacheMap)
            .withReplicaManager(replicaManager)
            .withTimer(mockTimer)
            .withDelayedShareFetchPurgatory(delayedShareFetchPurgatory).build();

        CompletableFuture<Map<TopicIdPartition, ShareFetchResponseData.PartitionData>> future =
            sharePartitionManager.fetchMessages(groupId, memberId.toString(), fetchParams, partitionMaxBytes);
        Mockito.verify(replicaManager, times(0)).readFromLog(
            any(), any(), any(ReplicaQuota.class), anyBoolean());
        Map<TopicIdPartition, ShareFetchResponseData.PartitionData> result = future.join();
        assertEquals(0, result.size());
    }

    @Test
    public void testReplicaManagerFetchShouldProceed() {
        String groupId = "grp";
        Uuid memberId = Uuid.randomUuid();
        FetchParams fetchParams = new FetchParams(ApiKeys.SHARE_FETCH.latestVersion(), FetchRequest.ORDINARY_CONSUMER_ID, -1, DELAYED_SHARE_FETCH_PURGATORY_PURGE_INTERVAL,
            1, 1024 * 1024, FetchIsolation.HIGH_WATERMARK, Optional.empty());
        Uuid fooId = Uuid.randomUuid();
        TopicIdPartition tp0 = new TopicIdPartition(fooId, new TopicPartition("foo", 0));
        Map<TopicIdPartition, Integer> partitionMaxBytes = new HashMap<>();
        partitionMaxBytes.put(tp0, PARTITION_MAX_BYTES);

        ReplicaManager replicaManager = mock(ReplicaManager.class);

        DelayedOperationPurgatory<DelayedShareFetch> delayedShareFetchPurgatory = new DelayedOperationPurgatory<>(
            "TestShareFetch", mockTimer, replicaManager.localBrokerId(),
            DELAYED_SHARE_FETCH_PURGATORY_PURGE_INTERVAL, true, true);

        SharePartitionManager sharePartitionManager = SharePartitionManagerBuilder.builder()
            .withReplicaManager(replicaManager)
            .withTimer(mockTimer)
            .withDelayedShareFetchPurgatory(delayedShareFetchPurgatory)
            .build();

        doAnswer(invocation -> buildLogReadResult(partitionMaxBytes.keySet())).when(replicaManager).readFromLog(any(), any(), any(ReplicaQuota.class), anyBoolean());

        sharePartitionManager.fetchMessages(groupId, memberId.toString(), fetchParams, partitionMaxBytes);
        // Since the nextFetchOffset does not point to endOffset + 1, i.e. some of the records in the cachedState are AVAILABLE,
        // even though the maxInFlightMessages limit is exceeded, replicaManager.readFromLog should be called
        Mockito.verify(replicaManager, times(1)).readFromLog(
            any(), any(), any(ReplicaQuota.class), anyBoolean());
    }

    @Test
    public void testCloseSharePartitionManager() throws Exception {
        Timer timer = Mockito.mock(SystemTimerReaper.class);
        Persister persister = Mockito.mock(Persister.class);
        SharePartitionManager sharePartitionManager = SharePartitionManagerBuilder.builder()
                .withTimer(timer).withShareGroupPersister(persister).build();

        // Verify that 0 calls are made to timer.close() and persister.stop().
        Mockito.verify(timer, times(0)).close();
        Mockito.verify(persister, times(0)).stop();
        // Closing the sharePartitionManager closes timer object in sharePartitionManager.
        sharePartitionManager.close();
        // Verify that the timer object in sharePartitionManager is closed by checking the calls to timer.close() and persister.stop().
        Mockito.verify(timer, times(1)).close();
        Mockito.verify(persister, times(1)).stop();
    }

    @Test
    public void testCloseShouldCompletePendingFetchRequests() throws Exception {
        String groupId = "grp";
        Uuid memberId = Uuid.randomUuid();
        FetchParams fetchParams = new FetchParams(ApiKeys.SHARE_FETCH.latestVersion(), FetchRequest.ORDINARY_CONSUMER_ID, -1, 0,
            1, 1024 * 1024, FetchIsolation.HIGH_WATERMARK, Optional.empty());
        Uuid fooId = Uuid.randomUuid();
        TopicIdPartition tp0 = new TopicIdPartition(fooId, new TopicPartition("foo", 0));
        Map<TopicIdPartition, Integer> partitionMaxBytes = Collections.singletonMap(tp0, PARTITION_MAX_BYTES);

        SharePartitionManager sharePartitionManager = SharePartitionManagerBuilder.builder().build();

        // Acquire the fetch lock so fetch requests keep waiting in the queue.
        assertTrue(sharePartitionManager.acquireProcessFetchQueueLock());
        CompletableFuture<Map<TopicIdPartition, ShareFetchResponseData.PartitionData>> future =
            sharePartitionManager.fetchMessages(groupId, memberId.toString(), fetchParams, partitionMaxBytes);
        // Verify that the fetch request is not completed.
        assertFalse(future.isDone());

        // Closing the sharePartitionManager closes pending fetch requests in the fetch queue.
        sharePartitionManager.close();
        // Verify that the fetch request is now completed.
        assertTrue(future.isDone());
        assertFutureThrows(future, BrokerNotAvailableException.class);
    }

    @Test
    public void testReleaseSessionSuccess() {
        String groupId = "grp";
        Uuid memberId = Uuid.randomUuid();

        TopicIdPartition tp1 = new TopicIdPartition(Uuid.randomUuid(), new TopicPartition("foo", 0));
        TopicIdPartition tp2 = new TopicIdPartition(Uuid.randomUuid(), new TopicPartition("bar", 2));
        TopicIdPartition tp3 = new TopicIdPartition(Uuid.randomUuid(), new TopicPartition("baz", 4));

        SharePartition sp1 = mock(SharePartition.class);
        SharePartition sp2 = mock(SharePartition.class);
        when(sp1.releaseAcquiredRecords(ArgumentMatchers.eq(memberId.toString()))).thenReturn(CompletableFuture.completedFuture(null));
        when(sp2.releaseAcquiredRecords(ArgumentMatchers.eq(memberId.toString()))).thenReturn(FutureUtils.failedFuture(
                new InvalidRecordStateException("Unable to release acquired records for the batch")
        ));

        ShareSessionCache cache = mock(ShareSessionCache.class);
        ShareSession shareSession = mock(ShareSession.class);
        when(cache.get(new ShareSessionKey(groupId, memberId))).thenReturn(shareSession);
        when(cache.remove(new ShareSessionKey(groupId, memberId))).thenReturn(shareSession);

        ImplicitLinkedHashCollection<CachedSharePartition> partitionMap = new ImplicitLinkedHashCollection<>(3);
        partitionMap.add(new CachedSharePartition(tp1));
        partitionMap.add(new CachedSharePartition(tp2));
        partitionMap.add(new CachedSharePartition(tp3));
        when(shareSession.partitionMap()).thenReturn(partitionMap);

        Map<SharePartitionKey, SharePartition> partitionCacheMap = new HashMap<>();
        partitionCacheMap.put(new SharePartitionKey(groupId, tp1), sp1);
        partitionCacheMap.put(new SharePartitionKey(groupId, tp2), sp2);

        SharePartitionManager sharePartitionManager = SharePartitionManagerBuilder.builder()
            .withCache(cache)
            .withPartitionCacheMap(partitionCacheMap)
            .build();

        CompletableFuture<Map<TopicIdPartition, ShareAcknowledgeResponseData.PartitionData>> resultFuture =
                sharePartitionManager.releaseSession(groupId, memberId.toString());
        Map<TopicIdPartition, ShareAcknowledgeResponseData.PartitionData> result = resultFuture.join();
        assertEquals(3, result.size());
        assertTrue(result.containsKey(tp1));
        assertTrue(result.containsKey(tp2));
        assertTrue(result.containsKey(tp3));
        assertEquals(0, result.get(tp1).partitionIndex());
        assertEquals(Errors.NONE.code(), result.get(tp1).errorCode());
        assertEquals(2, result.get(tp2).partitionIndex());
        assertEquals(Errors.INVALID_RECORD_STATE.code(), result.get(tp2).errorCode());
        // tp3 was not a part of partitionCacheMap.
        assertEquals(4, result.get(tp3).partitionIndex());
        assertEquals(Errors.UNKNOWN_TOPIC_OR_PARTITION.code(), result.get(tp3).errorCode());
    }

    @Test
    public void testReleaseSessionWithIncorrectGroupId() {
        String groupId = "grp";
        Uuid memberId = Uuid.randomUuid();

        TopicIdPartition tp1 = new TopicIdPartition(Uuid.randomUuid(), new TopicPartition("foo", 0));

        ShareSessionCache cache = mock(ShareSessionCache.class);
        ShareSession shareSession = mock(ShareSession.class);
        when(cache.get(new ShareSessionKey(groupId, memberId))).thenReturn(shareSession);

        ImplicitLinkedHashCollection<CachedSharePartition> partitionMap = new ImplicitLinkedHashCollection<>(3);
        partitionMap.add(new CachedSharePartition(tp1));
        when(shareSession.partitionMap()).thenReturn(partitionMap);

        SharePartitionManager sharePartitionManager = SharePartitionManagerBuilder.builder()
            .withCache(cache)
            .build();

        // Calling releaseSession with incorrect groupId.
        CompletableFuture<Map<TopicIdPartition, ShareAcknowledgeResponseData.PartitionData>> resultFuture =
                sharePartitionManager.releaseSession("grp-2", memberId.toString());
        assertTrue(resultFuture.isDone());
        assertTrue(resultFuture.isCompletedExceptionally());
        Throwable exception = assertThrows(ExecutionException.class, resultFuture::get);
        assertInstanceOf(ShareSessionNotFoundException.class, exception.getCause());
    }

    @Test
    public void testReleaseSessionWithIncorrectMemberId() {
        String groupId = "grp";
        Uuid memberId = Uuid.randomUuid();

        TopicIdPartition tp1 = new TopicIdPartition(memberId, new TopicPartition("foo", 0));

        ShareSessionCache cache = mock(ShareSessionCache.class);
        ShareSession shareSession = mock(ShareSession.class);
        // Member with random Uuid so that it does not match the memberId.
        when(cache.get(new ShareSessionKey(groupId, Uuid.randomUuid()))).thenReturn(shareSession);

        ImplicitLinkedHashCollection<CachedSharePartition> partitionMap = new ImplicitLinkedHashCollection<>(3);
        partitionMap.add(new CachedSharePartition(tp1));
        when(shareSession.partitionMap()).thenReturn(partitionMap);

        SharePartitionManager sharePartitionManager = SharePartitionManagerBuilder.builder()
            .withCache(cache)
            .build();

        CompletableFuture<Map<TopicIdPartition, ShareAcknowledgeResponseData.PartitionData>> resultFuture =
                sharePartitionManager.releaseSession(groupId, memberId.toString());
        assertTrue(resultFuture.isDone());
        assertTrue(resultFuture.isCompletedExceptionally());
        Throwable exception = assertThrows(ExecutionException.class, resultFuture::get);
        assertInstanceOf(ShareSessionNotFoundException.class, exception.getCause());
    }

    @Test
    public void testReleaseSessionWithEmptyTopicPartitions() {
        String groupId = "grp";
        Uuid memberId = Uuid.randomUuid();

        ShareSessionCache cache = mock(ShareSessionCache.class);
        ShareSession shareSession = mock(ShareSession.class);
        when(cache.get(new ShareSessionKey(groupId, memberId))).thenReturn(shareSession);
        when(cache.remove(new ShareSessionKey(groupId, memberId))).thenReturn(shareSession);
        when(shareSession.partitionMap()).thenReturn(new ImplicitLinkedHashCollection<>());

        SharePartitionManager sharePartitionManager = SharePartitionManagerBuilder.builder()
            .withCache(cache)
            .build();

        // Empty list of TopicIdPartitions to releaseSession. This should return an empty map.
        CompletableFuture<Map<TopicIdPartition, ShareAcknowledgeResponseData.PartitionData>> resultFuture =
                sharePartitionManager.releaseSession(groupId, memberId.toString());
        Map<TopicIdPartition, ShareAcknowledgeResponseData.PartitionData> result = resultFuture.join();
        assertEquals(0, result.size());
    }

    @Test
    public void testReleaseSessionWithNullShareSession() {
        String groupId = "grp";
        Uuid memberId = Uuid.randomUuid();

        ShareSessionCache cache = mock(ShareSessionCache.class);
        // Null share session in get response so empty topic partitions should be returned.
        when(cache.get(new ShareSessionKey(groupId, memberId))).thenReturn(null);
        // Make the response not null for remove so can further check for the return value from topic partitions.
        when(cache.remove(new ShareSessionKey(groupId, memberId))).thenReturn(mock(ShareSession.class));

        SharePartitionManager sharePartitionManager = SharePartitionManagerBuilder.builder()
            .withCache(cache)
            .build();

        CompletableFuture<Map<TopicIdPartition, ShareAcknowledgeResponseData.PartitionData>> resultFuture =
            sharePartitionManager.releaseSession(groupId, memberId.toString());
        Map<TopicIdPartition, ShareAcknowledgeResponseData.PartitionData> result = resultFuture.join();
        assertEquals(0, result.size());
    }

    @Test
    public void testAcknowledgeSinglePartition() {
        String groupId = "grp";
        String memberId = Uuid.randomUuid().toString();

        TopicIdPartition tp = new TopicIdPartition(Uuid.randomUuid(), new TopicPartition("foo", 0));
        SharePartition sp = mock(SharePartition.class);

        when(sp.acknowledge(ArgumentMatchers.eq(memberId), any())).thenReturn(CompletableFuture.completedFuture(null));

        Map<SharePartitionKey, SharePartition> partitionCacheMap = new HashMap<>();
        partitionCacheMap.put(new SharePartitionKey(groupId, tp), sp);
        SharePartitionManager sharePartitionManager = SharePartitionManagerBuilder.builder()
            .withPartitionCacheMap(partitionCacheMap).build();

        Map<TopicIdPartition, List<ShareAcknowledgementBatch>> acknowledgeTopics = new HashMap<>();
        acknowledgeTopics.put(tp, Arrays.asList(
            new ShareAcknowledgementBatch(12, 20, Collections.singletonList((byte) 1)),
            new ShareAcknowledgementBatch(24, 56, Collections.singletonList((byte) 1))
        ));
        CompletableFuture<Map<TopicIdPartition, ShareAcknowledgeResponseData.PartitionData>> resultFuture =
                sharePartitionManager.acknowledge(memberId, groupId, acknowledgeTopics);
        Map<TopicIdPartition, ShareAcknowledgeResponseData.PartitionData> result = resultFuture.join();
        assertEquals(1, result.size());
        assertTrue(result.containsKey(tp));
        assertEquals(0, result.get(tp).partitionIndex());
        assertEquals(Errors.NONE.code(), result.get(tp).errorCode());
    }

    @Test
    public void testAcknowledgeMultiplePartition() {
        String groupId = "grp";
        String memberId = Uuid.randomUuid().toString();

        TopicIdPartition tp1 = new TopicIdPartition(Uuid.randomUuid(), new TopicPartition("foo1", 0));
        TopicIdPartition tp2 = new TopicIdPartition(Uuid.randomUuid(), new TopicPartition("foo2", 0));
        TopicIdPartition tp3 = new TopicIdPartition(Uuid.randomUuid(), new TopicPartition("foo3", 0));

        SharePartition sp1 = mock(SharePartition.class);
        SharePartition sp2 = mock(SharePartition.class);
        SharePartition sp3 = mock(SharePartition.class);

        when(sp1.acknowledge(ArgumentMatchers.eq(memberId), any())).thenReturn(CompletableFuture.completedFuture(null));
        when(sp2.acknowledge(ArgumentMatchers.eq(memberId), any())).thenReturn(CompletableFuture.completedFuture(null));
        when(sp3.acknowledge(ArgumentMatchers.eq(memberId), any())).thenReturn(CompletableFuture.completedFuture(null));

        Map<SharePartitionKey, SharePartition> partitionCacheMap = new HashMap<>();
        partitionCacheMap.put(new SharePartitionKey(groupId, tp1), sp1);
        partitionCacheMap.put(new SharePartitionKey(groupId, tp2), sp2);
        partitionCacheMap.put(new SharePartitionKey(groupId, tp3), sp3);

        Metrics metrics = new Metrics();
        SharePartitionManager sharePartitionManager = SharePartitionManagerBuilder.builder()
                .withPartitionCacheMap(partitionCacheMap).withMetrics(metrics).build();

        Map<TopicIdPartition, List<ShareAcknowledgementBatch>> acknowledgeTopics = new HashMap<>();
        acknowledgeTopics.put(tp1, Arrays.asList(
                new ShareAcknowledgementBatch(12, 20, Collections.singletonList((byte) 1)),
                new ShareAcknowledgementBatch(24, 56, Collections.singletonList((byte) 1))
        ));
        acknowledgeTopics.put(tp2, Arrays.asList(
                new ShareAcknowledgementBatch(15, 26, Collections.singletonList((byte) 2)),
                new ShareAcknowledgementBatch(34, 56, Collections.singletonList((byte) 2))
        ));
        acknowledgeTopics.put(tp3, Arrays.asList(
                new ShareAcknowledgementBatch(4, 15, Collections.singletonList((byte) 3)),
                new ShareAcknowledgementBatch(16, 21, Collections.singletonList((byte) 3))
        ));
        CompletableFuture<Map<TopicIdPartition, ShareAcknowledgeResponseData.PartitionData>> resultFuture =
                sharePartitionManager.acknowledge(memberId, groupId, acknowledgeTopics);
        Map<TopicIdPartition, ShareAcknowledgeResponseData.PartitionData> result = resultFuture.join();
        assertEquals(3, result.size());
        assertTrue(result.containsKey(tp1));
        assertTrue(result.containsKey(tp2));
        assertTrue(result.containsKey(tp3));
        assertEquals(0, result.get(tp1).partitionIndex());
        assertEquals(Errors.NONE.code(), result.get(tp1).errorCode());
        assertEquals(0, result.get(tp2).partitionIndex());
        assertEquals(Errors.NONE.code(), result.get(tp2).errorCode());
        assertEquals(0, result.get(tp3).partitionIndex());
        assertEquals(Errors.NONE.code(), result.get(tp3).errorCode());

        Map<MetricName, Consumer<Double>> expectedMetrics = new HashMap<>();
        expectedMetrics.put(
                metrics.metricName(SharePartitionManager.ShareGroupMetrics.SHARE_ACK_COUNT, SharePartitionManager.ShareGroupMetrics.METRICS_GROUP_NAME),
                val -> assertEquals(val, 1.0)
        );
        expectedMetrics.put(
                metrics.metricName(SharePartitionManager.ShareGroupMetrics.SHARE_ACK_RATE, SharePartitionManager.ShareGroupMetrics.METRICS_GROUP_NAME),
                val -> assertTrue(val > 0)
        );
        expectedMetrics.put(
                metrics.metricName(SharePartitionManager.ShareGroupMetrics.RECORD_ACK_COUNT, SharePartitionManager.ShareGroupMetrics.METRICS_GROUP_NAME,
                        Collections.singletonMap(SharePartitionManager.ShareGroupMetrics.ACK_TYPE, AcknowledgeType.ACCEPT.toString())),
                val -> assertEquals(2.0, val)
        );
        expectedMetrics.put(
                metrics.metricName(SharePartitionManager.ShareGroupMetrics.RECORD_ACK_COUNT, SharePartitionManager.ShareGroupMetrics.METRICS_GROUP_NAME,
                        Collections.singletonMap(SharePartitionManager.ShareGroupMetrics.ACK_TYPE, AcknowledgeType.RELEASE.toString())),
                val -> assertEquals(2.0, val)
        );
        expectedMetrics.put(
                metrics.metricName(SharePartitionManager.ShareGroupMetrics.RECORD_ACK_COUNT, SharePartitionManager.ShareGroupMetrics.METRICS_GROUP_NAME,
                        Collections.singletonMap(SharePartitionManager.ShareGroupMetrics.ACK_TYPE, AcknowledgeType.REJECT.toString())),
                val -> assertEquals(2.0, val)
        );
        expectedMetrics.put(
                metrics.metricName(SharePartitionManager.ShareGroupMetrics.RECORD_ACK_RATE, SharePartitionManager.ShareGroupMetrics.METRICS_GROUP_NAME,
                        Collections.singletonMap(SharePartitionManager.ShareGroupMetrics.ACK_TYPE, AcknowledgeType.ACCEPT.toString())),
                val -> assertTrue(val > 0)
        );
        expectedMetrics.put(
                metrics.metricName(SharePartitionManager.ShareGroupMetrics.RECORD_ACK_RATE, SharePartitionManager.ShareGroupMetrics.METRICS_GROUP_NAME,
                        Collections.singletonMap(SharePartitionManager.ShareGroupMetrics.ACK_TYPE, AcknowledgeType.RELEASE.toString())),
                val -> assertTrue(val > 0)
        );
        expectedMetrics.put(
                metrics.metricName(SharePartitionManager.ShareGroupMetrics.RECORD_ACK_RATE, SharePartitionManager.ShareGroupMetrics.METRICS_GROUP_NAME,
                        Collections.singletonMap(SharePartitionManager.ShareGroupMetrics.ACK_TYPE, AcknowledgeType.REJECT.toString())),
                val -> assertTrue(val > 0)
        );
        expectedMetrics.forEach((metric, test) -> {
            assertTrue(metrics.metrics().containsKey(metric));
            test.accept((Double) metrics.metrics().get(metric).metricValue());
        });
    }

    @Test
    public void testAcknowledgeIncorrectGroupId() {
        String groupId = "grp";
        String groupId2 = "grp2";
        String memberId = Uuid.randomUuid().toString();

        TopicIdPartition tp = new TopicIdPartition(Uuid.randomUuid(), new TopicPartition("foo", 0));
        SharePartition sp = mock(SharePartition.class);

        Map<SharePartitionKey, SharePartition> partitionCacheMap = new HashMap<>();
        partitionCacheMap.put(new SharePartitionKey(groupId, tp), sp);
        SharePartitionManager sharePartitionManager = SharePartitionManagerBuilder.builder()
                .withPartitionCacheMap(partitionCacheMap).build();

        Map<TopicIdPartition, List<ShareAcknowledgementBatch>> acknowledgeTopics = new HashMap<>();
        acknowledgeTopics.put(tp, Arrays.asList(
            new ShareAcknowledgementBatch(12, 20, Collections.singletonList((byte) 1)),
            new ShareAcknowledgementBatch(24, 56, Collections.singletonList((byte) 1))
        ));
        CompletableFuture<Map<TopicIdPartition, ShareAcknowledgeResponseData.PartitionData>> resultFuture =
                sharePartitionManager.acknowledge(memberId, groupId2, acknowledgeTopics);
        Map<TopicIdPartition, ShareAcknowledgeResponseData.PartitionData> result = resultFuture.join();
        assertEquals(1, result.size());
        assertTrue(result.containsKey(tp));
        assertEquals(0, result.get(tp).partitionIndex());
        assertEquals(Errors.UNKNOWN_TOPIC_OR_PARTITION.code(), result.get(tp).errorCode());
    }

    @Test
    public void testAcknowledgeIncorrectMemberId() {
        String groupId = "grp";
        String memberId = Uuid.randomUuid().toString();

        TopicIdPartition tp = new TopicIdPartition(Uuid.randomUuid(), new TopicPartition("foo", 0));
        SharePartition sp = mock(SharePartition.class);
        when(sp.acknowledge(ArgumentMatchers.eq(memberId), any())).thenReturn(FutureUtils.failedFuture(
                new InvalidRequestException("Member is not the owner of batch record")
        ));
        Map<SharePartitionKey, SharePartition> partitionCacheMap = new HashMap<>();
        partitionCacheMap.put(new SharePartitionKey(groupId, tp), sp);
        SharePartitionManager sharePartitionManager = SharePartitionManagerBuilder.builder()
                .withPartitionCacheMap(partitionCacheMap).build();

        Map<TopicIdPartition, List<ShareAcknowledgementBatch>> acknowledgeTopics = new HashMap<>();
        acknowledgeTopics.put(tp, Arrays.asList(
            new ShareAcknowledgementBatch(12, 20, Collections.singletonList((byte) 1)),
            new ShareAcknowledgementBatch(24, 56, Collections.singletonList((byte) 1))
        ));

        CompletableFuture<Map<TopicIdPartition, ShareAcknowledgeResponseData.PartitionData>> resultFuture =
            sharePartitionManager.acknowledge(memberId, groupId, acknowledgeTopics);
        Map<TopicIdPartition, ShareAcknowledgeResponseData.PartitionData> result = resultFuture.join();
        assertEquals(1, result.size());
        assertTrue(result.containsKey(tp));
        assertEquals(0, result.get(tp).partitionIndex());
        assertEquals(Errors.INVALID_REQUEST.code(), result.get(tp).errorCode());
    }

    @Test
    public void testAcknowledgeEmptyPartitionCacheMap() {
        String groupId = "grp";
        String memberId = Uuid.randomUuid().toString();

        TopicIdPartition tp = new TopicIdPartition(Uuid.randomUuid(), new TopicPartition("foo4", 3));
        SharePartitionManager sharePartitionManager = SharePartitionManagerBuilder.builder().build();

        Map<TopicIdPartition, List<ShareAcknowledgementBatch>> acknowledgeTopics = new HashMap<>();
        acknowledgeTopics.put(tp, Arrays.asList(
                new ShareAcknowledgementBatch(78, 90, Collections.singletonList((byte) 2)),
                new ShareAcknowledgementBatch(94, 99, Collections.singletonList((byte) 2))
        ));
        CompletableFuture<Map<TopicIdPartition, ShareAcknowledgeResponseData.PartitionData>> resultFuture =
                sharePartitionManager.acknowledge(memberId, groupId, acknowledgeTopics);
        Map<TopicIdPartition, ShareAcknowledgeResponseData.PartitionData> result = resultFuture.join();
        assertEquals(1, result.size());
        assertTrue(result.containsKey(tp));
        assertEquals(3, result.get(tp).partitionIndex());
        assertEquals(Errors.UNKNOWN_TOPIC_OR_PARTITION.code(), result.get(tp).errorCode());
    }

    @Test
    public void testFetchQueueProcessingWhenFrontItemIsEmpty() {
        String groupId = "grp";
        String memberId = Uuid.randomUuid().toString();
        FetchParams fetchParams = new FetchParams(ApiKeys.SHARE_FETCH.latestVersion(), FetchRequest.ORDINARY_CONSUMER_ID, -1, DELAYED_SHARE_FETCH_MAX_WAIT_MS,
            1, 1024 * 1024, FetchIsolation.HIGH_WATERMARK, Optional.empty());
        TopicIdPartition tp0 = new TopicIdPartition(Uuid.randomUuid(), new TopicPartition("foo", 0));
        Map<TopicIdPartition, Integer> partitionMaxBytes = new HashMap<>();
        partitionMaxBytes.put(tp0, PARTITION_MAX_BYTES);

        final Time time = new MockTime();
        ReplicaManager replicaManager = mock(ReplicaManager.class);

        ShareFetchData shareFetchData1 = new ShareFetchData(
                fetchParams, groupId, memberId, new CompletableFuture<>(), Collections.emptyMap());
        ShareFetchData shareFetchData2 = new ShareFetchData(
            fetchParams, groupId, memberId, new CompletableFuture<>(), partitionMaxBytes);

        ConcurrentLinkedQueue<ShareFetchData> fetchQueue = new ConcurrentLinkedQueue<>();
        // First request added to fetch queue is empty i.e. no topic partitions to fetch.
        fetchQueue.add(shareFetchData1);
        // Second request added to fetch queue has a topic partition to fetch.
        fetchQueue.add(shareFetchData2);

        DelayedOperationPurgatory<DelayedShareFetch> delayedShareFetchPurgatory = new DelayedOperationPurgatory<>(
                "TestShareFetch", mockTimer, replicaManager.localBrokerId(),
                DELAYED_SHARE_FETCH_PURGATORY_PURGE_INTERVAL, true, true);

        SharePartitionManager sharePartitionManager = SharePartitionManagerBuilder.builder()
            .withReplicaManager(replicaManager)
            .withTime(time)
            .withTimer(mockTimer)
            .withDelayedShareFetchPurgatory(delayedShareFetchPurgatory)
            .withFetchQueue(fetchQueue).build();

        doAnswer(invocation -> buildLogReadResult(partitionMaxBytes.keySet())).when(replicaManager).readFromLog(any(), any(), any(ReplicaQuota.class), anyBoolean());

        sharePartitionManager.maybeProcessFetchQueue();

        // Verifying that the second item in the fetchQueue is processed, even though the first item is empty.
        verify(replicaManager, times(1)).readFromLog(any(), any(), any(ReplicaQuota.class), anyBoolean());
    }

    @Test
    public void testAcknowledgeCompletesDelayedShareFetchRequest() {
        String groupId = "grp";
        String memberId = Uuid.randomUuid().toString();

        TopicIdPartition tp1 = new TopicIdPartition(Uuid.randomUuid(), new TopicPartition("foo1", 0));
        TopicIdPartition tp2 = new TopicIdPartition(Uuid.randomUuid(), new TopicPartition("foo2", 0));

        Map<TopicIdPartition, Integer> partitionMaxBytes = new HashMap<>();
        partitionMaxBytes.put(tp1, PARTITION_MAX_BYTES);
        partitionMaxBytes.put(tp2, PARTITION_MAX_BYTES);

        SharePartition sp1 = mock(SharePartition.class);
        SharePartition sp2 = mock(SharePartition.class);

        // mocked share partitions sp1 and sp2 can be acquired once there is an acknowledgement for it.
        doAnswer(invocation -> {
            when(sp1.canAcquireRecords()).thenReturn(true);
            return CompletableFuture.completedFuture(Optional.empty());
        }).when(sp1).acknowledge(ArgumentMatchers.eq(memberId), any());
        doAnswer(invocation -> {
            when(sp2.canAcquireRecords()).thenReturn(true);
            return CompletableFuture.completedFuture(Optional.empty());
        }).when(sp2).acknowledge(ArgumentMatchers.eq(memberId), any());

        Map<SharePartitionKey, SharePartition> partitionCacheMap = new HashMap<>();
        partitionCacheMap.put(new SharePartitionKey(groupId, tp1), sp1);
        partitionCacheMap.put(new SharePartitionKey(groupId, tp2), sp2);

        ShareFetchData shareFetchData = new ShareFetchData(
                new FetchParams(ApiKeys.SHARE_FETCH.latestVersion(), FetchRequest.ORDINARY_CONSUMER_ID, -1, DELAYED_SHARE_FETCH_MAX_WAIT_MS,
                        1, 1024 * 1024, FetchIsolation.HIGH_WATERMARK, Optional.empty()),
                groupId,
                Uuid.randomUuid().toString(),
                new CompletableFuture<>(),
                partitionMaxBytes);
        ReplicaManager replicaManager = mock(ReplicaManager.class);

        DelayedOperationPurgatory<DelayedShareFetch> delayedShareFetchPurgatory = new DelayedOperationPurgatory<>(
                "TestShareFetch", mockTimer, replicaManager.localBrokerId(),
                DELAYED_SHARE_FETCH_PURGATORY_PURGE_INTERVAL, true, true);

        // Initially you cannot acquire records for both sp1 and sp2.
        when(sp1.maybeAcquireFetchLock()).thenReturn(true);
        when(sp1.canAcquireRecords()).thenReturn(false);
        when(sp2.maybeAcquireFetchLock()).thenReturn(true);
        when(sp2.canAcquireRecords()).thenReturn(false);

        Set<Object> delayedShareFetchWatchKeys = new HashSet<>();
        partitionMaxBytes.keySet().forEach(topicIdPartition -> delayedShareFetchWatchKeys.add(new DelayedShareFetchKey(groupId, topicIdPartition)));

        DelayedShareFetch delayedShareFetch = DelayedShareFetchTest.DelayedShareFetchBuilder.builder()
                .withShareFetchData(shareFetchData)
                .withReplicaManager(replicaManager)
                .withPartitionCacheMap(partitionCacheMap)
                .build();

        delayedShareFetchPurgatory.tryCompleteElseWatch(
            delayedShareFetch, CollectionConverters.asScala(delayedShareFetchWatchKeys).toSeq());

        // Since acquisition lock for sp1 and sp2 cannot be acquired, we should have 2 watched keys.
        assertEquals(2, delayedShareFetchPurgatory.watched());

        SharePartitionManager sharePartitionManager = SharePartitionManagerBuilder.builder()
            .withPartitionCacheMap(partitionCacheMap)
            .withDelayedShareFetchPurgatory(delayedShareFetchPurgatory)
            .withReplicaManager(replicaManager)
            .withTimer(mockTimer)
            .build();

        doAnswer(invocation -> buildLogReadResult(partitionMaxBytes.keySet())).when(replicaManager).readFromLog(any(), any(), any(ReplicaQuota.class), anyBoolean());

        Map<TopicIdPartition, List<ShareAcknowledgementBatch>> acknowledgeTopics = new HashMap<>();
        acknowledgeTopics.put(tp1, Arrays.asList(
                new ShareAcknowledgementBatch(12, 20, Collections.singletonList((byte) 1)),
                new ShareAcknowledgementBatch(24, 56, Collections.singletonList((byte) 1))
        ));

        assertEquals(2, delayedShareFetchPurgatory.watched());
        // Acknowledgement request for sp1.
        sharePartitionManager.acknowledge(memberId, groupId, acknowledgeTopics);

        // Since sp1 is acknowledged, the delayedShareFetchPurgatory should have 1 watched key corresponding to sp2.
        assertEquals(1, delayedShareFetchPurgatory.watched());

        Mockito.verify(sp1, times(1)).nextFetchOffset();
        Mockito.verify(sp2, times(0)).nextFetchOffset();
    }

    @Test
    public void testAcknowledgeDoesNotCompleteDelayedShareFetchRequest() {
        String groupId = "grp";
        String memberId = Uuid.randomUuid().toString();

        TopicIdPartition tp1 = new TopicIdPartition(Uuid.randomUuid(), new TopicPartition("foo1", 0));
        TopicIdPartition tp2 = new TopicIdPartition(Uuid.randomUuid(), new TopicPartition("foo2", 0));
        TopicIdPartition tp3 = new TopicIdPartition(Uuid.randomUuid(), new TopicPartition("foo3", 0));

        Map<TopicIdPartition, Integer> partitionMaxBytes = new HashMap<>();
        partitionMaxBytes.put(tp1, PARTITION_MAX_BYTES);
        partitionMaxBytes.put(tp2, PARTITION_MAX_BYTES);

        SharePartition sp1 = mock(SharePartition.class);
        SharePartition sp2 = mock(SharePartition.class);
        SharePartition sp3 = mock(SharePartition.class);

        // mocked share partitions sp1, sp2 and sp3 can be acquired once there is an acknowledgement for it.
        doAnswer(invocation -> {
            when(sp1.canAcquireRecords()).thenReturn(true);
            return CompletableFuture.completedFuture(Optional.empty());
        }).when(sp1).acknowledge(ArgumentMatchers.eq(memberId), any());
        doAnswer(invocation -> {
            when(sp2.canAcquireRecords()).thenReturn(true);
            return CompletableFuture.completedFuture(Optional.empty());
        }).when(sp2).acknowledge(ArgumentMatchers.eq(memberId), any());
        doAnswer(invocation -> {
            when(sp3.canAcquireRecords()).thenReturn(true);
            return CompletableFuture.completedFuture(Optional.empty());
        }).when(sp3).acknowledge(ArgumentMatchers.eq(memberId), any());

        Map<SharePartitionKey, SharePartition> partitionCacheMap = new HashMap<>();
        partitionCacheMap.put(new SharePartitionKey(groupId, tp1), sp1);
        partitionCacheMap.put(new SharePartitionKey(groupId, tp2), sp2);
        partitionCacheMap.put(new SharePartitionKey(groupId, tp3), sp3);

        ShareFetchData shareFetchData = new ShareFetchData(
                new FetchParams(ApiKeys.SHARE_FETCH.latestVersion(), FetchRequest.ORDINARY_CONSUMER_ID, -1, DELAYED_SHARE_FETCH_MAX_WAIT_MS,
                        1, 1024 * 1024, FetchIsolation.HIGH_WATERMARK, Optional.empty()),
                groupId,
                Uuid.randomUuid().toString(),
                new CompletableFuture<>(),
                partitionMaxBytes);
        ReplicaManager replicaManager = mock(ReplicaManager.class);

        DelayedOperationPurgatory<DelayedShareFetch> delayedShareFetchPurgatory = new DelayedOperationPurgatory<>(
                "TestShareFetch", mockTimer, replicaManager.localBrokerId(),
                DELAYED_SHARE_FETCH_PURGATORY_PURGE_INTERVAL, true, true);

        // Initially you cannot acquire records for both all 3 share partitions.
        when(sp1.maybeAcquireFetchLock()).thenReturn(true);
        when(sp1.canAcquireRecords()).thenReturn(false);
        when(sp2.maybeAcquireFetchLock()).thenReturn(true);
        when(sp2.canAcquireRecords()).thenReturn(false);
        when(sp3.maybeAcquireFetchLock()).thenReturn(true);
        when(sp3.canAcquireRecords()).thenReturn(false);

        Set<Object> delayedShareFetchWatchKeys = new HashSet<>();
        partitionMaxBytes.keySet().forEach(topicIdPartition -> delayedShareFetchWatchKeys.add(new DelayedShareFetchKey(groupId, topicIdPartition)));

        DelayedShareFetch delayedShareFetch = DelayedShareFetchTest.DelayedShareFetchBuilder.builder()
                .withShareFetchData(shareFetchData)
                .withReplicaManager(replicaManager)
                .withPartitionCacheMap(partitionCacheMap)
                .build();

        delayedShareFetchPurgatory.tryCompleteElseWatch(
                delayedShareFetch, CollectionConverters.asScala(delayedShareFetchWatchKeys).toSeq());

        // Since acquisition lock for sp1 and sp2 cannot be acquired, we should have 2 watched keys.
        assertEquals(2, delayedShareFetchPurgatory.watched());

        SharePartitionManager sharePartitionManager = SharePartitionManagerBuilder.builder()
                .withPartitionCacheMap(partitionCacheMap)
                .withDelayedShareFetchPurgatory(delayedShareFetchPurgatory)
                .withReplicaManager(replicaManager)
                .withTimer(mockTimer)
                .build();

        Map<TopicIdPartition, List<ShareAcknowledgementBatch>> acknowledgeTopics = new HashMap<>();
        acknowledgeTopics.put(tp3, Arrays.asList(
                new ShareAcknowledgementBatch(12, 20, Collections.singletonList((byte) 1)),
                new ShareAcknowledgementBatch(24, 56, Collections.singletonList((byte) 1))
        ));

        // Acknowledgement request for sp3.
        sharePartitionManager.acknowledge(memberId, groupId, acknowledgeTopics);

        // Since neither sp1 and sp2 have been acknowledged, the delayedShareFetchPurgatory should have 2 watched keys.
        assertEquals(2, delayedShareFetchPurgatory.watched());

        Mockito.verify(sp1, times(0)).nextFetchOffset();
        Mockito.verify(sp2, times(0)).nextFetchOffset();
    }

    @Test
    public void testReleaseSessionCompletesDelayedShareFetchRequest() {
        String groupId = "grp";
        String memberId = Uuid.randomUuid().toString();

        TopicIdPartition tp1 = new TopicIdPartition(Uuid.randomUuid(), new TopicPartition("foo1", 0));
        TopicIdPartition tp2 = new TopicIdPartition(Uuid.randomUuid(), new TopicPartition("foo2", 0));
        TopicIdPartition tp3 = new TopicIdPartition(Uuid.randomUuid(), new TopicPartition("foo3", 0));

        Map<TopicIdPartition, Integer> partitionMaxBytes = new HashMap<>();
        partitionMaxBytes.put(tp1, PARTITION_MAX_BYTES);
        partitionMaxBytes.put(tp2, PARTITION_MAX_BYTES);

        SharePartition sp1 = mock(SharePartition.class);
        SharePartition sp2 = mock(SharePartition.class);

        ShareSessionCache cache = mock(ShareSessionCache.class);
        ShareSession shareSession = mock(ShareSession.class);
        when(cache.remove(new ShareSessionKey(groupId, Uuid.fromString(memberId)))).thenReturn(shareSession);

        // mocked share partitions sp1 and sp2 can be acquired once there is a release acquired records on session close request for it.
        doAnswer(invocation -> {
            when(sp1.canAcquireRecords()).thenReturn(true);
            return CompletableFuture.completedFuture(Optional.empty());
        }).when(sp1).releaseAcquiredRecords(ArgumentMatchers.eq(memberId));
        doAnswer(invocation -> {
            when(sp2.canAcquireRecords()).thenReturn(true);
            return CompletableFuture.completedFuture(Optional.empty());
        }).when(sp2).releaseAcquiredRecords(ArgumentMatchers.eq(memberId));

        Map<SharePartitionKey, SharePartition> partitionCacheMap = new HashMap<>();
        partitionCacheMap.put(new SharePartitionKey(groupId, tp1), sp1);
        partitionCacheMap.put(new SharePartitionKey(groupId, tp2), sp2);

        ShareFetchData shareFetchData = new ShareFetchData(
                new FetchParams(ApiKeys.SHARE_FETCH.latestVersion(), FetchRequest.ORDINARY_CONSUMER_ID, -1, DELAYED_SHARE_FETCH_MAX_WAIT_MS,
                        1, 1024 * 1024, FetchIsolation.HIGH_WATERMARK, Optional.empty()),
                groupId,
                Uuid.randomUuid().toString(),
                new CompletableFuture<>(),
                partitionMaxBytes);
        ReplicaManager replicaManager = mock(ReplicaManager.class);

        DelayedOperationPurgatory<DelayedShareFetch> delayedShareFetchPurgatory = new DelayedOperationPurgatory<>(
                "TestShareFetch", mockTimer, replicaManager.localBrokerId(),
                DELAYED_SHARE_FETCH_PURGATORY_PURGE_INTERVAL, true, true);

        // Initially you cannot acquire records for both sp1 and sp2.
        when(sp1.maybeAcquireFetchLock()).thenReturn(true);
        when(sp1.canAcquireRecords()).thenReturn(false);
        when(sp2.maybeAcquireFetchLock()).thenReturn(true);
        when(sp2.canAcquireRecords()).thenReturn(false);

        Set<Object> delayedShareFetchWatchKeys = new HashSet<>();
        partitionMaxBytes.keySet().forEach(topicIdPartition -> delayedShareFetchWatchKeys.add(new DelayedShareFetchKey(groupId, topicIdPartition)));

        DelayedShareFetch delayedShareFetch = DelayedShareFetchTest.DelayedShareFetchBuilder.builder()
                .withShareFetchData(shareFetchData)
                .withReplicaManager(replicaManager)
                .withPartitionCacheMap(partitionCacheMap)
                .build();

        delayedShareFetchPurgatory.tryCompleteElseWatch(
                delayedShareFetch, CollectionConverters.asScala(delayedShareFetchWatchKeys).toSeq());

        // Since acquisition lock for sp1 and sp2 cannot be acquired, we should have 2 watched keys.
        assertEquals(2, delayedShareFetchPurgatory.watched());

        SharePartitionManager sharePartitionManager = spy(SharePartitionManagerBuilder.builder()
                .withPartitionCacheMap(partitionCacheMap)
                .withCache(cache)
                .withDelayedShareFetchPurgatory(delayedShareFetchPurgatory)
                .withReplicaManager(replicaManager)
                .withTimer(mockTimer)
                .build());

        doAnswer(invocation -> buildLogReadResult(partitionMaxBytes.keySet())).when(replicaManager).readFromLog(any(), any(), any(ReplicaQuota.class), anyBoolean());

        assertEquals(2, delayedShareFetchPurgatory.watched());

        // The share session for this share group member returns tp1 and tp3, tp1 is common in both the delayed fetch request and the share session.
        when(sharePartitionManager.cachedTopicIdPartitionsInShareSession(groupId, Uuid.fromString(memberId))).thenReturn(Arrays.asList(tp1, tp3));

        // Release acquired records on session close request for tp1 and tp3.
        sharePartitionManager.releaseSession(groupId, memberId);

        // Since sp1's request to release acquired records on session close is completed, the delayedShareFetchPurgatory
        // should have 1 watched key corresponding to sp2.
        assertEquals(1, delayedShareFetchPurgatory.watched());

        Mockito.verify(sp1, times(1)).nextFetchOffset();
        Mockito.verify(sp2, times(0)).nextFetchOffset();
    }

    @Test
    public void testReleaseSessionDoesNotCompleteDelayedShareFetchRequest() {
        String groupId = "grp";
        String memberId = Uuid.randomUuid().toString();

        TopicIdPartition tp1 = new TopicIdPartition(Uuid.randomUuid(), new TopicPartition("foo1", 0));
        TopicIdPartition tp2 = new TopicIdPartition(Uuid.randomUuid(), new TopicPartition("foo2", 0));
        TopicIdPartition tp3 = new TopicIdPartition(Uuid.randomUuid(), new TopicPartition("foo3", 0));

        Map<TopicIdPartition, Integer> partitionMaxBytes = new HashMap<>();
        partitionMaxBytes.put(tp1, PARTITION_MAX_BYTES);
        partitionMaxBytes.put(tp2, PARTITION_MAX_BYTES);

        SharePartition sp1 = mock(SharePartition.class);
        SharePartition sp2 = mock(SharePartition.class);
        SharePartition sp3 = mock(SharePartition.class);

        ShareSessionCache cache = mock(ShareSessionCache.class);
        ShareSession shareSession = mock(ShareSession.class);
        when(cache.remove(new ShareSessionKey(groupId, Uuid.fromString(memberId)))).thenReturn(shareSession);

        // mocked share partitions sp1, sp2 and sp3 can be acquired once there is a release acquired records on session close for it.
        doAnswer(invocation -> {
            when(sp1.canAcquireRecords()).thenReturn(true);
            return CompletableFuture.completedFuture(Optional.empty());
        }).when(sp1).releaseAcquiredRecords(ArgumentMatchers.eq(memberId));
        doAnswer(invocation -> {
            when(sp2.canAcquireRecords()).thenReturn(true);
            return CompletableFuture.completedFuture(Optional.empty());
        }).when(sp2).releaseAcquiredRecords(ArgumentMatchers.eq(memberId));
        doAnswer(invocation -> {
            when(sp3.canAcquireRecords()).thenReturn(true);
            return CompletableFuture.completedFuture(Optional.empty());
        }).when(sp3).releaseAcquiredRecords(ArgumentMatchers.eq(memberId));

        Map<SharePartitionKey, SharePartition> partitionCacheMap = new HashMap<>();
        partitionCacheMap.put(new SharePartitionKey(groupId, tp1), sp1);
        partitionCacheMap.put(new SharePartitionKey(groupId, tp2), sp2);
        partitionCacheMap.put(new SharePartitionKey(groupId, tp3), sp3);

        ShareFetchData shareFetchData = new ShareFetchData(
                new FetchParams(ApiKeys.SHARE_FETCH.latestVersion(), FetchRequest.ORDINARY_CONSUMER_ID, -1, DELAYED_SHARE_FETCH_MAX_WAIT_MS,
                        1, 1024 * 1024, FetchIsolation.HIGH_WATERMARK, Optional.empty()),
                groupId,
                Uuid.randomUuid().toString(),
                new CompletableFuture<>(),
                partitionMaxBytes);
        ReplicaManager replicaManager = mock(ReplicaManager.class);

        DelayedOperationPurgatory<DelayedShareFetch> delayedShareFetchPurgatory = new DelayedOperationPurgatory<>(
                "TestShareFetch", mockTimer, replicaManager.localBrokerId(),
                DELAYED_SHARE_FETCH_PURGATORY_PURGE_INTERVAL, true, true);

        // Initially you cannot acquire records for both all 3 share partitions.
        when(sp1.maybeAcquireFetchLock()).thenReturn(true);
        when(sp1.canAcquireRecords()).thenReturn(false);
        when(sp2.maybeAcquireFetchLock()).thenReturn(true);
        when(sp2.canAcquireRecords()).thenReturn(false);
        when(sp3.maybeAcquireFetchLock()).thenReturn(true);
        when(sp3.canAcquireRecords()).thenReturn(false);

        Set<Object> delayedShareFetchWatchKeys = new HashSet<>();
        partitionMaxBytes.keySet().forEach(topicIdPartition -> delayedShareFetchWatchKeys.add(new DelayedShareFetchKey(groupId, topicIdPartition)));

        DelayedShareFetch delayedShareFetch = DelayedShareFetchTest.DelayedShareFetchBuilder.builder()
                .withShareFetchData(shareFetchData)
                .withReplicaManager(replicaManager)
                .withPartitionCacheMap(partitionCacheMap)
                .build();

        delayedShareFetchPurgatory.tryCompleteElseWatch(
                delayedShareFetch, CollectionConverters.asScala(delayedShareFetchWatchKeys).toSeq());

        // Since acquisition lock for sp1 and sp2 cannot be acquired, we should have 2 watched keys.
        assertEquals(2, delayedShareFetchPurgatory.watched());

        SharePartitionManager sharePartitionManager = spy(SharePartitionManagerBuilder.builder()
                .withPartitionCacheMap(partitionCacheMap)
                .withCache(cache)
                .withDelayedShareFetchPurgatory(delayedShareFetchPurgatory)
                .withReplicaManager(replicaManager)
                .withTimer(mockTimer)
                .build());

        // The share session for this share group member returns tp1 and tp3. No topic partition is common in
        // both the delayed fetch request and the share session.
        when(sharePartitionManager.cachedTopicIdPartitionsInShareSession(groupId, Uuid.fromString(memberId))).thenReturn(Collections.singletonList(tp3));

        // Release acquired records on session close for sp3.
        sharePartitionManager.releaseSession(groupId, memberId);

        // Since neither sp1 and sp2 are a part of the release acquired records request on session close, the
        // delayedShareFetchPurgatory should have 2 watched keys.
        assertEquals(2, delayedShareFetchPurgatory.watched());

        Mockito.verify(sp1, times(0)).nextFetchOffset();
        Mockito.verify(sp2, times(0)).nextFetchOffset();
    }

    @Test
    public void testPendingInitializationShouldCompleteFetchRequest() throws Exception {
        String groupId = "grp";
        Uuid memberId = Uuid.randomUuid();
        FetchParams fetchParams = new FetchParams(ApiKeys.SHARE_FETCH.latestVersion(), FetchRequest.ORDINARY_CONSUMER_ID, -1, DELAYED_SHARE_FETCH_MAX_WAIT_MS,
            1, 1024 * 1024, FetchIsolation.HIGH_WATERMARK, Optional.empty());
        Uuid fooId = Uuid.randomUuid();
        TopicIdPartition tp0 = new TopicIdPartition(fooId, new TopicPartition("foo", 0));
        Map<TopicIdPartition, Integer> partitionMaxBytes = Collections.singletonMap(tp0, PARTITION_MAX_BYTES);

        SharePartition sp0 = mock(SharePartition.class);
        Map<SharePartitionKey, SharePartition> partitionCacheMap = new HashMap<>();
        partitionCacheMap.put(new SharePartitionKey(groupId, tp0), sp0);

        // Keep the initialization future pending, so fetch request is stuck.
        CompletableFuture<Void> pendingInitializationFuture = new CompletableFuture<>();
        when(sp0.maybeInitialize()).thenReturn(pendingInitializationFuture);

        // Mock replica manager to verify no calls are made to fetchMessages.
        ReplicaManager replicaManager = mock(ReplicaManager.class);

        DelayedOperationPurgatory<DelayedShareFetch> delayedShareFetchPurgatory = new DelayedOperationPurgatory<>(
                "TestShareFetch", mockTimer, replicaManager.localBrokerId(),
                DELAYED_SHARE_FETCH_PURGATORY_PURGE_INTERVAL, true, true);

        SharePartitionManager sharePartitionManager = SharePartitionManagerBuilder.builder()
            .withPartitionCacheMap(partitionCacheMap).withReplicaManager(replicaManager).withTimer(mockTimer)
            .withDelayedShareFetchPurgatory(delayedShareFetchPurgatory).build();

        CompletableFuture<Map<TopicIdPartition, ShareFetchResponseData.PartitionData>> future =
            sharePartitionManager.fetchMessages(groupId, memberId.toString(), fetchParams, partitionMaxBytes);
        // Verify that the fetch request is completed.
        TestUtils.waitForCondition(
            future::isDone,
            DELAYED_SHARE_FETCH_TIMEOUT_MS,
            () -> "Processing in delayed share fetch queue never ended.");
        assertTrue(future.join().isEmpty());
        // Verify that replica manager fetch is not called.
        Mockito.verify(replicaManager, times(0)).readFromLog(
            any(), any(), any(ReplicaQuota.class), anyBoolean());
        // Complete the pending initialization future.
        pendingInitializationFuture.complete(null);
    }

    @Test
    public void testSharePartitionInitializationExceptions() throws Exception {
        String groupId = "grp";
        Uuid memberId = Uuid.randomUuid();
        FetchParams fetchParams = new FetchParams(ApiKeys.SHARE_FETCH.latestVersion(), FetchRequest.ORDINARY_CONSUMER_ID, -1, DELAYED_SHARE_FETCH_MAX_WAIT_MS,
            1, 1024 * 1024, FetchIsolation.HIGH_WATERMARK, Optional.empty());
        Uuid fooId = Uuid.randomUuid();
        TopicIdPartition tp0 = new TopicIdPartition(fooId, new TopicPartition("foo", 0));
        Map<TopicIdPartition, Integer> partitionMaxBytes = Collections.singletonMap(tp0, PARTITION_MAX_BYTES);

        SharePartition sp0 = mock(SharePartition.class);
        Map<SharePartitionKey, SharePartition> partitionCacheMap = new HashMap<>();
        partitionCacheMap.put(new SharePartitionKey(groupId, tp0), sp0);

        ReplicaManager replicaManager = mock(ReplicaManager.class);
        DelayedOperationPurgatory<DelayedShareFetch> delayedShareFetchPurgatory = new DelayedOperationPurgatory<>(
                "TestShareFetch", mockTimer, replicaManager.localBrokerId(),
                DELAYED_SHARE_FETCH_PURGATORY_PURGE_INTERVAL, true, true);

        SharePartitionManager sharePartitionManager = SharePartitionManagerBuilder.builder()
            .withPartitionCacheMap(partitionCacheMap).withReplicaManager(replicaManager).withTimer(mockTimer)
                .withDelayedShareFetchPurgatory(delayedShareFetchPurgatory).build();

        // Return LeaderNotAvailableException to simulate initialization failure.
        when(sp0.maybeInitialize()).thenReturn(FutureUtils.failedFuture(new LeaderNotAvailableException("Leader not available")));
        CompletableFuture<Map<TopicIdPartition, ShareFetchResponseData.PartitionData>> future =
            sharePartitionManager.fetchMessages(groupId, memberId.toString(), fetchParams, partitionMaxBytes);
        TestUtils.waitForCondition(
            future::isDone,
            DELAYED_SHARE_FETCH_TIMEOUT_MS,
            () -> "Processing in delayed share fetch queue never ended.");
        // Exception for client should not occur for LeaderNotAvailableException, this exception is to communicate
        // between SharePartitionManager and SharePartition to retry the request as SharePartition is not yet ready.
        assertFalse(future.isCompletedExceptionally());
        assertTrue(future.join().isEmpty());

        // Return IllegalStateException to simulate initialization failure.
        when(sp0.maybeInitialize()).thenReturn(FutureUtils.failedFuture(new IllegalStateException("Illegal state")));
        future = sharePartitionManager.fetchMessages(groupId, memberId.toString(), fetchParams, partitionMaxBytes);
        TestUtils.waitForCondition(
            future::isDone,
            DELAYED_SHARE_FETCH_TIMEOUT_MS,
            () -> "Processing in delayed share fetch queue never ended.");
        assertTrue(future.isCompletedExceptionally());
        assertFutureThrows(future, IllegalStateException.class);

        // Return CoordinatorNotAvailableException to simulate initialization failure.
        when(sp0.maybeInitialize()).thenReturn(FutureUtils.failedFuture(new CoordinatorNotAvailableException("Coordinator not available")));
        future = sharePartitionManager.fetchMessages(groupId, memberId.toString(), fetchParams, partitionMaxBytes);
        TestUtils.waitForCondition(
            future::isDone,
            DELAYED_SHARE_FETCH_TIMEOUT_MS,
            () -> "Processing in delayed share fetch queue never ended.");
        assertTrue(future.isCompletedExceptionally());
        assertFutureThrows(future, CoordinatorNotAvailableException.class);

        // Return InvalidRequestException to simulate initialization failure.
        when(sp0.maybeInitialize()).thenReturn(FutureUtils.failedFuture(new InvalidRequestException("Invalid request")));
        future = sharePartitionManager.fetchMessages(groupId, memberId.toString(), fetchParams, partitionMaxBytes);
        TestUtils.waitForCondition(
            future::isDone,
            DELAYED_SHARE_FETCH_TIMEOUT_MS,
            () -> "Processing in delayed share fetch queue never ended.");
        assertTrue(future.isCompletedExceptionally());
        assertFutureThrows(future, InvalidRequestException.class);

        // Return FencedStateEpochException to simulate initialization failure.
        when(sp0.maybeInitialize()).thenReturn(FutureUtils.failedFuture(new FencedStateEpochException("Fenced state epoch")));
        // Assert that partitionCacheMap contains instance before the fetch request.
        assertEquals(1, partitionCacheMap.size());
        future = sharePartitionManager.fetchMessages(groupId, memberId.toString(), fetchParams, partitionMaxBytes);
        TestUtils.waitForCondition(
            future::isDone,
            DELAYED_SHARE_FETCH_TIMEOUT_MS,
            () -> "Processing in delayed share fetch queue never ended.");
        assertTrue(future.isCompletedExceptionally());
        assertFutureThrows(future, FencedStateEpochException.class);
        // Verify that the share partition is removed from the cache.
        assertTrue(partitionCacheMap.isEmpty());

        // The last exception removes the share partition from the cache hence re-add the share partition to cache.
        partitionCacheMap.put(new SharePartitionKey(groupId, tp0), sp0);
        // Return NotLeaderOrFollowerException to simulate initialization failure.
        when(sp0.maybeInitialize()).thenReturn(FutureUtils.failedFuture(new NotLeaderOrFollowerException("Not leader or follower")));
        future = sharePartitionManager.fetchMessages(groupId, memberId.toString(), fetchParams, partitionMaxBytes);
        TestUtils.waitForCondition(
            future::isDone,
            DELAYED_SHARE_FETCH_TIMEOUT_MS,
            () -> "Processing in delayed share fetch queue never ended.");
        assertTrue(future.isCompletedExceptionally());
        assertFutureThrows(future, NotLeaderOrFollowerException.class);
        // Verify that the share partition is removed from the cache.
        assertTrue(partitionCacheMap.isEmpty());

        // The last exception removes the share partition from the cache hence re-add the share partition to cache.
        partitionCacheMap.put(new SharePartitionKey(groupId, tp0), sp0);
        // Return RuntimeException to simulate initialization failure.
        when(sp0.maybeInitialize()).thenReturn(FutureUtils.failedFuture(new RuntimeException("Runtime exception")));
        future = sharePartitionManager.fetchMessages(groupId, memberId.toString(), fetchParams, partitionMaxBytes);
        TestUtils.waitForCondition(
            future::isDone,
            DELAYED_SHARE_FETCH_TIMEOUT_MS,
            () -> "Processing in delayed share fetch queue never ended.");
        assertTrue(future.isCompletedExceptionally());
        assertFutureThrows(future, RuntimeException.class);
    }

    private ShareFetchResponseData.PartitionData noErrorShareFetchResponse() {
        return new ShareFetchResponseData.PartitionData().setPartitionIndex(0);
    }

    private ShareFetchResponseData.PartitionData errorShareFetchResponse(Short errorCode) {
        return new ShareFetchResponseData.PartitionData().setPartitionIndex(0).setErrorCode(errorCode);
    }

    private void mockUpdateAndGenerateResponseData(ShareFetchContext context, String groupId, Uuid memberId) {
        LinkedHashMap<TopicIdPartition, ShareFetchResponseData.PartitionData> data = new LinkedHashMap<>();
        if (context.getClass() == ShareSessionContext.class) {
            ShareSessionContext shareSessionContext = (ShareSessionContext) context;
            if (!shareSessionContext.isSubsequent()) {
                shareSessionContext.shareFetchData().forEach((topicIdPartition, sharePartitionData) -> data.put(topicIdPartition,
                        topicIdPartition.topic() == null ? errorShareFetchResponse(Errors.UNKNOWN_TOPIC_ID.code()) :
                                noErrorShareFetchResponse()));
            } else {
                synchronized (shareSessionContext.session()) {
                    shareSessionContext.session().partitionMap().forEach(cachedSharePartition -> {
                        TopicIdPartition topicIdPartition = new TopicIdPartition(cachedSharePartition.topicId(), new
                                TopicPartition(cachedSharePartition.topic(), cachedSharePartition.partition()));
                        data.put(topicIdPartition, topicIdPartition.topic() == null ? errorShareFetchResponse(Errors.UNKNOWN_TOPIC_ID.code()) :
                                noErrorShareFetchResponse());
                    });
                }
            }
        }
        context.updateAndGenerateResponseData(groupId, memberId, data);
    }

    private void assertPartitionsPresent(ShareSessionContext context, List<TopicIdPartition> partitions) {
        Set<TopicIdPartition> partitionsInContext = new HashSet<>();
        if (!context.isSubsequent()) {
            context.shareFetchData().forEach((topicIdPartition, sharePartitionData) ->
                    partitionsInContext.add(topicIdPartition));
        } else {
            context.session().partitionMap().forEach(cachedSharePartition -> {
                TopicIdPartition topicIdPartition = new TopicIdPartition(cachedSharePartition.topicId(), new
                        TopicPartition(cachedSharePartition.topic(), cachedSharePartition.partition()));
                partitionsInContext.add(topicIdPartition);
            });
        }
        Set<TopicIdPartition> partitionsSet = new HashSet<>(partitions);
        assertEquals(partitionsSet, partitionsInContext);
    }

    private void assertErroneousAndValidTopicIdPartitions(
        ErroneousAndValidPartitionData erroneousAndValidPartitionData,
                                                          List<TopicIdPartition> expectedErroneous, List<TopicIdPartition> expectedValid) {
        Set<TopicIdPartition> expectedErroneousSet = new HashSet<>(expectedErroneous);
        Set<TopicIdPartition> expectedValidSet = new HashSet<>(expectedValid);
        Set<TopicIdPartition> actualErroneousPartitions = new HashSet<>();
        Set<TopicIdPartition> actualValidPartitions = new HashSet<>();
        erroneousAndValidPartitionData.erroneous().forEach((topicIdPartition, partitionData) ->
                actualErroneousPartitions.add(topicIdPartition));
        erroneousAndValidPartitionData.validTopicIdPartitions().forEach((topicIdPartition, partitionData) ->
                actualValidPartitions.add(topicIdPartition));
        assertEquals(expectedErroneousSet, actualErroneousPartitions);
        assertEquals(expectedValidSet, actualValidPartitions);
    }

    static Seq<Tuple2<TopicIdPartition, LogReadResult>> buildLogReadResult(Set<TopicIdPartition> topicIdPartitions) {
        List<Tuple2<TopicIdPartition, LogReadResult>> logReadResults = new ArrayList<>();
        topicIdPartitions.forEach(topicIdPartition -> logReadResults.add(new Tuple2<>(topicIdPartition, new LogReadResult(
            new FetchDataInfo(LogOffsetMetadata.UNKNOWN_OFFSET_METADATA, MemoryRecords.EMPTY),
            Option.empty(),
            -1L,
            -1L,
            -1L,
            -1L,
            -1L,
            Option.empty(),
            Option.empty(),
            Option.empty()
        ))));
        return CollectionConverters.asScala(logReadResults).toSeq();
    }

    private static class SharePartitionManagerBuilder {
        private ReplicaManager replicaManager = mock(ReplicaManager.class);
        private Time time = new MockTime();
        private ShareSessionCache cache = new ShareSessionCache(10, 1000);
        private Map<SharePartitionKey, SharePartition> partitionCacheMap = new HashMap<>();
        private Persister persister = NoOpShareStatePersister.getInstance();
        private Timer timer = new MockTimer();
        private Metrics metrics = new Metrics();
        private ConcurrentLinkedQueue<ShareFetchData> fetchQueue = new ConcurrentLinkedQueue<>();
        private DelayedOperationPurgatory<DelayedShareFetch> delayedShareFetchPurgatory = mock(DelayedOperationPurgatory.class);
        private final DelayedActionQueue delayedActionsQueue = mock(DelayedActionQueue.class);

        private SharePartitionManagerBuilder withReplicaManager(ReplicaManager replicaManager) {
            this.replicaManager = replicaManager;
            return this;
        }

        private SharePartitionManagerBuilder withTime(Time time) {
            this.time = time;
            return this;
        }

        private SharePartitionManagerBuilder withCache(ShareSessionCache cache) {
            this.cache = cache;
            return this;
        }

        private SharePartitionManagerBuilder withPartitionCacheMap(Map<SharePartitionKey, SharePartition> partitionCacheMap) {
            this.partitionCacheMap = partitionCacheMap;
            return this;
        }

        private SharePartitionManagerBuilder withShareGroupPersister(Persister persister) {
            this.persister = persister;
            return this;
        }

        private SharePartitionManagerBuilder withTimer(Timer timer) {
            this.timer = timer;
            return this;
        }

        private SharePartitionManagerBuilder withMetrics(Metrics metrics) {
            this.metrics = metrics;
            return this;
        }

        private SharePartitionManagerBuilder withFetchQueue(ConcurrentLinkedQueue<ShareFetchData> fetchQueue) {
            this.fetchQueue = fetchQueue;
            return this;
        }

        private SharePartitionManagerBuilder withDelayedShareFetchPurgatory(DelayedOperationPurgatory<DelayedShareFetch> delayedShareFetchPurgatory) {
            this.delayedShareFetchPurgatory = delayedShareFetchPurgatory;
            return this;
        }

        public static SharePartitionManagerBuilder builder() {
            return new SharePartitionManagerBuilder();
        }

        public SharePartitionManager build() {
            return new SharePartitionManager(replicaManager,
                    time,
                    cache,
                    partitionCacheMap,
                    fetchQueue,
                    DEFAULT_RECORD_LOCK_DURATION_MS,
                    timer,
                    MAX_DELIVERY_COUNT,
                    MAX_IN_FLIGHT_MESSAGES,
                    persister,
                    metrics,
                    delayedShareFetchPurgatory,
<<<<<<< HEAD
                    new GroupConfigManager(new HashMap<>()));
=======
                    delayedActionsQueue);
>>>>>>> c11a38f9
        }
    }
}<|MERGE_RESOLUTION|>--- conflicted
+++ resolved
@@ -2363,11 +2363,8 @@
                     persister,
                     metrics,
                     delayedShareFetchPurgatory,
-<<<<<<< HEAD
+                    delayedActionsQueue,
                     new GroupConfigManager(new HashMap<>()));
-=======
-                    delayedActionsQueue);
->>>>>>> c11a38f9
         }
     }
 }