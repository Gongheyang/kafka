/*
 * Licensed to the Apache Software Foundation (ASF) under one or more
 * contributor license agreements. See the NOTICE file distributed with
 * this work for additional information regarding copyright ownership.
 * The ASF licenses this file to You under the Apache License, Version 2.0
 * (the "License"); you may not use this file except in compliance with
 * the License. You may obtain a copy of the License at
 *
 *    http://www.apache.org/licenses/LICENSE-2.0
 *
 * Unless required by applicable law or agreed to in writing, software
 * distributed under the License is distributed on an "AS IS" BASIS,
 * WITHOUT WARRANTIES OR CONDITIONS OF ANY KIND, either express or implied.
 * See the License for the specific language governing permissions and
 * limitations under the License.
 */
package kafka.server.share;

import kafka.cluster.Partition;
import kafka.server.DelayedOperationPurgatory;
import kafka.server.LogReadResult;
import kafka.server.ReplicaManager;
import kafka.server.ReplicaQuota;

import org.apache.kafka.clients.consumer.AcknowledgeType;
import org.apache.kafka.common.MetricName;
import org.apache.kafka.common.TopicIdPartition;
import org.apache.kafka.common.TopicPartition;
import org.apache.kafka.common.Uuid;
import org.apache.kafka.common.errors.CoordinatorNotAvailableException;
import org.apache.kafka.common.errors.FencedStateEpochException;
import org.apache.kafka.common.errors.InvalidRecordStateException;
import org.apache.kafka.common.errors.InvalidRequestException;
import org.apache.kafka.common.errors.InvalidShareSessionEpochException;
import org.apache.kafka.common.errors.KafkaStorageException;
import org.apache.kafka.common.errors.LeaderNotAvailableException;
import org.apache.kafka.common.errors.NotLeaderOrFollowerException;
import org.apache.kafka.common.errors.ShareSessionNotFoundException;
import org.apache.kafka.common.message.ShareAcknowledgeResponseData;
import org.apache.kafka.common.message.ShareFetchResponseData;
import org.apache.kafka.common.message.ShareFetchResponseData.PartitionData;
import org.apache.kafka.common.metrics.Metrics;
import org.apache.kafka.common.protocol.ApiKeys;
import org.apache.kafka.common.protocol.Errors;
import org.apache.kafka.common.protocol.ObjectSerializationCache;
import org.apache.kafka.common.record.MemoryRecords;
import org.apache.kafka.common.requests.FetchRequest;
import org.apache.kafka.common.requests.ShareFetchRequest;
import org.apache.kafka.common.requests.ShareFetchResponse;
import org.apache.kafka.common.requests.ShareRequestMetadata;
import org.apache.kafka.common.utils.ImplicitLinkedHashCollection;
import org.apache.kafka.common.utils.MockTime;
import org.apache.kafka.common.utils.Time;
import org.apache.kafka.coordinator.group.GroupConfigManager;
import org.apache.kafka.server.share.CachedSharePartition;
import org.apache.kafka.server.share.ErroneousAndValidPartitionData;
import org.apache.kafka.server.share.SharePartitionKey;
import org.apache.kafka.server.share.acknowledge.ShareAcknowledgementBatch;
import org.apache.kafka.server.share.context.FinalContext;
import org.apache.kafka.server.share.context.ShareFetchContext;
import org.apache.kafka.server.share.context.ShareSessionContext;
import org.apache.kafka.server.share.fetch.ShareAcquiredRecords;
import org.apache.kafka.server.share.fetch.ShareFetchData;
import org.apache.kafka.server.share.persister.NoOpShareStatePersister;
import org.apache.kafka.server.share.persister.Persister;
import org.apache.kafka.server.share.session.ShareSession;
import org.apache.kafka.server.share.session.ShareSessionCache;
import org.apache.kafka.server.share.session.ShareSessionKey;
import org.apache.kafka.server.storage.log.FetchIsolation;
import org.apache.kafka.server.storage.log.FetchParams;
import org.apache.kafka.server.util.FutureUtils;
import org.apache.kafka.server.util.timer.MockTimer;
import org.apache.kafka.server.util.timer.SystemTimer;
import org.apache.kafka.server.util.timer.SystemTimerReaper;
import org.apache.kafka.server.util.timer.Timer;
import org.apache.kafka.storage.internals.log.FetchDataInfo;
import org.apache.kafka.storage.internals.log.LogOffsetMetadata;
import org.apache.kafka.test.TestUtils;

import org.junit.jupiter.api.AfterEach;
import org.junit.jupiter.api.BeforeEach;
import org.junit.jupiter.api.Test;
import org.junit.jupiter.api.Timeout;
import org.mockito.ArgumentMatchers;
import org.mockito.Mockito;

import java.util.ArrayList;
import java.util.Arrays;
import java.util.Collections;
import java.util.HashMap;
import java.util.HashSet;
import java.util.LinkedHashMap;
import java.util.List;
import java.util.Map;
import java.util.Optional;
import java.util.Set;
import java.util.concurrent.CompletableFuture;
import java.util.concurrent.ExecutionException;
import java.util.concurrent.ExecutorService;
import java.util.concurrent.Executors;
import java.util.concurrent.TimeUnit;
import java.util.function.Consumer;

import scala.Option;
import scala.Tuple2;
import scala.collection.Seq;
import scala.jdk.javaapi.CollectionConverters;

<<<<<<< HEAD
import static kafka.server.share.DelayedShareFetchTest.mockTopicIdPartitionToReturnDataEqualToMinBytes;
import static org.apache.kafka.test.TestUtils.assertFutureThrows;
=======
>>>>>>> 7c536c96
import static org.junit.jupiter.api.Assertions.assertEquals;
import static org.junit.jupiter.api.Assertions.assertFalse;
import static org.junit.jupiter.api.Assertions.assertInstanceOf;
import static org.junit.jupiter.api.Assertions.assertNotEquals;
import static org.junit.jupiter.api.Assertions.assertNotNull;
import static org.junit.jupiter.api.Assertions.assertNull;
import static org.junit.jupiter.api.Assertions.assertThrows;
import static org.junit.jupiter.api.Assertions.assertTrue;
import static org.mockito.ArgumentMatchers.any;
import static org.mockito.ArgumentMatchers.anyBoolean;
import static org.mockito.ArgumentMatchers.anyInt;
import static org.mockito.ArgumentMatchers.anyString;
import static org.mockito.Mockito.atLeast;
import static org.mockito.Mockito.atMost;
import static org.mockito.Mockito.doAnswer;
import static org.mockito.Mockito.doThrow;
import static org.mockito.Mockito.mock;
import static org.mockito.Mockito.spy;
import static org.mockito.Mockito.times;
import static org.mockito.Mockito.when;

@Timeout(120)
@SuppressWarnings({"ClassDataAbstractionCoupling"})
public class SharePartitionManagerTest {

    private static final int DEFAULT_RECORD_LOCK_DURATION_MS = 30000;
    private static final int MAX_DELIVERY_COUNT = 5;
    private static final short MAX_IN_FLIGHT_MESSAGES = 200;
    private static final short MAX_FETCH_RECORDS = 500;
    private static final int DELAYED_SHARE_FETCH_MAX_WAIT_MS = 2000;
    private static final int DELAYED_SHARE_FETCH_TIMEOUT_MS = 3000;
    private static final FetchParams FETCH_PARAMS = new FetchParams(ApiKeys.SHARE_FETCH.latestVersion(),
        FetchRequest.ORDINARY_CONSUMER_ID, -1, DELAYED_SHARE_FETCH_MAX_WAIT_MS,
        1, 1024 * 1024, FetchIsolation.HIGH_WATERMARK, Optional.empty(), true);

    static final int PARTITION_MAX_BYTES = 40000;
    static final int DELAYED_SHARE_FETCH_PURGATORY_PURGE_INTERVAL = 1000;

    private Timer mockTimer;
    private ReplicaManager mockReplicaManager;

    private static final List<TopicIdPartition> EMPTY_PART_LIST = Collections.unmodifiableList(new ArrayList<>());

    @BeforeEach
    public void setUp() {
        mockTimer = new SystemTimerReaper("sharePartitionManagerTestReaper",
            new SystemTimer("sharePartitionManagerTestTimer"));
        mockReplicaManager = mock(ReplicaManager.class);
        Partition partition = mockPartition();
        when(mockReplicaManager.getPartitionOrException(Mockito.any())).thenReturn(partition);
    }

    @AfterEach
    public void tearDown() throws Exception {
        mockTimer.close();
    }

    @Test
    public void testNewContextReturnsFinalContextWithoutRequestData() {
        Time time = new MockTime();
        ShareSessionCache cache = new ShareSessionCache(10, 1000);
        SharePartitionManager sharePartitionManager = SharePartitionManagerBuilder.builder()
                .withCache(cache).withTime(time).build();
        Uuid tpId0 = Uuid.randomUuid();
        TopicIdPartition tp0 = new TopicIdPartition(tpId0, new TopicPartition("foo", 0));
        TopicIdPartition tp1 = new TopicIdPartition(tpId0, new TopicPartition("foo", 1));

        String groupId = "grp";
        Uuid memberId = Uuid.randomUuid();

        // Create a new share session with an initial share fetch request
        Map<TopicIdPartition, ShareFetchRequest.SharePartitionData> reqData1 = new LinkedHashMap<>();
        reqData1.put(tp0, new ShareFetchRequest.SharePartitionData(tp0.topicId(), PARTITION_MAX_BYTES));
        reqData1.put(tp1, new ShareFetchRequest.SharePartitionData(tp1.topicId(), PARTITION_MAX_BYTES));

        ShareRequestMetadata reqMetadata1 = new ShareRequestMetadata(memberId, ShareRequestMetadata.INITIAL_EPOCH);
        ShareFetchContext context1 = sharePartitionManager.newContext(groupId, reqData1, EMPTY_PART_LIST, reqMetadata1, false);
        assertEquals(ShareSessionContext.class, context1.getClass());
        assertFalse(((ShareSessionContext) context1).isSubsequent());

        ShareRequestMetadata reqMetadata2 = new ShareRequestMetadata(memberId, ShareRequestMetadata.FINAL_EPOCH);
        ShareFetchContext context2 = sharePartitionManager.newContext(groupId, Collections.emptyMap(), Collections.emptyList(), reqMetadata2, true);
        assertEquals(FinalContext.class, context2.getClass());
    }

    @Test
    public void testNewContextReturnsFinalContextWithRequestData() {
        Time time = new MockTime();
        ShareSessionCache cache = new ShareSessionCache(10, 1000);
        SharePartitionManager sharePartitionManager = SharePartitionManagerBuilder.builder()
                .withCache(cache).withTime(time).build();
        Uuid tpId0 = Uuid.randomUuid();
        Uuid tpId1 = Uuid.randomUuid();
        TopicIdPartition tp0 = new TopicIdPartition(tpId0, new TopicPartition("foo", 0));
        TopicIdPartition tp1 = new TopicIdPartition(tpId0, new TopicPartition("foo", 1));

        String groupId = "grp";
        Uuid memberId = Uuid.randomUuid();

        // Create a new share session with an initial share fetch request
        Map<TopicIdPartition, ShareFetchRequest.SharePartitionData> reqData1 = new LinkedHashMap<>();
        reqData1.put(tp0, new ShareFetchRequest.SharePartitionData(tp0.topicId(), PARTITION_MAX_BYTES));
        reqData1.put(tp1, new ShareFetchRequest.SharePartitionData(tp1.topicId(), PARTITION_MAX_BYTES));

        ShareRequestMetadata reqMetadata1 = new ShareRequestMetadata(memberId, ShareRequestMetadata.INITIAL_EPOCH);
        ShareFetchContext context1 = sharePartitionManager.newContext(groupId, reqData1, EMPTY_PART_LIST, reqMetadata1, false);
        assertEquals(ShareSessionContext.class, context1.getClass());
        assertFalse(((ShareSessionContext) context1).isSubsequent());

        ShareRequestMetadata reqMetadata2 = new ShareRequestMetadata(memberId, ShareRequestMetadata.FINAL_EPOCH);

        // shareFetchData is not empty, but the maxBytes of topic partition is 0, which means this is added only for acknowledgements.
        // New context should be created successfully
        Map<TopicIdPartition, ShareFetchRequest.SharePartitionData> reqData3 = Collections.singletonMap(new TopicIdPartition(tpId1, new TopicPartition("foo", 0)),
                new ShareFetchRequest.SharePartitionData(tpId1, 0));
        ShareFetchContext context2 = sharePartitionManager.newContext(groupId, reqData3, Collections.emptyList(), reqMetadata2, true);
        assertEquals(FinalContext.class, context2.getClass());
    }

    @Test
    public void testNewContextReturnsFinalContextError() {
        Time time = new MockTime();
        ShareSessionCache cache = new ShareSessionCache(10, 1000);
        SharePartitionManager sharePartitionManager = SharePartitionManagerBuilder.builder()
                .withCache(cache).withTime(time).build();
        Uuid tpId0 = Uuid.randomUuid();
        Uuid tpId1 = Uuid.randomUuid();
        TopicIdPartition tp0 = new TopicIdPartition(tpId0, new TopicPartition("foo", 0));
        TopicIdPartition tp1 = new TopicIdPartition(tpId0, new TopicPartition("foo", 1));

        String groupId = "grp";
        Uuid memberId = Uuid.randomUuid();

        // Create a new share session with an initial share fetch request
        Map<TopicIdPartition, ShareFetchRequest.SharePartitionData> reqData1 = new LinkedHashMap<>();
        reqData1.put(tp0, new ShareFetchRequest.SharePartitionData(tp0.topicId(), PARTITION_MAX_BYTES));
        reqData1.put(tp1, new ShareFetchRequest.SharePartitionData(tp1.topicId(), PARTITION_MAX_BYTES));

        ShareRequestMetadata reqMetadata1 = new ShareRequestMetadata(memberId, ShareRequestMetadata.INITIAL_EPOCH);
        ShareFetchContext context1 = sharePartitionManager.newContext(groupId, reqData1, EMPTY_PART_LIST, reqMetadata1, false);
        assertEquals(ShareSessionContext.class, context1.getClass());
        assertFalse(((ShareSessionContext) context1).isSubsequent());

        ShareRequestMetadata reqMetadata2 = new ShareRequestMetadata(memberId, ShareRequestMetadata.FINAL_EPOCH);

        // shareFetchData is not empty and the maxBytes of topic partition is not 0, which means this is trying to fetch on a Final request.
        // New context should throw an error
        Map<TopicIdPartition, ShareFetchRequest.SharePartitionData> reqData3 = Collections.singletonMap(new TopicIdPartition(tpId1, new TopicPartition("foo", 0)),
                new ShareFetchRequest.SharePartitionData(tpId1, PARTITION_MAX_BYTES));
        assertThrows(InvalidRequestException.class,
                () -> sharePartitionManager.newContext(groupId, reqData3, Collections.emptyList(), reqMetadata2, true));
    }

    @Test
    public void testNewContext() {
        Time time = new MockTime();
        ShareSessionCache cache = new ShareSessionCache(10, 1000);
        SharePartitionManager sharePartitionManager = SharePartitionManagerBuilder.builder()
                .withCache(cache).withTime(time).build();
        Map<Uuid, String> topicNames = new HashMap<>();
        Uuid tpId0 = Uuid.randomUuid();
        Uuid tpId1 = Uuid.randomUuid();
        topicNames.put(tpId0, "foo");
        topicNames.put(tpId1, "bar");
        TopicIdPartition tp0 = new TopicIdPartition(tpId0, new TopicPartition("foo", 0));
        TopicIdPartition tp1 = new TopicIdPartition(tpId0, new TopicPartition("foo", 1));
        TopicIdPartition tp2 = new TopicIdPartition(tpId1, new TopicPartition("bar", 0));
        TopicIdPartition tp3 = new TopicIdPartition(tpId1, new TopicPartition("bar", 1));

        String groupId = "grp";

        // Create a new share session with an initial share fetch request
        Map<TopicIdPartition, ShareFetchRequest.SharePartitionData> reqData2 = new LinkedHashMap<>();
        reqData2.put(tp0, new ShareFetchRequest.SharePartitionData(tp0.topicId(), 100));
        reqData2.put(tp1, new ShareFetchRequest.SharePartitionData(tp1.topicId(), 100));


        ShareRequestMetadata reqMetadata2 = new ShareRequestMetadata(Uuid.randomUuid(), ShareRequestMetadata.INITIAL_EPOCH);
        ShareFetchContext context2 = sharePartitionManager.newContext(groupId, reqData2, EMPTY_PART_LIST, reqMetadata2, false);
        assertEquals(ShareSessionContext.class, context2.getClass());
        assertFalse(((ShareSessionContext) context2).isSubsequent());

        ((ShareSessionContext) context2).shareFetchData().forEach((topicIdPartition, sharePartitionData) -> {
            assertTrue(reqData2.containsKey(topicIdPartition));
            assertEquals(reqData2.get(topicIdPartition), sharePartitionData);
        });

        LinkedHashMap<TopicIdPartition, ShareFetchResponseData.PartitionData> respData2 = new LinkedHashMap<>();
        respData2.put(tp0, new ShareFetchResponseData.PartitionData().setPartitionIndex(0));
        respData2.put(tp1, new ShareFetchResponseData.PartitionData().setPartitionIndex(1));

        ShareFetchResponse resp2 = context2.updateAndGenerateResponseData(groupId, reqMetadata2.memberId(), respData2);
        assertEquals(Errors.NONE, resp2.error());
        assertEquals(respData2, resp2.responseData(topicNames));

        ShareSessionKey shareSessionKey2 = new ShareSessionKey(groupId,
                reqMetadata2.memberId());

        // Test trying to create a new session with an invalid epoch
        assertThrows(InvalidShareSessionEpochException.class, () -> sharePartitionManager.newContext(groupId, reqData2, EMPTY_PART_LIST,
                new ShareRequestMetadata(shareSessionKey2.memberId(), 5), true));

        // Test trying to create a new session with a non-existent session key
        Uuid memberId4 = Uuid.randomUuid();
        assertThrows(ShareSessionNotFoundException.class, () -> sharePartitionManager.newContext(groupId, reqData2, EMPTY_PART_LIST,
                new ShareRequestMetadata(memberId4, 1), true));

        // Continue the first share session we created.
        ShareFetchContext context5 = sharePartitionManager.newContext(groupId, Collections.emptyMap(), EMPTY_PART_LIST,
                new ShareRequestMetadata(shareSessionKey2.memberId(), 1), true);
        assertEquals(ShareSessionContext.class, context5.getClass());
        assertTrue(((ShareSessionContext) context5).isSubsequent());

        ShareSessionContext shareSessionContext5 = (ShareSessionContext) context5;
        synchronized (shareSessionContext5.session()) {
            shareSessionContext5.session().partitionMap().forEach(cachedSharePartition -> {
                TopicIdPartition topicIdPartition = new TopicIdPartition(cachedSharePartition.topicId(), new
                        TopicPartition(cachedSharePartition.topic(), cachedSharePartition.partition()));
                ShareFetchRequest.SharePartitionData data = cachedSharePartition.reqData();
                assertTrue(reqData2.containsKey(topicIdPartition));
                assertEquals(reqData2.get(topicIdPartition), data);
            });
        }
        ShareFetchResponse resp5 = context5.updateAndGenerateResponseData(groupId, reqMetadata2.memberId(), respData2);
        assertEquals(Errors.NONE, resp5.error());
        assertEquals(0, resp5.responseData(topicNames).size());

        // Test setting an invalid share session epoch.
        assertThrows(InvalidShareSessionEpochException.class, () -> sharePartitionManager.newContext(groupId, reqData2, EMPTY_PART_LIST,
                new ShareRequestMetadata(shareSessionKey2.memberId(), 5), true));

        // Test generating a throttled response for a subsequent share session
        ShareFetchContext context7 = sharePartitionManager.newContext(groupId, Collections.emptyMap(), EMPTY_PART_LIST,
                new ShareRequestMetadata(shareSessionKey2.memberId(), 2), true);
        ShareFetchResponse resp7 = context7.throttleResponse(100);
        assertEquals(Errors.NONE, resp7.error());
        assertEquals(100, resp7.throttleTimeMs());

        // Get the final share session.
        ShareFetchContext context8 = sharePartitionManager.newContext(groupId, Collections.emptyMap(), EMPTY_PART_LIST,
                new ShareRequestMetadata(reqMetadata2.memberId(), ShareRequestMetadata.FINAL_EPOCH), true);
        assertEquals(FinalContext.class, context8.getClass());
        assertEquals(1, cache.size());

        LinkedHashMap<TopicIdPartition, ShareFetchResponseData.PartitionData> respData8 = new LinkedHashMap<>();
        respData8.put(tp2, new ShareFetchResponseData.PartitionData().setPartitionIndex(0));
        respData8.put(tp3, new ShareFetchResponseData.PartitionData().setPartitionIndex(1));

        ShareFetchResponse resp8 = context8.updateAndGenerateResponseData(groupId, reqMetadata2.memberId(), respData8);
        assertEquals(Errors.NONE, resp8.error());

        // Close the session.
        CompletableFuture<Map<TopicIdPartition, ShareAcknowledgeResponseData.PartitionData>> releaseResponse =
            sharePartitionManager.releaseSession(groupId, reqMetadata2.memberId().toString());
        assertTrue(releaseResponse.isDone());
        assertFalse(releaseResponse.isCompletedExceptionally());
        assertEquals(0, cache.size());
    }

    @Test
    public void testShareSessionExpiration() {
        Time time = new MockTime();
        ShareSessionCache cache = new ShareSessionCache(2, 1000);
        SharePartitionManager sharePartitionManager = SharePartitionManagerBuilder.builder()
                .withCache(cache).withTime(time).build();
        Map<Uuid, String> topicNames = new HashMap<>();
        Uuid fooId = Uuid.randomUuid();
        topicNames.put(fooId, "foo");
        TopicIdPartition foo0 = new TopicIdPartition(fooId, new TopicPartition("foo", 0));
        TopicIdPartition foo1 = new TopicIdPartition(fooId, new TopicPartition("foo", 1));

        // Create a new share session, session 1
        Map<TopicIdPartition, ShareFetchRequest.SharePartitionData> session1req = new LinkedHashMap<>();
        session1req.put(foo0, new ShareFetchRequest.SharePartitionData(foo0.topicId(), 100));
        session1req.put(foo1, new ShareFetchRequest.SharePartitionData(foo1.topicId(), 100));

        String groupId = "grp";
        ShareRequestMetadata reqMetadata1 = new ShareRequestMetadata(Uuid.randomUuid(), ShareRequestMetadata.INITIAL_EPOCH);

        ShareFetchContext session1context = sharePartitionManager.newContext(groupId, session1req, EMPTY_PART_LIST, reqMetadata1, false);
        assertEquals(session1context.getClass(), ShareSessionContext.class);

        LinkedHashMap<TopicIdPartition, ShareFetchResponseData.PartitionData> respData1 = new LinkedHashMap<>();
        respData1.put(foo0, new ShareFetchResponseData.PartitionData().setPartitionIndex(foo0.partition()));
        respData1.put(foo1, new ShareFetchResponseData.PartitionData().setPartitionIndex(foo1.partition()));

        ShareFetchResponse session1resp = session1context.updateAndGenerateResponseData(groupId, reqMetadata1.memberId(), respData1);
        assertEquals(Errors.NONE, session1resp.error());
        assertEquals(2, session1resp.responseData(topicNames).size());

        ShareSessionKey session1Key = new ShareSessionKey(groupId, reqMetadata1.memberId());
        // check share session entered into cache
        assertNotNull(cache.get(session1Key));

        time.sleep(500);

        // Create a second new share session
        Map<TopicIdPartition, ShareFetchRequest.SharePartitionData> session2req = new LinkedHashMap<>();
        session2req.put(foo0, new ShareFetchRequest.SharePartitionData(foo0.topicId(), 100));
        session2req.put(foo1, new ShareFetchRequest.SharePartitionData(foo1.topicId(), 100));

        ShareRequestMetadata reqMetadata2 = new ShareRequestMetadata(Uuid.randomUuid(), ShareRequestMetadata.INITIAL_EPOCH);

        ShareFetchContext session2context = sharePartitionManager.newContext(groupId, session2req, EMPTY_PART_LIST, reqMetadata2, false);
        assertEquals(session2context.getClass(), ShareSessionContext.class);

        LinkedHashMap<TopicIdPartition, ShareFetchResponseData.PartitionData> respData2 = new LinkedHashMap<>();
        respData2.put(foo0, new ShareFetchResponseData.PartitionData().setPartitionIndex(foo0.partition()));
        respData2.put(foo1, new ShareFetchResponseData.PartitionData().setPartitionIndex(foo1.partition()));

        ShareFetchResponse session2resp = session2context.updateAndGenerateResponseData(groupId, reqMetadata2.memberId(), respData2);
        assertEquals(Errors.NONE, session2resp.error());
        assertEquals(2, session2resp.responseData(topicNames).size());

        ShareSessionKey session2Key = new ShareSessionKey(groupId, reqMetadata2.memberId());

        // both newly created entries are present in cache
        assertNotNull(cache.get(session1Key));
        assertNotNull(cache.get(session2Key));

        time.sleep(500);

        // Create a subsequent share fetch context for session 1
        ShareFetchContext session1context2 = sharePartitionManager.newContext(groupId, Collections.emptyMap(), EMPTY_PART_LIST,
                new ShareRequestMetadata(reqMetadata1.memberId(), 1), true);
        assertEquals(session1context2.getClass(), ShareSessionContext.class);

        // total sleep time will now be large enough that share session 1 will be evicted if not correctly touched
        time.sleep(501);

        // create one final share session to test that the least recently used entry is evicted
        // the second share session should be evicted because the first share session was incrementally fetched
        // more recently than the second session was created
        Map<TopicIdPartition, ShareFetchRequest.SharePartitionData> session3req = new LinkedHashMap<>();
        session3req.put(foo0, new ShareFetchRequest.SharePartitionData(foo0.topicId(), 100));
        session3req.put(foo1, new ShareFetchRequest.SharePartitionData(foo1.topicId(), 100));

        ShareRequestMetadata reqMetadata3 = new ShareRequestMetadata(Uuid.randomUuid(), ShareRequestMetadata.INITIAL_EPOCH);

        ShareFetchContext session3context = sharePartitionManager.newContext(groupId, session3req, EMPTY_PART_LIST, reqMetadata3, false);

        LinkedHashMap<TopicIdPartition, ShareFetchResponseData.PartitionData> respData3 = new LinkedHashMap<>();
        respData3.put(foo0, new ShareFetchResponseData.PartitionData().setPartitionIndex(foo0.partition()));
        respData3.put(foo1, new ShareFetchResponseData.PartitionData().setPartitionIndex(foo1.partition()));

        ShareFetchResponse session3resp = session3context.updateAndGenerateResponseData(groupId, reqMetadata3.memberId(), respData3);
        assertEquals(Errors.NONE, session3resp.error());
        assertEquals(2, session3resp.responseData(topicNames).size());

        ShareSessionKey session3Key = new ShareSessionKey(groupId, reqMetadata3.memberId());

        assertNotNull(cache.get(session1Key));
        assertNull(cache.get(session2Key), "share session 2 should have been evicted by latest share session, " +
                "as share session 1 was used more recently");
        assertNotNull(cache.get(session3Key));
    }

    @Test
    public void testSubsequentShareSession() {
        SharePartitionManager sharePartitionManager = SharePartitionManagerBuilder.builder().build();
        Map<Uuid, String> topicNames = new HashMap<>();
        Uuid fooId = Uuid.randomUuid();
        Uuid barId = Uuid.randomUuid();
        topicNames.put(fooId, "foo");
        topicNames.put(barId, "bar");
        TopicIdPartition tp0 = new TopicIdPartition(fooId, new TopicPartition("foo", 0));
        TopicIdPartition tp1 = new TopicIdPartition(fooId, new TopicPartition("foo", 1));
        TopicIdPartition tp2 = new TopicIdPartition(barId, new TopicPartition("bar", 0));

        // Create a new share session with foo-0 and foo-1
        Map<TopicIdPartition, ShareFetchRequest.SharePartitionData> reqData1 = new LinkedHashMap<>();
        reqData1.put(tp0, new ShareFetchRequest.SharePartitionData(tp0.topicId(), 100));
        reqData1.put(tp1, new ShareFetchRequest.SharePartitionData(tp1.topicId(), 100));

        String groupId = "grp";
        ShareRequestMetadata reqMetadata1 = new ShareRequestMetadata(Uuid.randomUuid(), ShareRequestMetadata.INITIAL_EPOCH);

        ShareFetchContext context1 = sharePartitionManager.newContext(groupId, reqData1, EMPTY_PART_LIST, reqMetadata1, false);
        assertEquals(ShareSessionContext.class, context1.getClass());

        LinkedHashMap<TopicIdPartition, ShareFetchResponseData.PartitionData> respData1 = new LinkedHashMap<>();
        respData1.put(tp0, new ShareFetchResponseData.PartitionData().setPartitionIndex(tp0.partition()));
        respData1.put(tp1, new ShareFetchResponseData.PartitionData().setPartitionIndex(tp1.partition()));

        ShareFetchResponse resp1 = context1.updateAndGenerateResponseData(groupId, reqMetadata1.memberId(), respData1);
        assertEquals(Errors.NONE, resp1.error());
        assertEquals(2, resp1.responseData(topicNames).size());

        // Create a subsequent fetch request that removes foo-0 and adds bar-0
        Map<TopicIdPartition, ShareFetchRequest.SharePartitionData> reqData2 = Collections.singletonMap(
                tp2, new ShareFetchRequest.SharePartitionData(tp2.topicId(), 100));
        List<TopicIdPartition> removed2 = new ArrayList<>();
        removed2.add(tp0);
        ShareFetchContext context2 = sharePartitionManager.newContext(groupId, reqData2, removed2,
                new ShareRequestMetadata(reqMetadata1.memberId(), 1), true);
        assertEquals(ShareSessionContext.class, context2.getClass());

        Set<TopicIdPartition> expectedTopicIdPartitions2 = new HashSet<>();
        expectedTopicIdPartitions2.add(tp1);
        expectedTopicIdPartitions2.add(tp2);
        Set<TopicIdPartition> actualTopicIdPartitions2 = new HashSet<>();
        ShareSessionContext shareSessionContext = (ShareSessionContext) context2;
        shareSessionContext.session().partitionMap().forEach(cachedSharePartition -> {
            TopicIdPartition topicIdPartition = new TopicIdPartition(cachedSharePartition.topicId(), new
                    TopicPartition(cachedSharePartition.topic(), cachedSharePartition.partition()));
            actualTopicIdPartitions2.add(topicIdPartition);
        });

        assertEquals(expectedTopicIdPartitions2, actualTopicIdPartitions2);
        LinkedHashMap<TopicIdPartition, ShareFetchResponseData.PartitionData> respData2 = new LinkedHashMap<>();
        respData2.put(tp1, new ShareFetchResponseData.PartitionData().setPartitionIndex(tp1.partition()));
        respData2.put(tp2, new ShareFetchResponseData.PartitionData().setPartitionIndex(tp2.partition()));

        ShareFetchResponse resp2 = context2.updateAndGenerateResponseData(groupId, reqMetadata1.memberId(), respData2);
        assertEquals(Errors.NONE, resp2.error());
        assertEquals(1, resp2.data().responses().size());
        assertEquals(barId, resp2.data().responses().get(0).topicId());
        assertEquals(1, resp2.data().responses().get(0).partitions().size());
        assertEquals(0, resp2.data().responses().get(0).partitions().get(0).partitionIndex());
        assertEquals(1, resp2.responseData(topicNames).size());
    }

    @Test
    public void testZeroSizeShareSession() {
        ShareSessionCache cache = new ShareSessionCache(10, 1000);
        SharePartitionManager sharePartitionManager = SharePartitionManagerBuilder.builder()
                .withCache(cache).build();
        Map<Uuid, String> topicNames = new HashMap<>();
        Uuid fooId = Uuid.randomUuid();
        topicNames.put(fooId, "foo");
        TopicIdPartition foo0 = new TopicIdPartition(fooId, new TopicPartition("foo", 0));
        TopicIdPartition foo1 = new TopicIdPartition(fooId, new TopicPartition("foo", 1));

        // Create a new share session with foo-0 and foo-1
        Map<TopicIdPartition, ShareFetchRequest.SharePartitionData> reqData1 = new LinkedHashMap<>();
        reqData1.put(foo0, new ShareFetchRequest.SharePartitionData(foo0.topicId(), 100));
        reqData1.put(foo1, new ShareFetchRequest.SharePartitionData(foo1.topicId(), 100));

        String groupId = "grp";
        ShareRequestMetadata reqMetadata1 = new ShareRequestMetadata(Uuid.randomUuid(), ShareRequestMetadata.INITIAL_EPOCH);

        ShareFetchContext context1 = sharePartitionManager.newContext(groupId, reqData1, EMPTY_PART_LIST, reqMetadata1, false);
        assertEquals(ShareSessionContext.class, context1.getClass());

        LinkedHashMap<TopicIdPartition, ShareFetchResponseData.PartitionData> respData1 = new LinkedHashMap<>();
        respData1.put(foo0, new ShareFetchResponseData.PartitionData().setPartitionIndex(foo0.partition()));
        respData1.put(foo1, new ShareFetchResponseData.PartitionData().setPartitionIndex(foo1.partition()));

        ShareFetchResponse resp1 = context1.updateAndGenerateResponseData(groupId, reqMetadata1.memberId(), respData1);
        assertEquals(Errors.NONE, resp1.error());
        assertEquals(2, resp1.responseData(topicNames).size());

        // Create a subsequent share request that removes foo-0 and foo-1
        // Verify that the previous share session was closed.
        List<TopicIdPartition> removed2 = new ArrayList<>();
        removed2.add(foo0);
        removed2.add(foo1);
        ShareFetchContext context2 = sharePartitionManager.newContext(groupId, Collections.emptyMap(), removed2,
                new ShareRequestMetadata(reqMetadata1.memberId(), 1), true);
        assertEquals(ShareSessionContext.class, context2.getClass());

        LinkedHashMap<TopicIdPartition, ShareFetchResponseData.PartitionData> respData2 = new LinkedHashMap<>();
        ShareFetchResponse resp2 = context2.updateAndGenerateResponseData(groupId, reqMetadata1.memberId(), respData2);
        assertTrue(resp2.responseData(topicNames).isEmpty());
        assertEquals(1, cache.size());
    }

    @Test
    public void testToForgetPartitions() {
        String groupId = "grp";
        ShareSessionCache cache = new ShareSessionCache(10, 1000);
        SharePartitionManager sharePartitionManager = SharePartitionManagerBuilder.builder()
                .withCache(cache).build();
        Uuid fooId = Uuid.randomUuid();
        Uuid barId = Uuid.randomUuid();
        TopicIdPartition foo = new TopicIdPartition(fooId, new TopicPartition("foo", 0));
        TopicIdPartition bar = new TopicIdPartition(barId, new TopicPartition("bar", 0));

        ShareRequestMetadata reqMetadata1 = new ShareRequestMetadata(Uuid.randomUuid(), ShareRequestMetadata.INITIAL_EPOCH);

        Map<TopicIdPartition, ShareFetchRequest.SharePartitionData> reqData1 = new LinkedHashMap<>();
        reqData1.put(foo, new ShareFetchRequest.SharePartitionData(foo.topicId(), 100));
        reqData1.put(bar, new ShareFetchRequest.SharePartitionData(bar.topicId(), 100));


        ShareFetchContext context1 = sharePartitionManager.newContext(groupId, reqData1, EMPTY_PART_LIST, reqMetadata1, false);
        assertEquals(ShareSessionContext.class, context1.getClass());
        assertPartitionsPresent((ShareSessionContext) context1, Arrays.asList(foo, bar));

        mockUpdateAndGenerateResponseData(context1, groupId, reqMetadata1.memberId());

        ShareFetchContext context2 = sharePartitionManager.newContext(groupId, Collections.emptyMap(), Collections.singletonList(foo),
                new ShareRequestMetadata(reqMetadata1.memberId(), 1), true);

        // So foo is removed but not the others.
        assertPartitionsPresent((ShareSessionContext) context2, Collections.singletonList(bar));

        mockUpdateAndGenerateResponseData(context2, groupId, reqMetadata1.memberId());

        ShareFetchContext context3 = sharePartitionManager.newContext(groupId, Collections.emptyMap(), Collections.singletonList(bar),
                new ShareRequestMetadata(reqMetadata1.memberId(), 2), true);
        assertPartitionsPresent((ShareSessionContext) context3, Collections.emptyList());
    }

    // This test simulates a share session where the topic ID changes broker side (the one handling the request) in both the metadata cache and the log
    // -- as though the topic is deleted and recreated.
    @Test
    public void testShareSessionUpdateTopicIdsBrokerSide() {
        String groupId = "grp";
        ShareSessionCache cache = new ShareSessionCache(10, 1000);
        SharePartitionManager sharePartitionManager = SharePartitionManagerBuilder.builder()
                .withCache(cache).build();
        Uuid fooId = Uuid.randomUuid();
        Uuid barId = Uuid.randomUuid();
        TopicIdPartition foo = new TopicIdPartition(fooId, new TopicPartition("foo", 0));
        TopicIdPartition bar = new TopicIdPartition(barId, new TopicPartition("bar", 1));

        Map<Uuid, String> topicNames = new HashMap<>();
        topicNames.put(fooId, "foo");
        topicNames.put(barId, "bar");

        // Create a new share session with foo-0 and bar-1
        Map<TopicIdPartition, ShareFetchRequest.SharePartitionData> reqData1 = new LinkedHashMap<>();
        reqData1.put(foo, new ShareFetchRequest.SharePartitionData(foo.topicId(), 100));
        reqData1.put(bar, new ShareFetchRequest.SharePartitionData(bar.topicId(), 100));

        ShareRequestMetadata reqMetadata1 = new ShareRequestMetadata(Uuid.randomUuid(), ShareRequestMetadata.INITIAL_EPOCH);
        ShareFetchContext context1 = sharePartitionManager.newContext(groupId, reqData1, EMPTY_PART_LIST, reqMetadata1, false);

        assertEquals(ShareSessionContext.class, context1.getClass());
        assertFalse(((ShareSessionContext) context1).isSubsequent());

        LinkedHashMap<TopicIdPartition, ShareFetchResponseData.PartitionData> respData1 = new LinkedHashMap<>();
        respData1.put(bar, new ShareFetchResponseData.PartitionData().setPartitionIndex(bar.partition()));
        respData1.put(foo, new ShareFetchResponseData.PartitionData().setPartitionIndex(foo.partition()).setErrorCode(
                Errors.UNKNOWN_TOPIC_OR_PARTITION.code()));

        ShareFetchResponse resp1 = context1.updateAndGenerateResponseData(groupId, reqMetadata1.memberId(), respData1);
        assertEquals(Errors.NONE, resp1.error());
        assertEquals(2, resp1.responseData(topicNames).size());

        // Create a subsequent share fetch request as though no topics changed.
        ShareFetchContext context2 = sharePartitionManager.newContext(groupId, Collections.emptyMap(), EMPTY_PART_LIST,
                new ShareRequestMetadata(reqMetadata1.memberId(), 1), true);

        assertEquals(ShareSessionContext.class, context2.getClass());
        assertTrue(((ShareSessionContext) context2).isSubsequent());

        LinkedHashMap<TopicIdPartition, ShareFetchResponseData.PartitionData> respData2 = new LinkedHashMap<>();
        // Likely if the topic ID is different in the broker, it will be different in the log. Simulate the log check finding an inconsistent ID.
        respData2.put(foo, new ShareFetchResponseData.PartitionData().setPartitionIndex(foo.partition()).setErrorCode(
                Errors.INCONSISTENT_TOPIC_ID.code()));
        ShareFetchResponse resp2 = context2.updateAndGenerateResponseData(groupId, reqMetadata1.memberId(), respData2);
        assertEquals(Errors.NONE, resp2.error());
        // We should have the inconsistent topic ID error on the partition
        assertEquals(Errors.INCONSISTENT_TOPIC_ID.code(), resp2.responseData(topicNames).get(foo).errorCode());
    }

    @Test
    public void testGetErroneousAndValidTopicIdPartitions() {
        Time time = new MockTime();
        ShareSessionCache cache = new ShareSessionCache(10, 1000);
        SharePartitionManager sharePartitionManager = SharePartitionManagerBuilder.builder()
                .withCache(cache).withTime(time).build();
        Uuid tpId0 = Uuid.randomUuid();
        TopicIdPartition tp0 = new TopicIdPartition(tpId0, new TopicPartition("foo", 0));
        TopicIdPartition tp1 = new TopicIdPartition(tpId0, new TopicPartition("foo", 1));
        TopicIdPartition tpNull1 = new TopicIdPartition(Uuid.randomUuid(), new TopicPartition(null, 0));
        TopicIdPartition tpNull2 = new TopicIdPartition(Uuid.randomUuid(), new TopicPartition(null, 1));

        String groupId = "grp";

        // Create a new share session with an initial share fetch request
        Map<TopicIdPartition, ShareFetchRequest.SharePartitionData> reqData2 = new LinkedHashMap<>();
        reqData2.put(tp0, new ShareFetchRequest.SharePartitionData(tp0.topicId(), 100));
        reqData2.put(tp1, new ShareFetchRequest.SharePartitionData(tp1.topicId(), 100));
        reqData2.put(tpNull1, new ShareFetchRequest.SharePartitionData(tpNull1.topicId(), 100));


        ShareRequestMetadata reqMetadata2 = new ShareRequestMetadata(Uuid.randomUuid(), ShareRequestMetadata.INITIAL_EPOCH);
        ShareFetchContext context2 = sharePartitionManager.newContext(groupId, reqData2, EMPTY_PART_LIST, reqMetadata2, false);
        assertEquals(ShareSessionContext.class, context2.getClass());
        assertFalse(((ShareSessionContext) context2).isSubsequent());
        assertErroneousAndValidTopicIdPartitions(context2.getErroneousAndValidTopicIdPartitions(), Collections.singletonList(tpNull1), Arrays.asList(tp0, tp1));

        LinkedHashMap<TopicIdPartition, ShareFetchResponseData.PartitionData> respData2 = new LinkedHashMap<>();
        respData2.put(tp0, new ShareFetchResponseData.PartitionData().setPartitionIndex(0));
        respData2.put(tp1, new ShareFetchResponseData.PartitionData().setPartitionIndex(1));
        respData2.put(tpNull1, new ShareFetchResponseData.PartitionData().setPartitionIndex(0));

        ShareFetchResponse resp2 = context2.updateAndGenerateResponseData(groupId, reqMetadata2.memberId(), respData2);
        assertEquals(Errors.NONE, resp2.error());

        ShareSessionKey shareSessionKey2 = new ShareSessionKey(groupId, reqMetadata2.memberId());

        // Check for throttled response
        ShareFetchResponse resp2Throttle = context2.throttleResponse(100);
        assertEquals(Errors.NONE, resp2Throttle.error());
        assertEquals(100, resp2Throttle.throttleTimeMs());

        // Test trying to create a new session with an invalid epoch
        assertThrows(InvalidShareSessionEpochException.class, () -> sharePartitionManager.newContext(groupId, reqData2, EMPTY_PART_LIST,
                new ShareRequestMetadata(shareSessionKey2.memberId(), 5), true));

        // Test trying to create a new session with a non-existent session key
        assertThrows(ShareSessionNotFoundException.class, () -> sharePartitionManager.newContext(groupId, reqData2, EMPTY_PART_LIST,
                new ShareRequestMetadata(Uuid.randomUuid(), 1), true));

        // Continue the first share session we created.
        ShareFetchContext context5 = sharePartitionManager.newContext(groupId, Collections.emptyMap(), EMPTY_PART_LIST,
                new ShareRequestMetadata(shareSessionKey2.memberId(), 1), true);
        assertEquals(ShareSessionContext.class, context5.getClass());
        assertTrue(((ShareSessionContext) context5).isSubsequent());

        assertErroneousAndValidTopicIdPartitions(context5.getErroneousAndValidTopicIdPartitions(), Collections.singletonList(tpNull1), Arrays.asList(tp0, tp1));

        ShareFetchResponse resp5 = context5.updateAndGenerateResponseData(groupId, reqMetadata2.memberId(), respData2);
        assertEquals(Errors.NONE, resp5.error());

        // Test setting an invalid share session epoch.
        assertThrows(InvalidShareSessionEpochException.class, () -> sharePartitionManager.newContext(groupId, reqData2, EMPTY_PART_LIST,
                new ShareRequestMetadata(shareSessionKey2.memberId(), 5), true));

        // Test generating a throttled response for a subsequent share session
        Map<TopicIdPartition, ShareFetchRequest.SharePartitionData> reqData7 = Collections.singletonMap(
                tpNull2, new ShareFetchRequest.SharePartitionData(tpNull2.topicId(), 100));
        ShareFetchContext context7 = sharePartitionManager.newContext(groupId, reqData7, EMPTY_PART_LIST,
                new ShareRequestMetadata(shareSessionKey2.memberId(), 2), true);
        // Check for throttled response
        ShareFetchResponse resp7 = context7.throttleResponse(100);
        assertEquals(Errors.NONE, resp7.error());
        assertEquals(100, resp7.throttleTimeMs());

        assertErroneousAndValidTopicIdPartitions(context7.getErroneousAndValidTopicIdPartitions(), Arrays.asList(tpNull1, tpNull2), Arrays.asList(tp0, tp1));

        // Get the final share session.
        ShareFetchContext context8 = sharePartitionManager.newContext(groupId, Collections.emptyMap(), EMPTY_PART_LIST,
                new ShareRequestMetadata(reqMetadata2.memberId(), ShareRequestMetadata.FINAL_EPOCH), true);
        assertEquals(FinalContext.class, context8.getClass());
        assertEquals(1, cache.size());

        assertErroneousAndValidTopicIdPartitions(context8.getErroneousAndValidTopicIdPartitions(), Collections.emptyList(), Collections.emptyList());
        // Check for throttled response
        ShareFetchResponse resp8 = context8.throttleResponse(100);
        assertEquals(Errors.NONE, resp8.error());
        assertEquals(100, resp8.throttleTimeMs());

        // Close the session.
        CompletableFuture<Map<TopicIdPartition, ShareAcknowledgeResponseData.PartitionData>> releaseResponse =
            sharePartitionManager.releaseSession(groupId, reqMetadata2.memberId().toString());
        assertTrue(releaseResponse.isDone());
        assertFalse(releaseResponse.isCompletedExceptionally());
        assertEquals(0, cache.size());
    }

    @Test
    public void testShareFetchContextResponseSize() {
        Time time = new MockTime();
        ShareSessionCache cache = new ShareSessionCache(10, 1000);
        SharePartitionManager sharePartitionManager = SharePartitionManagerBuilder.builder()
                .withCache(cache).withTime(time).build();
        Map<Uuid, String> topicNames = new HashMap<>();
        Uuid tpId0 = Uuid.randomUuid();
        Uuid tpId1 = Uuid.randomUuid();
        topicNames.put(tpId0, "foo");
        topicNames.put(tpId1, "bar");
        TopicIdPartition tp0 = new TopicIdPartition(tpId0, new TopicPartition("foo", 0));
        TopicIdPartition tp1 = new TopicIdPartition(tpId0, new TopicPartition("foo", 1));
        TopicIdPartition tp2 = new TopicIdPartition(tpId1, new TopicPartition("bar", 0));
        TopicIdPartition tp3 = new TopicIdPartition(tpId1, new TopicPartition("bar", 1));

        String groupId = "grp";

        // Create a new share session with an initial share fetch request
        Map<TopicIdPartition, ShareFetchRequest.SharePartitionData> reqData2 = new LinkedHashMap<>();
        reqData2.put(tp0, new ShareFetchRequest.SharePartitionData(tp0.topicId(), 100));
        reqData2.put(tp1, new ShareFetchRequest.SharePartitionData(tp1.topicId(), 100));

        // For response size expected value calculation
        ObjectSerializationCache objectSerializationCache = new ObjectSerializationCache();
        short version = ApiKeys.SHARE_FETCH.latestVersion();

        ShareRequestMetadata reqMetadata2 = new ShareRequestMetadata(Uuid.randomUuid(), ShareRequestMetadata.INITIAL_EPOCH);
        ShareFetchContext context2 = sharePartitionManager.newContext(groupId, reqData2, EMPTY_PART_LIST, reqMetadata2, false);
        assertEquals(ShareSessionContext.class, context2.getClass());
        assertFalse(((ShareSessionContext) context2).isSubsequent());

        LinkedHashMap<TopicIdPartition, ShareFetchResponseData.PartitionData> respData2 = new LinkedHashMap<>();
        respData2.put(tp0, new ShareFetchResponseData.PartitionData().setPartitionIndex(0));
        respData2.put(tp1, new ShareFetchResponseData.PartitionData().setPartitionIndex(1));

        int respSize2 = context2.responseSize(respData2, version);
        ShareFetchResponse resp2 = context2.updateAndGenerateResponseData(groupId, reqMetadata2.memberId(), respData2);
        assertEquals(Errors.NONE, resp2.error());
        assertEquals(respData2, resp2.responseData(topicNames));
        // We add 4 here in response to 4 being added in sizeOf() method in ShareFetchResponse class.
        assertEquals(4 + resp2.data().size(objectSerializationCache, version), respSize2);

        ShareSessionKey shareSessionKey2 = new ShareSessionKey(groupId,
                reqMetadata2.memberId());

        // Test trying to create a new session with an invalid epoch
        assertThrows(InvalidShareSessionEpochException.class, () -> sharePartitionManager.newContext(groupId, reqData2, EMPTY_PART_LIST,
                new ShareRequestMetadata(shareSessionKey2.memberId(), 5), true));

        // Test trying to create a new session with a non-existent session key
        Uuid memberId4 = Uuid.randomUuid();
        assertThrows(ShareSessionNotFoundException.class, () -> sharePartitionManager.newContext(groupId, reqData2, EMPTY_PART_LIST,
                new ShareRequestMetadata(memberId4, 1), true));

        // Continue the first share session we created.
        Map<TopicIdPartition, ShareFetchRequest.SharePartitionData> reqData5 = Collections.singletonMap(
                tp2, new ShareFetchRequest.SharePartitionData(tp2.topicId(), 100));
        ShareFetchContext context5 = sharePartitionManager.newContext(groupId, reqData5, EMPTY_PART_LIST,
                new ShareRequestMetadata(shareSessionKey2.memberId(), 1), true);
        assertEquals(ShareSessionContext.class, context5.getClass());
        assertTrue(((ShareSessionContext) context5).isSubsequent());

        LinkedHashMap<TopicIdPartition, ShareFetchResponseData.PartitionData> respData5 = new LinkedHashMap<>();
        respData5.put(tp2, new ShareFetchResponseData.PartitionData().setPartitionIndex(0));

        int respSize5 = context5.responseSize(respData5, version);
        ShareFetchResponse resp5 = context5.updateAndGenerateResponseData(groupId, reqMetadata2.memberId(), respData5);
        assertEquals(Errors.NONE, resp5.error());
        // We add 4 here in response to 4 being added in sizeOf() method in ShareFetchResponse class.
        assertEquals(4 + resp5.data().size(objectSerializationCache, version), respSize5);

        // Test setting an invalid share session epoch.
        assertThrows(InvalidShareSessionEpochException.class, () -> sharePartitionManager.newContext(groupId, reqData2, EMPTY_PART_LIST,
                new ShareRequestMetadata(shareSessionKey2.memberId(), 5), true));

        // Test generating a throttled response for a subsequent share session
        ShareFetchContext context7 = sharePartitionManager.newContext(groupId, Collections.emptyMap(), EMPTY_PART_LIST,
                new ShareRequestMetadata(shareSessionKey2.memberId(), 2), true);

        int respSize7 = context7.responseSize(respData2, version);
        ShareFetchResponse resp7 = context7.throttleResponse(100);
        assertEquals(Errors.NONE, resp7.error());
        assertEquals(100, resp7.throttleTimeMs());
        // We add 4 here in response to 4 being added in sizeOf() method in ShareFetchResponse class.
        assertEquals(4 + new ShareFetchResponseData().size(objectSerializationCache, version), respSize7);

        // Get the final share session.
        ShareFetchContext context8 = sharePartitionManager.newContext(groupId, Collections.emptyMap(), EMPTY_PART_LIST,
                new ShareRequestMetadata(reqMetadata2.memberId(), ShareRequestMetadata.FINAL_EPOCH), true);
        assertEquals(FinalContext.class, context8.getClass());
        assertEquals(1, cache.size());

        LinkedHashMap<TopicIdPartition, ShareFetchResponseData.PartitionData> respData8 = new LinkedHashMap<>();
        respData8.put(tp3, new ShareFetchResponseData.PartitionData().setPartitionIndex(1));

        int respSize8 = context8.responseSize(respData8, version);
        ShareFetchResponse resp8 = context8.updateAndGenerateResponseData(groupId, reqMetadata2.memberId(), respData8);
        assertEquals(Errors.NONE, resp8.error());
        // We add 4 here in response to 4 being added in sizeOf() method in ShareFetchResponse class.
        assertEquals(4 + resp8.data().size(objectSerializationCache, version), respSize8);
    }

    @Test
    public void testCachedTopicPartitionsWithNoTopicPartitions() {
        ShareSessionCache cache = new ShareSessionCache(10, 1000);
        SharePartitionManager sharePartitionManager = SharePartitionManagerBuilder.builder()
                .withCache(cache).build();

        List<TopicIdPartition> result = sharePartitionManager.cachedTopicIdPartitionsInShareSession("grp", Uuid.randomUuid());
        assertTrue(result.isEmpty());
    }

    @Test
    public void testCachedTopicPartitionsForValidShareSessions() {
        ShareSessionCache cache = new ShareSessionCache(10, 1000);
        SharePartitionManager sharePartitionManager = SharePartitionManagerBuilder.builder()
                .withCache(cache).build();
        Uuid tpId0 = Uuid.randomUuid();
        Uuid tpId1 = Uuid.randomUuid();
        TopicIdPartition tp0 = new TopicIdPartition(tpId0, new TopicPartition("foo", 0));
        TopicIdPartition tp1 = new TopicIdPartition(tpId0, new TopicPartition("foo", 1));
        TopicIdPartition tp2 = new TopicIdPartition(tpId1, new TopicPartition("bar", 0));
        TopicIdPartition tp3 = new TopicIdPartition(tpId1, new TopicPartition("bar", 1));
        String groupId = "grp";
        Uuid memberId1 = Uuid.randomUuid();
        Uuid memberId2 = Uuid.randomUuid();

        // Create a new share session with an initial share fetch request.
        Map<TopicIdPartition, ShareFetchRequest.SharePartitionData> reqData1 = new LinkedHashMap<>();
        reqData1.put(tp0, new ShareFetchRequest.SharePartitionData(tp0.topicId(), 100));
        reqData1.put(tp1, new ShareFetchRequest.SharePartitionData(tp1.topicId(), 100));

        ShareRequestMetadata reqMetadata1 = new ShareRequestMetadata(memberId1, ShareRequestMetadata.INITIAL_EPOCH);
        ShareFetchContext context1 = sharePartitionManager.newContext(groupId, reqData1, EMPTY_PART_LIST, reqMetadata1, false);
        assertEquals(ShareSessionContext.class, context1.getClass());
        assertFalse(((ShareSessionContext) context1).isSubsequent());

        ShareSessionKey shareSessionKey1 = new ShareSessionKey(groupId,
                reqMetadata1.memberId());

        LinkedHashMap<TopicIdPartition, ShareFetchResponseData.PartitionData> respData1 = new LinkedHashMap<>();
        respData1.put(tp0, new ShareFetchResponseData.PartitionData().setPartitionIndex(0));
        respData1.put(tp1, new ShareFetchResponseData.PartitionData().setPartitionIndex(1));

        ShareFetchResponse resp1 = context1.updateAndGenerateResponseData(groupId, reqMetadata1.memberId(), respData1);
        assertEquals(Errors.NONE, resp1.error());

        assertEquals(new HashSet<>(Arrays.asList(tp0, tp1)),
                new HashSet<>(sharePartitionManager.cachedTopicIdPartitionsInShareSession(groupId, memberId1)));

        // Create a new share session with an initial share fetch request.
        Map<TopicIdPartition, ShareFetchRequest.SharePartitionData> reqData2 = Collections.singletonMap(
                tp2, new ShareFetchRequest.SharePartitionData(tp2.topicId(), 100));

        ShareRequestMetadata reqMetadata2 = new ShareRequestMetadata(memberId2, ShareRequestMetadata.INITIAL_EPOCH);
        ShareFetchContext context2 = sharePartitionManager.newContext(groupId, reqData2, EMPTY_PART_LIST, reqMetadata2, false);
        assertEquals(ShareSessionContext.class, context2.getClass());
        assertFalse(((ShareSessionContext) context2).isSubsequent());

        ShareSessionKey shareSessionKey2 = new ShareSessionKey(groupId,
                reqMetadata2.memberId());

        LinkedHashMap<TopicIdPartition, ShareFetchResponseData.PartitionData> respData2 = new LinkedHashMap<>();
        respData2.put(tp2, new ShareFetchResponseData.PartitionData().setPartitionIndex(0));

        ShareFetchResponse resp2 = context2.updateAndGenerateResponseData(groupId, reqMetadata2.memberId(), respData2);
        assertEquals(Errors.NONE, resp2.error());

        assertEquals(Collections.singletonList(tp2), sharePartitionManager.cachedTopicIdPartitionsInShareSession(groupId, memberId2));

        // Continue the first share session we created.
        Map<TopicIdPartition, ShareFetchRequest.SharePartitionData> reqData3 = Collections.singletonMap(
                tp2, new ShareFetchRequest.SharePartitionData(tp2.topicId(), 100));
        ShareFetchContext context3 = sharePartitionManager.newContext(groupId, reqData3, EMPTY_PART_LIST,
                new ShareRequestMetadata(shareSessionKey1.memberId(), 1), true);
        assertEquals(ShareSessionContext.class, context3.getClass());
        assertTrue(((ShareSessionContext) context3).isSubsequent());

        LinkedHashMap<TopicIdPartition, ShareFetchResponseData.PartitionData> respData3 = new LinkedHashMap<>();
        respData3.put(tp2, new ShareFetchResponseData.PartitionData().setPartitionIndex(0));
        ShareFetchResponse resp3 = context3.updateAndGenerateResponseData(groupId, reqMetadata1.memberId(), respData3);
        assertEquals(Errors.NONE, resp3.error());

        assertEquals(new HashSet<>(Arrays.asList(tp0, tp1, tp2)),
                new HashSet<>(sharePartitionManager.cachedTopicIdPartitionsInShareSession(groupId, memberId1)));

        // Continue the second session we created.
        Map<TopicIdPartition, ShareFetchRequest.SharePartitionData> reqData4 = Collections.singletonMap(
                tp3, new ShareFetchRequest.SharePartitionData(tp3.topicId(), 100));
        ShareFetchContext context4 = sharePartitionManager.newContext(groupId, reqData4, Collections.singletonList(tp2),
                new ShareRequestMetadata(shareSessionKey2.memberId(), 1), true);
        assertEquals(ShareSessionContext.class, context4.getClass());
        assertTrue(((ShareSessionContext) context4).isSubsequent());

        LinkedHashMap<TopicIdPartition, ShareFetchResponseData.PartitionData> respData4 = new LinkedHashMap<>();
        respData4.put(tp3, new ShareFetchResponseData.PartitionData().setPartitionIndex(1));
        ShareFetchResponse resp4 = context4.updateAndGenerateResponseData(groupId, reqMetadata2.memberId(), respData4);
        assertEquals(Errors.NONE, resp4.error());

        assertEquals(Collections.singletonList(tp3), sharePartitionManager.cachedTopicIdPartitionsInShareSession(groupId, memberId2));

        // Get the final share session.
        ShareFetchContext context5 = sharePartitionManager.newContext(groupId, Collections.emptyMap(), EMPTY_PART_LIST,
                new ShareRequestMetadata(reqMetadata1.memberId(), ShareRequestMetadata.FINAL_EPOCH), true);
        assertEquals(FinalContext.class, context5.getClass());

        LinkedHashMap<TopicIdPartition, ShareFetchResponseData.PartitionData> respData5 = new LinkedHashMap<>();
        ShareFetchResponse resp5 = context5.updateAndGenerateResponseData(groupId, reqMetadata1.memberId(), respData5);
        assertEquals(Errors.NONE, resp5.error());

        assertFalse(sharePartitionManager.cachedTopicIdPartitionsInShareSession(groupId, memberId1).isEmpty());

        // Close the first session.
        sharePartitionManager.releaseSession(groupId, reqMetadata1.memberId().toString());
        assertTrue(sharePartitionManager.cachedTopicIdPartitionsInShareSession(groupId, memberId1).isEmpty());

        // Continue the second share session .
        ShareFetchContext context6 = sharePartitionManager.newContext(groupId, Collections.emptyMap(), Collections.singletonList(tp3),
                new ShareRequestMetadata(shareSessionKey2.memberId(), 2), true);
        assertEquals(ShareSessionContext.class, context6.getClass());
        assertTrue(((ShareSessionContext) context6).isSubsequent());

        LinkedHashMap<TopicIdPartition, ShareFetchResponseData.PartitionData> respData6 = new LinkedHashMap<>();
        ShareFetchResponse resp6 = context6.updateAndGenerateResponseData(groupId, reqMetadata2.memberId(), respData6);
        assertEquals(Errors.NONE, resp6.error());

        assertEquals(Collections.emptyList(), sharePartitionManager.cachedTopicIdPartitionsInShareSession(groupId, memberId2));
    }

    @Test
    public void testSharePartitionKey() {
        SharePartitionKey sharePartitionKey1 = new SharePartitionKey("mock-group-1",
                new TopicIdPartition(new Uuid(0L, 1L), new TopicPartition("test", 0)));
        SharePartitionKey sharePartitionKey2 = new SharePartitionKey("mock-group-2",
                new TopicIdPartition(new Uuid(0L, 1L), new TopicPartition("test", 0)));
        SharePartitionKey sharePartitionKey3 = new SharePartitionKey("mock-group-1",
                new TopicIdPartition(new Uuid(1L, 1L), new TopicPartition("test-1", 0)));
        SharePartitionKey sharePartitionKey4 = new SharePartitionKey("mock-group-1",
                new TopicIdPartition(new Uuid(0L, 1L), new TopicPartition("test", 1)));
        SharePartitionKey sharePartitionKey5 = new SharePartitionKey("mock-group-1",
                new TopicIdPartition(new Uuid(0L, 0L), new TopicPartition("test-2", 0)));
        SharePartitionKey sharePartitionKey1Copy = new SharePartitionKey("mock-group-1",
                new TopicIdPartition(new Uuid(0L, 1L), new TopicPartition("test", 0)));

        assertEquals(sharePartitionKey1, sharePartitionKey1Copy);
        assertNotEquals(sharePartitionKey1, sharePartitionKey2);
        assertNotEquals(sharePartitionKey1, sharePartitionKey3);
        assertNotEquals(sharePartitionKey1, sharePartitionKey4);
        assertNotEquals(sharePartitionKey1, sharePartitionKey5);
        assertNotEquals(sharePartitionKey1, null);
    }

    @Test
    public void testMultipleSequentialShareFetches() {
        String groupId = "grp";
        Uuid memberId1 = Uuid.randomUuid();
        Uuid fooId = Uuid.randomUuid();
        Uuid barId = Uuid.randomUuid();
        TopicIdPartition tp0 = new TopicIdPartition(fooId, new TopicPartition("foo", 0));
        TopicIdPartition tp1 = new TopicIdPartition(fooId, new TopicPartition("foo", 1));
        TopicIdPartition tp2 = new TopicIdPartition(barId, new TopicPartition("bar", 0));
        TopicIdPartition tp3 = new TopicIdPartition(barId, new TopicPartition("bar", 1));
        TopicIdPartition tp4 = new TopicIdPartition(fooId, new TopicPartition("foo", 2));
        TopicIdPartition tp5 = new TopicIdPartition(barId, new TopicPartition("bar", 2));
        TopicIdPartition tp6 = new TopicIdPartition(fooId, new TopicPartition("foo", 3));
        Map<TopicIdPartition, Integer> partitionMaxBytes = new HashMap<>();
        partitionMaxBytes.put(tp0, PARTITION_MAX_BYTES);
        partitionMaxBytes.put(tp1, PARTITION_MAX_BYTES);
        partitionMaxBytes.put(tp2, PARTITION_MAX_BYTES);
        partitionMaxBytes.put(tp3, PARTITION_MAX_BYTES);
        partitionMaxBytes.put(tp4, PARTITION_MAX_BYTES);
        partitionMaxBytes.put(tp5, PARTITION_MAX_BYTES);
        partitionMaxBytes.put(tp6, PARTITION_MAX_BYTES);

        Time time = mock(Time.class);
        when(time.hiResClockMs()).thenReturn(0L).thenReturn(100L);
        Metrics metrics = new Metrics();
        DelayedOperationPurgatory<DelayedShareFetch> delayedShareFetchPurgatory = new DelayedOperationPurgatory<>(
            "TestShareFetch", mockTimer, mockReplicaManager.localBrokerId(),
            DELAYED_SHARE_FETCH_PURGATORY_PURGE_INTERVAL, true, true);
<<<<<<< HEAD
        mockReplicaManagerDelayedShareFetch(replicaManager, delayedShareFetchPurgatory);
        mockTopicIdPartitionToReturnDataEqualToMinBytes(replicaManager, tp0, 1);
        mockTopicIdPartitionToReturnDataEqualToMinBytes(replicaManager, tp1, 1);
        mockTopicIdPartitionToReturnDataEqualToMinBytes(replicaManager, tp2, 1);
        mockTopicIdPartitionToReturnDataEqualToMinBytes(replicaManager, tp3, 1);
        mockTopicIdPartitionToReturnDataEqualToMinBytes(replicaManager, tp4, 1);
        mockTopicIdPartitionToReturnDataEqualToMinBytes(replicaManager, tp5, 1);
        mockTopicIdPartitionToReturnDataEqualToMinBytes(replicaManager, tp6, 1);
=======
        mockReplicaManagerDelayedShareFetch(mockReplicaManager, delayedShareFetchPurgatory);
>>>>>>> 7c536c96

        SharePartitionManager sharePartitionManager = SharePartitionManagerBuilder.builder()
            .withReplicaManager(mockReplicaManager)
            .withTime(time)
            .withMetrics(metrics)
            .withTimer(mockTimer)
            .build();

        doAnswer(invocation -> buildLogReadResult(partitionMaxBytes.keySet())).when(mockReplicaManager).readFromLog(any(), any(), any(ReplicaQuota.class), anyBoolean());

        sharePartitionManager.fetchMessages(groupId, memberId1.toString(), FETCH_PARAMS, partitionMaxBytes);
        Mockito.verify(mockReplicaManager, times(1)).readFromLog(
            any(), any(), any(ReplicaQuota.class), anyBoolean());

        sharePartitionManager.fetchMessages(groupId, memberId1.toString(), FETCH_PARAMS, partitionMaxBytes);
        Mockito.verify(mockReplicaManager, times(2)).readFromLog(
            any(), any(), any(ReplicaQuota.class), anyBoolean());

        sharePartitionManager.fetchMessages(groupId, memberId1.toString(), FETCH_PARAMS, partitionMaxBytes);
        Mockito.verify(mockReplicaManager, times(3)).readFromLog(
            any(), any(), any(ReplicaQuota.class), anyBoolean());

        Map<MetricName, Consumer<Double>> expectedMetrics = new HashMap<>();
        expectedMetrics.put(
                metrics.metricName(SharePartitionManager.ShareGroupMetrics.PARTITION_LOAD_TIME_AVG, SharePartitionManager.ShareGroupMetrics.METRICS_GROUP_NAME),
                val -> assertEquals(val.intValue(), (int) 100.0 / 7, SharePartitionManager.ShareGroupMetrics.PARTITION_LOAD_TIME_AVG)
        );
        expectedMetrics.put(
                metrics.metricName(SharePartitionManager.ShareGroupMetrics.PARTITION_LOAD_TIME_MAX, SharePartitionManager.ShareGroupMetrics.METRICS_GROUP_NAME),
                val -> assertEquals(val, 100.0, SharePartitionManager.ShareGroupMetrics.PARTITION_LOAD_TIME_MAX)
        );
        expectedMetrics.forEach((metric, test) -> {
            assertTrue(metrics.metrics().containsKey(metric));
            test.accept((Double) metrics.metrics().get(metric).metricValue());
        });
    }

    @Test
    public void testMultipleConcurrentShareFetches() throws InterruptedException {

        String groupId = "grp";
        Uuid memberId1 = Uuid.randomUuid();
        Uuid fooId = Uuid.randomUuid();
        Uuid barId = Uuid.randomUuid();
        TopicIdPartition tp0 = new TopicIdPartition(fooId, new TopicPartition("foo", 0));
        TopicIdPartition tp1 = new TopicIdPartition(fooId, new TopicPartition("foo", 1));
        TopicIdPartition tp2 = new TopicIdPartition(barId, new TopicPartition("bar", 0));
        TopicIdPartition tp3 = new TopicIdPartition(barId, new TopicPartition("bar", 1));
        Map<TopicIdPartition, Integer> partitionMaxBytes = new HashMap<>();
        partitionMaxBytes.put(tp0, PARTITION_MAX_BYTES);
        partitionMaxBytes.put(tp1, PARTITION_MAX_BYTES);
        partitionMaxBytes.put(tp2, PARTITION_MAX_BYTES);
        partitionMaxBytes.put(tp3, PARTITION_MAX_BYTES);

        final Time time = new MockTime(0, System.currentTimeMillis(), 0);
        DelayedOperationPurgatory<DelayedShareFetch> delayedShareFetchPurgatory = new DelayedOperationPurgatory<>(
            "TestShareFetch", mockTimer, mockReplicaManager.localBrokerId(),
            DELAYED_SHARE_FETCH_PURGATORY_PURGE_INTERVAL, true, true);
<<<<<<< HEAD
        mockReplicaManagerDelayedShareFetch(replicaManager, delayedShareFetchPurgatory);
        mockReplicaManagerDelayedShareFetch(replicaManager, delayedShareFetchPurgatory);
        mockTopicIdPartitionToReturnDataEqualToMinBytes(replicaManager, tp0, 1);
        mockTopicIdPartitionToReturnDataEqualToMinBytes(replicaManager, tp1, 1);
        mockTopicIdPartitionToReturnDataEqualToMinBytes(replicaManager, tp2, 1);
        mockTopicIdPartitionToReturnDataEqualToMinBytes(replicaManager, tp3, 1);
=======
        mockReplicaManagerDelayedShareFetch(mockReplicaManager, delayedShareFetchPurgatory);
>>>>>>> 7c536c96

        SharePartitionManager sharePartitionManager = SharePartitionManagerBuilder.builder()
            .withTime(time)
            .withReplicaManager(mockReplicaManager)
            .withTimer(mockTimer)
            .build();

        SharePartition sp0 = mock(SharePartition.class);
        SharePartition sp1 = mock(SharePartition.class);
        SharePartition sp2 = mock(SharePartition.class);
        SharePartition sp3 = mock(SharePartition.class);

        when(sp0.nextFetchOffset()).thenReturn((long) 1, (long) 15, (long) 6, (long) 30, (long) 25);
        when(sp1.nextFetchOffset()).thenReturn((long) 4, (long) 1, (long) 18, (long) 5);
        when(sp2.nextFetchOffset()).thenReturn((long) 10, (long) 25, (long) 26);
        when(sp3.nextFetchOffset()).thenReturn((long) 20, (long) 15, (long) 23, (long) 16);

        doAnswer(invocation -> {
            assertEquals(1, sp0.nextFetchOffset());
            assertEquals(4, sp1.nextFetchOffset());
            assertEquals(10, sp2.nextFetchOffset());
            assertEquals(20, sp3.nextFetchOffset());
            return buildLogReadResult(partitionMaxBytes.keySet());
        }).doAnswer(invocation -> {
            assertEquals(15, sp0.nextFetchOffset());
            assertEquals(1, sp1.nextFetchOffset());
            assertEquals(25, sp2.nextFetchOffset());
            assertEquals(15, sp3.nextFetchOffset());
            return buildLogReadResult(partitionMaxBytes.keySet());
        }).doAnswer(invocation -> {
            assertEquals(6, sp0.nextFetchOffset());
            assertEquals(18, sp1.nextFetchOffset());
            assertEquals(26, sp2.nextFetchOffset());
            assertEquals(23, sp3.nextFetchOffset());
            return buildLogReadResult(partitionMaxBytes.keySet());
        }).doAnswer(invocation -> {
            assertEquals(30, sp0.nextFetchOffset());
            assertEquals(5, sp1.nextFetchOffset());
            assertEquals(26, sp2.nextFetchOffset());
            assertEquals(16, sp3.nextFetchOffset());
            return buildLogReadResult(partitionMaxBytes.keySet());
        }).doAnswer(invocation -> {
            assertEquals(25, sp0.nextFetchOffset());
            assertEquals(5, sp1.nextFetchOffset());
            assertEquals(26, sp2.nextFetchOffset());
            assertEquals(16, sp3.nextFetchOffset());
            return buildLogReadResult(partitionMaxBytes.keySet());
        }).when(mockReplicaManager).readFromLog(any(), any(), any(ReplicaQuota.class), anyBoolean());

        int threadCount = 100;
        ExecutorService executorService = Executors.newFixedThreadPool(threadCount);

        try {
            for (int i = 0; i != threadCount; ++i) {
                executorService.submit(() -> {
                    sharePartitionManager.fetchMessages(groupId, memberId1.toString(), FETCH_PARAMS, partitionMaxBytes);
                });
                // We are blocking the main thread at an interval of 10 threads so that the currently running executorService threads can complete.
                if (i % 10 == 0)
                    executorService.awaitTermination(50, TimeUnit.MILLISECONDS);
            }
        } finally {
            if (!executorService.awaitTermination(50, TimeUnit.MILLISECONDS))
                executorService.shutdown();
        }
        // We are checking the number of replicaManager readFromLog() calls
        Mockito.verify(mockReplicaManager, atMost(100)).readFromLog(
            any(), any(), any(ReplicaQuota.class), anyBoolean());
        Mockito.verify(mockReplicaManager, atLeast(10)).readFromLog(
            any(), any(), any(ReplicaQuota.class), anyBoolean());
    }

    @Test
    public void testReplicaManagerFetchShouldNotProceed() {
        String groupId = "grp";
        Uuid memberId = Uuid.randomUuid();
        Uuid fooId = Uuid.randomUuid();
        TopicIdPartition tp0 = new TopicIdPartition(fooId, new TopicPartition("foo", 0));
        Map<TopicIdPartition, Integer> partitionMaxBytes = new HashMap<>();
        partitionMaxBytes.put(tp0, PARTITION_MAX_BYTES);

        SharePartition sp0 = mock(SharePartition.class);
        when(sp0.maybeAcquireFetchLock()).thenReturn(true);
        when(sp0.canAcquireRecords()).thenReturn(false);
        when(sp0.maybeInitialize()).thenReturn(CompletableFuture.completedFuture(null));
        Map<SharePartitionKey, SharePartition> partitionCacheMap = new HashMap<>();
        partitionCacheMap.put(new SharePartitionKey(groupId, tp0), sp0);

        DelayedOperationPurgatory<DelayedShareFetch> delayedShareFetchPurgatory = new DelayedOperationPurgatory<>(
                "TestShareFetch", mockTimer, mockReplicaManager.localBrokerId(),
                DELAYED_SHARE_FETCH_PURGATORY_PURGE_INTERVAL, true, true);
        mockReplicaManagerDelayedShareFetch(mockReplicaManager, delayedShareFetchPurgatory);

        SharePartitionManager sharePartitionManager = SharePartitionManagerBuilder.builder()
            .withPartitionCacheMap(partitionCacheMap)
            .withReplicaManager(mockReplicaManager)
            .withTimer(mockTimer)
            .build();

        CompletableFuture<Map<TopicIdPartition, ShareFetchResponseData.PartitionData>> future =
            sharePartitionManager.fetchMessages(groupId, memberId.toString(), FETCH_PARAMS, partitionMaxBytes);
        Mockito.verify(mockReplicaManager, times(0)).readFromLog(
            any(), any(), any(ReplicaQuota.class), anyBoolean());
        Map<TopicIdPartition, ShareFetchResponseData.PartitionData> result = future.join();
        assertEquals(0, result.size());
    }

    @Test
    public void testReplicaManagerFetchShouldProceed() {
        String groupId = "grp";
        Uuid memberId = Uuid.randomUuid();
        Uuid fooId = Uuid.randomUuid();
        TopicIdPartition tp0 = new TopicIdPartition(fooId, new TopicPartition("foo", 0));
        Map<TopicIdPartition, Integer> partitionMaxBytes = Collections.singletonMap(tp0, PARTITION_MAX_BYTES);

        DelayedOperationPurgatory<DelayedShareFetch> delayedShareFetchPurgatory = new DelayedOperationPurgatory<>(
            "TestShareFetch", mockTimer, mockReplicaManager.localBrokerId(),
            DELAYED_SHARE_FETCH_PURGATORY_PURGE_INTERVAL, true, true);
<<<<<<< HEAD
        mockReplicaManagerDelayedShareFetch(replicaManager, delayedShareFetchPurgatory);
        mockTopicIdPartitionToReturnDataEqualToMinBytes(replicaManager, tp0, 1);
=======
        mockReplicaManagerDelayedShareFetch(mockReplicaManager, delayedShareFetchPurgatory);
>>>>>>> 7c536c96

        SharePartitionManager sharePartitionManager = SharePartitionManagerBuilder.builder()
            .withReplicaManager(mockReplicaManager)
            .withTimer(mockTimer)
            .build();

        doAnswer(invocation -> buildLogReadResult(partitionMaxBytes.keySet())).when(mockReplicaManager).readFromLog(any(), any(), any(ReplicaQuota.class), anyBoolean());

        sharePartitionManager.fetchMessages(groupId, memberId.toString(), FETCH_PARAMS, partitionMaxBytes);
        // Since the nextFetchOffset does not point to endOffset + 1, i.e. some of the records in the cachedState are AVAILABLE,
        // even though the maxInFlightMessages limit is exceeded, replicaManager.readFromLog should be called
        Mockito.verify(mockReplicaManager, times(1)).readFromLog(
            any(), any(), any(ReplicaQuota.class), anyBoolean());
    }

    @Test
    public void testCloseSharePartitionManager() throws Exception {
        Timer timer = Mockito.mock(SystemTimerReaper.class);
        Persister persister = Mockito.mock(Persister.class);
        SharePartitionManager sharePartitionManager = SharePartitionManagerBuilder.builder()
            .withTimer(timer).withShareGroupPersister(persister).build();

        // Verify that 0 calls are made to timer.close() and persister.stop().
        Mockito.verify(timer, times(0)).close();
        Mockito.verify(persister, times(0)).stop();
        // Closing the sharePartitionManager closes timer object in sharePartitionManager.
        sharePartitionManager.close();
        // Verify that the timer object in sharePartitionManager is closed by checking the calls to timer.close() and persister.stop().
        Mockito.verify(timer, times(1)).close();
    }

    @Test
    public void testReleaseSessionSuccess() {
        String groupId = "grp";
        Uuid memberId = Uuid.randomUuid();

        TopicIdPartition tp1 = new TopicIdPartition(Uuid.randomUuid(), new TopicPartition("foo", 0));
        TopicIdPartition tp2 = new TopicIdPartition(Uuid.randomUuid(), new TopicPartition("bar", 2));
        TopicIdPartition tp3 = new TopicIdPartition(Uuid.randomUuid(), new TopicPartition("baz", 4));

        SharePartition sp1 = mock(SharePartition.class);
        SharePartition sp2 = mock(SharePartition.class);
        when(sp1.releaseAcquiredRecords(ArgumentMatchers.eq(memberId.toString()))).thenReturn(CompletableFuture.completedFuture(null));
        when(sp2.releaseAcquiredRecords(ArgumentMatchers.eq(memberId.toString()))).thenReturn(FutureUtils.failedFuture(
                new InvalidRecordStateException("Unable to release acquired records for the batch")
        ));

        ShareSessionCache cache = mock(ShareSessionCache.class);
        ShareSession shareSession = mock(ShareSession.class);
        when(cache.get(new ShareSessionKey(groupId, memberId))).thenReturn(shareSession);
        when(cache.remove(new ShareSessionKey(groupId, memberId))).thenReturn(shareSession);

        ImplicitLinkedHashCollection<CachedSharePartition> partitionMap = new ImplicitLinkedHashCollection<>(3);
        partitionMap.add(new CachedSharePartition(tp1));
        partitionMap.add(new CachedSharePartition(tp2));
        partitionMap.add(new CachedSharePartition(tp3));
        when(shareSession.partitionMap()).thenReturn(partitionMap);

        Map<SharePartitionKey, SharePartition> partitionCacheMap = new HashMap<>();
        partitionCacheMap.put(new SharePartitionKey(groupId, tp1), sp1);
        partitionCacheMap.put(new SharePartitionKey(groupId, tp2), sp2);

        SharePartitionManager sharePartitionManager = SharePartitionManagerBuilder.builder()
            .withCache(cache)
            .withPartitionCacheMap(partitionCacheMap)
            .build();

        CompletableFuture<Map<TopicIdPartition, ShareAcknowledgeResponseData.PartitionData>> resultFuture =
                sharePartitionManager.releaseSession(groupId, memberId.toString());
        Map<TopicIdPartition, ShareAcknowledgeResponseData.PartitionData> result = resultFuture.join();
        assertEquals(3, result.size());
        assertTrue(result.containsKey(tp1));
        assertTrue(result.containsKey(tp2));
        assertTrue(result.containsKey(tp3));
        assertEquals(0, result.get(tp1).partitionIndex());
        assertEquals(Errors.NONE.code(), result.get(tp1).errorCode());
        assertEquals(2, result.get(tp2).partitionIndex());
        assertEquals(Errors.INVALID_RECORD_STATE.code(), result.get(tp2).errorCode());
        // tp3 was not a part of partitionCacheMap.
        assertEquals(4, result.get(tp3).partitionIndex());
        assertEquals(Errors.UNKNOWN_TOPIC_OR_PARTITION.code(), result.get(tp3).errorCode());
    }

    @Test
    public void testReleaseSessionWithIncorrectGroupId() {
        String groupId = "grp";
        Uuid memberId = Uuid.randomUuid();

        TopicIdPartition tp1 = new TopicIdPartition(Uuid.randomUuid(), new TopicPartition("foo", 0));

        ShareSessionCache cache = mock(ShareSessionCache.class);
        ShareSession shareSession = mock(ShareSession.class);
        when(cache.get(new ShareSessionKey(groupId, memberId))).thenReturn(shareSession);

        ImplicitLinkedHashCollection<CachedSharePartition> partitionMap = new ImplicitLinkedHashCollection<>(3);
        partitionMap.add(new CachedSharePartition(tp1));
        when(shareSession.partitionMap()).thenReturn(partitionMap);

        SharePartitionManager sharePartitionManager = SharePartitionManagerBuilder.builder()
            .withCache(cache)
            .build();

        // Calling releaseSession with incorrect groupId.
        CompletableFuture<Map<TopicIdPartition, ShareAcknowledgeResponseData.PartitionData>> resultFuture =
                sharePartitionManager.releaseSession("grp-2", memberId.toString());
        assertTrue(resultFuture.isDone());
        assertTrue(resultFuture.isCompletedExceptionally());
        Throwable exception = assertThrows(ExecutionException.class, resultFuture::get);
        assertInstanceOf(ShareSessionNotFoundException.class, exception.getCause());
    }

    @Test
    public void testReleaseSessionWithIncorrectMemberId() {
        String groupId = "grp";
        Uuid memberId = Uuid.randomUuid();

        TopicIdPartition tp1 = new TopicIdPartition(memberId, new TopicPartition("foo", 0));

        ShareSessionCache cache = mock(ShareSessionCache.class);
        ShareSession shareSession = mock(ShareSession.class);
        // Member with random Uuid so that it does not match the memberId.
        when(cache.get(new ShareSessionKey(groupId, Uuid.randomUuid()))).thenReturn(shareSession);

        ImplicitLinkedHashCollection<CachedSharePartition> partitionMap = new ImplicitLinkedHashCollection<>(3);
        partitionMap.add(new CachedSharePartition(tp1));
        when(shareSession.partitionMap()).thenReturn(partitionMap);

        SharePartitionManager sharePartitionManager = SharePartitionManagerBuilder.builder()
            .withCache(cache)
            .build();

        CompletableFuture<Map<TopicIdPartition, ShareAcknowledgeResponseData.PartitionData>> resultFuture =
                sharePartitionManager.releaseSession(groupId, memberId.toString());
        assertTrue(resultFuture.isDone());
        assertTrue(resultFuture.isCompletedExceptionally());
        Throwable exception = assertThrows(ExecutionException.class, resultFuture::get);
        assertInstanceOf(ShareSessionNotFoundException.class, exception.getCause());
    }

    @Test
    public void testReleaseSessionWithEmptyTopicPartitions() {
        String groupId = "grp";
        Uuid memberId = Uuid.randomUuid();

        ShareSessionCache cache = mock(ShareSessionCache.class);
        ShareSession shareSession = mock(ShareSession.class);
        when(cache.get(new ShareSessionKey(groupId, memberId))).thenReturn(shareSession);
        when(cache.remove(new ShareSessionKey(groupId, memberId))).thenReturn(shareSession);
        when(shareSession.partitionMap()).thenReturn(new ImplicitLinkedHashCollection<>());

        SharePartitionManager sharePartitionManager = SharePartitionManagerBuilder.builder()
            .withCache(cache)
            .build();

        // Empty list of TopicIdPartitions to releaseSession. This should return an empty map.
        CompletableFuture<Map<TopicIdPartition, ShareAcknowledgeResponseData.PartitionData>> resultFuture =
                sharePartitionManager.releaseSession(groupId, memberId.toString());
        Map<TopicIdPartition, ShareAcknowledgeResponseData.PartitionData> result = resultFuture.join();
        assertEquals(0, result.size());
    }

    @Test
    public void testReleaseSessionWithNullShareSession() {
        String groupId = "grp";
        Uuid memberId = Uuid.randomUuid();

        ShareSessionCache cache = mock(ShareSessionCache.class);
        // Null share session in get response so empty topic partitions should be returned.
        when(cache.get(new ShareSessionKey(groupId, memberId))).thenReturn(null);
        // Make the response not null for remove so can further check for the return value from topic partitions.
        when(cache.remove(new ShareSessionKey(groupId, memberId))).thenReturn(mock(ShareSession.class));

        SharePartitionManager sharePartitionManager = SharePartitionManagerBuilder.builder()
            .withCache(cache)
            .build();

        CompletableFuture<Map<TopicIdPartition, ShareAcknowledgeResponseData.PartitionData>> resultFuture =
            sharePartitionManager.releaseSession(groupId, memberId.toString());
        Map<TopicIdPartition, ShareAcknowledgeResponseData.PartitionData> result = resultFuture.join();
        assertEquals(0, result.size());
    }

    @Test
    public void testAcknowledgeSinglePartition() {
        String groupId = "grp";
        String memberId = Uuid.randomUuid().toString();

        TopicIdPartition tp = new TopicIdPartition(Uuid.randomUuid(), new TopicPartition("foo", 0));
        SharePartition sp = mock(SharePartition.class);

        when(sp.acknowledge(ArgumentMatchers.eq(memberId), any())).thenReturn(CompletableFuture.completedFuture(null));

        Map<SharePartitionKey, SharePartition> partitionCacheMap = new HashMap<>();
        partitionCacheMap.put(new SharePartitionKey(groupId, tp), sp);
        SharePartitionManager sharePartitionManager = SharePartitionManagerBuilder.builder()
            .withPartitionCacheMap(partitionCacheMap).build();

        Map<TopicIdPartition, List<ShareAcknowledgementBatch>> acknowledgeTopics = new HashMap<>();
        acknowledgeTopics.put(tp, Arrays.asList(
            new ShareAcknowledgementBatch(12, 20, Collections.singletonList((byte) 1)),
            new ShareAcknowledgementBatch(24, 56, Collections.singletonList((byte) 1))
        ));
        CompletableFuture<Map<TopicIdPartition, ShareAcknowledgeResponseData.PartitionData>> resultFuture =
                sharePartitionManager.acknowledge(memberId, groupId, acknowledgeTopics);
        Map<TopicIdPartition, ShareAcknowledgeResponseData.PartitionData> result = resultFuture.join();
        assertEquals(1, result.size());
        assertTrue(result.containsKey(tp));
        assertEquals(0, result.get(tp).partitionIndex());
        assertEquals(Errors.NONE.code(), result.get(tp).errorCode());
    }

    @Test
    public void testAcknowledgeMultiplePartition() {
        String groupId = "grp";
        String memberId = Uuid.randomUuid().toString();

        TopicIdPartition tp1 = new TopicIdPartition(Uuid.randomUuid(), new TopicPartition("foo1", 0));
        TopicIdPartition tp2 = new TopicIdPartition(Uuid.randomUuid(), new TopicPartition("foo2", 0));
        TopicIdPartition tp3 = new TopicIdPartition(Uuid.randomUuid(), new TopicPartition("foo3", 0));

        SharePartition sp1 = mock(SharePartition.class);
        SharePartition sp2 = mock(SharePartition.class);
        SharePartition sp3 = mock(SharePartition.class);

        when(sp1.acknowledge(ArgumentMatchers.eq(memberId), any())).thenReturn(CompletableFuture.completedFuture(null));
        when(sp2.acknowledge(ArgumentMatchers.eq(memberId), any())).thenReturn(CompletableFuture.completedFuture(null));
        when(sp3.acknowledge(ArgumentMatchers.eq(memberId), any())).thenReturn(CompletableFuture.completedFuture(null));

        Map<SharePartitionKey, SharePartition> partitionCacheMap = new HashMap<>();
        partitionCacheMap.put(new SharePartitionKey(groupId, tp1), sp1);
        partitionCacheMap.put(new SharePartitionKey(groupId, tp2), sp2);
        partitionCacheMap.put(new SharePartitionKey(groupId, tp3), sp3);

        Metrics metrics = new Metrics();
        SharePartitionManager sharePartitionManager = SharePartitionManagerBuilder.builder()
                .withPartitionCacheMap(partitionCacheMap).withMetrics(metrics).build();

        Map<TopicIdPartition, List<ShareAcknowledgementBatch>> acknowledgeTopics = new HashMap<>();
        acknowledgeTopics.put(tp1, Arrays.asList(
                new ShareAcknowledgementBatch(12, 20, Collections.singletonList((byte) 1)),
                new ShareAcknowledgementBatch(24, 56, Collections.singletonList((byte) 1))
        ));
        acknowledgeTopics.put(tp2, Arrays.asList(
                new ShareAcknowledgementBatch(15, 26, Collections.singletonList((byte) 2)),
                new ShareAcknowledgementBatch(34, 56, Collections.singletonList((byte) 2))
        ));
        acknowledgeTopics.put(tp3, Arrays.asList(
                new ShareAcknowledgementBatch(4, 15, Collections.singletonList((byte) 3)),
                new ShareAcknowledgementBatch(16, 21, Collections.singletonList((byte) 3))
        ));
        CompletableFuture<Map<TopicIdPartition, ShareAcknowledgeResponseData.PartitionData>> resultFuture =
                sharePartitionManager.acknowledge(memberId, groupId, acknowledgeTopics);
        Map<TopicIdPartition, ShareAcknowledgeResponseData.PartitionData> result = resultFuture.join();
        assertEquals(3, result.size());
        assertTrue(result.containsKey(tp1));
        assertTrue(result.containsKey(tp2));
        assertTrue(result.containsKey(tp3));
        assertEquals(0, result.get(tp1).partitionIndex());
        assertEquals(Errors.NONE.code(), result.get(tp1).errorCode());
        assertEquals(0, result.get(tp2).partitionIndex());
        assertEquals(Errors.NONE.code(), result.get(tp2).errorCode());
        assertEquals(0, result.get(tp3).partitionIndex());
        assertEquals(Errors.NONE.code(), result.get(tp3).errorCode());

        Map<MetricName, Consumer<Double>> expectedMetrics = new HashMap<>();
        expectedMetrics.put(
                metrics.metricName(SharePartitionManager.ShareGroupMetrics.SHARE_ACK_COUNT, SharePartitionManager.ShareGroupMetrics.METRICS_GROUP_NAME),
                val -> assertEquals(val, 1.0)
        );
        expectedMetrics.put(
                metrics.metricName(SharePartitionManager.ShareGroupMetrics.SHARE_ACK_RATE, SharePartitionManager.ShareGroupMetrics.METRICS_GROUP_NAME),
                val -> assertTrue(val > 0)
        );
        expectedMetrics.put(
                metrics.metricName(SharePartitionManager.ShareGroupMetrics.RECORD_ACK_COUNT, SharePartitionManager.ShareGroupMetrics.METRICS_GROUP_NAME,
                        Collections.singletonMap(SharePartitionManager.ShareGroupMetrics.ACK_TYPE, AcknowledgeType.ACCEPT.toString())),
                val -> assertEquals(2.0, val)
        );
        expectedMetrics.put(
                metrics.metricName(SharePartitionManager.ShareGroupMetrics.RECORD_ACK_COUNT, SharePartitionManager.ShareGroupMetrics.METRICS_GROUP_NAME,
                        Collections.singletonMap(SharePartitionManager.ShareGroupMetrics.ACK_TYPE, AcknowledgeType.RELEASE.toString())),
                val -> assertEquals(2.0, val)
        );
        expectedMetrics.put(
                metrics.metricName(SharePartitionManager.ShareGroupMetrics.RECORD_ACK_COUNT, SharePartitionManager.ShareGroupMetrics.METRICS_GROUP_NAME,
                        Collections.singletonMap(SharePartitionManager.ShareGroupMetrics.ACK_TYPE, AcknowledgeType.REJECT.toString())),
                val -> assertEquals(2.0, val)
        );
        expectedMetrics.put(
                metrics.metricName(SharePartitionManager.ShareGroupMetrics.RECORD_ACK_RATE, SharePartitionManager.ShareGroupMetrics.METRICS_GROUP_NAME,
                        Collections.singletonMap(SharePartitionManager.ShareGroupMetrics.ACK_TYPE, AcknowledgeType.ACCEPT.toString())),
                val -> assertTrue(val > 0)
        );
        expectedMetrics.put(
                metrics.metricName(SharePartitionManager.ShareGroupMetrics.RECORD_ACK_RATE, SharePartitionManager.ShareGroupMetrics.METRICS_GROUP_NAME,
                        Collections.singletonMap(SharePartitionManager.ShareGroupMetrics.ACK_TYPE, AcknowledgeType.RELEASE.toString())),
                val -> assertTrue(val > 0)
        );
        expectedMetrics.put(
                metrics.metricName(SharePartitionManager.ShareGroupMetrics.RECORD_ACK_RATE, SharePartitionManager.ShareGroupMetrics.METRICS_GROUP_NAME,
                        Collections.singletonMap(SharePartitionManager.ShareGroupMetrics.ACK_TYPE, AcknowledgeType.REJECT.toString())),
                val -> assertTrue(val > 0)
        );
        expectedMetrics.forEach((metric, test) -> {
            assertTrue(metrics.metrics().containsKey(metric));
            test.accept((Double) metrics.metrics().get(metric).metricValue());
        });
    }

    @Test
    public void testAcknowledgeIncorrectGroupId() {
        String groupId = "grp";
        String groupId2 = "grp2";
        String memberId = Uuid.randomUuid().toString();

        TopicIdPartition tp = new TopicIdPartition(Uuid.randomUuid(), new TopicPartition("foo", 0));
        SharePartition sp = mock(SharePartition.class);

        Map<SharePartitionKey, SharePartition> partitionCacheMap = new HashMap<>();
        partitionCacheMap.put(new SharePartitionKey(groupId, tp), sp);
        SharePartitionManager sharePartitionManager = SharePartitionManagerBuilder.builder()
                .withPartitionCacheMap(partitionCacheMap).build();

        Map<TopicIdPartition, List<ShareAcknowledgementBatch>> acknowledgeTopics = new HashMap<>();
        acknowledgeTopics.put(tp, Arrays.asList(
            new ShareAcknowledgementBatch(12, 20, Collections.singletonList((byte) 1)),
            new ShareAcknowledgementBatch(24, 56, Collections.singletonList((byte) 1))
        ));
        CompletableFuture<Map<TopicIdPartition, ShareAcknowledgeResponseData.PartitionData>> resultFuture =
                sharePartitionManager.acknowledge(memberId, groupId2, acknowledgeTopics);
        Map<TopicIdPartition, ShareAcknowledgeResponseData.PartitionData> result = resultFuture.join();
        assertEquals(1, result.size());
        assertTrue(result.containsKey(tp));
        assertEquals(0, result.get(tp).partitionIndex());
        assertEquals(Errors.UNKNOWN_TOPIC_OR_PARTITION.code(), result.get(tp).errorCode());
    }

    @Test
    public void testAcknowledgeIncorrectMemberId() {
        String groupId = "grp";
        String memberId = Uuid.randomUuid().toString();

        TopicIdPartition tp = new TopicIdPartition(Uuid.randomUuid(), new TopicPartition("foo", 0));
        SharePartition sp = mock(SharePartition.class);
        when(sp.acknowledge(ArgumentMatchers.eq(memberId), any())).thenReturn(FutureUtils.failedFuture(
                new InvalidRequestException("Member is not the owner of batch record")
        ));
        Map<SharePartitionKey, SharePartition> partitionCacheMap = new HashMap<>();
        partitionCacheMap.put(new SharePartitionKey(groupId, tp), sp);
        SharePartitionManager sharePartitionManager = SharePartitionManagerBuilder.builder()
                .withPartitionCacheMap(partitionCacheMap).build();

        Map<TopicIdPartition, List<ShareAcknowledgementBatch>> acknowledgeTopics = new HashMap<>();
        acknowledgeTopics.put(tp, Arrays.asList(
            new ShareAcknowledgementBatch(12, 20, Collections.singletonList((byte) 1)),
            new ShareAcknowledgementBatch(24, 56, Collections.singletonList((byte) 1))
        ));

        CompletableFuture<Map<TopicIdPartition, ShareAcknowledgeResponseData.PartitionData>> resultFuture =
            sharePartitionManager.acknowledge(memberId, groupId, acknowledgeTopics);
        Map<TopicIdPartition, ShareAcknowledgeResponseData.PartitionData> result = resultFuture.join();
        assertEquals(1, result.size());
        assertTrue(result.containsKey(tp));
        assertEquals(0, result.get(tp).partitionIndex());
        assertEquals(Errors.INVALID_REQUEST.code(), result.get(tp).errorCode());
    }

    @Test
    public void testAcknowledgeEmptyPartitionCacheMap() {
        String groupId = "grp";
        String memberId = Uuid.randomUuid().toString();

        TopicIdPartition tp = new TopicIdPartition(Uuid.randomUuid(), new TopicPartition("foo4", 3));
        SharePartitionManager sharePartitionManager = SharePartitionManagerBuilder.builder().build();

        Map<TopicIdPartition, List<ShareAcknowledgementBatch>> acknowledgeTopics = new HashMap<>();
        acknowledgeTopics.put(tp, Arrays.asList(
                new ShareAcknowledgementBatch(78, 90, Collections.singletonList((byte) 2)),
                new ShareAcknowledgementBatch(94, 99, Collections.singletonList((byte) 2))
        ));
        CompletableFuture<Map<TopicIdPartition, ShareAcknowledgeResponseData.PartitionData>> resultFuture =
                sharePartitionManager.acknowledge(memberId, groupId, acknowledgeTopics);
        Map<TopicIdPartition, ShareAcknowledgeResponseData.PartitionData> result = resultFuture.join();
        assertEquals(1, result.size());
        assertTrue(result.containsKey(tp));
        assertEquals(3, result.get(tp).partitionIndex());
        assertEquals(Errors.UNKNOWN_TOPIC_OR_PARTITION.code(), result.get(tp).errorCode());
    }

    @Test
    public void testAcknowledgeCompletesDelayedShareFetchRequest() {
        String groupId = "grp";
        String memberId = Uuid.randomUuid().toString();

        TopicIdPartition tp1 = new TopicIdPartition(Uuid.randomUuid(), new TopicPartition("foo1", 0));
        TopicIdPartition tp2 = new TopicIdPartition(Uuid.randomUuid(), new TopicPartition("foo2", 0));

        Map<TopicIdPartition, Integer> partitionMaxBytes = new HashMap<>();
        partitionMaxBytes.put(tp1, PARTITION_MAX_BYTES);
        partitionMaxBytes.put(tp2, PARTITION_MAX_BYTES);

        SharePartition sp1 = mock(SharePartition.class);
        SharePartition sp2 = mock(SharePartition.class);

        // mocked share partitions sp1 and sp2 can be acquired once there is an acknowledgement for it.
        doAnswer(invocation -> {
            when(sp1.canAcquireRecords()).thenReturn(true);
            return CompletableFuture.completedFuture(Optional.empty());
        }).when(sp1).acknowledge(ArgumentMatchers.eq(memberId), any());
        doAnswer(invocation -> {
            when(sp2.canAcquireRecords()).thenReturn(true);
            return CompletableFuture.completedFuture(Optional.empty());
        }).when(sp2).acknowledge(ArgumentMatchers.eq(memberId), any());

        Map<SharePartitionKey, SharePartition> partitionCacheMap = new HashMap<>();
        partitionCacheMap.put(new SharePartitionKey(groupId, tp1), sp1);
        partitionCacheMap.put(new SharePartitionKey(groupId, tp2), sp2);

        ShareFetchData shareFetchData = new ShareFetchData(
                FETCH_PARAMS,
                groupId,
                Uuid.randomUuid().toString(),
                new CompletableFuture<>(),
                partitionMaxBytes,
                100);

        DelayedOperationPurgatory<DelayedShareFetch> delayedShareFetchPurgatory = new DelayedOperationPurgatory<>(
                "TestShareFetch", mockTimer, mockReplicaManager.localBrokerId(),
                DELAYED_SHARE_FETCH_PURGATORY_PURGE_INTERVAL, true, true);
<<<<<<< HEAD
        mockReplicaManagerDelayedShareFetch(replicaManager, delayedShareFetchPurgatory);
        when(sp1.fetchOffsetMetadata()).thenReturn(Optional.of(new LogOffsetMetadata(0, 1, 0)));
        mockTopicIdPartitionToReturnDataEqualToMinBytes(replicaManager, tp1, 2);
=======
        mockReplicaManagerDelayedShareFetch(mockReplicaManager, delayedShareFetchPurgatory);
>>>>>>> 7c536c96

        // Initially you cannot acquire records for both sp1 and sp2.
        when(sp1.maybeAcquireFetchLock()).thenReturn(true);
        when(sp1.canAcquireRecords()).thenReturn(false);
        when(sp2.maybeAcquireFetchLock()).thenReturn(true);
        when(sp2.canAcquireRecords()).thenReturn(false);

        Set<Object> delayedShareFetchWatchKeys = new HashSet<>();
        partitionMaxBytes.keySet().forEach(topicIdPartition -> delayedShareFetchWatchKeys.add(new DelayedShareFetchGroupKey(groupId, topicIdPartition.topicId(), topicIdPartition.partition())));

        SharePartitionManager sharePartitionManager = SharePartitionManagerBuilder.builder()
            .withPartitionCacheMap(partitionCacheMap)
            .withReplicaManager(mockReplicaManager)
            .withTimer(mockTimer)
            .build();

        DelayedShareFetch delayedShareFetch = DelayedShareFetchTest.DelayedShareFetchBuilder.builder()
            .withShareFetchData(shareFetchData)
            .withReplicaManager(mockReplicaManager)
            .withSharePartitionManager(sharePartitionManager)
            .build();

        delayedShareFetchPurgatory.tryCompleteElseWatch(
            delayedShareFetch, CollectionConverters.asScala(delayedShareFetchWatchKeys).toSeq());

        // Since acquisition lock for sp1 and sp2 cannot be acquired, we should have 2 watched keys.
        assertEquals(2, delayedShareFetchPurgatory.watched());

        doAnswer(invocation -> buildLogReadResult(partitionMaxBytes.keySet())).when(mockReplicaManager).readFromLog(any(), any(), any(ReplicaQuota.class), anyBoolean());

        Map<TopicIdPartition, List<ShareAcknowledgementBatch>> acknowledgeTopics = new HashMap<>();
        acknowledgeTopics.put(tp1, Arrays.asList(
                new ShareAcknowledgementBatch(12, 20, Collections.singletonList((byte) 1)),
                new ShareAcknowledgementBatch(24, 56, Collections.singletonList((byte) 1))
        ));

        assertEquals(2, delayedShareFetchPurgatory.watched());
        // Acknowledgement request for sp1.
        sharePartitionManager.acknowledge(memberId, groupId, acknowledgeTopics);

        // Since sp1 is acknowledged, the delayedShareFetchPurgatory should have 1 watched key corresponding to sp2.
        assertEquals(1, delayedShareFetchPurgatory.watched());

        Mockito.verify(sp1, times(1)).nextFetchOffset();
        Mockito.verify(sp2, times(0)).nextFetchOffset();
    }

    @Test
    public void testAcknowledgeDoesNotCompleteDelayedShareFetchRequest() {
        String groupId = "grp";
        String memberId = Uuid.randomUuid().toString();

        TopicIdPartition tp1 = new TopicIdPartition(Uuid.randomUuid(), new TopicPartition("foo1", 0));
        TopicIdPartition tp2 = new TopicIdPartition(Uuid.randomUuid(), new TopicPartition("foo2", 0));
        TopicIdPartition tp3 = new TopicIdPartition(Uuid.randomUuid(), new TopicPartition("foo3", 0));

        Map<TopicIdPartition, Integer> partitionMaxBytes = new HashMap<>();
        partitionMaxBytes.put(tp1, PARTITION_MAX_BYTES);
        partitionMaxBytes.put(tp2, PARTITION_MAX_BYTES);

        SharePartition sp1 = mock(SharePartition.class);
        SharePartition sp2 = mock(SharePartition.class);
        SharePartition sp3 = mock(SharePartition.class);

        // mocked share partitions sp1, sp2 and sp3 can be acquired once there is an acknowledgement for it.
        doAnswer(invocation -> {
            when(sp1.canAcquireRecords()).thenReturn(true);
            return CompletableFuture.completedFuture(Optional.empty());
        }).when(sp1).acknowledge(ArgumentMatchers.eq(memberId), any());
        doAnswer(invocation -> {
            when(sp2.canAcquireRecords()).thenReturn(true);
            return CompletableFuture.completedFuture(Optional.empty());
        }).when(sp2).acknowledge(ArgumentMatchers.eq(memberId), any());
        doAnswer(invocation -> {
            when(sp3.canAcquireRecords()).thenReturn(true);
            return CompletableFuture.completedFuture(Optional.empty());
        }).when(sp3).acknowledge(ArgumentMatchers.eq(memberId), any());

        Map<SharePartitionKey, SharePartition> partitionCacheMap = new HashMap<>();
        partitionCacheMap.put(new SharePartitionKey(groupId, tp1), sp1);
        partitionCacheMap.put(new SharePartitionKey(groupId, tp2), sp2);
        partitionCacheMap.put(new SharePartitionKey(groupId, tp3), sp3);

        ShareFetchData shareFetchData = new ShareFetchData(
                FETCH_PARAMS,
                groupId,
                Uuid.randomUuid().toString(),
                new CompletableFuture<>(),
                partitionMaxBytes,
                100);

        DelayedOperationPurgatory<DelayedShareFetch> delayedShareFetchPurgatory = new DelayedOperationPurgatory<>(
                "TestShareFetch", mockTimer, mockReplicaManager.localBrokerId(),
                DELAYED_SHARE_FETCH_PURGATORY_PURGE_INTERVAL, true, true);
        mockReplicaManagerDelayedShareFetch(mockReplicaManager, delayedShareFetchPurgatory);

        // Initially you cannot acquire records for both all 3 share partitions.
        when(sp1.maybeAcquireFetchLock()).thenReturn(true);
        when(sp1.canAcquireRecords()).thenReturn(false);
        when(sp2.maybeAcquireFetchLock()).thenReturn(true);
        when(sp2.canAcquireRecords()).thenReturn(false);
        when(sp3.maybeAcquireFetchLock()).thenReturn(true);
        when(sp3.canAcquireRecords()).thenReturn(false);

        Set<Object> delayedShareFetchWatchKeys = new HashSet<>();
        partitionMaxBytes.keySet().forEach(topicIdPartition -> delayedShareFetchWatchKeys.add(new DelayedShareFetchGroupKey(groupId, topicIdPartition.topicId(), topicIdPartition.partition())));

        SharePartitionManager sharePartitionManager = SharePartitionManagerBuilder.builder()
            .withPartitionCacheMap(partitionCacheMap)
            .withReplicaManager(mockReplicaManager)
            .withTimer(mockTimer)
            .build();

        DelayedShareFetch delayedShareFetch = DelayedShareFetchTest.DelayedShareFetchBuilder.builder()
            .withShareFetchData(shareFetchData)
            .withReplicaManager(mockReplicaManager)
            .withSharePartitionManager(sharePartitionManager)
            .build();

        delayedShareFetchPurgatory.tryCompleteElseWatch(
                delayedShareFetch, CollectionConverters.asScala(delayedShareFetchWatchKeys).toSeq());

        // Since acquisition lock for sp1 and sp2 cannot be acquired, we should have 2 watched keys.
        assertEquals(2, delayedShareFetchPurgatory.watched());

        Map<TopicIdPartition, List<ShareAcknowledgementBatch>> acknowledgeTopics = new HashMap<>();
        acknowledgeTopics.put(tp3, Arrays.asList(
                new ShareAcknowledgementBatch(12, 20, Collections.singletonList((byte) 1)),
                new ShareAcknowledgementBatch(24, 56, Collections.singletonList((byte) 1))
        ));

        // Acknowledgement request for sp3.
        sharePartitionManager.acknowledge(memberId, groupId, acknowledgeTopics);

        // Since neither sp1 and sp2 have been acknowledged, the delayedShareFetchPurgatory should have 2 watched keys.
        assertEquals(2, delayedShareFetchPurgatory.watched());

        Mockito.verify(sp1, times(0)).nextFetchOffset();
        Mockito.verify(sp2, times(0)).nextFetchOffset();
    }

    @Test
    public void testReleaseSessionCompletesDelayedShareFetchRequest() {
        String groupId = "grp";
        String memberId = Uuid.randomUuid().toString();

        TopicIdPartition tp1 = new TopicIdPartition(Uuid.randomUuid(), new TopicPartition("foo1", 0));
        TopicIdPartition tp2 = new TopicIdPartition(Uuid.randomUuid(), new TopicPartition("foo2", 0));
        TopicIdPartition tp3 = new TopicIdPartition(Uuid.randomUuid(), new TopicPartition("foo3", 0));

        Map<TopicIdPartition, Integer> partitionMaxBytes = new HashMap<>();
        partitionMaxBytes.put(tp1, PARTITION_MAX_BYTES);
        partitionMaxBytes.put(tp2, PARTITION_MAX_BYTES);

        SharePartition sp1 = mock(SharePartition.class);
        SharePartition sp2 = mock(SharePartition.class);

        ShareSessionCache cache = mock(ShareSessionCache.class);
        ShareSession shareSession = mock(ShareSession.class);
        when(cache.remove(new ShareSessionKey(groupId, Uuid.fromString(memberId)))).thenReturn(shareSession);

        // mocked share partitions sp1 and sp2 can be acquired once there is a release acquired records on session close request for it.
        doAnswer(invocation -> {
            when(sp1.canAcquireRecords()).thenReturn(true);
            return CompletableFuture.completedFuture(Optional.empty());
        }).when(sp1).releaseAcquiredRecords(ArgumentMatchers.eq(memberId));
        doAnswer(invocation -> {
            when(sp2.canAcquireRecords()).thenReturn(true);
            return CompletableFuture.completedFuture(Optional.empty());
        }).when(sp2).releaseAcquiredRecords(ArgumentMatchers.eq(memberId));

        Map<SharePartitionKey, SharePartition> partitionCacheMap = new HashMap<>();
        partitionCacheMap.put(new SharePartitionKey(groupId, tp1), sp1);
        partitionCacheMap.put(new SharePartitionKey(groupId, tp2), sp2);

        ShareFetchData shareFetchData = new ShareFetchData(
                FETCH_PARAMS,
                groupId,
                Uuid.randomUuid().toString(),
                new CompletableFuture<>(),
                partitionMaxBytes,
                100);

        DelayedOperationPurgatory<DelayedShareFetch> delayedShareFetchPurgatory = new DelayedOperationPurgatory<>(
                "TestShareFetch", mockTimer, mockReplicaManager.localBrokerId(),
                DELAYED_SHARE_FETCH_PURGATORY_PURGE_INTERVAL, true, true);
<<<<<<< HEAD
        mockReplicaManagerDelayedShareFetch(replicaManager, delayedShareFetchPurgatory);
        when(sp1.fetchOffsetMetadata()).thenReturn(Optional.of(new LogOffsetMetadata(0, 1, 0)));
        mockTopicIdPartitionToReturnDataEqualToMinBytes(replicaManager, tp1, 1);
=======
        mockReplicaManagerDelayedShareFetch(mockReplicaManager, delayedShareFetchPurgatory);
>>>>>>> 7c536c96

        // Initially you cannot acquire records for both sp1 and sp2.
        when(sp1.maybeAcquireFetchLock()).thenReturn(true);
        when(sp1.canAcquireRecords()).thenReturn(false);
        when(sp2.maybeAcquireFetchLock()).thenReturn(true);
        when(sp2.canAcquireRecords()).thenReturn(false);

        Set<Object> delayedShareFetchWatchKeys = new HashSet<>();
        partitionMaxBytes.keySet().forEach(topicIdPartition -> delayedShareFetchWatchKeys.add(new DelayedShareFetchGroupKey(groupId, topicIdPartition.topicId(), topicIdPartition.partition())));

        SharePartitionManager sharePartitionManager = spy(SharePartitionManagerBuilder.builder()
            .withPartitionCacheMap(partitionCacheMap)
            .withCache(cache)
            .withReplicaManager(mockReplicaManager)
            .withTimer(mockTimer)
            .build());

        DelayedShareFetch delayedShareFetch = DelayedShareFetchTest.DelayedShareFetchBuilder.builder()
            .withShareFetchData(shareFetchData)
            .withReplicaManager(mockReplicaManager)
            .withSharePartitionManager(sharePartitionManager)
            .build();

        delayedShareFetchPurgatory.tryCompleteElseWatch(
                delayedShareFetch, CollectionConverters.asScala(delayedShareFetchWatchKeys).toSeq());

        // Since acquisition lock for sp1 and sp2 cannot be acquired, we should have 2 watched keys.
        assertEquals(2, delayedShareFetchPurgatory.watched());

        doAnswer(invocation -> buildLogReadResult(partitionMaxBytes.keySet())).when(mockReplicaManager).readFromLog(any(), any(), any(ReplicaQuota.class), anyBoolean());

        assertEquals(2, delayedShareFetchPurgatory.watched());

        // The share session for this share group member returns tp1 and tp3, tp1 is common in both the delayed fetch request and the share session.
        when(sharePartitionManager.cachedTopicIdPartitionsInShareSession(groupId, Uuid.fromString(memberId))).thenReturn(Arrays.asList(tp1, tp3));

        // Release acquired records on session close request for tp1 and tp3.
        sharePartitionManager.releaseSession(groupId, memberId);

        // Since sp1's request to release acquired records on session close is completed, the delayedShareFetchPurgatory
        // should have 1 watched key corresponding to sp2.
        assertEquals(1, delayedShareFetchPurgatory.watched());

        Mockito.verify(sp1, times(1)).nextFetchOffset();
        Mockito.verify(sp2, times(0)).nextFetchOffset();
    }

    @Test
    public void testReleaseSessionDoesNotCompleteDelayedShareFetchRequest() {
        String groupId = "grp";
        String memberId = Uuid.randomUuid().toString();

        TopicIdPartition tp1 = new TopicIdPartition(Uuid.randomUuid(), new TopicPartition("foo1", 0));
        TopicIdPartition tp2 = new TopicIdPartition(Uuid.randomUuid(), new TopicPartition("foo2", 0));
        TopicIdPartition tp3 = new TopicIdPartition(Uuid.randomUuid(), new TopicPartition("foo3", 0));

        Map<TopicIdPartition, Integer> partitionMaxBytes = new HashMap<>();
        partitionMaxBytes.put(tp1, PARTITION_MAX_BYTES);
        partitionMaxBytes.put(tp2, PARTITION_MAX_BYTES);

        SharePartition sp1 = mock(SharePartition.class);
        SharePartition sp2 = mock(SharePartition.class);
        SharePartition sp3 = mock(SharePartition.class);

        ShareSessionCache cache = mock(ShareSessionCache.class);
        ShareSession shareSession = mock(ShareSession.class);
        when(cache.remove(new ShareSessionKey(groupId, Uuid.fromString(memberId)))).thenReturn(shareSession);

        // mocked share partitions sp1, sp2 and sp3 can be acquired once there is a release acquired records on session close for it.
        doAnswer(invocation -> {
            when(sp1.canAcquireRecords()).thenReturn(true);
            return CompletableFuture.completedFuture(Optional.empty());
        }).when(sp1).releaseAcquiredRecords(ArgumentMatchers.eq(memberId));
        doAnswer(invocation -> {
            when(sp2.canAcquireRecords()).thenReturn(true);
            return CompletableFuture.completedFuture(Optional.empty());
        }).when(sp2).releaseAcquiredRecords(ArgumentMatchers.eq(memberId));
        doAnswer(invocation -> {
            when(sp3.canAcquireRecords()).thenReturn(true);
            return CompletableFuture.completedFuture(Optional.empty());
        }).when(sp3).releaseAcquiredRecords(ArgumentMatchers.eq(memberId));

        Map<SharePartitionKey, SharePartition> partitionCacheMap = new HashMap<>();
        partitionCacheMap.put(new SharePartitionKey(groupId, tp1), sp1);
        partitionCacheMap.put(new SharePartitionKey(groupId, tp2), sp2);
        partitionCacheMap.put(new SharePartitionKey(groupId, tp3), sp3);

        ShareFetchData shareFetchData = new ShareFetchData(
                FETCH_PARAMS,
                groupId,
                Uuid.randomUuid().toString(),
                new CompletableFuture<>(),
                partitionMaxBytes,
                100);

        DelayedOperationPurgatory<DelayedShareFetch> delayedShareFetchPurgatory = new DelayedOperationPurgatory<>(
                "TestShareFetch", mockTimer, mockReplicaManager.localBrokerId(),
                DELAYED_SHARE_FETCH_PURGATORY_PURGE_INTERVAL, true, true);
        mockReplicaManagerDelayedShareFetch(mockReplicaManager, delayedShareFetchPurgatory);

        // Initially you cannot acquire records for both all 3 share partitions.
        when(sp1.maybeAcquireFetchLock()).thenReturn(true);
        when(sp1.canAcquireRecords()).thenReturn(false);
        when(sp2.maybeAcquireFetchLock()).thenReturn(true);
        when(sp2.canAcquireRecords()).thenReturn(false);
        when(sp3.maybeAcquireFetchLock()).thenReturn(true);
        when(sp3.canAcquireRecords()).thenReturn(false);

        Set<Object> delayedShareFetchWatchKeys = new HashSet<>();
        partitionMaxBytes.keySet().forEach(topicIdPartition -> delayedShareFetchWatchKeys.add(new DelayedShareFetchGroupKey(groupId, topicIdPartition.topicId(), topicIdPartition.partition())));

        SharePartitionManager sharePartitionManager = spy(SharePartitionManagerBuilder.builder()
            .withPartitionCacheMap(partitionCacheMap)
            .withCache(cache)
            .withReplicaManager(mockReplicaManager)
            .withTimer(mockTimer)
            .build());

        DelayedShareFetch delayedShareFetch = DelayedShareFetchTest.DelayedShareFetchBuilder.builder()
            .withShareFetchData(shareFetchData)
            .withReplicaManager(mockReplicaManager)
            .withSharePartitionManager(sharePartitionManager)
            .build();

        delayedShareFetchPurgatory.tryCompleteElseWatch(
                delayedShareFetch, CollectionConverters.asScala(delayedShareFetchWatchKeys).toSeq());

        // Since acquisition lock for sp1 and sp2 cannot be acquired, we should have 2 watched keys.
        assertEquals(2, delayedShareFetchPurgatory.watched());

        // The share session for this share group member returns tp1 and tp3. No topic partition is common in
        // both the delayed fetch request and the share session.
        when(sharePartitionManager.cachedTopicIdPartitionsInShareSession(groupId, Uuid.fromString(memberId))).thenReturn(Collections.singletonList(tp3));

        // Release acquired records on session close for sp3.
        sharePartitionManager.releaseSession(groupId, memberId);

        // Since neither sp1 and sp2 are a part of the release acquired records request on session close, the
        // delayedShareFetchPurgatory should have 2 watched keys.
        assertEquals(2, delayedShareFetchPurgatory.watched());

        Mockito.verify(sp1, times(0)).nextFetchOffset();
        Mockito.verify(sp2, times(0)).nextFetchOffset();
    }

    @Test
    public void testPendingInitializationShouldCompleteFetchRequest() throws Exception {
        String groupId = "grp";
        Uuid memberId = Uuid.randomUuid();
        Uuid fooId = Uuid.randomUuid();
        TopicIdPartition tp0 = new TopicIdPartition(fooId, new TopicPartition("foo", 0));
        Map<TopicIdPartition, Integer> partitionMaxBytes = Collections.singletonMap(tp0, PARTITION_MAX_BYTES);

        SharePartition sp0 = mock(SharePartition.class);
        Map<SharePartitionKey, SharePartition> partitionCacheMap = new HashMap<>();
        partitionCacheMap.put(new SharePartitionKey(groupId, tp0), sp0);

        // Keep the initialization future pending, so fetch request is stuck.
        CompletableFuture<Void> pendingInitializationFuture = new CompletableFuture<>();
        when(sp0.maybeInitialize()).thenReturn(pendingInitializationFuture);

        DelayedOperationPurgatory<DelayedShareFetch> delayedShareFetchPurgatory = new DelayedOperationPurgatory<>(
                "TestShareFetch", mockTimer, mockReplicaManager.localBrokerId(),
                DELAYED_SHARE_FETCH_PURGATORY_PURGE_INTERVAL, true, true);
        mockReplicaManagerDelayedShareFetch(mockReplicaManager, delayedShareFetchPurgatory);

        SharePartitionManager sharePartitionManager = SharePartitionManagerBuilder.builder()
            .withPartitionCacheMap(partitionCacheMap).withReplicaManager(mockReplicaManager).withTimer(mockTimer)
            .build();

        CompletableFuture<Map<TopicIdPartition, ShareFetchResponseData.PartitionData>> future =
            sharePartitionManager.fetchMessages(groupId, memberId.toString(), FETCH_PARAMS, partitionMaxBytes);
        // Verify that the fetch request is completed.
        TestUtils.waitForCondition(
            future::isDone,
            DELAYED_SHARE_FETCH_TIMEOUT_MS,
            () -> "Processing in delayed share fetch queue never ended.");
        assertTrue(future.join().isEmpty());
        // Verify that replica manager fetch is not called.
        Mockito.verify(mockReplicaManager, times(0)).readFromLog(
            any(), any(), any(ReplicaQuota.class), anyBoolean());
        // Complete the pending initialization future.
        pendingInitializationFuture.complete(null);
    }

    @Test
    public void testSharePartitionInitializationExceptions() throws Exception {
        String groupId = "grp";
        Uuid memberId = Uuid.randomUuid();
        Uuid fooId = Uuid.randomUuid();
        TopicIdPartition tp0 = new TopicIdPartition(fooId, new TopicPartition("foo", 0));
        Map<TopicIdPartition, Integer> partitionMaxBytes = Collections.singletonMap(tp0, PARTITION_MAX_BYTES);

        SharePartition sp0 = mock(SharePartition.class);
        Map<SharePartitionKey, SharePartition> partitionCacheMap = new HashMap<>();
        partitionCacheMap.put(new SharePartitionKey(groupId, tp0), sp0);

        DelayedOperationPurgatory<DelayedShareFetch> delayedShareFetchPurgatory = new DelayedOperationPurgatory<>(
                "TestShareFetch", mockTimer, mockReplicaManager.localBrokerId(),
                DELAYED_SHARE_FETCH_PURGATORY_PURGE_INTERVAL, true, true);
        mockReplicaManagerDelayedShareFetch(mockReplicaManager, delayedShareFetchPurgatory);

        SharePartitionManager sharePartitionManager = SharePartitionManagerBuilder.builder()
            .withPartitionCacheMap(partitionCacheMap).withReplicaManager(mockReplicaManager).withTimer(mockTimer)
            .build();

        // Return LeaderNotAvailableException to simulate initialization failure.
        when(sp0.maybeInitialize()).thenReturn(FutureUtils.failedFuture(new LeaderNotAvailableException("Leader not available")));
        CompletableFuture<Map<TopicIdPartition, ShareFetchResponseData.PartitionData>> future =
            sharePartitionManager.fetchMessages(groupId, memberId.toString(), FETCH_PARAMS, partitionMaxBytes);
        TestUtils.waitForCondition(
            future::isDone,
            DELAYED_SHARE_FETCH_TIMEOUT_MS,
            () -> "Processing in delayed share fetch queue never ended.");
        // Exception for client should not occur for LeaderNotAvailableException, this exception is to communicate
        // between SharePartitionManager and SharePartition to retry the request as SharePartition is not yet ready.
        assertFalse(future.isCompletedExceptionally());
        assertTrue(future.join().isEmpty());
        // Verify that the share partition is still in the cache on LeaderNotAvailableException.
        assertEquals(1, partitionCacheMap.size());

        // Return IllegalStateException to simulate initialization failure.
        when(sp0.maybeInitialize()).thenReturn(FutureUtils.failedFuture(new IllegalStateException("Illegal state")));
        future = sharePartitionManager.fetchMessages(groupId, memberId.toString(), FETCH_PARAMS, partitionMaxBytes);
        TestUtils.waitForCondition(
            future::isDone,
            DELAYED_SHARE_FETCH_TIMEOUT_MS,
            () -> "Processing in delayed share fetch queue never ended.");
        validateShareFetchFutureException(future, tp0, Errors.UNKNOWN_SERVER_ERROR, "Illegal state");
        assertTrue(partitionCacheMap.isEmpty());

        // The last exception removes the share partition from the cache hence re-add the share partition to cache.
        partitionCacheMap.put(new SharePartitionKey(groupId, tp0), sp0);
        // Return CoordinatorNotAvailableException to simulate initialization failure.
        when(sp0.maybeInitialize()).thenReturn(FutureUtils.failedFuture(new CoordinatorNotAvailableException("Coordinator not available")));
        future = sharePartitionManager.fetchMessages(groupId, memberId.toString(), FETCH_PARAMS, partitionMaxBytes);
        TestUtils.waitForCondition(
            future::isDone,
            DELAYED_SHARE_FETCH_TIMEOUT_MS,
            () -> "Processing in delayed share fetch queue never ended.");
        validateShareFetchFutureException(future, tp0, Errors.COORDINATOR_NOT_AVAILABLE, "Coordinator not available");
        assertTrue(partitionCacheMap.isEmpty());

        // The last exception removes the share partition from the cache hence re-add the share partition to cache.
        partitionCacheMap.put(new SharePartitionKey(groupId, tp0), sp0);
        // Return InvalidRequestException to simulate initialization failure.
        when(sp0.maybeInitialize()).thenReturn(FutureUtils.failedFuture(new InvalidRequestException("Invalid request")));
        future = sharePartitionManager.fetchMessages(groupId, memberId.toString(), FETCH_PARAMS, partitionMaxBytes);
        TestUtils.waitForCondition(
            future::isDone,
            DELAYED_SHARE_FETCH_TIMEOUT_MS,
            () -> "Processing in delayed share fetch queue never ended.");
        validateShareFetchFutureException(future, tp0, Errors.INVALID_REQUEST, "Invalid request");
        assertTrue(partitionCacheMap.isEmpty());

        // The last exception removes the share partition from the cache hence re-add the share partition to cache.
        partitionCacheMap.put(new SharePartitionKey(groupId, tp0), sp0);
        // Return FencedStateEpochException to simulate initialization failure.
        when(sp0.maybeInitialize()).thenReturn(FutureUtils.failedFuture(new FencedStateEpochException("Fenced state epoch")));
        future = sharePartitionManager.fetchMessages(groupId, memberId.toString(), FETCH_PARAMS, partitionMaxBytes);
        TestUtils.waitForCondition(
            future::isDone,
            DELAYED_SHARE_FETCH_TIMEOUT_MS,
            () -> "Processing in delayed share fetch queue never ended.");
        validateShareFetchFutureException(future, tp0, Errors.FENCED_STATE_EPOCH, "Fenced state epoch");
        assertTrue(partitionCacheMap.isEmpty());

        // The last exception removes the share partition from the cache hence re-add the share partition to cache.
        partitionCacheMap.put(new SharePartitionKey(groupId, tp0), sp0);
        // Return NotLeaderOrFollowerException to simulate initialization failure.
        when(sp0.maybeInitialize()).thenReturn(FutureUtils.failedFuture(new NotLeaderOrFollowerException("Not leader or follower")));
        future = sharePartitionManager.fetchMessages(groupId, memberId.toString(), FETCH_PARAMS, partitionMaxBytes);
        TestUtils.waitForCondition(
            future::isDone,
            DELAYED_SHARE_FETCH_TIMEOUT_MS,
            () -> "Processing in delayed share fetch queue never ended.");
        validateShareFetchFutureException(future, tp0, Errors.NOT_LEADER_OR_FOLLOWER, "Not leader or follower");
        assertTrue(partitionCacheMap.isEmpty());

        // The last exception removes the share partition from the cache hence re-add the share partition to cache.
        partitionCacheMap.put(new SharePartitionKey(groupId, tp0), sp0);
        // Return RuntimeException to simulate initialization failure.
        when(sp0.maybeInitialize()).thenReturn(FutureUtils.failedFuture(new RuntimeException("Runtime exception")));
        future = sharePartitionManager.fetchMessages(groupId, memberId.toString(), FETCH_PARAMS, partitionMaxBytes);
        TestUtils.waitForCondition(
            future::isDone,
            DELAYED_SHARE_FETCH_TIMEOUT_MS,
            () -> "Processing in delayed share fetch queue never ended.");
        validateShareFetchFutureException(future, tp0, Errors.UNKNOWN_SERVER_ERROR, "Runtime exception");
        assertTrue(partitionCacheMap.isEmpty());
    }


    @Test
    @SuppressWarnings("unchecked")
    public void testShareFetchProcessingExceptions() throws Exception {
        String groupId = "grp";
        TopicIdPartition tp0 = new TopicIdPartition(Uuid.randomUuid(), new TopicPartition("foo", 0));
        Map<TopicIdPartition, Integer> partitionMaxBytes = Collections.singletonMap(tp0, PARTITION_MAX_BYTES);

        Map<SharePartitionKey, SharePartition> partitionCacheMap = (Map<SharePartitionKey, SharePartition>) mock(Map.class);
        // Throw the exception for first fetch request. Return share partition for next.
        when(partitionCacheMap.computeIfAbsent(any(), any()))
            .thenThrow(new RuntimeException("Error creating instance"));

        SharePartitionManager sharePartitionManager = SharePartitionManagerBuilder.builder()
            .withPartitionCacheMap(partitionCacheMap)
            .build();

        CompletableFuture<Map<TopicIdPartition, ShareFetchResponseData.PartitionData>> future =
            sharePartitionManager.fetchMessages(groupId, Uuid.randomUuid().toString(), FETCH_PARAMS, partitionMaxBytes);
        TestUtils.waitForCondition(
            future::isDone,
            DELAYED_SHARE_FETCH_TIMEOUT_MS,
            () -> "Processing for delayed share fetch request not finished.");
        validateShareFetchFutureException(future, tp0, Errors.UNKNOWN_SERVER_ERROR, "Error creating instance");
    }

    @Test
    public void testSharePartitionInitializationFailure() throws Exception {
        String groupId = "grp";
        TopicIdPartition tp0 = new TopicIdPartition(Uuid.randomUuid(), new TopicPartition("foo", 0));
        Map<TopicIdPartition, Integer> partitionMaxBytes = Collections.singletonMap(tp0, PARTITION_MAX_BYTES);

        // Send map to check no share partition is created.
        Map<SharePartitionKey, SharePartition> partitionCacheMap = new HashMap<>();
        // Validate when partition is not the leader.
        Partition partition = mock(Partition.class);
        when(partition.isLeader()).thenReturn(false);

        ReplicaManager replicaManager = mock(ReplicaManager.class);
        // First check should throw KafkaStorageException, second check should return partition which
        // is not leader.
        when(replicaManager.getPartitionOrException(any()))
            .thenThrow(new KafkaStorageException("Exception"))
            .thenReturn(partition);
        SharePartitionManager sharePartitionManager = SharePartitionManagerBuilder.builder()
            .withReplicaManager(replicaManager)
            .withPartitionCacheMap(partitionCacheMap)
            .build();

        // Validate when exception is thrown.
        CompletableFuture<Map<TopicIdPartition, ShareFetchResponseData.PartitionData>> future =
            sharePartitionManager.fetchMessages(groupId, Uuid.randomUuid().toString(), FETCH_PARAMS, partitionMaxBytes);
        TestUtils.waitForCondition(
            future::isDone,
            DELAYED_SHARE_FETCH_TIMEOUT_MS,
            () -> "Processing for delayed share fetch request not finished.");
        validateShareFetchFutureException(future, tp0, Errors.KAFKA_STORAGE_ERROR, "Exception");
        assertTrue(partitionCacheMap.isEmpty());

        // Validate when partition is not leader.
        future = sharePartitionManager.fetchMessages(groupId, Uuid.randomUuid().toString(), FETCH_PARAMS, partitionMaxBytes);
        TestUtils.waitForCondition(
            future::isDone,
            DELAYED_SHARE_FETCH_TIMEOUT_MS,
            () -> "Processing for delayed share fetch request not finished.");
        validateShareFetchFutureException(future, tp0, Errors.NOT_LEADER_OR_FOLLOWER);
        assertTrue(partitionCacheMap.isEmpty());
    }

    @Test
    public void testSharePartitionPartialInitializationFailure() throws Exception {
        String groupId = "grp";
        Uuid memberId1 = Uuid.randomUuid();
        TopicIdPartition tp0 = new TopicIdPartition(Uuid.randomUuid(), new TopicPartition("foo", 0));
        TopicIdPartition tp1 = new TopicIdPartition(memberId1, new TopicPartition("foo", 1));
        Map<TopicIdPartition, Integer> partitionMaxBytes = Map.of(tp0, PARTITION_MAX_BYTES, tp1, PARTITION_MAX_BYTES);

        // Mark partition1 as not the leader.
        Partition partition1 = mock(Partition.class);
        when(partition1.isLeader()).thenReturn(false);

        ReplicaManager replicaManager = mock(ReplicaManager.class);
        when(replicaManager.getPartitionOrException(any()))
            .thenReturn(partition1);

        SharePartition sp1 = mock(SharePartition.class);
        Map<SharePartitionKey, SharePartition> partitionCacheMap = new HashMap<>();
        partitionCacheMap.put(new SharePartitionKey(groupId, tp1), sp1);

        when(sp1.maybeAcquireFetchLock()).thenReturn(true);
        when(sp1.canAcquireRecords()).thenReturn(true);
        when(sp1.maybeInitialize()).thenReturn(CompletableFuture.completedFuture(null));
        when(sp1.acquire(anyString(), anyInt(), any())).thenReturn(new ShareAcquiredRecords(Collections.emptyList(), 0));

        DelayedOperationPurgatory<DelayedShareFetch> delayedShareFetchPurgatory = new DelayedOperationPurgatory<>(
            "TestShareFetch", mockTimer, replicaManager.localBrokerId(),
            DELAYED_SHARE_FETCH_PURGATORY_PURGE_INTERVAL, true, true);
        mockReplicaManagerDelayedShareFetch(replicaManager, delayedShareFetchPurgatory);

        doAnswer(invocation -> buildLogReadResult(partitionMaxBytes.keySet())).when(replicaManager).readFromLog(any(), any(), any(ReplicaQuota.class), anyBoolean());

        SharePartitionManager sharePartitionManager = SharePartitionManagerBuilder.builder()
            .withReplicaManager(replicaManager)
            .withPartitionCacheMap(partitionCacheMap)
            .build();

        // Validate when exception is thrown.
        CompletableFuture<Map<TopicIdPartition, ShareFetchResponseData.PartitionData>> future =
            sharePartitionManager.fetchMessages(groupId, Uuid.randomUuid().toString(), FETCH_PARAMS, partitionMaxBytes);
        assertTrue(future.isDone());
        assertFalse(future.isCompletedExceptionally());

        Map<TopicIdPartition, PartitionData> partitionDataMap = future.get();
        // For now only 1 successful partition is included, this will be fixed in subsequents PRs.
        assertEquals(1, partitionDataMap.size());
        assertTrue(partitionDataMap.containsKey(tp1));
        assertEquals(Errors.NONE.code(), partitionDataMap.get(tp1).errorCode());

        Mockito.verify(replicaManager, times(1)).readFromLog(
            any(), any(), any(ReplicaQuota.class), anyBoolean());
    }

    @Test
    public void testReplicaManagerFetchException() {
        String groupId = "grp";
        Uuid memberId = Uuid.randomUuid();
        TopicIdPartition tp0 = new TopicIdPartition(Uuid.randomUuid(), new TopicPartition("foo", 0));
        Map<TopicIdPartition, Integer> partitionMaxBytes = Collections.singletonMap(tp0, PARTITION_MAX_BYTES);

        SharePartition sp0 = mock(SharePartition.class);
        when(sp0.maybeAcquireFetchLock()).thenReturn(true);
        when(sp0.canAcquireRecords()).thenReturn(true);
        when(sp0.maybeInitialize()).thenReturn(CompletableFuture.completedFuture(null));
        Map<SharePartitionKey, SharePartition> partitionCacheMap = new HashMap<>();
        partitionCacheMap.put(new SharePartitionKey(groupId, tp0), sp0);

        DelayedOperationPurgatory<DelayedShareFetch> delayedShareFetchPurgatory = new DelayedOperationPurgatory<>(
            "TestShareFetch", mockTimer, mockReplicaManager.localBrokerId(),
            DELAYED_SHARE_FETCH_PURGATORY_PURGE_INTERVAL, true, true);
        mockReplicaManagerDelayedShareFetch(mockReplicaManager, delayedShareFetchPurgatory);

        doThrow(new RuntimeException("Exception")).when(mockReplicaManager).readFromLog(any(), any(), any(ReplicaQuota.class), anyBoolean());

        SharePartitionManager sharePartitionManager = SharePartitionManagerBuilder.builder()
            .withPartitionCacheMap(partitionCacheMap)
            .withReplicaManager(mockReplicaManager)
            .withTimer(mockTimer)
            .build();

        CompletableFuture<Map<TopicIdPartition, ShareFetchResponseData.PartitionData>> future =
            sharePartitionManager.fetchMessages(groupId, memberId.toString(), FETCH_PARAMS, partitionMaxBytes);
        validateShareFetchFutureException(future, tp0, Errors.UNKNOWN_SERVER_ERROR, "Exception");
        // Verify that the share partition is still in the cache on exception.
        assertEquals(1, partitionCacheMap.size());

        // Throw NotLeaderOrFollowerException from replica manager fetch which should evict instance from the cache.
        doThrow(new NotLeaderOrFollowerException("Leader exception")).when(mockReplicaManager).readFromLog(any(), any(), any(ReplicaQuota.class), anyBoolean());

        future = sharePartitionManager.fetchMessages(groupId, memberId.toString(), FETCH_PARAMS, partitionMaxBytes);
        validateShareFetchFutureException(future, tp0, Errors.NOT_LEADER_OR_FOLLOWER, "Leader exception");
        assertTrue(partitionCacheMap.isEmpty());
    }

    @Test
    public void testReplicaManagerFetchMultipleSharePartitionsException() {
        String groupId = "grp";
        Uuid memberId = Uuid.randomUuid();

        TopicIdPartition tp0 = new TopicIdPartition(Uuid.randomUuid(), new TopicPartition("foo", 0));
        TopicIdPartition tp1 = new TopicIdPartition(Uuid.randomUuid(), new TopicPartition("bar", 0));
        Map<TopicIdPartition, Integer> partitionMaxBytes = new HashMap<>();
        partitionMaxBytes.put(tp0, PARTITION_MAX_BYTES);
        partitionMaxBytes.put(tp1, PARTITION_MAX_BYTES);

        SharePartition sp0 = mock(SharePartition.class);
        when(sp0.maybeAcquireFetchLock()).thenReturn(true);
        when(sp0.canAcquireRecords()).thenReturn(true);
        when(sp0.maybeInitialize()).thenReturn(CompletableFuture.completedFuture(null));

        SharePartition sp1 = mock(SharePartition.class);
        // Do not make the share partition acquirable hence it shouldn't be removed from the cache,
        // as it won't be part of replica manger readFromLog request.
        when(sp1.maybeAcquireFetchLock()).thenReturn(false);
        when(sp1.maybeInitialize()).thenReturn(CompletableFuture.completedFuture(null));

        Map<SharePartitionKey, SharePartition> partitionCacheMap = new HashMap<>();
        partitionCacheMap.put(new SharePartitionKey(groupId, tp0), sp0);
        partitionCacheMap.put(new SharePartitionKey(groupId, tp1), sp1);

        DelayedOperationPurgatory<DelayedShareFetch> delayedShareFetchPurgatory = new DelayedOperationPurgatory<>(
            "TestShareFetch", mockTimer, mockReplicaManager.localBrokerId(),
            DELAYED_SHARE_FETCH_PURGATORY_PURGE_INTERVAL, true, true);
        mockReplicaManagerDelayedShareFetch(mockReplicaManager, delayedShareFetchPurgatory);

        // Throw FencedStateEpochException from replica manager fetch which should evict instance from the cache.
        doThrow(new FencedStateEpochException("Fenced exception")).when(mockReplicaManager).readFromLog(any(), any(), any(ReplicaQuota.class), anyBoolean());

        SharePartitionManager sharePartitionManager = SharePartitionManagerBuilder.builder()
            .withPartitionCacheMap(partitionCacheMap)
            .withReplicaManager(mockReplicaManager)
            .withTimer(mockTimer)
            .build();

        CompletableFuture<Map<TopicIdPartition, ShareFetchResponseData.PartitionData>> future =
            sharePartitionManager.fetchMessages(groupId, memberId.toString(), FETCH_PARAMS, partitionMaxBytes);
        validateShareFetchFutureException(future, tp0, Errors.FENCED_STATE_EPOCH, "Fenced exception");
        // Verify that tp1 is still in the cache on exception.
        assertEquals(1, partitionCacheMap.size());
        assertEquals(sp1, partitionCacheMap.get(new SharePartitionKey(groupId, tp1)));

        // Make sp1 acquirable and add sp0 back in partition cache. Both share partitions should be
        // removed from the cache.
        when(sp1.maybeAcquireFetchLock()).thenReturn(true);
        when(sp1.canAcquireRecords()).thenReturn(true);
        partitionCacheMap.put(new SharePartitionKey(groupId, tp0), sp0);
        // Throw FencedStateEpochException from replica manager fetch which should evict instance from the cache.
        doThrow(new FencedStateEpochException("Fenced exception again")).when(mockReplicaManager).readFromLog(any(), any(), any(ReplicaQuota.class), anyBoolean());

        future = sharePartitionManager.fetchMessages(groupId, memberId.toString(), FETCH_PARAMS, partitionMaxBytes);
        validateShareFetchFutureException(future, List.of(tp0, tp1), Errors.FENCED_STATE_EPOCH, "Fenced exception again");
        assertTrue(partitionCacheMap.isEmpty());
    }

    private ShareFetchResponseData.PartitionData noErrorShareFetchResponse() {
        return new ShareFetchResponseData.PartitionData().setPartitionIndex(0);
    }

    private ShareFetchResponseData.PartitionData errorShareFetchResponse(Short errorCode) {
        return new ShareFetchResponseData.PartitionData().setPartitionIndex(0).setErrorCode(errorCode);
    }

    private void mockUpdateAndGenerateResponseData(ShareFetchContext context, String groupId, Uuid memberId) {
        LinkedHashMap<TopicIdPartition, ShareFetchResponseData.PartitionData> data = new LinkedHashMap<>();
        if (context.getClass() == ShareSessionContext.class) {
            ShareSessionContext shareSessionContext = (ShareSessionContext) context;
            if (!shareSessionContext.isSubsequent()) {
                shareSessionContext.shareFetchData().forEach((topicIdPartition, sharePartitionData) -> data.put(topicIdPartition,
                        topicIdPartition.topic() == null ? errorShareFetchResponse(Errors.UNKNOWN_TOPIC_ID.code()) :
                                noErrorShareFetchResponse()));
            } else {
                synchronized (shareSessionContext.session()) {
                    shareSessionContext.session().partitionMap().forEach(cachedSharePartition -> {
                        TopicIdPartition topicIdPartition = new TopicIdPartition(cachedSharePartition.topicId(), new
                                TopicPartition(cachedSharePartition.topic(), cachedSharePartition.partition()));
                        data.put(topicIdPartition, topicIdPartition.topic() == null ? errorShareFetchResponse(Errors.UNKNOWN_TOPIC_ID.code()) :
                                noErrorShareFetchResponse());
                    });
                }
            }
        }
        context.updateAndGenerateResponseData(groupId, memberId, data);
    }

    private void assertPartitionsPresent(ShareSessionContext context, List<TopicIdPartition> partitions) {
        Set<TopicIdPartition> partitionsInContext = new HashSet<>();
        if (!context.isSubsequent()) {
            context.shareFetchData().forEach((topicIdPartition, sharePartitionData) ->
                    partitionsInContext.add(topicIdPartition));
        } else {
            context.session().partitionMap().forEach(cachedSharePartition -> {
                TopicIdPartition topicIdPartition = new TopicIdPartition(cachedSharePartition.topicId(), new
                        TopicPartition(cachedSharePartition.topic(), cachedSharePartition.partition()));
                partitionsInContext.add(topicIdPartition);
            });
        }
        Set<TopicIdPartition> partitionsSet = new HashSet<>(partitions);
        assertEquals(partitionsSet, partitionsInContext);
    }

    private void assertErroneousAndValidTopicIdPartitions(
        ErroneousAndValidPartitionData erroneousAndValidPartitionData,
        List<TopicIdPartition> expectedErroneous, List<TopicIdPartition> expectedValid) {
        Set<TopicIdPartition> expectedErroneousSet = new HashSet<>(expectedErroneous);
        Set<TopicIdPartition> expectedValidSet = new HashSet<>(expectedValid);
        Set<TopicIdPartition> actualErroneousPartitions = new HashSet<>();
        Set<TopicIdPartition> actualValidPartitions = new HashSet<>();
        erroneousAndValidPartitionData.erroneous().forEach((topicIdPartition, partitionData) ->
                actualErroneousPartitions.add(topicIdPartition));
        erroneousAndValidPartitionData.validTopicIdPartitions().forEach((topicIdPartition, partitionData) ->
                actualValidPartitions.add(topicIdPartition));
        assertEquals(expectedErroneousSet, actualErroneousPartitions);
        assertEquals(expectedValidSet, actualValidPartitions);
    }

    private Partition mockPartition() {
        Partition partition = mock(Partition.class);
        when(partition.isLeader()).thenReturn(true);
        when(partition.getLeaderEpoch()).thenReturn(1);

        return partition;
    }

    private void validateShareFetchFutureException(CompletableFuture<Map<TopicIdPartition, PartitionData>> future,
        TopicIdPartition topicIdPartition, Errors error) {
        validateShareFetchFutureException(future, Collections.singletonList(topicIdPartition), error, null);
    }

    private void validateShareFetchFutureException(CompletableFuture<Map<TopicIdPartition, PartitionData>> future,
        TopicIdPartition topicIdPartition, Errors error, String message) {
        validateShareFetchFutureException(future, Collections.singletonList(topicIdPartition), error, message);
    }

    private void validateShareFetchFutureException(CompletableFuture<Map<TopicIdPartition, PartitionData>> future,
        List<TopicIdPartition> topicIdPartitions, Errors error, String message) {
        assertFalse(future.isCompletedExceptionally());
        Map<TopicIdPartition, ShareFetchResponseData.PartitionData> result = future.join();
        assertEquals(topicIdPartitions.size(), result.size());
        topicIdPartitions.forEach(topicIdPartition -> {
            assertTrue(result.containsKey(topicIdPartition));
            assertEquals(topicIdPartition.partition(), result.get(topicIdPartition).partitionIndex());
            assertEquals(error.code(), result.get(topicIdPartition).errorCode());
            assertEquals(message, result.get(topicIdPartition).errorMessage());
        });
    }

    static Seq<Tuple2<TopicIdPartition, LogReadResult>> buildLogReadResult(Set<TopicIdPartition> topicIdPartitions) {
        List<Tuple2<TopicIdPartition, LogReadResult>> logReadResults = new ArrayList<>();
        topicIdPartitions.forEach(topicIdPartition -> logReadResults.add(new Tuple2<>(topicIdPartition, new LogReadResult(
            new FetchDataInfo(new LogOffsetMetadata(0, 0, 0), MemoryRecords.EMPTY),
            Option.empty(),
            -1L,
            -1L,
            -1L,
            -1L,
            -1L,
            Option.empty(),
            Option.empty(),
            Option.empty()
        ))));
        return CollectionConverters.asScala(logReadResults).toSeq();
    }

    static void mockReplicaManagerDelayedShareFetch(ReplicaManager replicaManager,
                                                    DelayedOperationPurgatory<DelayedShareFetch> delayedShareFetchPurgatory) {
        doAnswer(invocationOnMock -> {
            Object[] args = invocationOnMock.getArguments();
            delayedShareFetchPurgatory.checkAndComplete(args[0]);
            return null;
        }).when(replicaManager).completeDelayedShareFetchRequest(any(DelayedShareFetchKey.class));

        doAnswer(invocationOnMock -> {
            Object[] args = invocationOnMock.getArguments();
            delayedShareFetchPurgatory.tryCompleteElseWatch((DelayedShareFetch) args[0], (Seq<Object>) args[1]);
            return null;
        }).when(replicaManager).addDelayedShareFetchRequest(any(), any());
    }

    static class SharePartitionManagerBuilder {
        private ReplicaManager replicaManager = mock(ReplicaManager.class);
        private Time time = new MockTime();
        private ShareSessionCache cache = new ShareSessionCache(10, 1000);
        private Map<SharePartitionKey, SharePartition> partitionCacheMap = new HashMap<>();
        private Persister persister = new NoOpShareStatePersister();
        private Timer timer = new MockTimer();
        private Metrics metrics = new Metrics();

        private SharePartitionManagerBuilder withReplicaManager(ReplicaManager replicaManager) {
            this.replicaManager = replicaManager;
            return this;
        }

        private SharePartitionManagerBuilder withTime(Time time) {
            this.time = time;
            return this;
        }

        private SharePartitionManagerBuilder withCache(ShareSessionCache cache) {
            this.cache = cache;
            return this;
        }

        SharePartitionManagerBuilder withPartitionCacheMap(Map<SharePartitionKey, SharePartition> partitionCacheMap) {
            this.partitionCacheMap = partitionCacheMap;
            return this;
        }

        private SharePartitionManagerBuilder withShareGroupPersister(Persister persister) {
            this.persister = persister;
            return this;
        }

        private SharePartitionManagerBuilder withTimer(Timer timer) {
            this.timer = timer;
            return this;
        }

        private SharePartitionManagerBuilder withMetrics(Metrics metrics) {
            this.metrics = metrics;
            return this;
        }

        public static SharePartitionManagerBuilder builder() {
            return new SharePartitionManagerBuilder();
        }

        public SharePartitionManager build() {
            return new SharePartitionManager(replicaManager,
                    time,
                    cache,
                    partitionCacheMap,
                    DEFAULT_RECORD_LOCK_DURATION_MS,
                    timer,
                    MAX_DELIVERY_COUNT,
                    MAX_IN_FLIGHT_MESSAGES,
                    MAX_FETCH_RECORDS,
                    persister,
                    mock(GroupConfigManager.class),
                    metrics);
        }
    }
}<|MERGE_RESOLUTION|>--- conflicted
+++ resolved
@@ -106,11 +106,7 @@
 import scala.collection.Seq;
 import scala.jdk.javaapi.CollectionConverters;
 
-<<<<<<< HEAD
 import static kafka.server.share.DelayedShareFetchTest.mockTopicIdPartitionToReturnDataEqualToMinBytes;
-import static org.apache.kafka.test.TestUtils.assertFutureThrows;
-=======
->>>>>>> 7c536c96
 import static org.junit.jupiter.api.Assertions.assertEquals;
 import static org.junit.jupiter.api.Assertions.assertFalse;
 import static org.junit.jupiter.api.Assertions.assertInstanceOf;
@@ -1047,18 +1043,14 @@
         DelayedOperationPurgatory<DelayedShareFetch> delayedShareFetchPurgatory = new DelayedOperationPurgatory<>(
             "TestShareFetch", mockTimer, mockReplicaManager.localBrokerId(),
             DELAYED_SHARE_FETCH_PURGATORY_PURGE_INTERVAL, true, true);
-<<<<<<< HEAD
-        mockReplicaManagerDelayedShareFetch(replicaManager, delayedShareFetchPurgatory);
-        mockTopicIdPartitionToReturnDataEqualToMinBytes(replicaManager, tp0, 1);
-        mockTopicIdPartitionToReturnDataEqualToMinBytes(replicaManager, tp1, 1);
-        mockTopicIdPartitionToReturnDataEqualToMinBytes(replicaManager, tp2, 1);
-        mockTopicIdPartitionToReturnDataEqualToMinBytes(replicaManager, tp3, 1);
-        mockTopicIdPartitionToReturnDataEqualToMinBytes(replicaManager, tp4, 1);
-        mockTopicIdPartitionToReturnDataEqualToMinBytes(replicaManager, tp5, 1);
-        mockTopicIdPartitionToReturnDataEqualToMinBytes(replicaManager, tp6, 1);
-=======
         mockReplicaManagerDelayedShareFetch(mockReplicaManager, delayedShareFetchPurgatory);
->>>>>>> 7c536c96
+        mockTopicIdPartitionToReturnDataEqualToMinBytes(mockReplicaManager, tp0, 1);
+        mockTopicIdPartitionToReturnDataEqualToMinBytes(mockReplicaManager, tp1, 1);
+        mockTopicIdPartitionToReturnDataEqualToMinBytes(mockReplicaManager, tp2, 1);
+        mockTopicIdPartitionToReturnDataEqualToMinBytes(mockReplicaManager, tp3, 1);
+        mockTopicIdPartitionToReturnDataEqualToMinBytes(mockReplicaManager, tp4, 1);
+        mockTopicIdPartitionToReturnDataEqualToMinBytes(mockReplicaManager, tp5, 1);
+        mockTopicIdPartitionToReturnDataEqualToMinBytes(mockReplicaManager, tp6, 1);
 
         SharePartitionManager sharePartitionManager = SharePartitionManagerBuilder.builder()
             .withReplicaManager(mockReplicaManager)
@@ -1117,16 +1109,12 @@
         DelayedOperationPurgatory<DelayedShareFetch> delayedShareFetchPurgatory = new DelayedOperationPurgatory<>(
             "TestShareFetch", mockTimer, mockReplicaManager.localBrokerId(),
             DELAYED_SHARE_FETCH_PURGATORY_PURGE_INTERVAL, true, true);
-<<<<<<< HEAD
-        mockReplicaManagerDelayedShareFetch(replicaManager, delayedShareFetchPurgatory);
-        mockReplicaManagerDelayedShareFetch(replicaManager, delayedShareFetchPurgatory);
-        mockTopicIdPartitionToReturnDataEqualToMinBytes(replicaManager, tp0, 1);
-        mockTopicIdPartitionToReturnDataEqualToMinBytes(replicaManager, tp1, 1);
-        mockTopicIdPartitionToReturnDataEqualToMinBytes(replicaManager, tp2, 1);
-        mockTopicIdPartitionToReturnDataEqualToMinBytes(replicaManager, tp3, 1);
-=======
         mockReplicaManagerDelayedShareFetch(mockReplicaManager, delayedShareFetchPurgatory);
->>>>>>> 7c536c96
+        mockReplicaManagerDelayedShareFetch(mockReplicaManager, delayedShareFetchPurgatory);
+        mockTopicIdPartitionToReturnDataEqualToMinBytes(mockReplicaManager, tp0, 1);
+        mockTopicIdPartitionToReturnDataEqualToMinBytes(mockReplicaManager, tp1, 1);
+        mockTopicIdPartitionToReturnDataEqualToMinBytes(mockReplicaManager, tp2, 1);
+        mockTopicIdPartitionToReturnDataEqualToMinBytes(mockReplicaManager, tp3, 1);
 
         SharePartitionManager sharePartitionManager = SharePartitionManagerBuilder.builder()
             .withTime(time)
@@ -1245,12 +1233,8 @@
         DelayedOperationPurgatory<DelayedShareFetch> delayedShareFetchPurgatory = new DelayedOperationPurgatory<>(
             "TestShareFetch", mockTimer, mockReplicaManager.localBrokerId(),
             DELAYED_SHARE_FETCH_PURGATORY_PURGE_INTERVAL, true, true);
-<<<<<<< HEAD
-        mockReplicaManagerDelayedShareFetch(replicaManager, delayedShareFetchPurgatory);
-        mockTopicIdPartitionToReturnDataEqualToMinBytes(replicaManager, tp0, 1);
-=======
         mockReplicaManagerDelayedShareFetch(mockReplicaManager, delayedShareFetchPurgatory);
->>>>>>> 7c536c96
+        mockTopicIdPartitionToReturnDataEqualToMinBytes(mockReplicaManager, tp0, 1);
 
         SharePartitionManager sharePartitionManager = SharePartitionManagerBuilder.builder()
             .withReplicaManager(mockReplicaManager)
@@ -1680,13 +1664,9 @@
         DelayedOperationPurgatory<DelayedShareFetch> delayedShareFetchPurgatory = new DelayedOperationPurgatory<>(
                 "TestShareFetch", mockTimer, mockReplicaManager.localBrokerId(),
                 DELAYED_SHARE_FETCH_PURGATORY_PURGE_INTERVAL, true, true);
-<<<<<<< HEAD
-        mockReplicaManagerDelayedShareFetch(replicaManager, delayedShareFetchPurgatory);
+        mockReplicaManagerDelayedShareFetch(mockReplicaManager, delayedShareFetchPurgatory);
         when(sp1.fetchOffsetMetadata()).thenReturn(Optional.of(new LogOffsetMetadata(0, 1, 0)));
-        mockTopicIdPartitionToReturnDataEqualToMinBytes(replicaManager, tp1, 2);
-=======
-        mockReplicaManagerDelayedShareFetch(mockReplicaManager, delayedShareFetchPurgatory);
->>>>>>> 7c536c96
+        mockTopicIdPartitionToReturnDataEqualToMinBytes(mockReplicaManager, tp1, 2);
 
         // Initially you cannot acquire records for both sp1 and sp2.
         when(sp1.maybeAcquireFetchLock()).thenReturn(true);
@@ -1873,13 +1853,9 @@
         DelayedOperationPurgatory<DelayedShareFetch> delayedShareFetchPurgatory = new DelayedOperationPurgatory<>(
                 "TestShareFetch", mockTimer, mockReplicaManager.localBrokerId(),
                 DELAYED_SHARE_FETCH_PURGATORY_PURGE_INTERVAL, true, true);
-<<<<<<< HEAD
-        mockReplicaManagerDelayedShareFetch(replicaManager, delayedShareFetchPurgatory);
+        mockReplicaManagerDelayedShareFetch(mockReplicaManager, delayedShareFetchPurgatory);
         when(sp1.fetchOffsetMetadata()).thenReturn(Optional.of(new LogOffsetMetadata(0, 1, 0)));
-        mockTopicIdPartitionToReturnDataEqualToMinBytes(replicaManager, tp1, 1);
-=======
-        mockReplicaManagerDelayedShareFetch(mockReplicaManager, delayedShareFetchPurgatory);
->>>>>>> 7c536c96
+        mockTopicIdPartitionToReturnDataEqualToMinBytes(mockReplicaManager, tp1, 1);
 
         // Initially you cannot acquire records for both sp1 and sp2.
         when(sp1.maybeAcquireFetchLock()).thenReturn(true);
