--- conflicted
+++ resolved
@@ -1642,13 +1642,8 @@
                 groupId,
                 Uuid.randomUuid().toString(),
                 new CompletableFuture<>(),
-<<<<<<< HEAD
-                partitionMaxBytes);
-=======
                 partitionMaxBytes,
                 100);
-        ReplicaManager replicaManager = mock(ReplicaManager.class);
->>>>>>> 553e6b4c
 
         DelayedOperationPurgatory<DelayedShareFetch> delayedShareFetchPurgatory = new DelayedOperationPurgatory<>(
                 "TestShareFetch", mockTimer, mockReplicaManager.localBrokerId(),
@@ -1742,13 +1737,8 @@
                 groupId,
                 Uuid.randomUuid().toString(),
                 new CompletableFuture<>(),
-<<<<<<< HEAD
-                partitionMaxBytes);
-=======
                 partitionMaxBytes,
                 100);
-        ReplicaManager replicaManager = mock(ReplicaManager.class);
->>>>>>> 553e6b4c
 
         DelayedOperationPurgatory<DelayedShareFetch> delayedShareFetchPurgatory = new DelayedOperationPurgatory<>(
                 "TestShareFetch", mockTimer, mockReplicaManager.localBrokerId(),
@@ -1839,13 +1829,8 @@
                 groupId,
                 Uuid.randomUuid().toString(),
                 new CompletableFuture<>(),
-<<<<<<< HEAD
-                partitionMaxBytes);
-=======
                 partitionMaxBytes,
                 100);
-        ReplicaManager replicaManager = mock(ReplicaManager.class);
->>>>>>> 553e6b4c
 
         DelayedOperationPurgatory<DelayedShareFetch> delayedShareFetchPurgatory = new DelayedOperationPurgatory<>(
                 "TestShareFetch", mockTimer, mockReplicaManager.localBrokerId(),
@@ -1943,13 +1928,8 @@
                 groupId,
                 Uuid.randomUuid().toString(),
                 new CompletableFuture<>(),
-<<<<<<< HEAD
-                partitionMaxBytes);
-=======
                 partitionMaxBytes,
                 100);
-        ReplicaManager replicaManager = mock(ReplicaManager.class);
->>>>>>> 553e6b4c
 
         DelayedOperationPurgatory<DelayedShareFetch> delayedShareFetchPurgatory = new DelayedOperationPurgatory<>(
                 "TestShareFetch", mockTimer, mockReplicaManager.localBrokerId(),
