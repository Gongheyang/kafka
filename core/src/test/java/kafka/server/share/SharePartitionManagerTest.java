--- conflicted
+++ resolved
@@ -16,11 +16,8 @@
  */
 package kafka.server.share;
 
-<<<<<<< HEAD
 import kafka.log.OffsetResultHolder;
-=======
 import kafka.cluster.Partition;
->>>>>>> 0707c1fd
 import kafka.server.DelayedOperationPurgatory;
 import kafka.server.LogReadResult;
 import kafka.server.ReplicaManager;
@@ -1041,13 +1038,8 @@
         partitionMaxBytes.put(tp5, PARTITION_MAX_BYTES);
         partitionMaxBytes.put(tp6, PARTITION_MAX_BYTES);
 
-<<<<<<< HEAD
-        ReplicaManager replicaManager = mock(ReplicaManager.class);
-        FileRecords.TimestampAndOffset timestampAndOffset = new FileRecords.TimestampAndOffset(-1L, 0L, Optional.empty());
-        Mockito.doReturn(new OffsetResultHolder(Option.apply(timestampAndOffset), Option.empty())).
-            when(replicaManager).fetchOffsetForTimestamp(Mockito.any(TopicPartition.class), Mockito.anyLong(), Mockito.any(), Mockito.any(), Mockito.anyBoolean());
-=======
->>>>>>> 0707c1fd
+        mockFetchOffsetForTimestamp(mockReplicaManager);
+
         Time time = mock(Time.class);
         when(time.hiResClockMs()).thenReturn(0L).thenReturn(100L);
         Metrics metrics = new Metrics();
@@ -1110,13 +1102,9 @@
         partitionMaxBytes.put(tp3, PARTITION_MAX_BYTES);
 
         final Time time = new MockTime(0, System.currentTimeMillis(), 0);
-<<<<<<< HEAD
-        ReplicaManager replicaManager = mock(ReplicaManager.class);
-        FileRecords.TimestampAndOffset timestampAndOffset = new FileRecords.TimestampAndOffset(-1L, 0L, Optional.empty());
-        Mockito.doReturn(new OffsetResultHolder(Option.apply(timestampAndOffset), Option.empty())).
-            when(replicaManager).fetchOffsetForTimestamp(Mockito.any(TopicPartition.class), Mockito.anyLong(), Mockito.any(), Mockito.any(), Mockito.anyBoolean());
-=======
->>>>>>> 0707c1fd
+
+        mockFetchOffsetForTimestamp(mockReplicaManager);
+
         DelayedOperationPurgatory<DelayedShareFetch> delayedShareFetchPurgatory = new DelayedOperationPurgatory<>(
             "TestShareFetch", mockTimer, mockReplicaManager.localBrokerId(),
             DELAYED_SHARE_FETCH_PURGATORY_PURGE_INTERVAL, true, true);
@@ -1236,9 +1224,7 @@
         TopicIdPartition tp0 = new TopicIdPartition(fooId, new TopicPartition("foo", 0));
         Map<TopicIdPartition, Integer> partitionMaxBytes = Collections.singletonMap(tp0, PARTITION_MAX_BYTES);
 
-        FileRecords.TimestampAndOffset timestampAndOffset = new FileRecords.TimestampAndOffset(-1L, 0L, Optional.empty());
-        Mockito.doReturn(new OffsetResultHolder(Option.apply(timestampAndOffset), Option.empty())).
-            when(replicaManager).fetchOffsetForTimestamp(Mockito.any(TopicPartition.class), Mockito.anyLong(), Mockito.any(), Mockito.any(), Mockito.anyBoolean());
+        mockFetchOffsetForTimestamp(mockReplicaManager);
 
         DelayedOperationPurgatory<DelayedShareFetch> delayedShareFetchPurgatory = new DelayedOperationPurgatory<>(
             "TestShareFetch", mockTimer, mockReplicaManager.localBrokerId(),
@@ -2468,6 +2454,12 @@
         });
     }
 
+    private void mockFetchOffsetForTimestamp(ReplicaManager replicaManager) {
+        FileRecords.TimestampAndOffset timestampAndOffset = new FileRecords.TimestampAndOffset(-1L, 0L, Optional.empty());
+        Mockito.doReturn(new OffsetResultHolder(Option.apply(timestampAndOffset), Option.empty())).
+            when(replicaManager).fetchOffsetForTimestamp(Mockito.any(TopicPartition.class), Mockito.anyLong(), Mockito.any(), Mockito.any(), Mockito.anyBoolean());
+    }
+
     static Seq<Tuple2<TopicIdPartition, LogReadResult>> buildLogReadResult(Set<TopicIdPartition> topicIdPartitions) {
         List<Tuple2<TopicIdPartition, LogReadResult>> logReadResults = new ArrayList<>();
         topicIdPartitions.forEach(topicIdPartition -> logReadResults.add(new Tuple2<>(topicIdPartition, new LogReadResult(
