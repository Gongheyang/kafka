--- conflicted
+++ resolved
@@ -16,11 +16,7 @@
  */
 package kafka.server.share;
 
-<<<<<<< HEAD
 import kafka.cluster.Partition;
-import kafka.server.DelayedOperationPurgatory;
-=======
->>>>>>> cb3b0337
 import kafka.server.ReplicaManager;
 import kafka.server.share.SharePartition.InFlightState;
 import kafka.server.share.SharePartition.RecordState;
@@ -5001,13 +4997,8 @@
         }
 
         public SharePartition build() {
-<<<<<<< HEAD
-            return new SharePartition(GROUP_ID, TOPIC_ID_PARTITION, 0, maxInflightMessages, maxDeliveryCount, defaultAcquisitionLockTimeoutMs,
-                mockTimer, MOCK_TIME, persister, delayedShareFetchPurgatory, groupConfigManager);
-=======
-            return new SharePartition(GROUP_ID, TOPIC_ID_PARTITION, maxInflightMessages, maxDeliveryCount,
+            return new SharePartition(GROUP_ID, TOPIC_ID_PARTITION, 0, maxInflightMessages, maxDeliveryCount,
                     defaultAcquisitionLockTimeoutMs, mockTimer, MOCK_TIME, persister, replicaManager, groupConfigManager);
->>>>>>> cb3b0337
         }
     }
 }