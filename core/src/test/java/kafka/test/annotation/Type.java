/*
 * Licensed to the Apache Software Foundation (ASF) under one or more
 * contributor license agreements. See the NOTICE file distributed with
 * this work for additional information regarding copyright ownership.
 * The ASF licenses this file to You under the Apache License, Version 2.0
 * (the "License"); you may not use this file except in compliance with
 * the License. You may obtain a copy of the License at
 *
 *    http://www.apache.org/licenses/LICENSE-2.0
 *
 * Unless required by applicable law or agreed to in writing, software
 * distributed under the License is distributed on an "AS IS" BASIS,
 * WITHOUT WARRANTIES OR CONDITIONS OF ANY KIND, either express or implied.
 * See the License for the specific language governing permissions and
 * limitations under the License.
 */

package kafka.test.annotation;

import kafka.test.ClusterConfig;
import kafka.test.junit.RaftClusterInvocationContext;
import kafka.test.junit.ZkClusterInvocationContext;
import org.junit.jupiter.api.extension.TestTemplateInvocationContext;

import java.util.List;
import java.util.ArrayList;

/**
 * The type of cluster config being requested. Used by {@link kafka.test.ClusterConfig} and the test annotations.
 */
public enum Type {
    KRAFT {
        @Override
        public List<TestTemplateInvocationContext> invocationContexts(String baseDisplayName, ClusterConfig config) {
            List<TestTemplateInvocationContext> ret = new ArrayList<>();
            ret.add(new RaftClusterInvocationContext(baseDisplayName, config, false));
            return ret;
        }
    },
    CO_KRAFT {
        @Override
        public List<TestTemplateInvocationContext> invocationContexts(String baseDisplayName, ClusterConfig config) {
            List<TestTemplateInvocationContext> ret = new ArrayList<>();
            ret.add(new RaftClusterInvocationContext(baseDisplayName, config, true));
            return ret;
        }
    },
    ZK {
        @Override
        public List<TestTemplateInvocationContext> invocationContexts(String baseDisplayName, ClusterConfig config) {
            List<TestTemplateInvocationContext> ret = new ArrayList<>();
            ret.add(new ZkClusterInvocationContext(baseDisplayName, config));
            return ret;
        }
<<<<<<< HEAD
    },
    ALL {
        @Override
        public List<TestTemplateInvocationContext> invocationContexts(String baseDisplayName, ClusterConfig config) {
            List<TestTemplateInvocationContext> ret = new ArrayList<>();
            ret.add(new RaftClusterInvocationContext(baseDisplayName, config, false));
            ret.add(new RaftClusterInvocationContext(baseDisplayName, config, true));
            ret.add(new ZkClusterInvocationContext(baseDisplayName, config));
            return ret;
        }
    },
    DEFAULT {
        @Override
        public List<TestTemplateInvocationContext> invocationContexts(String baseDisplayName, ClusterConfig config) {
            throw new UnsupportedOperationException("Cannot create invocation contexts for DEFAULT type");
        }
=======
>>>>>>> 6161fd0d
    };

    public abstract List<TestTemplateInvocationContext> invocationContexts(String baseDisplayName, ClusterConfig config);
}<|MERGE_RESOLUTION|>--- conflicted
+++ resolved
@@ -52,25 +52,6 @@
             ret.add(new ZkClusterInvocationContext(baseDisplayName, config));
             return ret;
         }
-<<<<<<< HEAD
-    },
-    ALL {
-        @Override
-        public List<TestTemplateInvocationContext> invocationContexts(String baseDisplayName, ClusterConfig config) {
-            List<TestTemplateInvocationContext> ret = new ArrayList<>();
-            ret.add(new RaftClusterInvocationContext(baseDisplayName, config, false));
-            ret.add(new RaftClusterInvocationContext(baseDisplayName, config, true));
-            ret.add(new ZkClusterInvocationContext(baseDisplayName, config));
-            return ret;
-        }
-    },
-    DEFAULT {
-        @Override
-        public List<TestTemplateInvocationContext> invocationContexts(String baseDisplayName, ClusterConfig config) {
-            throw new UnsupportedOperationException("Cannot create invocation contexts for DEFAULT type");
-        }
-=======
->>>>>>> 6161fd0d
     };
 
     public abstract List<TestTemplateInvocationContext> invocationContexts(String baseDisplayName, ClusterConfig config);
