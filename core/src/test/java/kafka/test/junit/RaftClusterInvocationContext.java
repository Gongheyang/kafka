/*
 * Licensed to the Apache Software Foundation (ASF) under one or more
 * contributor license agreements. See the NOTICE file distributed with
 * this work for additional information regarding copyright ownership.
 * The ASF licenses this file to You under the Apache License, Version 2.0
 * (the "License"); you may not use this file except in compliance with
 * the License. You may obtain a copy of the License at
 *
 *    http://www.apache.org/licenses/LICENSE-2.0
 *
 * Unless required by applicable law or agreed to in writing, software
 * distributed under the License is distributed on an "AS IS" BASIS,
 * WITHOUT WARRANTIES OR CONDITIONS OF ANY KIND, either express or implied.
 * See the License for the specific language governing permissions and
 * limitations under the License.
 */

package kafka.test.junit;

import kafka.network.SocketServer;
import kafka.server.BrokerServer;
import kafka.server.ControllerServer;
import kafka.server.KafkaBroker;
import kafka.test.annotation.Type;
import kafka.test.ClusterConfig;
import kafka.test.ClusterInstance;
import kafka.testkit.KafkaClusterTestKit;
import kafka.testkit.TestKitNodes;
import kafka.zk.EmbeddedZookeeper;
import org.apache.kafka.clients.admin.Admin;
import org.apache.kafka.common.network.ListenerName;
import org.apache.kafka.common.utils.Utils;
import org.apache.kafka.metadata.BrokerState;
import org.junit.jupiter.api.extension.AfterTestExecutionCallback;
import org.junit.jupiter.api.extension.BeforeTestExecutionCallback;
import org.junit.jupiter.api.extension.Extension;
import org.junit.jupiter.api.extension.TestTemplateInvocationContext;
import scala.compat.java8.OptionConverters;

import java.util.Arrays;
import java.util.Collection;
import java.util.Collections;
import java.util.List;
import java.util.Map;
import java.util.Optional;
import java.util.Properties;
import java.util.Set;
import java.util.concurrent.ConcurrentLinkedQueue;
import java.util.concurrent.ExecutionException;
import java.util.concurrent.atomic.AtomicBoolean;
import java.util.stream.Collectors;
import java.util.stream.Stream;

/**
 * Wraps a {@link KafkaClusterTestKit} inside lifecycle methods for a test invocation. Each instance of this
 * class is provided with a configuration for the cluster.
 *
 * This context also provides parameter resolvers for:
 *
 * <ul>
 *     <li>ClusterConfig (the same instance passed to the constructor)</li>
 *     <li>ClusterInstance (includes methods to expose underlying SocketServer-s)</li>
 * </ul>
 */
public class RaftClusterInvocationContext implements TestTemplateInvocationContext {

    private final String baseDisplayName;
    private final ClusterConfig clusterConfig;
    private final boolean isCombined;

    public RaftClusterInvocationContext(String baseDisplayName, ClusterConfig clusterConfig, boolean isCombined) {
        this.baseDisplayName = baseDisplayName;
        this.clusterConfig = clusterConfig;
        this.isCombined = isCombined;
    }

    @Override
    public String getDisplayName(int invocationIndex) {
        return String.format("%s [%d] Type=Raft-%s, %s", baseDisplayName, invocationIndex, isCombined ? "Combined" : "Isolated", String.join(",", clusterConfig.displayTags()));
    }

    @Override
    public List<Extension> getAdditionalExtensions() {
        RaftClusterInstance clusterInstance = new RaftClusterInstance(clusterConfig, isCombined);
        return Arrays.asList(
                (BeforeTestExecutionCallback) context -> {
                    if (clusterConfig.isAutoStart()) {
                        clusterInstance.start();
                    }
                },
                (AfterTestExecutionCallback) context -> clusterInstance.stop(),
                new ClusterInstanceParameterResolver(clusterInstance)
        );
    }

    public static class RaftClusterInstance implements ClusterInstance {

        private final ClusterConfig clusterConfig;
        final AtomicBoolean started = new AtomicBoolean(false);
        final AtomicBoolean stopped = new AtomicBoolean(false);
        final AtomicBoolean formated = new AtomicBoolean(false);
        private final ConcurrentLinkedQueue<Admin> admins = new ConcurrentLinkedQueue<>();
        private EmbeddedZookeeper embeddedZookeeper;
        private KafkaClusterTestKit clusterTestKit;
        private final boolean isCombined;

        RaftClusterInstance(ClusterConfig clusterConfig, boolean isCombined) {
            this.clusterConfig = clusterConfig;
            this.isCombined = isCombined;
        }

        @Override
        public String bootstrapServers() {
            return clusterTestKit.bootstrapServers();
        }

        @Override
        public String bootstrapControllers() {
            return clusterTestKit.bootstrapControllers();
        }

        @Override
<<<<<<< HEAD
        public Collection<SocketServer> brokerSocketServers() {
            return brokers()
                    .map(BrokerServer::socketServer)
                    .collect(Collectors.toList());
        }

        @Override
=======
>>>>>>> 5b08ffef
        public ListenerName clientListener() {
            return ListenerName.normalised("EXTERNAL");
        }

        @Override
        public Optional<ListenerName> controllerListenerName() {
            return controllers().values().stream()
                    .findAny()
                    .flatMap(s -> OptionConverters.toJava(s.config().controllerListenerNames().headOption()))
                    .map(ListenerName::new);
        }

        @Override
        public Collection<SocketServer> controllerSocketServers() {
            return controllers().values().stream()
                .map(ControllerServer::socketServer)
                .collect(Collectors.toList());
        }

        @Override
        public String clusterId() {
            return Stream.concat(controllers().values().stream().map(ControllerServer::clusterId),
                brokers().values().stream().map(KafkaBroker::clusterId)).findFirst()
                .orElseThrow(() -> new RuntimeException("No controllers or brokers!"));
        }

        @Override
        public Type type() {
            return isCombined ? Type.CO_KRAFT : Type.KRAFT;
        }

        @Override
        public ClusterConfig config() {
            return clusterConfig;
        }

        @Override
        public Set<Integer> controllerIds() {
            return controllers().keySet();
        }

        @Override
        public KafkaClusterTestKit getUnderlying() {
            return clusterTestKit;
        }

        @Override
        public Admin createAdminClient(Properties configOverrides) {
            Admin admin = Admin.create(clusterTestKit.newClientPropertiesBuilder(configOverrides).build());
            admins.add(admin);
            return admin;
        }

        @Override
        public void start() {
            if (started.compareAndSet(false, true)) {
                try {
                    safeBuildCluster();
                    clusterTestKit.startup();
                    kafka.utils.TestUtils.waitUntilTrue(
                            () -> this.clusterTestKit.brokers().get(0).brokerState() == BrokerState.RUNNING,
                            () -> "Broker never made it to RUNNING state.",
                            org.apache.kafka.test.TestUtils.DEFAULT_MAX_WAIT_MS,
                            100L);
                } catch (Exception e) {
                    throw new RuntimeException("Failed to start Raft server", e);
                }
            }
        }

        @Override
        public void stop() {
            if (stopped.compareAndSet(false, true)) {
                admins.forEach(admin -> Utils.closeQuietly(admin, "admin"));
                admins.clear();
                Utils.closeQuietly(clusterTestKit, "cluster");
                if (embeddedZookeeper != null) {
                    Utils.closeQuietly(embeddedZookeeper, "zk");
                }
            }
        }

        @Override
        public void shutdownBroker(int brokerId) {
            findBrokerOrThrow(brokerId).shutdown();
        }

        @Override
        public void startBroker(int brokerId) {
            findBrokerOrThrow(brokerId).startup();
        }

        @Override
        public void waitForReadyBrokers() throws InterruptedException {
            try {
                clusterTestKit.waitForReadyBrokers();
            } catch (ExecutionException e) {
                throw new AssertionError("Failed while waiting for brokers to become ready", e);
            }
        }

<<<<<<< HEAD
        public Stream<BrokerServer> brokers() {
            return clusterTestKit.brokers().values().stream();
        }

        public Stream<ControllerServer> controllers() {
            return clusterTestKit.controllers().values().stream();
        }

        public void format() throws Exception {
            if (formated.compareAndSet(false,true)) {
                safeBuildCluster();
                this.clusterTestKit.format();
            }
        }

        private BrokerServer findBrokerOrThrow(int brokerId) {
            return Optional.ofNullable(clusterTestKit.brokers().get(brokerId))
                    .orElseThrow(() -> new IllegalArgumentException("Unknown brokerId " + brokerId));
=======
        private BrokerServer findBrokerOrThrow(int brokerId) {
            return Optional.ofNullable(clusterReference.get().brokers().get(brokerId))
                .orElseThrow(() -> new IllegalArgumentException("Unknown brokerId " + brokerId));
        }

        @Override
        public Map<Integer, KafkaBroker> brokers() {
            return clusterReference.get().brokers().entrySet()
                    .stream()
                    .collect(Collectors.toMap(Map.Entry::getKey, Map.Entry::getValue));
        }

        @Override
        public Map<Integer, ControllerServer> controllers() {
            return Collections.unmodifiableMap(clusterReference.get().controllers());
>>>>>>> 5b08ffef
        }

        private void safeBuildCluster() throws Exception {
            if (this.clusterTestKit == null) {
                doBuild();
            }
        }

        private void doBuild() throws Exception {
            TestKitNodes nodes = new TestKitNodes.Builder()
                    .setBootstrapMetadataVersion(clusterConfig.metadataVersion())
                    .setCombined(isCombined)
                    .setNumBrokerNodes(clusterConfig.numBrokers())
                    .setNumDisksPerBroker(clusterConfig.numDisksPerBroker())
                    .setPerServerProperties(clusterConfig.perServerOverrideProperties())
                    .setNumControllerNodes(clusterConfig.numControllers()).build();
            KafkaClusterTestKit.Builder builder = new KafkaClusterTestKit.Builder(nodes);
            if (Boolean.parseBoolean(clusterConfig.serverProperties()
                    .getOrDefault("zookeeper.metadata.migration.enable", "false"))) {
                this.embeddedZookeeper = new EmbeddedZookeeper();
                builder.setConfigProp("zookeeper.connect", String.format("localhost:%d", embeddedZookeeper.port()));
            }
            // Copy properties into the TestKit builder
            clusterConfig.serverProperties().forEach(builder::setConfigProp);
            // KAFKA-12512 need to pass security protocol and listener name here
            this.clusterTestKit = builder.build();
        }
    }
}<|MERGE_RESOLUTION|>--- conflicted
+++ resolved
@@ -120,7 +120,6 @@
         }
 
         @Override
-<<<<<<< HEAD
         public Collection<SocketServer> brokerSocketServers() {
             return brokers()
                     .map(BrokerServer::socketServer)
@@ -128,8 +127,6 @@
         }
 
         @Override
-=======
->>>>>>> 5b08ffef
         public ListenerName clientListener() {
             return ListenerName.normalised("EXTERNAL");
         }
@@ -231,11 +228,21 @@
             }
         }
 
-<<<<<<< HEAD
-        public Stream<BrokerServer> brokers() {
-            return clusterTestKit.brokers().values().stream();
-        }
-
+        private BrokerServer findBrokerOrThrow(int brokerId) {
+            return Optional.ofNullable(clusterReference.get().brokers().get(brokerId))
+                .orElseThrow(() -> new IllegalArgumentException("Unknown brokerId " + brokerId));
+        }
+
+        @Override
+        public Map<Integer, KafkaBroker> brokers() {
+            return clusterReference.get().brokers().entrySet()
+                    .stream()
+                    .collect(Collectors.toMap(Map.Entry::getKey, Map.Entry::getValue));
+        }
+
+        @Override
+        public Map<Integer, ControllerServer> controllers() {
+            return Collections.unmodifiableMap(clusterReference.get().controllers());
         public Stream<ControllerServer> controllers() {
             return clusterTestKit.controllers().values().stream();
         }
@@ -250,23 +257,6 @@
         private BrokerServer findBrokerOrThrow(int brokerId) {
             return Optional.ofNullable(clusterTestKit.brokers().get(brokerId))
                     .orElseThrow(() -> new IllegalArgumentException("Unknown brokerId " + brokerId));
-=======
-        private BrokerServer findBrokerOrThrow(int brokerId) {
-            return Optional.ofNullable(clusterReference.get().brokers().get(brokerId))
-                .orElseThrow(() -> new IllegalArgumentException("Unknown brokerId " + brokerId));
-        }
-
-        @Override
-        public Map<Integer, KafkaBroker> brokers() {
-            return clusterReference.get().brokers().entrySet()
-                    .stream()
-                    .collect(Collectors.toMap(Map.Entry::getKey, Map.Entry::getValue));
-        }
-
-        @Override
-        public Map<Integer, ControllerServer> controllers() {
-            return Collections.unmodifiableMap(clusterReference.get().controllers());
->>>>>>> 5b08ffef
         }
 
         private void safeBuildCluster() throws Exception {
