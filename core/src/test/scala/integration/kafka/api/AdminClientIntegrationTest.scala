--- conflicted
+++ resolved
@@ -1067,19 +1067,11 @@
     val topics = Seq("mytopic", "mytopic2")
     val newTopics = topics.map(new NewTopic(_, 1, 1))
     val future = client.createTopics(newTopics.asJava, new CreateTopicsOptions().validateOnly(true)).all()
-<<<<<<< HEAD
-    client.close(Duration.ofHours(2))
-    val future2 = client.createTopics(newTopics.asJava, new CreateTopicsOptions().validateOnly(true)).all()
-    assertFutureExceptionTypeEquals(future2, classOf[TimeoutException])
-    future.get
-    client.close(Duration.ofMinutes(30)) // multiple close-with-timeout should have no effect
-=======
     client.close(time.Duration.ofHours(2))
     val future2 = client.createTopics(newTopics.asJava, new CreateTopicsOptions().validateOnly(true)).all()
     assertFutureExceptionTypeEquals(future2, classOf[TimeoutException])
     future.get
     client.close(time.Duration.ofMinutes(30)) // multiple close-with-timeout should have no effect
->>>>>>> fd5c0849
   }
 
   /**
@@ -1095,11 +1087,8 @@
     // cancelled by the close operation.
     val future = client.createTopics(Seq("mytopic", "mytopic2").map(new NewTopic(_, 1, 1)).asJava,
       new CreateTopicsOptions().timeoutMs(900000)).all()
-<<<<<<< HEAD
-    client.close(Duration.ZERO)
-=======
     client.close(time.Duration.ZERO)
->>>>>>> fd5c0849
+
     assertFutureExceptionTypeEquals(future, classOf[TimeoutException])
   }
 
