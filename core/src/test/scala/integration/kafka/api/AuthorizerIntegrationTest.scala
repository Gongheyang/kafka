/**
 * Licensed to the Apache Software Foundation (ASF) under one or more contributor license agreements. See the NOTICE
 * file distributed with this work for additional information regarding copyright ownership. The ASF licenses this file
 * to You under the Apache License, Version 2.0 (the "License"); you may not use this file except in compliance with the
 * License. You may obtain a copy of the License at
 *
 * http://www.apache.org/licenses/LICENSE-2.0
 *
 * Unless required by applicable law or agreed to in writing, software distributed under the License is distributed on
 * an "AS IS" BASIS, WITHOUT WARRANTIES OR CONDITIONS OF ANY KIND, either express or implied. See the License for the
 * specific language governing permissions and limitations under the License.
 */
package kafka.api

import java.lang.{Byte => JByte}
import java.time.Duration
import java.util
import java.util.concurrent.ExecutionException
import java.util.regex.Pattern
import java.util.{Collections, Optional, Properties}
import kafka.admin.ConsumerGroupCommand.{ConsumerGroupCommandOptions, ConsumerGroupService}
import kafka.log.LogConfig
import kafka.security.authorizer.AclEntry
import kafka.security.authorizer.AclEntry.WildcardHost
import kafka.server.{BaseRequestTest, KafkaConfig}
import kafka.utils.TestUtils
import org.apache.kafka.clients.admin.{Admin, AdminClientConfig, AlterConfigOp}
import org.apache.kafka.clients.consumer._
import org.apache.kafka.clients.consumer.internals.NoOpConsumerRebalanceListener
import org.apache.kafka.clients.producer._
import org.apache.kafka.common.acl.AclOperation._
import org.apache.kafka.common.acl.AclPermissionType.{ALLOW, DENY}
import org.apache.kafka.common.acl.{AccessControlEntry, AccessControlEntryFilter, AclBindingFilter, AclOperation, AclPermissionType}
import org.apache.kafka.common.config.internals.BrokerSecurityConfigs
import org.apache.kafka.common.config.{ConfigResource, LogLevelConfig}
import org.apache.kafka.common.errors._
import org.apache.kafka.common.internals.Topic.GROUP_METADATA_TOPIC_NAME
import org.apache.kafka.common.message.{AddOffsetsToTxnRequestData, AlterPartitionReassignmentsRequestData, AlterReplicaLogDirsRequestData, ControlledShutdownRequestData, CreateAclsRequestData, CreatePartitionsRequestData, CreateTopicsRequestData, DeleteAclsRequestData, DeleteGroupsRequestData, DeleteRecordsRequestData, DeleteTopicsRequestData, DescribeConfigsRequestData, DescribeGroupsRequestData, DescribeLogDirsRequestData, FindCoordinatorRequestData, HeartbeatRequestData, IncrementalAlterConfigsRequestData, JoinGroupRequestData, ListPartitionReassignmentsRequestData, OffsetCommitRequestData, ProduceRequestData, SyncGroupRequestData}
import org.apache.kafka.common.message.CreatePartitionsRequestData.CreatePartitionsTopic
import org.apache.kafka.common.message.CreateTopicsRequestData.{CreatableTopic, CreatableTopicCollection}
import org.apache.kafka.common.message.DescribeClusterRequestData
import org.apache.kafka.common.message.IncrementalAlterConfigsRequestData.{AlterConfigsResource, AlterableConfig, AlterableConfigCollection}
import org.apache.kafka.common.message.JoinGroupRequestData.JoinGroupRequestProtocolCollection
import org.apache.kafka.common.message.LeaderAndIsrRequestData.LeaderAndIsrPartitionState
import org.apache.kafka.common.message.LeaveGroupRequestData.MemberIdentity
import org.apache.kafka.common.message.ListOffsetsRequestData.{ListOffsetsPartition, ListOffsetsTopic}
import org.apache.kafka.common.message.MetadataRequestData
import org.apache.kafka.common.message.OffsetForLeaderEpochRequestData.OffsetForLeaderPartition
import org.apache.kafka.common.message.OffsetForLeaderEpochRequestData.OffsetForLeaderTopic
import org.apache.kafka.common.message.OffsetForLeaderEpochRequestData.OffsetForLeaderTopicCollection
import org.apache.kafka.common.message.StopReplicaRequestData.{StopReplicaPartitionState, StopReplicaTopicState}
import org.apache.kafka.common.message.UpdateMetadataRequestData.{UpdateMetadataBroker, UpdateMetadataEndpoint, UpdateMetadataPartitionState}
import org.apache.kafka.common.network.ListenerName
import org.apache.kafka.common.protocol.{ApiKeys, Errors}
import org.apache.kafka.common.record.{CompressionType, MemoryRecords, RecordBatch, Records, SimpleRecord}
import org.apache.kafka.common.requests._
import org.apache.kafka.common.resource.PatternType.{LITERAL, PREFIXED}
import org.apache.kafka.common.resource.ResourceType._
import org.apache.kafka.common.resource.{PatternType, Resource, ResourcePattern, ResourcePatternFilter, ResourceType}
import org.apache.kafka.common.security.auth.{AuthenticationContext, KafkaPrincipal, KafkaPrincipalBuilder, SecurityProtocol}
import org.apache.kafka.common.utils.Utils
import org.apache.kafka.common.{ElectionType, IsolationLevel, Node, TopicPartition, Uuid, requests}
import org.apache.kafka.test.{TestUtils => JTestUtils}
import org.junit.jupiter.api.Assertions._
import org.junit.jupiter.api.{AfterEach, BeforeEach, Test}

import scala.annotation.nowarn
import scala.jdk.CollectionConverters._
import scala.collection.mutable
import scala.collection.mutable.Buffer

object AuthorizerIntegrationTest {
  val BrokerPrincipal = new KafkaPrincipal(KafkaPrincipal.USER_TYPE, "broker")
  val ClientPrincipal = new KafkaPrincipal(KafkaPrincipal.USER_TYPE, "client")

  val BrokerListenerName = "BROKER"
  val ClientListenerName = "CLIENT"

  class PrincipalBuilder extends KafkaPrincipalBuilder {
    override def build(context: AuthenticationContext): KafkaPrincipal = {
      context.listenerName match {
        case BrokerListenerName => BrokerPrincipal
        case ClientListenerName => ClientPrincipal
        case listenerName => throw new IllegalArgumentException(s"No principal mapped to listener $listenerName")
      }
    }
  }
}

class AuthorizerIntegrationTest extends BaseRequestTest {
  import AuthorizerIntegrationTest._

  override def interBrokerListenerName: ListenerName = new ListenerName(BrokerListenerName)
  override def listenerName: ListenerName = new ListenerName(ClientListenerName)
  override def brokerCount: Int = 1

  def clientPrincipal: KafkaPrincipal = ClientPrincipal
  def brokerPrincipal: KafkaPrincipal = BrokerPrincipal

  val clientPrincipalString: String = clientPrincipal.toString

  val brokerId: Integer = 0
  val topic = "topic"
  val topicPattern = "topic.*"
  val transactionalId = "transactional.id"
  val producerId = 83392L
  val part = 0
  val correlationId = 0
  val clientId = "client-Id"
  val tp = new TopicPartition(topic, part)
  val logDir = "logDir"
  val group = "my-group"
  val protocolType = "consumer"
  val protocolName = "consumer-range"
  val clusterResource = new ResourcePattern(CLUSTER, Resource.CLUSTER_NAME, LITERAL)
  val topicResource = new ResourcePattern(TOPIC, topic, LITERAL)
  val groupResource = new ResourcePattern(GROUP, group, LITERAL)
  val transactionalIdResource = new ResourcePattern(TRANSACTIONAL_ID, transactionalId, LITERAL)

  val groupReadAcl = Map(groupResource -> Set(new AccessControlEntry(clientPrincipalString, WildcardHost, READ, ALLOW)))
  val groupDescribeAcl = Map(groupResource -> Set(new AccessControlEntry(clientPrincipalString, WildcardHost, DESCRIBE, ALLOW)))
  val groupDeleteAcl = Map(groupResource -> Set(new AccessControlEntry(clientPrincipalString, WildcardHost, DELETE, ALLOW)))
  val clusterAcl = Map(clusterResource -> Set(new AccessControlEntry(clientPrincipalString, WildcardHost, CLUSTER_ACTION, ALLOW)))
  val clusterCreateAcl = Map(clusterResource -> Set(new AccessControlEntry(clientPrincipalString, WildcardHost, CREATE, ALLOW)))
  val clusterAlterAcl = Map(clusterResource -> Set(new AccessControlEntry(clientPrincipalString, WildcardHost, ALTER, ALLOW)))
  val clusterDescribeAcl = Map(clusterResource -> Set(new AccessControlEntry(clientPrincipalString, WildcardHost, DESCRIBE, ALLOW)))
  val clusterAlterConfigsAcl = Map(clusterResource -> Set(new AccessControlEntry(clientPrincipalString, WildcardHost, ALTER_CONFIGS, ALLOW)))
  val clusterIdempotentWriteAcl = Map(clusterResource -> Set(new AccessControlEntry(clientPrincipalString, WildcardHost, IDEMPOTENT_WRITE, ALLOW)))
  val topicCreateAcl = Map(topicResource -> Set(new AccessControlEntry(clientPrincipalString, WildcardHost, CREATE, ALLOW)))
  val topicReadAcl = Map(topicResource -> Set(new AccessControlEntry(clientPrincipalString, WildcardHost, READ, ALLOW)))
  val topicWriteAcl = Map(topicResource -> Set(new AccessControlEntry(clientPrincipalString, WildcardHost, WRITE, ALLOW)))
  val topicDescribeAcl = Map(topicResource -> Set(new AccessControlEntry(clientPrincipalString, WildcardHost, DESCRIBE, ALLOW)))
  val topicAlterAcl = Map(topicResource -> Set(new AccessControlEntry(clientPrincipalString, WildcardHost, ALTER, ALLOW)))
  val topicDeleteAcl = Map(topicResource -> Set(new AccessControlEntry(clientPrincipalString, WildcardHost, DELETE, ALLOW)))
  val topicDescribeConfigsAcl = Map(topicResource -> Set(new AccessControlEntry(clientPrincipalString, WildcardHost, DESCRIBE_CONFIGS, ALLOW)))
  val topicAlterConfigsAcl = Map(topicResource -> Set(new AccessControlEntry(clientPrincipalString, WildcardHost, ALTER_CONFIGS, ALLOW)))
  val transactionIdWriteAcl = Map(transactionalIdResource -> Set(new AccessControlEntry(clientPrincipalString, WildcardHost, WRITE, ALLOW)))
  val transactionalIdDescribeAcl = Map(transactionalIdResource -> Set(new AccessControlEntry(clientPrincipalString, WildcardHost, DESCRIBE, ALLOW)))

  val numRecords = 1
  val adminClients = Buffer[Admin]()

  producerConfig.setProperty(ProducerConfig.ACKS_CONFIG, "1")
  producerConfig.setProperty(ProducerConfig.MAX_BLOCK_MS_CONFIG, "50000")
  consumerConfig.setProperty(ConsumerConfig.GROUP_ID_CONFIG, group)

  override def brokerPropertyOverrides(properties: Properties): Unit = {
    properties.put(KafkaConfig.AuthorizerClassNameProp, "kafka.security.auth.SimpleAclAuthorizer")
    properties.put(KafkaConfig.BrokerIdProp, brokerId.toString)
    properties.put(KafkaConfig.OffsetsTopicPartitionsProp, "1")
    properties.put(KafkaConfig.OffsetsTopicReplicationFactorProp, "1")
    properties.put(KafkaConfig.TransactionsTopicPartitionsProp, "1")
    properties.put(KafkaConfig.TransactionsTopicReplicationFactorProp, "1")
    properties.put(KafkaConfig.TransactionsTopicMinISRProp, "1")
    properties.put(BrokerSecurityConfigs.PRINCIPAL_BUILDER_CLASS_CONFIG,
      classOf[PrincipalBuilder].getName)
  }

  @nowarn("cat=deprecation")
  val requestKeyToError = (topicNames: Map[Uuid, String]) => Map[ApiKeys, Nothing => Errors](
    ApiKeys.METADATA -> ((resp: requests.MetadataResponse) => resp.errors.asScala.find(_._1 == topic).getOrElse(("test", Errors.NONE))._2),
    ApiKeys.PRODUCE -> ((resp: requests.ProduceResponse) => resp.responses.asScala.find(_._1 == tp).get._2.error),
    ApiKeys.FETCH -> ((resp: requests.FetchResponse[Records]) => resp.responseData(topicNames.asJava).asScala.find(_._1 == tp).get._2.error),
    ApiKeys.LIST_OFFSETS -> ((resp: ListOffsetsResponse) => {
      Errors.forCode(
        resp.data
          .topics.asScala.find(_.name == topic).get
          .partitions.asScala.find(_.partitionIndex == part).get
          .errorCode
      )
    }),
    ApiKeys.OFFSET_COMMIT -> ((resp: requests.OffsetCommitResponse) => Errors.forCode(
      resp.data().topics().get(0).partitions().get(0).errorCode())),
    ApiKeys.OFFSET_FETCH -> ((resp: requests.OffsetFetchResponse) => resp.error),
    ApiKeys.FIND_COORDINATOR -> ((resp: FindCoordinatorResponse) => resp.error),
    ApiKeys.UPDATE_METADATA -> ((resp: requests.UpdateMetadataResponse) => resp.error),
    ApiKeys.JOIN_GROUP -> ((resp: JoinGroupResponse) => resp.error),
    ApiKeys.SYNC_GROUP -> ((resp: SyncGroupResponse) => Errors.forCode(resp.data.errorCode())),
    ApiKeys.DESCRIBE_GROUPS -> ((resp: DescribeGroupsResponse) => {
      Errors.forCode(resp.data.groups.asScala.find(g => group == g.groupId).head.errorCode)
    }),
    ApiKeys.HEARTBEAT -> ((resp: HeartbeatResponse) => resp.error),
    ApiKeys.LEAVE_GROUP -> ((resp: LeaveGroupResponse) => resp.error),
    ApiKeys.DELETE_GROUPS -> ((resp: DeleteGroupsResponse) => resp.get(group)),
    ApiKeys.LEADER_AND_ISR -> ((resp: requests.LeaderAndIsrResponse) => Errors.forCode(
      resp.topics.asScala.find(t => topicNames(t.topicId) == tp.topic).get.partitionErrors.asScala.find(
        p => p.partitionIndex == tp.partition).get.errorCode)),
    ApiKeys.STOP_REPLICA -> ((resp: requests.StopReplicaResponse) => Errors.forCode(
      resp.partitionErrors.asScala.find(pe => pe.topicName == tp.topic && pe.partitionIndex == tp.partition).get.errorCode)),
    ApiKeys.CONTROLLED_SHUTDOWN -> ((resp: requests.ControlledShutdownResponse) => resp.error),
    ApiKeys.CREATE_TOPICS -> ((resp: CreateTopicsResponse) => Errors.forCode(resp.data.topics.find(topic).errorCode())),
    ApiKeys.DELETE_TOPICS -> ((resp: requests.DeleteTopicsResponse) => Errors.forCode(resp.data.responses.find(topic).errorCode())),
    ApiKeys.DELETE_RECORDS -> ((resp: requests.DeleteRecordsResponse) => Errors.forCode(
      resp.data.topics.find(tp.topic).partitions.find(tp.partition).errorCode)),
    ApiKeys.OFFSET_FOR_LEADER_EPOCH -> ((resp: OffsetsForLeaderEpochResponse) => Errors.forCode(
      resp.data.topics.find(tp.topic).partitions.asScala.find(_.partition == tp.partition).get.errorCode)),
    ApiKeys.DESCRIBE_CONFIGS -> ((resp: DescribeConfigsResponse) =>
      Errors.forCode(resp.resultMap.get(new ConfigResource(ConfigResource.Type.TOPIC, tp.topic)).errorCode)),
    ApiKeys.ALTER_CONFIGS -> ((resp: AlterConfigsResponse) =>
      resp.errors.get(new ConfigResource(ConfigResource.Type.TOPIC, tp.topic)).error),
    ApiKeys.INIT_PRODUCER_ID -> ((resp: InitProducerIdResponse) => resp.error),
    ApiKeys.WRITE_TXN_MARKERS -> ((resp: WriteTxnMarkersResponse) => resp.errorsByProducerId.get(producerId).get(tp)),
    ApiKeys.ADD_PARTITIONS_TO_TXN -> ((resp: AddPartitionsToTxnResponse) => resp.errors.get(tp)),
    ApiKeys.ADD_OFFSETS_TO_TXN -> ((resp: AddOffsetsToTxnResponse) => Errors.forCode(resp.data.errorCode)),
    ApiKeys.END_TXN -> ((resp: EndTxnResponse) => resp.error),
    ApiKeys.TXN_OFFSET_COMMIT -> ((resp: TxnOffsetCommitResponse) => resp.errors.get(tp)),
    ApiKeys.CREATE_ACLS -> ((resp: CreateAclsResponse) => Errors.forCode(resp.results.asScala.head.errorCode)),
    ApiKeys.DESCRIBE_ACLS -> ((resp: DescribeAclsResponse) => resp.error.error),
    ApiKeys.DELETE_ACLS -> ((resp: DeleteAclsResponse) => Errors.forCode(resp.filterResults.asScala.head.errorCode)),
    ApiKeys.ALTER_REPLICA_LOG_DIRS -> ((resp: AlterReplicaLogDirsResponse) => Errors.forCode(resp.data.results.asScala
      .find(x => x.topicName == tp.topic).get.partitions.asScala
      .find(p => p.partitionIndex == tp.partition).get.errorCode)),
    ApiKeys.DESCRIBE_LOG_DIRS -> ((resp: DescribeLogDirsResponse) =>
      if (resp.data.results.size() > 0) Errors.forCode(resp.data.results.get(0).errorCode) else Errors.CLUSTER_AUTHORIZATION_FAILED),
    ApiKeys.CREATE_PARTITIONS -> ((resp: CreatePartitionsResponse) => Errors.forCode(resp.data.results.asScala.head.errorCode())),
    ApiKeys.ELECT_LEADERS -> ((resp: ElectLeadersResponse) => Errors.forCode(resp.data().errorCode())),
    ApiKeys.INCREMENTAL_ALTER_CONFIGS -> ((resp: IncrementalAlterConfigsResponse) => {
      val topicResourceError = IncrementalAlterConfigsResponse.fromResponseData(resp.data()).get(new ConfigResource(ConfigResource.Type.TOPIC, tp.topic))
      if (topicResourceError == null)
        IncrementalAlterConfigsResponse.fromResponseData(resp.data()).get(new ConfigResource(ConfigResource.Type.BROKER_LOGGER, brokerId.toString)).error
      else
        topicResourceError.error()
    }),
    ApiKeys.ALTER_PARTITION_REASSIGNMENTS -> ((resp: AlterPartitionReassignmentsResponse) => Errors.forCode(resp.data().errorCode())),
    ApiKeys.LIST_PARTITION_REASSIGNMENTS -> ((resp: ListPartitionReassignmentsResponse) => Errors.forCode(resp.data().errorCode())),
    ApiKeys.OFFSET_DELETE -> ((resp: OffsetDeleteResponse) => {
      Errors.forCode(
        resp.data
          .topics.asScala.find(_.name == topic).get
          .partitions.asScala.find(_.partitionIndex == part).get
          .errorCode
      )
    })
  )

  val requestKeysToErrorWithIds = (id: Uuid) => Map[ApiKeys, Nothing => Errors](
    ApiKeys.DELETE_TOPICS -> ((resp: requests.DeleteTopicsResponse) => Errors.forCode(resp.data.responses.asScala.find(_.topicId == id).get.errorCode()))
  )

  val requestKeysToAcls = Map[ApiKeys, Map[ResourcePattern, Set[AccessControlEntry]]](
    ApiKeys.METADATA -> topicDescribeAcl,
    ApiKeys.PRODUCE -> (topicWriteAcl ++ transactionIdWriteAcl ++ clusterIdempotentWriteAcl),
    ApiKeys.FETCH -> topicReadAcl,
    ApiKeys.LIST_OFFSETS -> topicDescribeAcl,
    ApiKeys.OFFSET_COMMIT -> (topicReadAcl ++ groupReadAcl),
    ApiKeys.OFFSET_FETCH -> (topicReadAcl ++ groupDescribeAcl),
    ApiKeys.FIND_COORDINATOR -> (topicReadAcl ++ groupDescribeAcl ++ transactionalIdDescribeAcl),
    ApiKeys.UPDATE_METADATA -> clusterAcl,
    ApiKeys.JOIN_GROUP -> groupReadAcl,
    ApiKeys.SYNC_GROUP -> groupReadAcl,
    ApiKeys.DESCRIBE_GROUPS -> groupDescribeAcl,
    ApiKeys.HEARTBEAT -> groupReadAcl,
    ApiKeys.LEAVE_GROUP -> groupReadAcl,
    ApiKeys.DELETE_GROUPS -> groupDeleteAcl,
    ApiKeys.LEADER_AND_ISR -> clusterAcl,
    ApiKeys.STOP_REPLICA -> clusterAcl,
    ApiKeys.CONTROLLED_SHUTDOWN -> clusterAcl,
    ApiKeys.CREATE_TOPICS -> topicCreateAcl,
    ApiKeys.DELETE_TOPICS -> topicDeleteAcl,
    ApiKeys.DELETE_RECORDS -> topicDeleteAcl,
    ApiKeys.OFFSET_FOR_LEADER_EPOCH -> topicDescribeAcl,
    ApiKeys.DESCRIBE_CONFIGS -> topicDescribeConfigsAcl,
    ApiKeys.ALTER_CONFIGS -> topicAlterConfigsAcl,
    ApiKeys.INIT_PRODUCER_ID -> (transactionIdWriteAcl ++ clusterIdempotentWriteAcl),
    ApiKeys.WRITE_TXN_MARKERS -> clusterAcl,
    ApiKeys.ADD_PARTITIONS_TO_TXN -> (topicWriteAcl ++ transactionIdWriteAcl),
    ApiKeys.ADD_OFFSETS_TO_TXN -> (groupReadAcl ++ transactionIdWriteAcl),
    ApiKeys.END_TXN -> transactionIdWriteAcl,
    ApiKeys.TXN_OFFSET_COMMIT -> (groupReadAcl ++ transactionIdWriteAcl),
    ApiKeys.CREATE_ACLS -> clusterAlterAcl,
    ApiKeys.DESCRIBE_ACLS -> clusterDescribeAcl,
    ApiKeys.DELETE_ACLS -> clusterAlterAcl,
    ApiKeys.ALTER_REPLICA_LOG_DIRS -> clusterAlterAcl,
    ApiKeys.DESCRIBE_LOG_DIRS -> clusterDescribeAcl,
    ApiKeys.CREATE_PARTITIONS -> topicAlterAcl,
    ApiKeys.ELECT_LEADERS -> clusterAlterAcl,
    ApiKeys.INCREMENTAL_ALTER_CONFIGS -> topicAlterConfigsAcl,
    ApiKeys.ALTER_PARTITION_REASSIGNMENTS -> clusterAlterAcl,
    ApiKeys.LIST_PARTITION_REASSIGNMENTS -> clusterDescribeAcl,
    ApiKeys.OFFSET_DELETE -> groupReadAcl
  )

  @BeforeEach
  override def setUp(): Unit = {
    doSetup(createOffsetsTopic = false)

    // Allow inter-broker communication
    addAndVerifyAcls(Set(new AccessControlEntry(brokerPrincipal.toString, WildcardHost, CLUSTER_ACTION, ALLOW)), clusterResource)

    TestUtils.createOffsetsTopic(zkClient, servers)
  }

  @AfterEach
  override def tearDown(): Unit = {
    adminClients.foreach(_.close())
    removeAllClientAcls()
    super.tearDown()
  }

  private def createMetadataRequest(allowAutoTopicCreation: Boolean) = {
    new requests.MetadataRequest.Builder(List(topic).asJava, allowAutoTopicCreation).build()
  }

  private def createProduceRequest =
    requests.ProduceRequest.forCurrentMagic(new ProduceRequestData()
      .setTopicData(new ProduceRequestData.TopicProduceDataCollection(
        Collections.singletonList(new ProduceRequestData.TopicProduceData()
          .setName(tp.topic()).setPartitionData(Collections.singletonList(
          new ProduceRequestData.PartitionProduceData()
            .setIndex(tp.partition())
            .setRecords(MemoryRecords.withRecords(CompressionType.NONE, new SimpleRecord("test".getBytes))))))
        .iterator))
      .setAcks(1.toShort)
      .setTimeoutMs(5000))
      .build()

  private def createFetchRequest = {
    val partitionMap = new util.LinkedHashMap[TopicPartition, requests.FetchRequest.PartitionData]
    partitionMap.put(tp, new requests.FetchRequest.PartitionData(0, 0, 100, Optional.of(27)))
    requests.FetchRequest.Builder.forConsumer(ApiKeys.FETCH.latestVersion, 100, Int.MaxValue, partitionMap, getTopicIds().asJava).build()
  }

  private def createFetchRequestWithUnknownTopic(id: Uuid, version: Short) = {
    val partitionMap = new util.LinkedHashMap[TopicPartition, requests.FetchRequest.PartitionData]
    partitionMap.put(tp, new requests.FetchRequest.PartitionData(0, 0, 100, Optional.of(27)))
    requests.FetchRequest.Builder.forConsumer(version, 100, Int.MaxValue, partitionMap, Collections.singletonMap(topic, id)).build()
  }

  private def createFetchFollowerRequest = {
    val partitionMap = new util.LinkedHashMap[TopicPartition, requests.FetchRequest.PartitionData]
    partitionMap.put(tp, new requests.FetchRequest.PartitionData(0, 0, 100, Optional.of(27)))
    val version = ApiKeys.FETCH.latestVersion
    requests.FetchRequest.Builder.forReplica(version, 5000, 100, Int.MaxValue, partitionMap, getTopicIds().asJava).build()
  }

  private def createListOffsetsRequest = {
    requests.ListOffsetsRequest.Builder.forConsumer(false, IsolationLevel.READ_UNCOMMITTED).setTargetTimes(
      List(new ListOffsetsTopic()
        .setName(tp.topic)
        .setPartitions(List(new ListOffsetsPartition()
          .setPartitionIndex(tp.partition)
          .setTimestamp(0L)
          .setCurrentLeaderEpoch(27)).asJava)).asJava
      ).
      build()
  }

  private def offsetsForLeaderEpochRequest: OffsetsForLeaderEpochRequest = {
    val epochs = new OffsetForLeaderTopicCollection()
    epochs.add(new OffsetForLeaderTopic()
      .setTopic(tp.topic())
      .setPartitions(List(new OffsetForLeaderPartition()
          .setPartition(tp.partition())
          .setLeaderEpoch(7)
          .setCurrentLeaderEpoch(27)).asJava))
    OffsetsForLeaderEpochRequest.Builder.forConsumer(epochs).build()
  }

  private def createOffsetFetchRequest = {
    new requests.OffsetFetchRequest.Builder(group, false, List(tp).asJava, false).build()
  }

  private def createFindCoordinatorRequest = {
    new FindCoordinatorRequest.Builder(
        new FindCoordinatorRequestData()
          .setKeyType(FindCoordinatorRequest.CoordinatorType.GROUP.id)
          .setKey(group)).build()
  }

  private def createUpdateMetadataRequest = {
    val partitionStates = Seq(new UpdateMetadataPartitionState()
      .setTopicName(tp.topic)
      .setPartitionIndex(tp.partition)
      .setControllerEpoch(Int.MaxValue)
      .setLeader(brokerId)
      .setLeaderEpoch(Int.MaxValue)
      .setIsr(List(brokerId).asJava)
      .setZkVersion(2)
      .setReplicas(Seq(brokerId).asJava)).asJava
    val securityProtocol = SecurityProtocol.PLAINTEXT
    val brokers = Seq(new UpdateMetadataBroker()
      .setId(brokerId)
      .setEndpoints(Seq(new UpdateMetadataEndpoint()
        .setHost("localhost")
        .setPort(0)
        .setSecurityProtocol(securityProtocol.id)
        .setListener(ListenerName.forSecurityProtocol(securityProtocol).value)).asJava)).asJava
    val version = ApiKeys.UPDATE_METADATA.latestVersion
    new requests.UpdateMetadataRequest.Builder(version, brokerId, Int.MaxValue, Long.MaxValue, partitionStates,
      brokers, Collections.emptyMap()).build()
  }

  private def createJoinGroupRequest = {
    val protocolSet = new JoinGroupRequestProtocolCollection(
      Collections.singletonList(new JoinGroupRequestData.JoinGroupRequestProtocol()
        .setName(protocolName)
        .setMetadata("test".getBytes())
    ).iterator())

    new JoinGroupRequest.Builder(
      new JoinGroupRequestData()
        .setGroupId(group)
        .setSessionTimeoutMs(10000)
        .setMemberId(JoinGroupRequest.UNKNOWN_MEMBER_ID)
        .setGroupInstanceId(null)
        .setProtocolType(protocolType)
        .setProtocols(protocolSet)
        .setRebalanceTimeoutMs(60000)
    ).build()
  }

  private def createSyncGroupRequest = {
    new SyncGroupRequest.Builder(
      new SyncGroupRequestData()
        .setGroupId(group)
        .setGenerationId(1)
        .setMemberId(JoinGroupRequest.UNKNOWN_MEMBER_ID)
        .setProtocolType(protocolType)
        .setProtocolName(protocolName)
        .setAssignments(Collections.emptyList())
    ).build()
  }

  private def createDescribeGroupsRequest = {
    new DescribeGroupsRequest.Builder(new DescribeGroupsRequestData().setGroups(List(group).asJava)).build()
  }

  private def createOffsetCommitRequest = {
    new requests.OffsetCommitRequest.Builder(
        new OffsetCommitRequestData()
          .setGroupId(group)
          .setMemberId(JoinGroupRequest.UNKNOWN_MEMBER_ID)
          .setGenerationId(1)
          .setTopics(Collections.singletonList(
            new OffsetCommitRequestData.OffsetCommitRequestTopic()
              .setName(topic)
              .setPartitions(Collections.singletonList(
                new OffsetCommitRequestData.OffsetCommitRequestPartition()
                  .setPartitionIndex(part)
                  .setCommittedOffset(0)
                  .setCommittedLeaderEpoch(RecordBatch.NO_PARTITION_LEADER_EPOCH)
                  .setCommitTimestamp(OffsetCommitRequest.DEFAULT_TIMESTAMP)
                  .setCommittedMetadata("metadata")
              )))
          )
    ).build()
  }

  private def createPartitionsRequest = {
    val partitionTopic = new CreatePartitionsTopic()
      .setName(topic)
      .setCount(10)
      .setAssignments(null)
    val data = new CreatePartitionsRequestData()
      .setTimeoutMs(10000)
      .setValidateOnly(true)
    data.topics().add(partitionTopic)
    new CreatePartitionsRequest.Builder(data).build(0.toShort)
  }

  private def heartbeatRequest = new HeartbeatRequest.Builder(
    new HeartbeatRequestData()
      .setGroupId(group)
      .setGenerationId(1)
      .setMemberId(JoinGroupRequest.UNKNOWN_MEMBER_ID)).build()

  private def leaveGroupRequest = new LeaveGroupRequest.Builder(
    group, Collections.singletonList(
      new MemberIdentity()
        .setMemberId(JoinGroupRequest.UNKNOWN_MEMBER_ID)
    )).build()

  private def deleteGroupsRequest = new DeleteGroupsRequest.Builder(
    new DeleteGroupsRequestData()
      .setGroupsNames(Collections.singletonList(group))
  ).build()

  private def leaderAndIsrRequest: LeaderAndIsrRequest = {
    new requests.LeaderAndIsrRequest.Builder(ApiKeys.LEADER_AND_ISR.latestVersion, brokerId, Int.MaxValue, Long.MaxValue,
      Seq(new LeaderAndIsrPartitionState()
        .setTopicName(tp.topic)
        .setPartitionIndex(tp.partition)
        .setControllerEpoch(Int.MaxValue)
        .setLeader(brokerId)
        .setLeaderEpoch(Int.MaxValue)
        .setIsr(List(brokerId).asJava)
        .setZkVersion(2)
        .setReplicas(Seq(brokerId).asJava)
        .setIsNew(false)).asJava,
      getTopicIds().asJava,
      Set(new Node(brokerId, "localhost", 0)).asJava).build()
  }

  private def stopReplicaRequest: StopReplicaRequest = {
    val topicStates = Seq(
      new StopReplicaTopicState()
        .setTopicName(tp.topic())
        .setPartitionStates(Seq(new StopReplicaPartitionState()
          .setPartitionIndex(tp.partition())
          .setLeaderEpoch(LeaderAndIsr.initialLeaderEpoch + 2)
          .setDeletePartition(true)).asJava)
    ).asJava
    new StopReplicaRequest.Builder(ApiKeys.STOP_REPLICA.latestVersion, brokerId, Int.MaxValue,
      Long.MaxValue, false, topicStates).build()
  }

  private def controlledShutdownRequest: ControlledShutdownRequest = {
    new ControlledShutdownRequest.Builder(
      new ControlledShutdownRequestData()
        .setBrokerId(brokerId)
        .setBrokerEpoch(Long.MaxValue),
      ApiKeys.CONTROLLED_SHUTDOWN.latestVersion).build()
  }

  private def createTopicsRequest: CreateTopicsRequest = {
    new CreateTopicsRequest.Builder(new CreateTopicsRequestData().setTopics(
      new CreatableTopicCollection(Collections.singleton(new CreatableTopic().
        setName(topic).setNumPartitions(1).
        setReplicationFactor(1.toShort)).iterator))).build()
  }

  private def deleteTopicsRequest: DeleteTopicsRequest = {
    new DeleteTopicsRequest.Builder(
      new DeleteTopicsRequestData()
        .setTopicNames(Collections.singletonList(topic))
        .setTimeoutMs(5000)).build()
  }

  private def deleteTopicsWithIdsRequest(id: Uuid = getTopicIds()(topic)): DeleteTopicsRequest = {
    new DeleteTopicsRequest.Builder(
      new DeleteTopicsRequestData()
        .setTopics(Collections.singletonList(
          new DeleteTopicsRequestData.DeleteTopicState()
            .setTopicId(id)))
        .setTimeoutMs(5000)).build()
  }

  private def deleteRecordsRequest = new DeleteRecordsRequest.Builder(
    new DeleteRecordsRequestData()
      .setTimeoutMs(5000)
      .setTopics(Collections.singletonList(new DeleteRecordsRequestData.DeleteRecordsTopic()
        .setName(tp.topic)
        .setPartitions(Collections.singletonList(new DeleteRecordsRequestData.DeleteRecordsPartition()
          .setPartitionIndex(tp.partition)
          .setOffset(0L)))))).build()

  private def describeConfigsRequest =
    new DescribeConfigsRequest.Builder(new DescribeConfigsRequestData().setResources(Collections.singletonList(
      new DescribeConfigsRequestData.DescribeConfigsResource().setResourceType(ConfigResource.Type.TOPIC.id)
        .setResourceName(tp.topic)))).build()

  private def alterConfigsRequest =
    new AlterConfigsRequest.Builder(
      Collections.singletonMap(new ConfigResource(ConfigResource.Type.TOPIC, tp.topic),
        new AlterConfigsRequest.Config(Collections.singleton(
          new AlterConfigsRequest.ConfigEntry(LogConfig.MaxMessageBytesProp, "1000000")
        ))), true).build()

  private def incrementalAlterConfigsRequest = {
    val data = new IncrementalAlterConfigsRequestData
    val alterableConfig = new AlterableConfig
    alterableConfig.setName(LogConfig.MaxMessageBytesProp).
      setValue("1000000").setConfigOperation(AlterConfigOp.OpType.SET.id())
    val alterableConfigSet = new AlterableConfigCollection
    alterableConfigSet.add(alterableConfig)
    data.resources().add(new AlterConfigsResource().
      setResourceName(tp.topic).setResourceType(ConfigResource.Type.TOPIC.id()).
      setConfigs(alterableConfigSet))
    new IncrementalAlterConfigsRequest.Builder(data).build()
  }

  private def describeAclsRequest = new DescribeAclsRequest.Builder(AclBindingFilter.ANY).build()

  private def createAclsRequest: CreateAclsRequest = new CreateAclsRequest.Builder(
    new CreateAclsRequestData().setCreations(Collections.singletonList(
      new CreateAclsRequestData.AclCreation()
        .setResourceType(ResourceType.TOPIC.code)
        .setResourceName("mytopic")
        .setResourcePatternType(PatternType.LITERAL.code)
        .setPrincipal(clientPrincipalString)
        .setHost("*")
        .setOperation(AclOperation.WRITE.code)
        .setPermissionType(AclPermissionType.DENY.code)))
  ).build()

  private def deleteAclsRequest: DeleteAclsRequest = new DeleteAclsRequest.Builder(
    new DeleteAclsRequestData().setFilters(Collections.singletonList(
      new DeleteAclsRequestData.DeleteAclsFilter()
        .setResourceTypeFilter(ResourceType.TOPIC.code)
        .setResourceNameFilter(null)
        .setPatternTypeFilter(PatternType.LITERAL.code)
        .setPrincipalFilter(clientPrincipalString)
        .setHostFilter("*")
        .setOperation(AclOperation.ANY.code)
        .setPermissionType(AclPermissionType.DENY.code)))
  ).build()

  private def alterReplicaLogDirsRequest = {
    val dir = new AlterReplicaLogDirsRequestData.AlterReplicaLogDir()
      .setPath(logDir)
    dir.topics.add(new AlterReplicaLogDirsRequestData.AlterReplicaLogDirTopic()
      .setName(tp.topic)
      .setPartitions(Collections.singletonList(tp.partition)))
    val data = new AlterReplicaLogDirsRequestData();
    data.dirs.add(dir)
    new AlterReplicaLogDirsRequest.Builder(data).build()
  }

  private def describeLogDirsRequest = new DescribeLogDirsRequest.Builder(new DescribeLogDirsRequestData().setTopics(new DescribeLogDirsRequestData.DescribableLogDirTopicCollection(Collections.singleton(
    new DescribeLogDirsRequestData.DescribableLogDirTopic().setTopic(tp.topic).setPartitionIndex(Collections.singletonList(tp.partition))).iterator()))).build()

  private def addPartitionsToTxnRequest = new AddPartitionsToTxnRequest.Builder(transactionalId, 1, 1, Collections.singletonList(tp)).build()

  private def addOffsetsToTxnRequest = new AddOffsetsToTxnRequest.Builder(
    new AddOffsetsToTxnRequestData()
      .setTransactionalId(transactionalId)
      .setProducerId(1)
      .setProducerEpoch(1)
      .setGroupId(group)
  ).build()

  private def electLeadersRequest = new ElectLeadersRequest.Builder(
    ElectionType.PREFERRED,
    Collections.singleton(tp),
    10000
  ).build()

  private def alterPartitionReassignmentsRequest = new AlterPartitionReassignmentsRequest.Builder(
    new AlterPartitionReassignmentsRequestData().setTopics(
      List(new AlterPartitionReassignmentsRequestData.ReassignableTopic()
        .setName(topic)
        .setPartitions(
          List(new AlterPartitionReassignmentsRequestData.ReassignablePartition().setPartitionIndex(tp.partition())).asJava
        )).asJava
    )
  ).build()

  private def listPartitionReassignmentsRequest = new ListPartitionReassignmentsRequest.Builder(
    new ListPartitionReassignmentsRequestData().setTopics(
      List(new ListPartitionReassignmentsRequestData.ListPartitionReassignmentsTopics()
        .setName(topic)
        .setPartitionIndexes(
          List(Integer.valueOf(tp.partition)).asJava
        )).asJava
    )
  ).build()

  private def sendRequests(requestKeyToRequest: mutable.Map[ApiKeys, AbstractRequest], topicExists: Boolean = true) = {
    for ((key, request) <- requestKeyToRequest) {
      removeAllClientAcls()
      val resources = requestKeysToAcls(key).map(_._1.resourceType).toSet
      sendRequestAndVerifyResponseError(request, resources, isAuthorized = false, topicExists = topicExists)

      val resourceToAcls = requestKeysToAcls(key)
      resourceToAcls.get(topicResource).foreach { acls =>
        val describeAcls = topicDescribeAcl(topicResource)
        val isAuthorized = describeAcls == acls
        addAndVerifyAcls(describeAcls, topicResource)
        sendRequestAndVerifyResponseError(request, resources, isAuthorized = isAuthorized,  topicExists = topicExists)
        removeAllClientAcls()
      }

      for ((resource, acls) <- resourceToAcls)
        addAndVerifyAcls(acls, resource)
      sendRequestAndVerifyResponseError(request, resources, isAuthorized = true,  topicExists = topicExists)
    }
  }

  @Test
  def testAuthorizationWithTopicExisting(): Unit = {
<<<<<<< HEAD

    def sendRequests(requestKeyToRequest: mutable.Map[ApiKeys, AbstractRequest]) = {
      for ((key, request) <- requestKeyToRequest) {
        removeAllClientAcls()
        val resources = requestKeysToAcls(key).map(_._1.resourceType).toSet
        sendRequestAndVerifyResponseError(request, resources, isAuthorized = false)

        val resourceToAcls = requestKeysToAcls(key)
        resourceToAcls.get(topicResource).foreach { acls =>
          val describeAcls = topicDescribeAcl(topicResource)
          val isAuthorized = describeAcls == acls
          addAndVerifyAcls(describeAcls, topicResource)
          sendRequestAndVerifyResponseError(request, resources, isAuthorized = isAuthorized)
          removeAllClientAcls()
        }

        for ((resource, acls) <- resourceToAcls)
          addAndVerifyAcls(acls, resource)
        sendRequestAndVerifyResponseError(request, resources, isAuthorized = true)
      }
    }

    // First create the topic
    sendRequests(mutable.Map(ApiKeys.CREATE_TOPICS -> createTopicsRequest))

    val requestKeyToRequest = mutable.LinkedHashMap[ApiKeys, AbstractRequest](
=======
    //First create the topic so we have a valid topic ID
    sendRequests(mutable.Map(ApiKeys.CREATE_TOPICS -> createTopicsRequest))
>>>>>>> bd6c2125

    val requestKeyToRequest = mutable.LinkedHashMap[ApiKeys, AbstractRequest](
      ApiKeys.METADATA -> createMetadataRequest(allowAutoTopicCreation = true),
      ApiKeys.PRODUCE -> createProduceRequest,
      ApiKeys.FETCH -> createFetchRequest,
      ApiKeys.LIST_OFFSETS -> createListOffsetsRequest,
      ApiKeys.OFFSET_FETCH -> createOffsetFetchRequest,
      ApiKeys.FIND_COORDINATOR -> createFindCoordinatorRequest,
      ApiKeys.JOIN_GROUP -> createJoinGroupRequest,
      ApiKeys.SYNC_GROUP -> createSyncGroupRequest,
      ApiKeys.DESCRIBE_GROUPS -> createDescribeGroupsRequest,
      ApiKeys.OFFSET_COMMIT -> createOffsetCommitRequest,
      ApiKeys.HEARTBEAT -> heartbeatRequest,
      ApiKeys.LEAVE_GROUP -> leaveGroupRequest,
      ApiKeys.DELETE_RECORDS -> deleteRecordsRequest,
      ApiKeys.OFFSET_FOR_LEADER_EPOCH -> offsetsForLeaderEpochRequest,
      ApiKeys.DESCRIBE_CONFIGS -> describeConfigsRequest,
      ApiKeys.ALTER_CONFIGS -> alterConfigsRequest,
      ApiKeys.CREATE_ACLS -> createAclsRequest,
      ApiKeys.DELETE_ACLS -> deleteAclsRequest,
      ApiKeys.DESCRIBE_ACLS -> describeAclsRequest,
      ApiKeys.ALTER_REPLICA_LOG_DIRS -> alterReplicaLogDirsRequest,
      ApiKeys.DESCRIBE_LOG_DIRS -> describeLogDirsRequest,
      ApiKeys.CREATE_PARTITIONS -> createPartitionsRequest,
      ApiKeys.ADD_PARTITIONS_TO_TXN -> addPartitionsToTxnRequest,
      ApiKeys.ADD_OFFSETS_TO_TXN -> addOffsetsToTxnRequest,
      ApiKeys.ELECT_LEADERS -> electLeadersRequest,
      ApiKeys.INCREMENTAL_ALTER_CONFIGS -> incrementalAlterConfigsRequest,
      ApiKeys.ALTER_PARTITION_REASSIGNMENTS -> alterPartitionReassignmentsRequest,
      ApiKeys.LIST_PARTITION_REASSIGNMENTS -> listPartitionReassignmentsRequest,

      // Inter-broker APIs use an invalid broker epoch, so does not affect the test case
      ApiKeys.UPDATE_METADATA -> createUpdateMetadataRequest,
      ApiKeys.LEADER_AND_ISR -> leaderAndIsrRequest,
      ApiKeys.STOP_REPLICA -> stopReplicaRequest,
      ApiKeys.CONTROLLED_SHUTDOWN -> controlledShutdownRequest,

      // Delete the topic last
      ApiKeys.DELETE_TOPICS -> deleteTopicsRequest
    )

    sendRequests(requestKeyToRequest)
  }

<<<<<<< HEAD
  /*
   * even if the topic doesn't exist, request APIs should not leak the topic name
   */
  @Test
  def testAuthorizationWithTopicNotExisting(): Unit = {
    val id = Uuid.randomUuid()
    val topicNames = Map(id -> "topic")
    val requestKeyToRequest = mutable.LinkedHashMap[ApiKeys, AbstractRequest](
      ApiKeys.METADATA -> createMetadataRequest(allowAutoTopicCreation = false),
      ApiKeys.PRODUCE -> createProduceRequest,
      ApiKeys.FETCH -> createFetchRequestWithUnknownTopic(id, ApiKeys.FETCH.latestVersion()),
      ApiKeys.LIST_OFFSETS -> createListOffsetsRequest,
      ApiKeys.OFFSET_COMMIT -> createOffsetCommitRequest,
      ApiKeys.OFFSET_FETCH -> createOffsetFetchRequest,
      ApiKeys.DELETE_TOPICS -> deleteTopicsRequest,
      ApiKeys.DELETE_RECORDS -> deleteRecordsRequest,
      ApiKeys.ADD_PARTITIONS_TO_TXN -> addPartitionsToTxnRequest,
      ApiKeys.ADD_OFFSETS_TO_TXN -> addOffsetsToTxnRequest,
      ApiKeys.CREATE_PARTITIONS -> createPartitionsRequest,
      ApiKeys.DELETE_GROUPS -> deleteGroupsRequest,
      ApiKeys.OFFSET_FOR_LEADER_EPOCH -> offsetsForLeaderEpochRequest,
      ApiKeys.ELECT_LEADERS -> electLeadersRequest
    )

    for ((key, request) <- requestKeyToRequest) {
      removeAllClientAcls()
      val resources = requestKeysToAcls(key).map(_._1.resourceType).toSet
      sendRequestAndVerifyResponseError(request, resources, isAuthorized = false, topicExists = false, topicNames = topicNames)
=======
  @Test
  def testAuthorizationDeleteTopicsIdWithTopicExisting(): Unit = {
    sendRequests(mutable.Map(ApiKeys.CREATE_TOPICS -> createTopicsRequest))

    val id = getTopicIds()(topic)

    for ((key, request) <- mutable.Map(ApiKeys.DELETE_TOPICS -> deleteTopicsWithIdsRequest())) {
      removeAllClientAcls()
      val resources = requestKeysToAcls(key).map(_._1.resourceType).toSet
      sendRequestWithIdAndVerifyResponseError(request, resources, isAuthorized = false, topicExists = true, describeAuthorized = false, id = id)
>>>>>>> bd6c2125

      val resourceToAcls = requestKeysToAcls(key)
      resourceToAcls.get(topicResource).foreach { acls =>
        val describeAcls = topicDescribeAcl(topicResource)
        val isAuthorized = describeAcls == acls
        addAndVerifyAcls(describeAcls, topicResource)
<<<<<<< HEAD
        sendRequestAndVerifyResponseError(request, resources, isAuthorized = isAuthorized, topicExists = false, topicNames = topicNames)
=======
        sendRequestWithIdAndVerifyResponseError(request, resources, isAuthorized = isAuthorized, topicExists = true, describeAuthorized = true, id = id)
>>>>>>> bd6c2125
        removeAllClientAcls()
      }

      for ((resource, acls) <- resourceToAcls)
        addAndVerifyAcls(acls, resource)
<<<<<<< HEAD
      sendRequestAndVerifyResponseError(request, resources, isAuthorized = true, topicExists = false, topicNames = topicNames)
=======
      sendRequestWithIdAndVerifyResponseError(request, resources, isAuthorized = true, topicExists = true, describeAuthorized = true, id = id)
>>>>>>> bd6c2125
    }
  }

  /*
   * even if the topic doesn't exist, request APIs should not leak the topic name
   */
  @Test
  def testAuthorizationFetchV12WithTopicNotExisting(): Unit = {
    val id = Uuid.ZERO_UUID
    val topicNames = Map(id -> "topic")
    val requestKeyToRequest = mutable.LinkedHashMap[ApiKeys, AbstractRequest](
      ApiKeys.FETCH -> createFetchRequestWithUnknownTopic(id, 12),
    )

    sendRequests(requestKeyToRequest, false)
  }

  @Test
  def testAuthorizationDeleteTopicsIdWithTopicNotExisting(): Unit = {
    val id = Uuid.randomUuid()
    val requestKeyToRequest = mutable.LinkedHashMap[ApiKeys, AbstractRequest](
      ApiKeys.DELETE_TOPICS -> deleteTopicsWithIdsRequest(id),
    )

    for ((key, request) <- requestKeyToRequest) {
      removeAllClientAcls()
      val resources = requestKeysToAcls(key).map(_._1.resourceType).toSet
<<<<<<< HEAD
      sendRequestAndVerifyResponseError(request, resources, isAuthorized = false, topicExists = false, topicNames = topicNames)
=======
      sendRequestWithIdAndVerifyResponseError(request, resources, isAuthorized = false, topicExists = false, describeAuthorized = false, id = id)
>>>>>>> bd6c2125

      val resourceToAcls = requestKeysToAcls(key)
      resourceToAcls.get(topicResource).foreach { acls =>
        val describeAcls = topicDescribeAcl(topicResource)
        val isAuthorized = describeAcls == acls
        addAndVerifyAcls(describeAcls, topicResource)
<<<<<<< HEAD
        sendRequestAndVerifyResponseError(request, resources, isAuthorized = isAuthorized, topicExists = false, topicNames = topicNames)
=======
        sendRequestWithIdAndVerifyResponseError(request, resources, isAuthorized = isAuthorized, topicExists = false, describeAuthorized = true, id = id)
>>>>>>> bd6c2125
        removeAllClientAcls()
      }

      for ((resource, acls) <- resourceToAcls)
        addAndVerifyAcls(acls, resource)
<<<<<<< HEAD
      sendRequestAndVerifyResponseError(request, resources, isAuthorized = true, topicExists = false, topicNames = topicNames)
=======
      sendRequestWithIdAndVerifyResponseError(request, resources, isAuthorized = true, topicExists = false, describeAuthorized = true, id = id)
>>>>>>> bd6c2125
    }
  }

  @Test
  def testCreateTopicAuthorizationWithClusterCreate(): Unit = {
    removeAllClientAcls()
    val resources = Set[ResourceType](TOPIC)

    sendRequestAndVerifyResponseError(createTopicsRequest, resources, isAuthorized = false)

    for ((resource, acls) <- clusterCreateAcl)
      addAndVerifyAcls(acls, resource)
    sendRequestAndVerifyResponseError(createTopicsRequest, resources, isAuthorized = true)
  }

  @Test
  def testFetchFollowerRequest(): Unit = {
    createTopic(topic)

    val request = createFetchFollowerRequest

    removeAllClientAcls()
    val resources = Set(topicResource.resourceType, clusterResource.resourceType)
    sendRequestAndVerifyResponseError(request, resources, isAuthorized = false)

    val readAcls = topicReadAcl(topicResource)
    addAndVerifyAcls(readAcls, topicResource)
    sendRequestAndVerifyResponseError(request, resources, isAuthorized = false)

    val clusterAcls = clusterAcl(clusterResource)
    addAndVerifyAcls(clusterAcls, clusterResource)
    sendRequestAndVerifyResponseError(request, resources, isAuthorized = true)
  }

  @Test
  def testIncrementalAlterConfigsRequestRequiresClusterPermissionForBrokerLogger(): Unit = {
    createTopic(topic)

    val data = new IncrementalAlterConfigsRequestData
    val alterableConfig = new AlterableConfig().setName("kafka.controller.KafkaController").
      setValue(LogLevelConfig.DEBUG_LOG_LEVEL).setConfigOperation(AlterConfigOp.OpType.DELETE.id())
    val alterableConfigSet = new AlterableConfigCollection
    alterableConfigSet.add(alterableConfig)
    data.resources().add(new AlterConfigsResource().
      setResourceName(brokerId.toString).setResourceType(ConfigResource.Type.BROKER_LOGGER.id()).
      setConfigs(alterableConfigSet))
    val request = new IncrementalAlterConfigsRequest.Builder(data).build()

    removeAllClientAcls()
    val resources = Set(topicResource.resourceType, clusterResource.resourceType)
    sendRequestAndVerifyResponseError(request, resources, isAuthorized = false)

    val clusterAcls = clusterAlterConfigsAcl(clusterResource)
    addAndVerifyAcls(clusterAcls, clusterResource)
    sendRequestAndVerifyResponseError(request, resources, isAuthorized = true)
  }

  @Test
  def testOffsetsForLeaderEpochClusterPermission(): Unit = {
    createTopic(topic)

    val request = offsetsForLeaderEpochRequest

    removeAllClientAcls()

    val resources = Set(topicResource.resourceType, clusterResource.resourceType)
    sendRequestAndVerifyResponseError(request, resources, isAuthorized = false)

    // Although the OffsetsForLeaderEpoch API now accepts topic describe, we should continue
    // allowing cluster action for backwards compatibility
    val clusterAcls = clusterAcl(clusterResource)
    addAndVerifyAcls(clusterAcls, clusterResource)
    sendRequestAndVerifyResponseError(request, resources, isAuthorized = true)
  }

  @Test
  def testProduceWithNoTopicAccess(): Unit = {
    createTopic(topic)
    val producer = createProducer()
    assertThrows(classOf[TopicAuthorizationException], () => sendRecords(producer, numRecords, tp))
  }

  @Test
  def testProduceWithTopicDescribe(): Unit = {
    createTopic(topic)
    addAndVerifyAcls(Set(new AccessControlEntry(clientPrincipalString, WildcardHost, DESCRIBE, ALLOW)), topicResource)
    val producer = createProducer()
    assertThrows(classOf[TopicAuthorizationException], () => sendRecords(producer, numRecords, tp))
  }

  @Test
  def testProduceWithTopicRead(): Unit = {
    createTopic(topic)
    addAndVerifyAcls(Set(new AccessControlEntry(clientPrincipalString, WildcardHost, READ, ALLOW)), topicResource)
    val producer = createProducer()
    assertThrows(classOf[TopicAuthorizationException], () => sendRecords(producer, numRecords, tp))
  }

  @Test
  def testProduceWithTopicWrite(): Unit = {
    createTopic(topic)
    addAndVerifyAcls(Set(new AccessControlEntry(clientPrincipalString, WildcardHost, WRITE, ALLOW)), topicResource)
    val producer = createProducer()
    sendRecords(producer, numRecords, tp)
  }

  @Test
  def testCreatePermissionOnTopicToWriteToNonExistentTopic(): Unit = {
    testCreatePermissionNeededToWriteToNonExistentTopic(TOPIC)
  }

  @Test
  def testCreatePermissionOnClusterToWriteToNonExistentTopic(): Unit = {
    testCreatePermissionNeededToWriteToNonExistentTopic(CLUSTER)
  }

  private def testCreatePermissionNeededToWriteToNonExistentTopic(resType: ResourceType): Unit = {
    val newTopicResource = new ResourcePattern(TOPIC, topic, LITERAL)
    addAndVerifyAcls(Set(new AccessControlEntry(clientPrincipalString, WildcardHost, WRITE, ALLOW)), newTopicResource)
    val producer = createProducer()
    val e = assertThrows(classOf[TopicAuthorizationException], () => sendRecords(producer, numRecords, tp))
    assertEquals(Collections.singleton(tp.topic), e.unauthorizedTopics())

    val resource = if (resType == ResourceType.TOPIC) newTopicResource else clusterResource
    addAndVerifyAcls(Set(new AccessControlEntry(clientPrincipalString, WildcardHost, CREATE, ALLOW)), resource)

    sendRecords(producer, numRecords, tp)
  }

  @Test
  def testConsumeUsingAssignWithNoAccess(): Unit = {
    createTopic(topic)

    addAndVerifyAcls(Set(new AccessControlEntry(clientPrincipalString, WildcardHost, WRITE, ALLOW)), topicResource)
    val producer = createProducer()
    sendRecords(producer, 1, tp)
    removeAllClientAcls()

    val consumer = createConsumer()
    consumer.assign(List(tp).asJava)
    assertThrows(classOf[TopicAuthorizationException], () => consumeRecords(consumer))
  }

  @Test
  def testSimpleConsumeWithOffsetLookupAndNoGroupAccess(): Unit = {
    createTopic(topic)

    addAndVerifyAcls(Set(new AccessControlEntry(clientPrincipalString, WildcardHost, WRITE, ALLOW)), topicResource)
    val producer = createProducer()
    sendRecords(producer, 1, tp)
    removeAllClientAcls()

    addAndVerifyAcls(Set(new AccessControlEntry(clientPrincipalString, WildcardHost, READ, ALLOW)), topicResource)

    // note this still depends on group access because we haven't set offsets explicitly, which means
    // they will first be fetched from the consumer coordinator (which requires group access)
    val consumer = createConsumer()
    consumer.assign(List(tp).asJava)
    val e = assertThrows(classOf[GroupAuthorizationException], () => consumeRecords(consumer))
    assertEquals(group, e.groupId())
  }

  @Test
  def testSimpleConsumeWithExplicitSeekAndNoGroupAccess(): Unit = {
    createTopic(topic)

    addAndVerifyAcls(Set(new AccessControlEntry(clientPrincipalString, WildcardHost, WRITE, ALLOW)), topicResource)
    val producer = createProducer()
    sendRecords(producer, 1, tp)
    removeAllClientAcls()

    addAndVerifyAcls(Set(new AccessControlEntry(clientPrincipalString, WildcardHost, READ, ALLOW)), topicResource)

    // in this case, we do an explicit seek, so there should be no need to query the coordinator at all
    val consumer = createConsumer()
    consumer.assign(List(tp).asJava)
    consumer.seekToBeginning(List(tp).asJava)
    consumeRecords(consumer)
  }

  @Test
  def testConsumeWithoutTopicDescribeAccess(): Unit = {
    createTopic(topic)

    addAndVerifyAcls(Set(new AccessControlEntry(clientPrincipalString, WildcardHost, WRITE, ALLOW)), topicResource)
    val producer = createProducer()
    sendRecords(producer, 1, tp)
    removeAllClientAcls()

    addAndVerifyAcls(Set(new AccessControlEntry(clientPrincipalString, WildcardHost, READ, ALLOW)), groupResource)
    val consumer = createConsumer()
    consumer.assign(List(tp).asJava)

    val e = assertThrows(classOf[TopicAuthorizationException], () => consumeRecords(consumer))
    assertEquals(Collections.singleton(topic), e.unauthorizedTopics())
  }

  @Test
  def testConsumeWithTopicDescribe(): Unit = {
    createTopic(topic)

    addAndVerifyAcls(Set(new AccessControlEntry(clientPrincipalString, WildcardHost, WRITE, ALLOW)), topicResource)
    val producer = createProducer()
    sendRecords(producer, 1, tp)
    removeAllClientAcls()

    addAndVerifyAcls(Set(new AccessControlEntry(clientPrincipalString, WildcardHost, DESCRIBE, ALLOW)), topicResource)
    addAndVerifyAcls(Set(new AccessControlEntry(clientPrincipalString, WildcardHost, READ, ALLOW)), groupResource)

    val consumer = createConsumer()
    consumer.assign(List(tp).asJava)
    val e = assertThrows(classOf[TopicAuthorizationException], () => consumeRecords(consumer))
    assertEquals(Collections.singleton(topic), e.unauthorizedTopics())
  }

  @Test
  def testConsumeWithTopicWrite(): Unit = {
    createTopic(topic)

    addAndVerifyAcls(Set(new AccessControlEntry(clientPrincipalString, WildcardHost, WRITE, ALLOW)), topicResource)
    val producer = createProducer()
    sendRecords(producer, 1, tp)
    removeAllClientAcls()

    addAndVerifyAcls(Set(new AccessControlEntry(clientPrincipalString, WildcardHost, WRITE, ALLOW)), topicResource)
    addAndVerifyAcls(Set(new AccessControlEntry(clientPrincipalString, WildcardHost, READ, ALLOW)), groupResource)

    val consumer = createConsumer()
    consumer.assign(List(tp).asJava)
    val e = assertThrows(classOf[TopicAuthorizationException], () => consumeRecords(consumer))
    assertEquals(Collections.singleton(topic), e.unauthorizedTopics())
  }

  @Test
  def testConsumeWithTopicAndGroupRead(): Unit = {
    createTopic(topic)

    addAndVerifyAcls(Set(new AccessControlEntry(clientPrincipalString, WildcardHost, WRITE, ALLOW)), topicResource)
    val producer = createProducer()
    sendRecords(producer, 1, tp)
    removeAllClientAcls()

    addAndVerifyAcls(Set(new AccessControlEntry(clientPrincipalString, WildcardHost, READ, ALLOW)), topicResource)
    addAndVerifyAcls(Set(new AccessControlEntry(clientPrincipalString, WildcardHost, READ, ALLOW)), groupResource)

    val consumer = createConsumer()
    consumer.assign(List(tp).asJava)
    consumeRecords(consumer)
  }

  @nowarn("cat=deprecation")
  @Test
  def testPatternSubscriptionWithNoTopicAccess(): Unit = {
    createTopic(topic)

    addAndVerifyAcls(Set(new AccessControlEntry(clientPrincipalString, WildcardHost, WRITE, ALLOW)), topicResource)
    val producer = createProducer()
    sendRecords(producer, 1, tp)
    removeAllClientAcls()

    addAndVerifyAcls(Set(new AccessControlEntry(clientPrincipalString, WildcardHost, READ, ALLOW)), groupResource)

    val consumer = createConsumer()
    consumer.subscribe(Pattern.compile(topicPattern), new NoOpConsumerRebalanceListener)
    consumer.poll(0)
    assertTrue(consumer.subscription.isEmpty)
  }

  @Test
  def testPatternSubscriptionWithTopicDescribeOnlyAndGroupRead(): Unit = {
    createTopic(topic)

    addAndVerifyAcls(Set(new AccessControlEntry(clientPrincipalString, WildcardHost, WRITE, ALLOW)), topicResource)
    val producer = createProducer()
    sendRecords(producer, 1, tp)
    removeAllClientAcls()

    addAndVerifyAcls(Set(new AccessControlEntry(clientPrincipalString, WildcardHost, DESCRIBE, ALLOW)), topicResource)
    addAndVerifyAcls(Set(new AccessControlEntry(clientPrincipalString, WildcardHost, READ, ALLOW)), groupResource)
    val consumer = createConsumer()
    consumer.subscribe(Pattern.compile(topicPattern))
    val e = assertThrows(classOf[TopicAuthorizationException], () => consumeRecords(consumer))
    assertEquals(Collections.singleton(topic), e.unauthorizedTopics())
  }

  @nowarn("cat=deprecation")
  @Test
  def testPatternSubscriptionWithTopicAndGroupRead(): Unit = {
    createTopic(topic)

    addAndVerifyAcls(Set(new AccessControlEntry(clientPrincipalString, WildcardHost, WRITE, ALLOW)), topicResource)
    val producer = createProducer()
    sendRecords(producer, 1, tp)

    // create an unmatched topic
    val unmatchedTopic = "unmatched"
    createTopic(unmatchedTopic)
    addAndVerifyAcls(Set(new AccessControlEntry(clientPrincipalString, WildcardHost, WRITE, ALLOW)),  new ResourcePattern(TOPIC, unmatchedTopic, LITERAL))
    sendRecords(producer, 1, new TopicPartition(unmatchedTopic, part))
    removeAllClientAcls()

    addAndVerifyAcls(Set(new AccessControlEntry(clientPrincipalString, WildcardHost, READ, ALLOW)), topicResource)
    addAndVerifyAcls(Set(new AccessControlEntry(clientPrincipalString, WildcardHost, READ, ALLOW)), groupResource)
    val consumer = createConsumer()
    consumer.subscribe(Pattern.compile(topicPattern))
    consumeRecords(consumer)

    // set the subscription pattern to an internal topic that the consumer has read permission to. Since
    // internal topics are not included, we should not be assigned any partitions from this topic
    addAndVerifyAcls(Set(new AccessControlEntry(clientPrincipalString, WildcardHost, READ, ALLOW)),  new ResourcePattern(TOPIC,
      GROUP_METADATA_TOPIC_NAME, LITERAL))
    consumer.subscribe(Pattern.compile(GROUP_METADATA_TOPIC_NAME))
    consumer.poll(0)
    assertTrue(consumer.subscription().isEmpty)
    assertTrue(consumer.assignment().isEmpty)
  }

  @nowarn("cat=deprecation")
  @Test
  def testPatternSubscriptionMatchingInternalTopic(): Unit = {
    createTopic(topic)

    addAndVerifyAcls(Set(new AccessControlEntry(clientPrincipalString, WildcardHost, WRITE, ALLOW)), topicResource)
    val producer = createProducer()
    sendRecords(producer, 1, tp)
    removeAllClientAcls()

    addAndVerifyAcls(Set(new AccessControlEntry(clientPrincipalString, WildcardHost, READ, ALLOW)), topicResource)
    addAndVerifyAcls(Set(new AccessControlEntry(clientPrincipalString, WildcardHost, READ, ALLOW)), groupResource)

    consumerConfig.put(ConsumerConfig.EXCLUDE_INTERNAL_TOPICS_CONFIG, "false")
    val consumer = createConsumer()
    // ensure that internal topics are not included if no permission
    consumer.subscribe(Pattern.compile(".*"))
    consumeRecords(consumer)
    assertEquals(Set(topic).asJava, consumer.subscription)

    // now authorize the user for the internal topic and verify that we can subscribe
    addAndVerifyAcls(Set(new AccessControlEntry(clientPrincipalString, WildcardHost, READ, ALLOW)), new ResourcePattern(TOPIC,
      GROUP_METADATA_TOPIC_NAME, LITERAL))
    consumer.subscribe(Pattern.compile(GROUP_METADATA_TOPIC_NAME))
    consumer.poll(0)
    assertEquals(Set(GROUP_METADATA_TOPIC_NAME), consumer.subscription.asScala)
  }

  @Test
  def testPatternSubscriptionMatchingInternalTopicWithDescribeOnlyPermission(): Unit = {
    createTopic(topic)

    addAndVerifyAcls(Set(new AccessControlEntry(clientPrincipalString, WildcardHost, WRITE, ALLOW)), topicResource)
    val producer = createProducer()
    sendRecords(producer, 1, tp)
    removeAllClientAcls()

    addAndVerifyAcls(Set(new AccessControlEntry(clientPrincipalString, WildcardHost, READ, ALLOW)), topicResource)
    addAndVerifyAcls(Set(new AccessControlEntry(clientPrincipalString, WildcardHost, READ, ALLOW)), groupResource)
    val internalTopicResource = new ResourcePattern(TOPIC, GROUP_METADATA_TOPIC_NAME, LITERAL)
    addAndVerifyAcls(Set(new AccessControlEntry(clientPrincipalString, WildcardHost, DESCRIBE, ALLOW)), internalTopicResource)

    consumerConfig.put(ConsumerConfig.EXCLUDE_INTERNAL_TOPICS_CONFIG, "false")
    val consumer = createConsumer()
    consumer.subscribe(Pattern.compile(".*"))
    val e = assertThrows(classOf[TopicAuthorizationException], () => {
        // It is possible that the first call returns records of "topic" and the second call throws TopicAuthorizationException
        consumeRecords(consumer)
        consumeRecords(consumer)
      })
    assertEquals(Collections.singleton(GROUP_METADATA_TOPIC_NAME), e.unauthorizedTopics())
  }

  @Test
  def testPatternSubscriptionNotMatchingInternalTopic(): Unit = {
    createTopic(topic)

    addAndVerifyAcls(Set(new AccessControlEntry(clientPrincipalString, WildcardHost, WRITE, ALLOW)), topicResource)
    val producer = createProducer()
    sendRecords(producer, 1, tp)
    removeAllClientAcls()

    addAndVerifyAcls(Set(new AccessControlEntry(clientPrincipalString, WildcardHost, READ, ALLOW)), topicResource)
    addAndVerifyAcls(Set(new AccessControlEntry(clientPrincipalString, WildcardHost, READ, ALLOW)), groupResource)

    consumerConfig.put(ConsumerConfig.EXCLUDE_INTERNAL_TOPICS_CONFIG, "false")
    val consumer = createConsumer()
    consumer.subscribe(Pattern.compile(topicPattern))
    consumeRecords(consumer)
  }

  @Test
  def testCreatePermissionOnTopicToReadFromNonExistentTopic(): Unit = {
    testCreatePermissionNeededToReadFromNonExistentTopic("newTopic",
      Set(new AccessControlEntry(clientPrincipalString, WildcardHost, CREATE, ALLOW)),
      TOPIC)
  }

  @Test
  def testCreatePermissionOnClusterToReadFromNonExistentTopic(): Unit = {
    testCreatePermissionNeededToReadFromNonExistentTopic("newTopic",
      Set(new AccessControlEntry(clientPrincipalString, WildcardHost, CREATE, ALLOW)),
      CLUSTER)
  }

  private def testCreatePermissionNeededToReadFromNonExistentTopic(newTopic: String, acls: Set[AccessControlEntry], resType: ResourceType): Unit = {
    val topicPartition = new TopicPartition(newTopic, 0)
    val newTopicResource = new ResourcePattern(TOPIC, newTopic, LITERAL)
    addAndVerifyAcls(Set(new AccessControlEntry(clientPrincipalString, WildcardHost, READ, ALLOW)), newTopicResource)
    addAndVerifyAcls(groupReadAcl(groupResource), groupResource)
    val consumer = createConsumer()
    consumer.assign(List(topicPartition).asJava)
    val unauthorizedTopics = assertThrows(classOf[TopicAuthorizationException],
      () => (0 until 10).foreach(_ => consumer.poll(Duration.ofMillis(50L)))).unauthorizedTopics
    assertEquals(Collections.singleton(newTopic), unauthorizedTopics)

    val resource = if (resType == TOPIC) newTopicResource else clusterResource
    addAndVerifyAcls(acls, resource)

    TestUtils.waitUntilTrue(() => {
      consumer.poll(Duration.ofMillis(50L))
      this.zkClient.topicExists(newTopic)
    }, "Expected topic was not created")
  }

  @Test
  def testCreatePermissionMetadataRequestAutoCreate(): Unit = {
    val readAcls = topicReadAcl(topicResource)
    addAndVerifyAcls(readAcls, topicResource)
    assertFalse(zkClient.topicExists(topic))

    val metadataRequest = new MetadataRequest.Builder(List(topic).asJava, true).build()
    val metadataResponse = connectAndReceive[MetadataResponse](metadataRequest)

    assertEquals(Set().asJava, metadataResponse.topicsByError(Errors.NONE))

    val createAcls = topicCreateAcl(topicResource)
    addAndVerifyAcls(createAcls, topicResource)

    // retry as topic being created can have MetadataResponse with Errors.LEADER_NOT_AVAILABLE
    TestUtils.retry(JTestUtils.DEFAULT_MAX_WAIT_MS) {
      val metadataResponse = connectAndReceive[MetadataResponse](metadataRequest)
      assertEquals(Set(topic).asJava, metadataResponse.topicsByError(Errors.NONE))
    }
  }

  @Test
  def testCommitWithNoAccess(): Unit = {
    val consumer = createConsumer()
    assertThrows(classOf[GroupAuthorizationException], () => consumer.commitSync(Map(tp -> new OffsetAndMetadata(5)).asJava))
  }

  @Test
  def testCommitWithNoTopicAccess(): Unit = {
    addAndVerifyAcls(Set(new AccessControlEntry(clientPrincipalString, WildcardHost, READ, ALLOW)), groupResource)
    val consumer = createConsumer()
    assertThrows(classOf[TopicAuthorizationException], () => consumer.commitSync(Map(tp -> new OffsetAndMetadata(5)).asJava))
  }

  @Test
  def testCommitWithTopicWrite(): Unit = {
    createTopic(topic)

    addAndVerifyAcls(Set(new AccessControlEntry(clientPrincipalString, WildcardHost, READ, ALLOW)), groupResource)
    addAndVerifyAcls(Set(new AccessControlEntry(clientPrincipalString, WildcardHost, WRITE, ALLOW)), topicResource)
    val consumer = createConsumer()
    assertThrows(classOf[TopicAuthorizationException], () => consumer.commitSync(Map(tp -> new OffsetAndMetadata(5)).asJava))
  }

  @Test
  def testCommitWithTopicDescribe(): Unit = {
    createTopic(topic)

    addAndVerifyAcls(Set(new AccessControlEntry(clientPrincipalString, WildcardHost, READ, ALLOW)), groupResource)
    addAndVerifyAcls(Set(new AccessControlEntry(clientPrincipalString, WildcardHost, DESCRIBE, ALLOW)), topicResource)
    val consumer = createConsumer()
    assertThrows(classOf[TopicAuthorizationException], () => consumer.commitSync(Map(tp -> new OffsetAndMetadata(5)).asJava))
  }

  @Test
  def testCommitWithNoGroupAccess(): Unit = {
    addAndVerifyAcls(Set(new AccessControlEntry(clientPrincipalString, WildcardHost, READ, ALLOW)), topicResource)
    val consumer = createConsumer()
    assertThrows(classOf[GroupAuthorizationException], () => consumer.commitSync(Map(tp -> new OffsetAndMetadata(5)).asJava))
  }

  @Test
  def testCommitWithTopicAndGroupRead(): Unit = {
    createTopic(topic)
    addAndVerifyAcls(Set(new AccessControlEntry(clientPrincipalString, WildcardHost, READ, ALLOW)), groupResource)
    addAndVerifyAcls(Set(new AccessControlEntry(clientPrincipalString, WildcardHost, READ, ALLOW)), topicResource)
    val consumer = createConsumer()
    consumer.commitSync(Map(tp -> new OffsetAndMetadata(5)).asJava)
  }

  @Test
  def testOffsetFetchWithNoAccess(): Unit = {
    val consumer = createConsumer()
    consumer.assign(List(tp).asJava)
    assertThrows(classOf[TopicAuthorizationException], () => consumer.position(tp))
  }

  @Test
  def testOffsetFetchWithNoGroupAccess(): Unit = {
    createTopic(topic)
    addAndVerifyAcls(Set(new AccessControlEntry(clientPrincipalString, WildcardHost, READ, ALLOW)), topicResource)
    val consumer = createConsumer()
    consumer.assign(List(tp).asJava)
    assertThrows(classOf[GroupAuthorizationException], () => consumer.position(tp))
  }

  @Test
  def testOffsetFetchWithNoTopicAccess(): Unit = {
    addAndVerifyAcls(Set(new AccessControlEntry(clientPrincipalString, WildcardHost, READ, ALLOW)), groupResource)
    val consumer = createConsumer()
    consumer.assign(List(tp).asJava)
    assertThrows(classOf[TopicAuthorizationException], () => consumer.position(tp))
  }

  @Test
  def testFetchAllOffsetsTopicAuthorization(): Unit = {
    createTopic(topic)

    val offset = 15L
    addAndVerifyAcls(Set(new AccessControlEntry(clientPrincipalString, WildcardHost, READ, ALLOW)), groupResource)
    addAndVerifyAcls(Set(new AccessControlEntry(clientPrincipalString, WildcardHost, READ, ALLOW)), topicResource)
    val consumer = createConsumer()
    consumer.assign(List(tp).asJava)
    consumer.commitSync(Map(tp -> new OffsetAndMetadata(offset)).asJava)

    removeAllClientAcls()
    addAndVerifyAcls(Set(new AccessControlEntry(clientPrincipalString, WildcardHost, READ, ALLOW)), groupResource)

    // send offset fetch requests directly since the consumer does not expose an API to do so
    // note there's only one broker, so no need to lookup the group coordinator

    // without describe permission on the topic, we shouldn't be able to fetch offsets
    val offsetFetchRequest = new requests.OffsetFetchRequest.Builder(group, false, null, false).build()
    var offsetFetchResponse = connectAndReceive[OffsetFetchResponse](offsetFetchRequest)
    assertEquals(Errors.NONE, offsetFetchResponse.error)
    assertTrue(offsetFetchResponse.responseData.isEmpty)

    // now add describe permission on the topic and verify that the offset can be fetched
    addAndVerifyAcls(Set(new AccessControlEntry(clientPrincipalString, WildcardHost, DESCRIBE, ALLOW)), topicResource)
    offsetFetchResponse = connectAndReceive[OffsetFetchResponse](offsetFetchRequest)
    assertEquals(Errors.NONE, offsetFetchResponse.error)
    assertTrue(offsetFetchResponse.responseData.containsKey(tp))
    assertEquals(offset, offsetFetchResponse.responseData.get(tp).offset)
  }

  @Test
  def testOffsetFetchTopicDescribe(): Unit = {
    createTopic(topic)
    addAndVerifyAcls(Set(new AccessControlEntry(clientPrincipalString, WildcardHost, DESCRIBE, ALLOW)), groupResource)
    addAndVerifyAcls(Set(new AccessControlEntry(clientPrincipalString, WildcardHost, DESCRIBE, ALLOW)), topicResource)
    val consumer = createConsumer()
    consumer.assign(List(tp).asJava)
    consumer.position(tp)
  }

  @Test
  def testOffsetFetchWithTopicAndGroupRead(): Unit = {
    createTopic(topic)
    addAndVerifyAcls(Set(new AccessControlEntry(clientPrincipalString, WildcardHost, READ, ALLOW)), groupResource)
    addAndVerifyAcls(Set(new AccessControlEntry(clientPrincipalString, WildcardHost, READ, ALLOW)), topicResource)
    val consumer = createConsumer()
    consumer.assign(List(tp).asJava)
    consumer.position(tp)
  }

  @Test
  def testMetadataWithNoTopicAccess(): Unit = {
    val consumer = createConsumer()
    assertThrows(classOf[TopicAuthorizationException], () => consumer.partitionsFor(topic))
  }

  @Test
  def testMetadataWithTopicDescribe(): Unit = {
    createTopic(topic)
    addAndVerifyAcls(Set(new AccessControlEntry(clientPrincipalString, WildcardHost, DESCRIBE, ALLOW)), topicResource)
    val consumer = createConsumer()
    consumer.partitionsFor(topic)
  }

  @Test
  def testListOffsetsWithNoTopicAccess(): Unit = {
    val consumer = createConsumer()
    assertThrows(classOf[TopicAuthorizationException], () => consumer.endOffsets(Set(tp).asJava))
  }

  @Test
  def testListOffsetsWithTopicDescribe(): Unit = {
    createTopic(topic)
    addAndVerifyAcls(Set(new AccessControlEntry(clientPrincipalString, WildcardHost, DESCRIBE, ALLOW)), topicResource)
    val consumer = createConsumer()
    consumer.endOffsets(Set(tp).asJava)
  }

  @Test
  def testDescribeGroupApiWithNoGroupAcl(): Unit = {
    addAndVerifyAcls(Set(new AccessControlEntry(clientPrincipalString, WildcardHost, DESCRIBE, ALLOW)), topicResource)
    val result = createAdminClient().describeConsumerGroups(Seq(group).asJava)
    TestUtils.assertFutureExceptionTypeEquals(result.describedGroups().get(group), classOf[GroupAuthorizationException])
  }

  @Test
  def testDescribeGroupApiWithGroupDescribe(): Unit = {
    createTopic(topic)
    addAndVerifyAcls(Set(new AccessControlEntry(clientPrincipalString, WildcardHost, DESCRIBE, ALLOW)), groupResource)
    addAndVerifyAcls(Set(new AccessControlEntry(clientPrincipalString, WildcardHost, DESCRIBE, ALLOW)), topicResource)
    createAdminClient().describeConsumerGroups(Seq(group).asJava).describedGroups().get(group).get()
  }

  @Test
  def testDescribeGroupCliWithGroupDescribe(): Unit = {
    createTopic(topic)
    addAndVerifyAcls(Set(new AccessControlEntry(clientPrincipalString, WildcardHost, DESCRIBE, ALLOW)), groupResource)
    addAndVerifyAcls(Set(new AccessControlEntry(clientPrincipalString, WildcardHost, DESCRIBE, ALLOW)), topicResource)

    val cgcArgs = Array("--bootstrap-server", brokerList, "--describe", "--group", group)
    val opts = new ConsumerGroupCommandOptions(cgcArgs)
    val consumerGroupService = new ConsumerGroupService(opts)
    consumerGroupService.describeGroups()
    consumerGroupService.close()
  }

  @Test
  def testListGroupApiWithAndWithoutListGroupAcls(): Unit = {
    createTopic(topic)

    // write some record to the topic
    addAndVerifyAcls(Set(new AccessControlEntry(clientPrincipalString, WildcardHost, WRITE, ALLOW)), topicResource)
    val producer = createProducer()
    sendRecords(producer, numRecords = 1, tp)

    // use two consumers to write to two different groups
    val group2 = "other group"
    addAndVerifyAcls(Set(new AccessControlEntry(clientPrincipalString, WildcardHost, READ, ALLOW)), groupResource)
    addAndVerifyAcls(Set(new AccessControlEntry(clientPrincipalString, WildcardHost, READ, ALLOW)), new ResourcePattern(GROUP, group2, LITERAL))
    addAndVerifyAcls(Set(new AccessControlEntry(clientPrincipalString, WildcardHost, READ, ALLOW)), topicResource)
    val consumer = createConsumer()
    consumer.subscribe(Collections.singleton(topic))
    consumeRecords(consumer)

    val otherConsumerProps = new Properties
    otherConsumerProps.put(ConsumerConfig.GROUP_ID_CONFIG, group2)
    val otherConsumer = createConsumer(configOverrides = otherConsumerProps)
    otherConsumer.subscribe(Collections.singleton(topic))
    consumeRecords(otherConsumer)

    val adminClient = createAdminClient()

    // first use cluster describe permission
    removeAllClientAcls()
    addAndVerifyAcls(Set(new AccessControlEntry(clientPrincipalString, WildcardHost, DESCRIBE, ALLOW)), clusterResource)
    // it should list both groups (due to cluster describe permission)
    assertEquals(Set(group, group2), adminClient.listConsumerGroups().all().get().asScala.map(_.groupId()).toSet)

    // now replace cluster describe with group read permission
    removeAllClientAcls()
    addAndVerifyAcls(Set(new AccessControlEntry(clientPrincipalString, WildcardHost, READ, ALLOW)), groupResource)
    // it should list only one group now
    val groupList = adminClient.listConsumerGroups().all().get().asScala.toList
    assertEquals(1, groupList.length)
    assertEquals(group, groupList.head.groupId)

    // now remove all acls and verify describe group access is required to list any group
    removeAllClientAcls()
    val listGroupResult = adminClient.listConsumerGroups()
    assertEquals(List(), listGroupResult.errors().get().asScala.toList)
    assertEquals(List(), listGroupResult.all().get().asScala.toList)
    otherConsumer.close()
  }

  @Test
  def testDeleteGroupApiWithDeleteGroupAcl(): Unit = {
    createTopic(topic)

    addAndVerifyAcls(Set(new AccessControlEntry(clientPrincipalString, WildcardHost, READ, ALLOW)), groupResource)
    addAndVerifyAcls(Set(new AccessControlEntry(clientPrincipalString, WildcardHost, READ, ALLOW)), topicResource)
    addAndVerifyAcls(Set(new AccessControlEntry(clientPrincipalString, WildcardHost, DELETE, ALLOW)), groupResource)
    val consumer = createConsumer()
    consumer.assign(List(tp).asJava)
    consumer.commitSync(Map(tp -> new OffsetAndMetadata(5, "")).asJava)
    createAdminClient().deleteConsumerGroups(Seq(group).asJava).deletedGroups().get(group).get()
  }

  @Test
  def testDeleteGroupApiWithNoDeleteGroupAcl(): Unit = {
    createTopic(topic)

    addAndVerifyAcls(Set(new AccessControlEntry(clientPrincipalString, WildcardHost, READ, ALLOW)), groupResource)
    addAndVerifyAcls(Set(new AccessControlEntry(clientPrincipalString, WildcardHost, READ, ALLOW)), topicResource)
    val consumer = createConsumer()
    consumer.assign(List(tp).asJava)
    consumer.commitSync(Map(tp -> new OffsetAndMetadata(5, "")).asJava)
    val result = createAdminClient().deleteConsumerGroups(Seq(group).asJava)
    TestUtils.assertFutureExceptionTypeEquals(result.deletedGroups().get(group), classOf[GroupAuthorizationException])
  }

  @Test
  def testDeleteGroupApiWithNoDeleteGroupAcl2(): Unit = {
    val result = createAdminClient().deleteConsumerGroups(Seq(group).asJava)
    TestUtils.assertFutureExceptionTypeEquals(result.deletedGroups().get(group), classOf[GroupAuthorizationException])
  }

  @Test
  def testDeleteGroupOffsetsWithAcl(): Unit = {
    createTopic(topic)

    addAndVerifyAcls(Set(new AccessControlEntry(clientPrincipalString, WildcardHost, DELETE, ALLOW)), groupResource)
    addAndVerifyAcls(Set(new AccessControlEntry(clientPrincipalString, WildcardHost, READ, ALLOW)), groupResource)
    addAndVerifyAcls(Set(new AccessControlEntry(clientPrincipalString, WildcardHost, READ, ALLOW)), topicResource)
    val consumer = createConsumer()
    consumer.assign(List(tp).asJava)
    consumer.commitSync(Map(tp -> new OffsetAndMetadata(5, "")).asJava)
    consumer.close()
    val result = createAdminClient().deleteConsumerGroupOffsets(group, Set(tp).asJava)
    assertNull(result.partitionResult(tp).get())
  }

  @Test
  def testDeleteGroupOffsetsWithoutDeleteAcl(): Unit = {
    createTopic(topic)

    addAndVerifyAcls(Set(new AccessControlEntry(clientPrincipalString, WildcardHost, READ, ALLOW)), groupResource)
    addAndVerifyAcls(Set(new AccessControlEntry(clientPrincipalString, WildcardHost, READ, ALLOW)), topicResource)
    val consumer = createConsumer()
    consumer.assign(List(tp).asJava)
    consumer.commitSync(Map(tp -> new OffsetAndMetadata(5, "")).asJava)
    consumer.close()
    val result = createAdminClient().deleteConsumerGroupOffsets(group, Set(tp).asJava)
    TestUtils.assertFutureExceptionTypeEquals(result.all(), classOf[GroupAuthorizationException])
  }

  @Test
  def testDeleteGroupOffsetsWithDeleteAclWithoutTopicAcl(): Unit = {
    createTopic(topic)
    // Create the consumer group
    addAndVerifyAcls(Set(new AccessControlEntry(clientPrincipalString, WildcardHost, READ, ALLOW)), groupResource)
    addAndVerifyAcls(Set(new AccessControlEntry(clientPrincipalString, WildcardHost, READ, ALLOW)), topicResource)
    val consumer = createConsumer()
    consumer.assign(List(tp).asJava)
    consumer.commitSync(Map(tp -> new OffsetAndMetadata(5, "")).asJava)
    consumer.close()

    // Remove the topic ACL & Check that it does not work without it
    removeAllClientAcls()
    addAndVerifyAcls(Set(new AccessControlEntry(clientPrincipalString, WildcardHost, DELETE, ALLOW)), groupResource)
    addAndVerifyAcls(Set(new AccessControlEntry(clientPrincipalString, WildcardHost, READ, ALLOW)), groupResource)
    val result = createAdminClient().deleteConsumerGroupOffsets(group, Set(tp).asJava)
    TestUtils.assertFutureExceptionTypeEquals(result.all(), classOf[TopicAuthorizationException])
    TestUtils.assertFutureExceptionTypeEquals(result.partitionResult(tp), classOf[TopicAuthorizationException])
  }

  @Test
  def testDeleteGroupOffsetsWithNoAcl(): Unit = {
    val result = createAdminClient().deleteConsumerGroupOffsets(group, Set(tp).asJava)
    TestUtils.assertFutureExceptionTypeEquals(result.all(), classOf[GroupAuthorizationException])
  }

  @Test
  def testUnauthorizedDeleteTopicsWithoutDescribe(): Unit = {
    val deleteResponse = connectAndReceive[DeleteTopicsResponse](deleteTopicsRequest)
    assertEquals(Errors.TOPIC_AUTHORIZATION_FAILED.code, deleteResponse.data.responses.find(topic).errorCode)
  }

  @Test
  def testUnauthorizedDeleteTopicsWithDescribe(): Unit = {
    createTopic(topic)
    addAndVerifyAcls(Set(new AccessControlEntry(clientPrincipalString, WildcardHost, DESCRIBE, ALLOW)), topicResource)
    val deleteResponse = connectAndReceive[DeleteTopicsResponse](deleteTopicsRequest)
    assertEquals(Errors.TOPIC_AUTHORIZATION_FAILED.code, deleteResponse.data.responses.find(topic).errorCode)
  }

  @Test
  def testDeleteTopicsWithWildCardAuth(): Unit = {
    createTopic(topic)
    addAndVerifyAcls(Set(new AccessControlEntry(clientPrincipalString, WildcardHost, DELETE, ALLOW)), new ResourcePattern(TOPIC, "*", LITERAL))
    val deleteResponse = connectAndReceive[DeleteTopicsResponse](deleteTopicsRequest)
    assertEquals(Errors.NONE.code, deleteResponse.data.responses.find(topic).errorCode)
  }

  @Test
  def testUnauthorizedDeleteRecordsWithoutDescribe(): Unit = {
    val deleteRecordsResponse = connectAndReceive[DeleteRecordsResponse](deleteRecordsRequest)
    assertEquals(Errors.TOPIC_AUTHORIZATION_FAILED.code, deleteRecordsResponse.data.topics.asScala.head.
      partitions.asScala.head.errorCode)
  }

  @Test
  def testUnauthorizedDeleteRecordsWithDescribe(): Unit = {
    createTopic(topic)
    addAndVerifyAcls(Set(new AccessControlEntry(clientPrincipalString, WildcardHost, DESCRIBE, ALLOW)), topicResource)
    val deleteRecordsResponse = connectAndReceive[DeleteRecordsResponse](deleteRecordsRequest)
    assertEquals(Errors.TOPIC_AUTHORIZATION_FAILED.code, deleteRecordsResponse.data.topics.asScala.head.
      partitions.asScala.head.errorCode)
  }

  @Test
  def testDeleteRecordsWithWildCardAuth(): Unit = {
    createTopic(topic)
    addAndVerifyAcls(Set(new AccessControlEntry(clientPrincipalString, WildcardHost, DELETE, ALLOW)), new ResourcePattern(TOPIC, "*", LITERAL))
    val deleteRecordsResponse = connectAndReceive[DeleteRecordsResponse](deleteRecordsRequest)
    assertEquals(Errors.NONE.code, deleteRecordsResponse.data.topics.asScala.head.
      partitions.asScala.head.errorCode)
  }

  @Test
  def testUnauthorizedCreatePartitions(): Unit = {
    val createPartitionsResponse = connectAndReceive[CreatePartitionsResponse](createPartitionsRequest)
    assertEquals(Errors.TOPIC_AUTHORIZATION_FAILED.code(), createPartitionsResponse.data.results.asScala.head.errorCode())
  }

  @Test
  def testCreatePartitionsWithWildCardAuth(): Unit = {
    createTopic(topic)
    addAndVerifyAcls(Set(new AccessControlEntry(clientPrincipalString, WildcardHost, ALTER, ALLOW)), new ResourcePattern(TOPIC, "*", LITERAL))
    val createPartitionsResponse = connectAndReceive[CreatePartitionsResponse](createPartitionsRequest)
    assertEquals(Errors.NONE.code(), createPartitionsResponse.data.results.asScala.head.errorCode())
  }

  @Test
  def testTransactionalProducerInitTransactionsNoWriteTransactionalIdAcl(): Unit = {
    addAndVerifyAcls(Set(new AccessControlEntry(clientPrincipalString, WildcardHost, DESCRIBE, ALLOW)), transactionalIdResource)
    val producer = buildTransactionalProducer()
    assertThrows(classOf[TransactionalIdAuthorizationException], () => producer.initTransactions())
  }

  @Test
  def testTransactionalProducerInitTransactionsNoDescribeTransactionalIdAcl(): Unit = {
    val producer = buildTransactionalProducer()
    assertThrows(classOf[TransactionalIdAuthorizationException], () => producer.initTransactions())
  }

  @Test
  def testSendOffsetsWithNoConsumerGroupDescribeAccess(): Unit = {
    createTopic(topic)

    addAndVerifyAcls(Set(new AccessControlEntry(clientPrincipalString, WildcardHost, CLUSTER_ACTION, ALLOW)), clusterResource)
    addAndVerifyAcls(Set(new AccessControlEntry(clientPrincipalString, WildcardHost, WRITE, ALLOW)), topicResource)
    addAndVerifyAcls(Set(new AccessControlEntry(clientPrincipalString, WildcardHost, WRITE, ALLOW)), transactionalIdResource)
    val producer = buildTransactionalProducer()
    producer.initTransactions()
    producer.beginTransaction()

    assertThrows(classOf[GroupAuthorizationException],
      () => producer.sendOffsetsToTransaction(Map(tp -> new OffsetAndMetadata(0L)).asJava, group))
  }

  @Test
  def testSendOffsetsWithNoConsumerGroupWriteAccess(): Unit = {
    createTopic(topic)

    addAndVerifyAcls(Set(new AccessControlEntry(clientPrincipalString, WildcardHost, WRITE, ALLOW)), transactionalIdResource)
    addAndVerifyAcls(Set(new AccessControlEntry(clientPrincipalString, WildcardHost, DESCRIBE, ALLOW)), groupResource)
    val producer = buildTransactionalProducer()
    producer.initTransactions()
    producer.beginTransaction()

    assertThrows(classOf[GroupAuthorizationException],
      () => producer.sendOffsetsToTransaction(Map(tp -> new OffsetAndMetadata(0L)).asJava, group))
  }

  @Test
  def testIdempotentProducerNoIdempotentWriteAclInInitProducerId(): Unit = {
    createTopic(topic)
    addAndVerifyAcls(Set(new AccessControlEntry(clientPrincipalString, WildcardHost, READ, ALLOW)), topicResource)
    shouldIdempotentProducerFailInInitProducerId(true)
  }

  def shouldIdempotentProducerFailInInitProducerId(expectAuthException: Boolean): Unit = {
    val producer = buildIdempotentProducer()
    try {
      // the InitProducerId is sent asynchronously, so we expect the error either in the callback
      // or raised from send itself
      producer.send(new ProducerRecord[Array[Byte], Array[Byte]](topic, "hi".getBytes)).get()
      if (expectAuthException)
        fail("Should have raised ClusterAuthorizationException")
    } catch {
      case e: ExecutionException =>
        assertTrue(e.getCause.isInstanceOf[ClusterAuthorizationException])
    }
    try {
      // the second time, the call to send itself should fail (the producer becomes unusable
      // if no producerId can be obtained)
      producer.send(new ProducerRecord[Array[Byte], Array[Byte]](topic, "hi".getBytes)).get()
      if (expectAuthException)
        fail("Should have raised ClusterAuthorizationException")
    } catch {
      case e: ExecutionException =>
        assertTrue(e.getCause.isInstanceOf[ClusterAuthorizationException])
    }
  }

  @Test
  def testIdempotentProducerNoIdempotentWriteAclInProduce(): Unit = {
    createTopic(topic)
    addAndVerifyAcls(Set(new AccessControlEntry(clientPrincipalString, WildcardHost, WRITE, ALLOW)), topicResource)
    addAndVerifyAcls(Set(new AccessControlEntry(clientPrincipalString, WildcardHost, IDEMPOTENT_WRITE, ALLOW)), clusterResource)
    idempotentProducerShouldFailInProduce(() => removeAllClientAcls())
  }

  def idempotentProducerShouldFailInProduce(removeAclIdempotenceRequired: () => Unit): Unit = {
    val producer = buildIdempotentProducer()

    // first send should be fine since we have permission to get a ProducerId
    producer.send(new ProducerRecord[Array[Byte], Array[Byte]](topic, "hi".getBytes)).get()

    // revoke the IdempotentWrite permission
    removeAclIdempotenceRequired()
    addAndVerifyAcls(Set(new AccessControlEntry(clientPrincipalString, WildcardHost, DESCRIBE, ALLOW)), topicResource)

    // the send should now fail with a cluster auth error
    var e = assertThrows(classOf[ExecutionException], () => producer.send(new ProducerRecord[Array[Byte], Array[Byte]](topic, "hi".getBytes)).get())
    assertTrue(e.getCause.isInstanceOf[TopicAuthorizationException])

    // the second time, the call to send itself should fail (the producer becomes unusable
    // if no producerId can be obtained)
    e = assertThrows(classOf[ExecutionException], () => producer.send(new ProducerRecord[Array[Byte], Array[Byte]](topic, "hi".getBytes)).get())
    assertTrue(e.getCause.isInstanceOf[TopicAuthorizationException])
  }

  @Test
  def shouldInitTransactionsWhenAclSet(): Unit = {
    addAndVerifyAcls(Set(new AccessControlEntry(clientPrincipalString, WildcardHost, WRITE, ALLOW)), transactionalIdResource)
    val producer = buildTransactionalProducer()
    producer.initTransactions()
  }

  @Test
  def testTransactionalProducerTopicAuthorizationExceptionInSendCallback(): Unit = {
    createTopic(topic)

    addAndVerifyAcls(Set(new AccessControlEntry(clientPrincipalString, WildcardHost, WRITE, ALLOW)), transactionalIdResource)
    // add describe access so that we can fetch metadata
    addAndVerifyAcls(Set(new AccessControlEntry(clientPrincipalString, WildcardHost, DESCRIBE, ALLOW)), topicResource)
    val producer = buildTransactionalProducer()
    producer.initTransactions()
    producer.beginTransaction()

    val future = producer.send(new ProducerRecord(tp.topic, tp.partition, "1".getBytes, "1".getBytes))
    val e = JTestUtils.assertFutureThrows(future, classOf[TopicAuthorizationException])
    assertEquals(Set(topic), e.unauthorizedTopics.asScala)
  }

  @Test
  def testTransactionalProducerTopicAuthorizationExceptionInCommit(): Unit = {
    createTopic(topic)

    addAndVerifyAcls(Set(new AccessControlEntry(clientPrincipalString, WildcardHost, WRITE, ALLOW)), transactionalIdResource)
    // add describe access so that we can fetch metadata
    addAndVerifyAcls(Set(new AccessControlEntry(clientPrincipalString, WildcardHost, DESCRIBE, ALLOW)), topicResource)
    val producer = buildTransactionalProducer()
    producer.initTransactions()
    producer.beginTransaction()

    assertThrows(classOf[TopicAuthorizationException], () => {
      producer.send(new ProducerRecord(tp.topic, tp.partition, "1".getBytes, "1".getBytes))
      producer.commitTransaction()
    })
  }

  @Test
  def shouldThrowTransactionalIdAuthorizationExceptionWhenNoTransactionAccessDuringSend(): Unit = {
    createTopic(topic)

    addAndVerifyAcls(Set(new AccessControlEntry(clientPrincipalString, WildcardHost, WRITE, ALLOW)), transactionalIdResource)
    val producer = buildTransactionalProducer()
    producer.initTransactions()
    removeAllClientAcls()
    addAndVerifyAcls(Set(new AccessControlEntry(clientPrincipalString, WildcardHost, WRITE, ALLOW)), topicResource)
    producer.beginTransaction()
    val future = producer.send(new ProducerRecord(tp.topic, tp.partition, "1".getBytes, "1".getBytes))
    JTestUtils.assertFutureThrows(future, classOf[TransactionalIdAuthorizationException])
  }

  @Test
  def shouldThrowTransactionalIdAuthorizationExceptionWhenNoTransactionAccessOnEndTransaction(): Unit = {
    createTopic(topic)

    addAndVerifyAcls(Set(new AccessControlEntry(clientPrincipalString, WildcardHost, WRITE, ALLOW)), transactionalIdResource)
    addAndVerifyAcls(Set(new AccessControlEntry(clientPrincipalString, WildcardHost, WRITE, ALLOW)), topicResource)
    val producer = buildTransactionalProducer()
    producer.initTransactions()
    producer.beginTransaction()
    producer.send(new ProducerRecord(tp.topic, tp.partition, "1".getBytes, "1".getBytes)).get
    removeAllClientAcls()
    assertThrows(classOf[TransactionalIdAuthorizationException], () => producer.commitTransaction())
  }

  @Test
  def shouldSuccessfullyAbortTransactionAfterTopicAuthorizationException(): Unit = {
    createTopic(topic)
    addAndVerifyAcls(Set(new AccessControlEntry(clientPrincipalString, WildcardHost, WRITE, ALLOW)), transactionalIdResource)
    addAndVerifyAcls(Set(new AccessControlEntry(clientPrincipalString, WildcardHost, WRITE, ALLOW)), topicResource)
    addAndVerifyAcls(Set(new AccessControlEntry(clientPrincipalString, WildcardHost, DESCRIBE, ALLOW)),
      new ResourcePattern(TOPIC, topic, LITERAL))
    val producer = buildTransactionalProducer()
    producer.initTransactions()
    producer.beginTransaction()
    producer.send(new ProducerRecord(tp.topic, tp.partition, "1".getBytes, "1".getBytes)).get
    // try and add a partition resulting in TopicAuthorizationException
    val future = producer.send(new ProducerRecord("otherTopic", 0, "1".getBytes, "1".getBytes))
    val e = JTestUtils.assertFutureThrows(future, classOf[TopicAuthorizationException])
    assertEquals(Set("otherTopic"), e.unauthorizedTopics.asScala)
    // now rollback
    producer.abortTransaction()
  }

  @Test
  def shouldThrowTransactionalIdAuthorizationExceptionWhenNoTransactionAccessOnSendOffsetsToTxn(): Unit = {
    addAndVerifyAcls(Set(new AccessControlEntry(clientPrincipalString, WildcardHost, WRITE, ALLOW)), transactionalIdResource)
    addAndVerifyAcls(Set(new AccessControlEntry(clientPrincipalString, WildcardHost, WRITE, ALLOW)), groupResource)
    val producer = buildTransactionalProducer()
    producer.initTransactions()
    producer.beginTransaction()
    removeAllClientAcls()
    assertThrows(classOf[TransactionalIdAuthorizationException], () => {
      val offsets = Map(tp -> new OffsetAndMetadata(1L)).asJava
      producer.sendOffsetsToTransaction(offsets, group)
      producer.commitTransaction()
    })
  }

  @Test
  def shouldSendSuccessfullyWhenIdempotentAndHasCorrectACL(): Unit = {
    createTopic(topic)
    addAndVerifyAcls(Set(new AccessControlEntry(clientPrincipalString, WildcardHost, IDEMPOTENT_WRITE, ALLOW)), clusterResource)
    addAndVerifyAcls(Set(new AccessControlEntry(clientPrincipalString, WildcardHost, WRITE, ALLOW)), topicResource)
    val producer = buildIdempotentProducer()
    producer.send(new ProducerRecord(tp.topic, tp.partition, "1".getBytes, "1".getBytes)).get
  }

  // Verify that metadata request without topics works without any ACLs and returns cluster id
  @Test
  def testClusterId(): Unit = {
    val request = new requests.MetadataRequest.Builder(List.empty.asJava, false).build()
    val response = connectAndReceive[MetadataResponse](request)
    assertEquals(Collections.emptyMap, response.errorCounts)
    assertFalse(response.clusterId.isEmpty, "Cluster id not returned")
  }

  @Test
  def testAuthorizeByResourceTypeMultipleAddAndRemove(): Unit = {
    createTopic(topic)

    for (_ <- 1 to 3) {
      addAndVerifyAcls(Set(new AccessControlEntry(clientPrincipalString, WildcardHost, DESCRIBE, ALLOW)), topicResource)
      shouldIdempotentProducerFailInInitProducerId(true)

      addAndVerifyAcls(Set(new AccessControlEntry(clientPrincipalString, WildcardHost, WRITE, ALLOW)), topicResource)
      shouldIdempotentProducerFailInInitProducerId(false)

      removeAllClientAcls()
      addAndVerifyAcls(Set(new AccessControlEntry(clientPrincipalString, WildcardHost, DESCRIBE, ALLOW)), topicResource)
      shouldIdempotentProducerFailInInitProducerId(true)
    }
  }

  @Test
  def testAuthorizeByResourceTypeIsolationUnrelatedDenyWontDominateAllow(): Unit = {
    createTopic(topic)
    createTopic("topic-2")
    createTopic("to")

    val unrelatedPrincipalString = new KafkaPrincipal(KafkaPrincipal.USER_TYPE, "unrelated").toString
    val unrelatedTopicResource = new ResourcePattern(TOPIC, "topic-2", LITERAL)
    val unrelatedGroupResource = new ResourcePattern(GROUP, "to", PREFIXED)

    val acl1 = new AccessControlEntry(clientPrincipalString, WildcardHost, READ, DENY)
    val acl2 = new AccessControlEntry(unrelatedPrincipalString, WildcardHost, READ, DENY)
    val acl3 = new AccessControlEntry(clientPrincipalString, WildcardHost, WRITE, DENY)
    val acl4 = new AccessControlEntry(clientPrincipalString, WildcardHost, WRITE, ALLOW)
    val acl5 = new AccessControlEntry(clientPrincipalString, WildcardHost, DESCRIBE, ALLOW)

    addAndVerifyAcls(Set(acl1, acl4, acl5), topicResource)
    addAndVerifyAcls(Set(acl2, acl3), unrelatedTopicResource)
    addAndVerifyAcls(Set(acl2, acl3), unrelatedGroupResource)
    shouldIdempotentProducerFailInInitProducerId(false)
  }

  @Test
  def testAuthorizeByResourceTypeDenyTakesPrecedence(): Unit = {
    createTopic(topic)
    val allowWriteAce = new AccessControlEntry(clientPrincipalString, WildcardHost, WRITE, ALLOW)
    addAndVerifyAcls(Set(allowWriteAce), topicResource)
    shouldIdempotentProducerFailInInitProducerId(false)

    val denyWriteAce = new AccessControlEntry(clientPrincipalString, WildcardHost, WRITE, DENY)
    addAndVerifyAcls(Set(denyWriteAce), topicResource)
    shouldIdempotentProducerFailInInitProducerId(true)
  }

  @Test
  def testAuthorizeByResourceTypeWildcardResourceDenyDominate(): Unit = {
    createTopic(topic)
    val wildcard = new ResourcePattern(TOPIC, ResourcePattern.WILDCARD_RESOURCE, LITERAL)
    val prefixed = new ResourcePattern(TOPIC, "t", PREFIXED)
    val literal = new ResourcePattern(TOPIC, topic, LITERAL)
    val allowWriteAce = new AccessControlEntry(clientPrincipalString, WildcardHost, WRITE, ALLOW)
    val denyWriteAce = new AccessControlEntry(clientPrincipalString, WildcardHost, WRITE, DENY)

    addAndVerifyAcls(Set(allowWriteAce), prefixed)
    addAndVerifyAcls(Set(allowWriteAce), literal)
    shouldIdempotentProducerFailInInitProducerId(false)

    addAndVerifyAcls(Set(denyWriteAce), wildcard)
    shouldIdempotentProducerFailInInitProducerId(true)
  }

  @Test
  def testAuthorizeByResourceTypePrefixedResourceDenyDominate(): Unit = {
    createTopic(topic)
    val prefixed = new ResourcePattern(TOPIC, topic.substring(0, 1), PREFIXED)
    val literal = new ResourcePattern(TOPIC, topic, LITERAL)
    val allowWriteAce = new AccessControlEntry(clientPrincipalString, WildcardHost, WRITE, ALLOW)
    val denyWriteAce = new AccessControlEntry(clientPrincipalString, WildcardHost, WRITE, DENY)

    addAndVerifyAcls(Set(denyWriteAce), prefixed)
    addAndVerifyAcls(Set(allowWriteAce), literal)
    shouldIdempotentProducerFailInInitProducerId(true)
  }

  @Test
  def testMetadataClusterAuthorizedOperationsWithoutDescribeCluster(): Unit = {
    removeAllClientAcls()

    // MetadataRequest versions older than 1 are not supported.
    for (version <- 1 to ApiKeys.METADATA.latestVersion) {
      testMetadataClusterClusterAuthorizedOperations(version.toShort, 0)
    }
  }

  @Test
  def testMetadataClusterAuthorizedOperationsWithDescribeAndAlterCluster(): Unit = {
    removeAllClientAcls()

    val clusterResource = new ResourcePattern(ResourceType.CLUSTER, Resource.CLUSTER_NAME, PatternType.LITERAL)
    val acls = Set(
      new AccessControlEntry(clientPrincipalString, WildcardHost, DESCRIBE, ALLOW),
      new AccessControlEntry(clientPrincipalString, WildcardHost, ALTER, ALLOW)
    )
    addAndVerifyAcls(acls, clusterResource)

    val expectedClusterAuthorizedOperations = Utils.to32BitField(
      acls.map(_.operation.code.asInstanceOf[JByte]).asJava)

    // MetadataRequest versions older than 1 are not supported.
    for (version <- 1 to ApiKeys.METADATA.latestVersion) {
      testMetadataClusterClusterAuthorizedOperations(version.toShort, expectedClusterAuthorizedOperations)
    }
  }

  private def testMetadataClusterClusterAuthorizedOperations(
    version: Short,
    expectedClusterAuthorizedOperations: Int
  ): Unit = {
    val metadataRequest = new MetadataRequest.Builder(new MetadataRequestData()
      .setTopics(Collections.emptyList())
      .setAllowAutoTopicCreation(true)
      .setIncludeClusterAuthorizedOperations(true))
      .build(version)

    // The expected value is only verified if the request supports it.
    if (version >= 8 && version <= 10) {
      val metadataResponse = connectAndReceive[MetadataResponse](metadataRequest)
      assertEquals(expectedClusterAuthorizedOperations, metadataResponse.data.clusterAuthorizedOperations)
    } else {
      assertThrows(classOf[UnsupportedVersionException],
        () => connectAndReceive[MetadataResponse](metadataRequest))
    }
  }

  @Test
  def testDescribeClusterClusterAuthorizedOperationsWithoutDescribeCluster(): Unit = {
    removeAllClientAcls()

    for (version <- ApiKeys.DESCRIBE_CLUSTER.oldestVersion to ApiKeys.DESCRIBE_CLUSTER.latestVersion) {
      testDescribeClusterClusterAuthorizedOperations(version.toShort, 0)
    }
  }

  @Test
  def testDescribeClusterClusterAuthorizedOperationsWithDescribeAndAlterCluster(): Unit = {
    removeAllClientAcls()

    val clusterResource = new ResourcePattern(ResourceType.CLUSTER, Resource.CLUSTER_NAME, PatternType.LITERAL)
    val acls = Set(
      new AccessControlEntry(clientPrincipalString, WildcardHost, DESCRIBE, ALLOW),
      new AccessControlEntry(clientPrincipalString, WildcardHost, ALTER, ALLOW)
    )
    addAndVerifyAcls(acls, clusterResource)

    val expectedClusterAuthorizedOperations = Utils.to32BitField(
      acls.map(_.operation.code.asInstanceOf[JByte]).asJava)

    for (version <- ApiKeys.DESCRIBE_CLUSTER.oldestVersion to ApiKeys.DESCRIBE_CLUSTER.latestVersion) {
      testDescribeClusterClusterAuthorizedOperations(version.toShort, expectedClusterAuthorizedOperations)
    }
  }

  private def testDescribeClusterClusterAuthorizedOperations(
    version: Short,
    expectedClusterAuthorizedOperations: Int
  ): Unit = {
    val describeClusterRequest = new DescribeClusterRequest.Builder(new DescribeClusterRequestData()
      .setIncludeClusterAuthorizedOperations(true))
      .build(version)

    val describeClusterResponse = connectAndReceive[DescribeClusterResponse](describeClusterRequest)
    assertEquals(expectedClusterAuthorizedOperations, describeClusterResponse.data.clusterAuthorizedOperations)
  }

  def removeAllClientAcls(): Unit = {
    val authorizer = servers.head.dataPlaneRequestProcessor.authorizer.get
    val aclEntryFilter = new AccessControlEntryFilter(clientPrincipalString, null, AclOperation.ANY, AclPermissionType.ANY)
    val aclFilter = new AclBindingFilter(ResourcePatternFilter.ANY, aclEntryFilter)

    authorizer.deleteAcls(null, List(aclFilter).asJava).asScala.map(_.toCompletableFuture.get).flatMap { deletion =>
      deletion.aclBindingDeleteResults().asScala.map(_.aclBinding.pattern).toSet
    }.foreach { resource =>
      TestUtils.waitAndVerifyAcls(Set.empty[AccessControlEntry], authorizer, resource, aclEntryFilter)
    }
  }

  private def sendRequestWithIdAndVerifyResponseError(request: AbstractRequest,
                                                resources: Set[ResourceType],
                                                isAuthorized: Boolean,
                                                topicExists: Boolean,
                                                describeAuthorized: Boolean,
                                                id: Uuid): AbstractResponse = {
    val apiKey = request.apiKey
    val response = connectAndReceive[AbstractResponse](request)
    val error = requestKeysToErrorWithIds(id)(apiKey).asInstanceOf[AbstractResponse => Errors](response)

    val authorizationErrors = resources.flatMap { resourceType =>
      if (resourceType == TOPIC) {
        if (isAuthorized)
          Set(Errors.UNKNOWN_TOPIC_ID, AclEntry.authorizationError(ResourceType.TOPIC))
        else if (describeAuthorized)
          Set(AclEntry.authorizationError(ResourceType.TOPIC))
        else
          Set(Errors.UNKNOWN_TOPIC_ID)
      } else {
        Set(AclEntry.authorizationError(resourceType))
      }
    }

    if (topicExists)
      if (isAuthorized)
        assertFalse(authorizationErrors.contains(error), s"$apiKey should be allowed. Found unexpected authorization error $error")
      else
        assertTrue(authorizationErrors.contains(error), s"$apiKey should be forbidden. Found error $error but expected one of $authorizationErrors")
    else if (resources == Set(TOPIC))
      if (isAuthorized)
        assertEquals(Errors.UNKNOWN_TOPIC_ID, error, s"$apiKey had an unexpected error")
      else {
        assertEquals(Errors.UNKNOWN_TOPIC_ID, error, s"$apiKey had an unexpected error")
      }

    response
  }

  private def sendRequestAndVerifyResponseError(request: AbstractRequest,
                                                resources: Set[ResourceType],
                                                isAuthorized: Boolean,
                                                topicExists: Boolean = true,
                                                topicNames: Map[Uuid, String] = getTopicNames()): AbstractResponse = {
    val apiKey = request.apiKey
    val response = connectAndReceive[AbstractResponse](request)
    val error = requestKeyToError(topicNames)(apiKey).asInstanceOf[AbstractResponse => Errors](response)

    val authorizationErrors = resources.flatMap { resourceType =>
      if (resourceType == TOPIC) {
        if (isAuthorized)
          Set(Errors.UNKNOWN_TOPIC_OR_PARTITION, AclEntry.authorizationError(ResourceType.TOPIC))
        else
          Set(AclEntry.authorizationError(ResourceType.TOPIC))
      } else {
        Set(AclEntry.authorizationError(resourceType))
      }
    }

    if (topicExists)
      if (isAuthorized)
        assertFalse(authorizationErrors.contains(error), s"$apiKey should be allowed. Found unexpected authorization error $error")
      else
        assertTrue(authorizationErrors.contains(error), s"$apiKey should be forbidden. Found error $error but expected one of $authorizationErrors")
    else if (resources == Set(TOPIC))
      if (isAuthorized)
        if (apiKey.equals(ApiKeys.FETCH) && request.version() >= 13)
          assertEquals(Errors.UNKNOWN_TOPIC_ID, error, s"$apiKey had an unexpected error")
        else
          assertEquals(Errors.UNKNOWN_TOPIC_OR_PARTITION, error, s"$apiKey had an unexpected error")
      else {
        if (apiKey.equals(ApiKeys.FETCH) && request.version() >= 13)
          assertEquals(Errors.UNKNOWN_TOPIC_ID, error, s"$apiKey had an unexpected error")
        else
          assertEquals(Errors.TOPIC_AUTHORIZATION_FAILED, error, s"$apiKey had an unexpected error")
      }

    response
  }

  private def sendRecords(producer: KafkaProducer[Array[Byte], Array[Byte]],
                          numRecords: Int,
                          tp: TopicPartition): Unit = {
    val futures = (0 until numRecords).map { i =>
      producer.send(new ProducerRecord(tp.topic(), tp.partition(), i.toString.getBytes, i.toString.getBytes))
    }
    try {
      futures.foreach(_.get)
    } catch {
      case e: ExecutionException => throw e.getCause
    }
  }

  private def addAndVerifyAcls(acls: Set[AccessControlEntry], resource: ResourcePattern): Unit = {
    TestUtils.addAndVerifyAcls(servers.head, acls, resource)
  }

  private def consumeRecords(consumer: Consumer[Array[Byte], Array[Byte]],
                             numRecords: Int = 1,
                             startingOffset: Int = 0,
                             topic: String = topic,
                             part: Int = part): Unit = {
    val records = TestUtils.consumeRecords(consumer, numRecords)

    for (i <- 0 until numRecords) {
      val record = records(i)
      val offset = startingOffset + i
      assertEquals(topic, record.topic)
      assertEquals(part, record.partition)
      assertEquals(offset.toLong, record.offset)
    }
  }

  private def buildTransactionalProducer(): KafkaProducer[Array[Byte], Array[Byte]] = {
    producerConfig.setProperty(ProducerConfig.TRANSACTIONAL_ID_CONFIG, transactionalId)
    producerConfig.setProperty(ProducerConfig.ACKS_CONFIG, "all")
    createProducer()
  }

  private def buildIdempotentProducer(): KafkaProducer[Array[Byte], Array[Byte]] = {
    producerConfig.setProperty(ProducerConfig.ENABLE_IDEMPOTENCE_CONFIG, "true")
    producerConfig.setProperty(ProducerConfig.ACKS_CONFIG, "all")
    createProducer()
  }

  private def createAdminClient(): Admin = {
    val props = new Properties()
    props.put(AdminClientConfig.BOOTSTRAP_SERVERS_CONFIG, brokerList)
    val adminClient = Admin.create(props)
    adminClients += adminClient
    adminClient
  }
}<|MERGE_RESOLUTION|>--- conflicted
+++ resolved
@@ -645,60 +645,32 @@
     )
   ).build()
 
-  private def sendRequests(requestKeyToRequest: mutable.Map[ApiKeys, AbstractRequest], topicExists: Boolean = true) = {
+  private def sendRequests(requestKeyToRequest: mutable.Map[ApiKeys, AbstractRequest], topicExists: Boolean = true,
+                           topicNames: Map[Uuid, String] = getTopicNames()) = {
     for ((key, request) <- requestKeyToRequest) {
       removeAllClientAcls()
       val resources = requestKeysToAcls(key).map(_._1.resourceType).toSet
-      sendRequestAndVerifyResponseError(request, resources, isAuthorized = false, topicExists = topicExists)
+      sendRequestAndVerifyResponseError(request, resources, isAuthorized = false, topicExists = topicExists, topicNames = topicNames)
 
       val resourceToAcls = requestKeysToAcls(key)
       resourceToAcls.get(topicResource).foreach { acls =>
         val describeAcls = topicDescribeAcl(topicResource)
         val isAuthorized = describeAcls == acls
         addAndVerifyAcls(describeAcls, topicResource)
-        sendRequestAndVerifyResponseError(request, resources, isAuthorized = isAuthorized,  topicExists = topicExists)
+        sendRequestAndVerifyResponseError(request, resources, isAuthorized = isAuthorized,  topicExists = topicExists, topicNames = topicNames)
         removeAllClientAcls()
       }
 
       for ((resource, acls) <- resourceToAcls)
         addAndVerifyAcls(acls, resource)
-      sendRequestAndVerifyResponseError(request, resources, isAuthorized = true,  topicExists = topicExists)
+      sendRequestAndVerifyResponseError(request, resources, isAuthorized = true,  topicExists = topicExists, topicNames = topicNames)
     }
   }
 
   @Test
   def testAuthorizationWithTopicExisting(): Unit = {
-<<<<<<< HEAD
-
-    def sendRequests(requestKeyToRequest: mutable.Map[ApiKeys, AbstractRequest]) = {
-      for ((key, request) <- requestKeyToRequest) {
-        removeAllClientAcls()
-        val resources = requestKeysToAcls(key).map(_._1.resourceType).toSet
-        sendRequestAndVerifyResponseError(request, resources, isAuthorized = false)
-
-        val resourceToAcls = requestKeysToAcls(key)
-        resourceToAcls.get(topicResource).foreach { acls =>
-          val describeAcls = topicDescribeAcl(topicResource)
-          val isAuthorized = describeAcls == acls
-          addAndVerifyAcls(describeAcls, topicResource)
-          sendRequestAndVerifyResponseError(request, resources, isAuthorized = isAuthorized)
-          removeAllClientAcls()
-        }
-
-        for ((resource, acls) <- resourceToAcls)
-          addAndVerifyAcls(acls, resource)
-        sendRequestAndVerifyResponseError(request, resources, isAuthorized = true)
-      }
-    }
-
-    // First create the topic
-    sendRequests(mutable.Map(ApiKeys.CREATE_TOPICS -> createTopicsRequest))
-
-    val requestKeyToRequest = mutable.LinkedHashMap[ApiKeys, AbstractRequest](
-=======
     //First create the topic so we have a valid topic ID
     sendRequests(mutable.Map(ApiKeys.CREATE_TOPICS -> createTopicsRequest))
->>>>>>> bd6c2125
 
     val requestKeyToRequest = mutable.LinkedHashMap[ApiKeys, AbstractRequest](
       ApiKeys.METADATA -> createMetadataRequest(allowAutoTopicCreation = true),
@@ -740,10 +712,9 @@
       ApiKeys.DELETE_TOPICS -> deleteTopicsRequest
     )
 
-    sendRequests(requestKeyToRequest)
-  }
-
-<<<<<<< HEAD
+    sendRequests(requestKeyToRequest, true)
+  }
+
   /*
    * even if the topic doesn't exist, request APIs should not leak the topic name
    */
@@ -768,11 +739,9 @@
       ApiKeys.ELECT_LEADERS -> electLeadersRequest
     )
 
-    for ((key, request) <- requestKeyToRequest) {
-      removeAllClientAcls()
-      val resources = requestKeysToAcls(key).map(_._1.resourceType).toSet
-      sendRequestAndVerifyResponseError(request, resources, isAuthorized = false, topicExists = false, topicNames = topicNames)
-=======
+    sendRequests(requestKeyToRequest, false, topicNames)
+  }
+
   @Test
   def testAuthorizationDeleteTopicsIdWithTopicExisting(): Unit = {
     sendRequests(mutable.Map(ApiKeys.CREATE_TOPICS -> createTopicsRequest))
@@ -783,28 +752,19 @@
       removeAllClientAcls()
       val resources = requestKeysToAcls(key).map(_._1.resourceType).toSet
       sendRequestWithIdAndVerifyResponseError(request, resources, isAuthorized = false, topicExists = true, describeAuthorized = false, id = id)
->>>>>>> bd6c2125
 
       val resourceToAcls = requestKeysToAcls(key)
       resourceToAcls.get(topicResource).foreach { acls =>
         val describeAcls = topicDescribeAcl(topicResource)
         val isAuthorized = describeAcls == acls
         addAndVerifyAcls(describeAcls, topicResource)
-<<<<<<< HEAD
-        sendRequestAndVerifyResponseError(request, resources, isAuthorized = isAuthorized, topicExists = false, topicNames = topicNames)
-=======
         sendRequestWithIdAndVerifyResponseError(request, resources, isAuthorized = isAuthorized, topicExists = true, describeAuthorized = true, id = id)
->>>>>>> bd6c2125
         removeAllClientAcls()
       }
 
       for ((resource, acls) <- resourceToAcls)
         addAndVerifyAcls(acls, resource)
-<<<<<<< HEAD
-      sendRequestAndVerifyResponseError(request, resources, isAuthorized = true, topicExists = false, topicNames = topicNames)
-=======
       sendRequestWithIdAndVerifyResponseError(request, resources, isAuthorized = true, topicExists = true, describeAuthorized = true, id = id)
->>>>>>> bd6c2125
     }
   }
 
@@ -819,7 +779,7 @@
       ApiKeys.FETCH -> createFetchRequestWithUnknownTopic(id, 12),
     )
 
-    sendRequests(requestKeyToRequest, false)
+    sendRequests(requestKeyToRequest, false, topicNames)
   }
 
   @Test
@@ -832,32 +792,20 @@
     for ((key, request) <- requestKeyToRequest) {
       removeAllClientAcls()
       val resources = requestKeysToAcls(key).map(_._1.resourceType).toSet
-<<<<<<< HEAD
-      sendRequestAndVerifyResponseError(request, resources, isAuthorized = false, topicExists = false, topicNames = topicNames)
-=======
       sendRequestWithIdAndVerifyResponseError(request, resources, isAuthorized = false, topicExists = false, describeAuthorized = false, id = id)
->>>>>>> bd6c2125
 
       val resourceToAcls = requestKeysToAcls(key)
       resourceToAcls.get(topicResource).foreach { acls =>
         val describeAcls = topicDescribeAcl(topicResource)
         val isAuthorized = describeAcls == acls
         addAndVerifyAcls(describeAcls, topicResource)
-<<<<<<< HEAD
-        sendRequestAndVerifyResponseError(request, resources, isAuthorized = isAuthorized, topicExists = false, topicNames = topicNames)
-=======
         sendRequestWithIdAndVerifyResponseError(request, resources, isAuthorized = isAuthorized, topicExists = false, describeAuthorized = true, id = id)
->>>>>>> bd6c2125
         removeAllClientAcls()
       }
 
       for ((resource, acls) <- resourceToAcls)
         addAndVerifyAcls(acls, resource)
-<<<<<<< HEAD
-      sendRequestAndVerifyResponseError(request, resources, isAuthorized = true, topicExists = false, topicNames = topicNames)
-=======
       sendRequestWithIdAndVerifyResponseError(request, resources, isAuthorized = true, topicExists = false, describeAuthorized = true, id = id)
->>>>>>> bd6c2125
     }
   }
 
