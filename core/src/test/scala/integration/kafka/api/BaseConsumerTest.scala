/*
 * Licensed to the Apache Software Foundation (ASF) under one or more
 * contributor license agreements. See the NOTICE file distributed with
 * this work for additional information regarding copyright ownership.
 * The ASF licenses this file to You under the Apache License, Version 2.0
 * (the "License"); you may not use this file except in compliance with
 * the License. You may obtain a copy of the License at
 *
 *    http://www.apache.org/licenses/LICENSE-2.0
 *
 * Unless required by applicable law or agreed to in writing, software
 * distributed under the License is distributed on an "AS IS" BASIS,
 * WITHOUT WARRANTIES OR CONDITIONS OF ANY KIND, either express or implied.
 * See the License for the specific language governing permissions and
 * limitations under the License.
 */
package kafka.api

import kafka.utils.TestInfoUtils
import org.apache.kafka.clients.consumer.{Consumer, ConsumerConfig}
import org.apache.kafka.clients.producer.{KafkaProducer, ProducerConfig}
import org.apache.kafka.common.{ClusterResource, ClusterResourceListener, PartitionInfo}
import org.apache.kafka.common.internals.Topic
import org.apache.kafka.common.serialization.{Deserializer, Serializer}
import org.junit.jupiter.api.Assertions._
import org.junit.jupiter.params.ParameterizedTest
<<<<<<< HEAD
import org.junit.jupiter.params.provider.ValueSource
=======
import org.junit.jupiter.params.provider.{Arguments, MethodSource}
>>>>>>> 32576f61

import java.util.Properties
import java.util.concurrent.atomic.AtomicInteger
import scala.jdk.CollectionConverters._
import scala.collection.Seq

/**
 * Integration tests for the consumer that cover basic usage as well as coordinator failure
 */
abstract class BaseConsumerTest extends AbstractConsumerTest {

<<<<<<< HEAD
  @ParameterizedTest(name = TestInfoUtils.TestWithParameterizedQuorumName)
  @ValueSource(strings = Array("zk", "kraft", "kraft+kip848"))
  def testSimpleConsumption(quorum: String): Unit = {
=======
  @ParameterizedTest(name = TestInfoUtils.TestWithParameterizedQuorumAndGroupProtocolNames)
  @MethodSource(Array("getTestQuorumAndGroupProtocolParametersAll"))
  def testSimpleConsumption(quorum: String, groupProtocol: String): Unit = {
>>>>>>> 32576f61
    val numRecords = 10000
    val producer = createProducer()
    val startingTimestamp = System.currentTimeMillis()
    sendRecords(producer, numRecords, tp, startingTimestamp = startingTimestamp)

    val consumer = createConsumer()
    assertEquals(0, consumer.assignment.size)
    consumer.assign(List(tp).asJava)
    assertEquals(1, consumer.assignment.size)

    consumer.seek(tp, 0)
    consumeAndVerifyRecords(consumer = consumer, numRecords = numRecords, startingOffset = 0, startingTimestamp = startingTimestamp)

    // check async commit callbacks
    sendAndAwaitAsyncCommit(consumer)
  }

<<<<<<< HEAD
  @ParameterizedTest(name = TestInfoUtils.TestWithParameterizedQuorumName)
  @ValueSource(strings = Array("zk", "kraft", "kraft+kip848"))
  def testClusterResourceListener(quorum: String): Unit = {
=======
  @ParameterizedTest(name = TestInfoUtils.TestWithParameterizedQuorumAndGroupProtocolNames)
  @MethodSource(Array("getTestQuorumAndGroupProtocolParametersAll"))
  def testClusterResourceListener(quorum: String, groupProtocol: String): Unit = {
>>>>>>> 32576f61
    val numRecords = 100
    val producerProps = new Properties()
    producerProps.put(ProducerConfig.KEY_SERIALIZER_CLASS_CONFIG, classOf[BaseConsumerTest.TestClusterResourceListenerSerializer])
    producerProps.put(ProducerConfig.VALUE_SERIALIZER_CLASS_CONFIG, classOf[BaseConsumerTest.TestClusterResourceListenerSerializer])

    val producer: KafkaProducer[Array[Byte], Array[Byte]] = createProducer(keySerializer = null, valueSerializer = null, producerProps)
    val startingTimestamp = System.currentTimeMillis()
    sendRecords(producer, numRecords, tp, startingTimestamp = startingTimestamp)

    val consumerProps = new Properties()
    consumerProps.put(ConsumerConfig.KEY_DESERIALIZER_CLASS_CONFIG, classOf[BaseConsumerTest.TestClusterResourceListenerDeserializer])
    consumerProps.put(ConsumerConfig.VALUE_DESERIALIZER_CLASS_CONFIG, classOf[BaseConsumerTest.TestClusterResourceListenerDeserializer])
    val consumer: Consumer[Array[Byte], Array[Byte]] = createConsumer(keyDeserializer = null, valueDeserializer = null, consumerProps)
    consumer.subscribe(List(tp.topic()).asJava)
    consumeAndVerifyRecords(consumer = consumer, numRecords = numRecords, startingOffset = 0, startingTimestamp = startingTimestamp)
    assertNotEquals(0, BaseConsumerTest.updateProducerCount.get())
    assertNotEquals(0, BaseConsumerTest.updateConsumerCount.get())
  }

<<<<<<< HEAD
  @ParameterizedTest(name = TestInfoUtils.TestWithParameterizedQuorumName)
  @ValueSource(strings = Array("zk", "kraft", "kraft+kip848"))
  def testCoordinatorFailover(quorum: String): Unit = {
=======
  // ConsumerRebalanceListener temporarily not supported for consumer group protocol
  @ParameterizedTest(name = TestInfoUtils.TestWithParameterizedQuorumAndGroupProtocolNames)
  @MethodSource(Array("getTestQuorumAndGroupProtocolParametersGenericGroupProtocolOnly"))
  def testCoordinatorFailover(quorum: String, groupProtocol: String): Unit = {
>>>>>>> 32576f61
    val listener = new TestConsumerReassignmentListener()
    this.consumerConfig.setProperty(ConsumerConfig.SESSION_TIMEOUT_MS_CONFIG, "5001")
    this.consumerConfig.setProperty(ConsumerConfig.HEARTBEAT_INTERVAL_MS_CONFIG, "1000")
    // Use higher poll timeout to avoid consumer leaving the group due to timeout
    this.consumerConfig.setProperty(ConsumerConfig.MAX_POLL_INTERVAL_MS_CONFIG, "15000")
    val consumer = createConsumer()

    consumer.subscribe(List(topic).asJava, listener)

    // the initial subscription should cause a callback execution
    awaitRebalance(consumer, listener)
    assertEquals(1, listener.callsToAssigned)

    // get metadata for the topic
    var parts: Seq[PartitionInfo] = null
    while (parts == null)
      parts = consumer.partitionsFor(Topic.GROUP_METADATA_TOPIC_NAME).asScala
    assertEquals(1, parts.size)
    assertNotNull(parts.head.leader())

    // shutdown the coordinator
    val coordinator = parts.head.leader().id()
    this.brokers(coordinator).shutdown()

    // the failover should not cause a rebalance
    ensureNoRebalance(consumer, listener)
  }
}

object BaseConsumerTest {
  // We want to test the following combinations:
  // * ZooKeeper and the generic group protocol
  // * KRaft and the generic group protocol
  // * KRaft with the new group coordinator enabled and the generic group protocol
  // * KRaft with the new group coordinator enabled and the consumer group protocol (temporarily disabled)
  def getTestQuorumAndGroupProtocolParametersAll() : java.util.stream.Stream[Arguments] = {
    java.util.stream.Stream.of(
        Arguments.of("zk", "generic"),
        Arguments.of("kraft", "generic"),
        Arguments.of("kraft+kip848", "generic"))
//        Arguments.of("kraft+kip848", "consumer"))
  }

  // In Scala 2.12, it is necessary to disambiguate the java.util.stream.Stream.of() method call
  // in the case where there's only a single Arguments in the list. The following commented-out
  // method works in Scala 2.13, but not 2.12. For this reason, tests which run against just a
  // single combination are written using @CsvSource rather than the more elegant @MethodSource. 
  // def getTestQuorumAndGroupProtocolParametersZkOnly() : java.util.stream.Stream[Arguments] = {
  //   java.util.stream.Stream.of(
  //       Arguments.of("zk", "generic"))
  // }

  // For tests that only work with the generic group protocol, we want to test the following combinations:
  // * ZooKeeper and the generic group protocol
  // * KRaft and the generic group protocol
  // * KRaft with the new group coordinator enabled and the generic group protocol
  def getTestQuorumAndGroupProtocolParametersGenericGroupProtocolOnly() : java.util.stream.Stream[Arguments] = {
    java.util.stream.Stream.of(
        Arguments.of("zk", "generic"),
        Arguments.of("kraft", "generic"),
        Arguments.of("kraft+kip848", "generic"))
  }

  val updateProducerCount = new AtomicInteger()
  val updateConsumerCount = new AtomicInteger()

  class TestClusterResourceListenerSerializer extends Serializer[Array[Byte]] with ClusterResourceListener {

    override def onUpdate(clusterResource: ClusterResource): Unit = updateProducerCount.incrementAndGet();

    override def serialize(topic: String, data: Array[Byte]): Array[Byte] = data
  }

  class TestClusterResourceListenerDeserializer extends Deserializer[Array[Byte]] with ClusterResourceListener {

    override def onUpdate(clusterResource: ClusterResource): Unit = updateConsumerCount.incrementAndGet();
    override def deserialize(topic: String, data: Array[Byte]): Array[Byte] = data
  }
}<|MERGE_RESOLUTION|>--- conflicted
+++ resolved
@@ -24,11 +24,7 @@
 import org.apache.kafka.common.serialization.{Deserializer, Serializer}
 import org.junit.jupiter.api.Assertions._
 import org.junit.jupiter.params.ParameterizedTest
-<<<<<<< HEAD
-import org.junit.jupiter.params.provider.ValueSource
-=======
 import org.junit.jupiter.params.provider.{Arguments, MethodSource}
->>>>>>> 32576f61
 
 import java.util.Properties
 import java.util.concurrent.atomic.AtomicInteger
@@ -40,15 +36,9 @@
  */
 abstract class BaseConsumerTest extends AbstractConsumerTest {
 
-<<<<<<< HEAD
-  @ParameterizedTest(name = TestInfoUtils.TestWithParameterizedQuorumName)
-  @ValueSource(strings = Array("zk", "kraft", "kraft+kip848"))
-  def testSimpleConsumption(quorum: String): Unit = {
-=======
   @ParameterizedTest(name = TestInfoUtils.TestWithParameterizedQuorumAndGroupProtocolNames)
   @MethodSource(Array("getTestQuorumAndGroupProtocolParametersAll"))
   def testSimpleConsumption(quorum: String, groupProtocol: String): Unit = {
->>>>>>> 32576f61
     val numRecords = 10000
     val producer = createProducer()
     val startingTimestamp = System.currentTimeMillis()
@@ -66,15 +56,9 @@
     sendAndAwaitAsyncCommit(consumer)
   }
 
-<<<<<<< HEAD
-  @ParameterizedTest(name = TestInfoUtils.TestWithParameterizedQuorumName)
-  @ValueSource(strings = Array("zk", "kraft", "kraft+kip848"))
-  def testClusterResourceListener(quorum: String): Unit = {
-=======
   @ParameterizedTest(name = TestInfoUtils.TestWithParameterizedQuorumAndGroupProtocolNames)
   @MethodSource(Array("getTestQuorumAndGroupProtocolParametersAll"))
   def testClusterResourceListener(quorum: String, groupProtocol: String): Unit = {
->>>>>>> 32576f61
     val numRecords = 100
     val producerProps = new Properties()
     producerProps.put(ProducerConfig.KEY_SERIALIZER_CLASS_CONFIG, classOf[BaseConsumerTest.TestClusterResourceListenerSerializer])
@@ -94,16 +78,10 @@
     assertNotEquals(0, BaseConsumerTest.updateConsumerCount.get())
   }
 
-<<<<<<< HEAD
-  @ParameterizedTest(name = TestInfoUtils.TestWithParameterizedQuorumName)
-  @ValueSource(strings = Array("zk", "kraft", "kraft+kip848"))
-  def testCoordinatorFailover(quorum: String): Unit = {
-=======
   // ConsumerRebalanceListener temporarily not supported for consumer group protocol
   @ParameterizedTest(name = TestInfoUtils.TestWithParameterizedQuorumAndGroupProtocolNames)
   @MethodSource(Array("getTestQuorumAndGroupProtocolParametersGenericGroupProtocolOnly"))
   def testCoordinatorFailover(quorum: String, groupProtocol: String): Unit = {
->>>>>>> 32576f61
     val listener = new TestConsumerReassignmentListener()
     this.consumerConfig.setProperty(ConsumerConfig.SESSION_TIMEOUT_MS_CONFIG, "5001")
     this.consumerConfig.setProperty(ConsumerConfig.HEARTBEAT_INTERVAL_MS_CONFIG, "1000")
@@ -150,7 +128,7 @@
   // In Scala 2.12, it is necessary to disambiguate the java.util.stream.Stream.of() method call
   // in the case where there's only a single Arguments in the list. The following commented-out
   // method works in Scala 2.13, but not 2.12. For this reason, tests which run against just a
-  // single combination are written using @CsvSource rather than the more elegant @MethodSource. 
+  // single combination are written using @CsvSource rather than the more elegant @MethodSource.
   // def getTestQuorumAndGroupProtocolParametersZkOnly() : java.util.stream.Stream[Arguments] = {
   //   java.util.stream.Stream.of(
   //       Arguments.of("zk", "generic"))
