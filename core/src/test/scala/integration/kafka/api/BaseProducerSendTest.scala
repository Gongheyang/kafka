/**
 * Licensed to the Apache Software Foundation (ASF) under one or more
 * contributor license agreements.  See the NOTICE file distributed with
 * this work for additional information regarding copyright ownership.
 * The ASF licenses this file to You under the Apache License, Version 2.0
 * (the "License"); you may not use this file except in compliance with
 * the License.  You may obtain a copy of the License at
 *
 *    http://www.apache.org/licenses/LICENSE-2.0
 *
 * Unless required by applicable law or agreed to in writing, software
 * distributed under the License is distributed on an "AS IS" BASIS,
 * WITHOUT WARRANTIES OR CONDITIONS OF ANY KIND, either express or implied.
 * See the License for the specific language governing permissions and
 * limitations under the License.
 */

package kafka.api

import java.time.Duration
import java.nio.charset.StandardCharsets
import java.time.Duration
import java.time.temporal.ChronoUnit
import java.util.Properties
import java.util.concurrent.TimeUnit

import kafka.integration.KafkaServerTestHarness
import kafka.log.LogConfig
import kafka.server.KafkaConfig
import kafka.utils.TestUtils
import org.apache.kafka.clients.consumer.KafkaConsumer
import org.apache.kafka.clients.producer._
import org.apache.kafka.common.errors.TimeoutException
import org.apache.kafka.common.record.TimestampType
import org.apache.kafka.common.security.auth.SecurityProtocol
import org.apache.kafka.common.{KafkaException, TopicPartition}
import org.junit.Assert._
import org.junit.{After, Before, Test}

import scala.collection.JavaConverters._
import scala.collection.mutable.Buffer
import scala.concurrent.ExecutionException

abstract class BaseProducerSendTest extends KafkaServerTestHarness {

  def generateConfigs = {
    val overridingProps = new Properties()
    val numServers = 2
    overridingProps.put(KafkaConfig.NumPartitionsProp, 4.toString)
    TestUtils.createBrokerConfigs(numServers, zkConnect, false, interBrokerSecurityProtocol = Some(securityProtocol),
      trustStoreFile = trustStoreFile, saslProperties = serverSaslProperties).map(KafkaConfig.fromProps(_, overridingProps))
  }

  private var consumer: KafkaConsumer[Array[Byte], Array[Byte]] = _
  private val producers = Buffer[KafkaProducer[Array[Byte], Array[Byte]]]()

  protected val topic = "topic"
  private val numRecords = 100

  @Before
  override def setUp() {
    super.setUp()
    consumer = TestUtils.createConsumer(TestUtils.getBrokerListStrFromServers(servers), securityProtocol = SecurityProtocol.PLAINTEXT)
  }

  @After
  override def tearDown() {
    consumer.close()
    // Ensure that all producers are closed since unclosed producers impact other tests when Kafka server ports are reused
    producers.foreach(_.close())

    super.tearDown()
  }

  protected def createProducer(brokerList: String,
                               lingerMs: Int = 0,
                               batchSize: Int = 16384,
                               compressionType: String = "none",
                               maxBlockMs: Long = 60 * 1000L): KafkaProducer[Array[Byte],Array[Byte]] = {
    val producer = TestUtils.createProducer(brokerList,
      compressionType = compressionType,
      securityProtocol = securityProtocol,
      trustStoreFile = trustStoreFile,
      saslProperties = clientSaslProperties,
      lingerMs = lingerMs,
      maxBlockMs = maxBlockMs)
    registerProducer(producer)
  }

  protected def registerProducer(producer: KafkaProducer[Array[Byte], Array[Byte]]): KafkaProducer[Array[Byte], Array[Byte]] = {
    producers += producer
    producer
  }

  /**
   * testSendOffset checks the basic send API behavior
   *
   * 1. Send with null key/value/partition-id should be accepted; send with null topic should be rejected.
   * 2. Last message of the non-blocking send should return the correct offset metadata
   */
  @Test
  def testSendOffset() {
    val producer = createProducer(brokerList)
    val partition = 0

    object callback extends Callback {
      var offset = 0L

      def onCompletion(metadata: RecordMetadata, exception: Exception) {
        if (exception == null) {
          assertEquals(offset, metadata.offset())
          assertEquals(topic, metadata.topic())
          assertEquals(partition, metadata.partition())
          offset match {
            case 0 => assertEquals(metadata.serializedKeySize + metadata.serializedValueSize,
              "key".getBytes(StandardCharsets.UTF_8).length + "value".getBytes(StandardCharsets.UTF_8).length)
            case 1 => assertEquals(metadata.serializedKeySize(), "key".getBytes(StandardCharsets.UTF_8).length)
            case 2 => assertEquals(metadata.serializedValueSize, "value".getBytes(StandardCharsets.UTF_8).length)
            case _ => assertTrue(metadata.serializedValueSize > 0)
          }
          assertNotEquals(metadata.checksum(), 0)
          offset += 1
        } else {
          fail("Send callback returns the following exception", exception)
        }
      }
    }

    try {
      // create topic
      createTopic(topic, 1, 2)

      // send a normal record
      val record0 = new ProducerRecord[Array[Byte], Array[Byte]](topic, partition, "key".getBytes(StandardCharsets.UTF_8),
        "value".getBytes(StandardCharsets.UTF_8))
      assertEquals("Should have offset 0", 0L, producer.send(record0, callback).get.offset)

      // send a record with null value should be ok
      val record1 = new ProducerRecord[Array[Byte], Array[Byte]](topic, partition, "key".getBytes(StandardCharsets.UTF_8), null)
      assertEquals("Should have offset 1", 1L, producer.send(record1, callback).get.offset)

      // send a record with null key should be ok
      val record2 = new ProducerRecord[Array[Byte], Array[Byte]](topic, partition, null, "value".getBytes(StandardCharsets.UTF_8))
      assertEquals("Should have offset 2", 2L, producer.send(record2, callback).get.offset)

      // send a record with null part id should be ok
      val record3 = new ProducerRecord[Array[Byte], Array[Byte]](topic, null, "key".getBytes(StandardCharsets.UTF_8),
        "value".getBytes(StandardCharsets.UTF_8))
      assertEquals("Should have offset 3", 3L, producer.send(record3, callback).get.offset)

      // send a record with null topic should fail
      try {
        val record4 = new ProducerRecord[Array[Byte], Array[Byte]](null, partition, "key".getBytes(StandardCharsets.UTF_8),
          "value".getBytes(StandardCharsets.UTF_8))
        producer.send(record4, callback)
        fail("Should not allow sending a record without topic")
      } catch {
        case _: IllegalArgumentException => // this is ok
      }

      // non-blocking send a list of records
      for (_ <- 1 to numRecords)
        producer.send(record0, callback)

      // check that all messages have been acked via offset
      assertEquals("Should have offset " + (numRecords + 4), numRecords + 4L, producer.send(record0, callback).get.offset)

    } finally {
      producer.close()
    }
  }

  @Test
  def testSendCompressedMessageWithCreateTime() {
    val producer = createProducer(brokerList = brokerList,
      compressionType = "gzip",
      lingerMs = Int.MaxValue)
    sendAndVerifyTimestamp(producer, TimestampType.CREATE_TIME)
  }

  @Test
  def testSendNonCompressedMessageWithCreateTime() {
    val producer = createProducer(brokerList = brokerList, lingerMs = Int.MaxValue)
    sendAndVerifyTimestamp(producer, TimestampType.CREATE_TIME)
  }

  protected def sendAndVerify(producer: KafkaProducer[Array[Byte], Array[Byte]],
                              numRecords: Int = numRecords,
                              timeoutMs: Long = 20000L) {
    val partition = 0
    try {
      createTopic(topic, 1, 2)

      val futures = for (i <- 1 to numRecords) yield {
        val record = new ProducerRecord(topic, partition, s"key$i".getBytes(StandardCharsets.UTF_8),
          s"value$i".getBytes(StandardCharsets.UTF_8))
        producer.send(record)
      }
      producer.close(Duration.ofMillis(timeoutMs))
      val lastOffset = futures.foldLeft(0) { (offset, future) =>
        val recordMetadata = future.get
        assertEquals(topic, recordMetadata.topic)
        assertEquals(partition, recordMetadata.partition)
        assertEquals(offset, recordMetadata.offset)
        offset + 1
      }
      assertEquals(numRecords, lastOffset)
    } finally {
      producer.close()
    }
  }

  protected def sendAndVerifyTimestamp(producer: KafkaProducer[Array[Byte], Array[Byte]], timestampType: TimestampType) {
    val partition = 0

    val baseTimestamp = 123456L
    val startTime = System.currentTimeMillis()

    object callback extends Callback {
      var offset = 0L
      var timestampDiff = 1L

      def onCompletion(metadata: RecordMetadata, exception: Exception) {
        if (exception == null) {
          assertEquals(offset, metadata.offset)
          assertEquals(topic, metadata.topic)
          if (timestampType == TimestampType.CREATE_TIME)
            assertEquals(baseTimestamp + timestampDiff, metadata.timestamp)
          else
            assertTrue(metadata.timestamp >= startTime && metadata.timestamp <= System.currentTimeMillis())
          assertEquals(partition, metadata.partition)
          offset += 1
          timestampDiff += 1
        } else {
          fail("Send callback returns the following exception", exception)
        }
      }
    }

    try {
      // create topic
      val topicProps = new Properties()
      if (timestampType == TimestampType.LOG_APPEND_TIME)
        topicProps.setProperty(LogConfig.MessageTimestampTypeProp, "LogAppendTime")
      else
        topicProps.setProperty(LogConfig.MessageTimestampTypeProp, "CreateTime")
      createTopic(topic, 1, 2, topicProps)

      val recordAndFutures = for (i <- 1 to numRecords) yield {
        val record = new ProducerRecord(topic, partition, baseTimestamp + i, s"key$i".getBytes(StandardCharsets.UTF_8),
          s"value$i".getBytes(StandardCharsets.UTF_8))
        (record, producer.send(record, callback))
      }
<<<<<<< HEAD
      producer.close(Duration.ofMillis(20000L))
=======
      producer.close(Duration.ofSeconds(20L))
>>>>>>> fd5c0849
      recordAndFutures.foreach { case (record, future) =>
        val recordMetadata = future.get
        if (timestampType == TimestampType.LOG_APPEND_TIME)
          assertTrue(recordMetadata.timestamp >= startTime && recordMetadata.timestamp <= System.currentTimeMillis())
        else
          assertEquals(record.timestamp, recordMetadata.timestamp)
      }
      assertEquals(s"Should have offset $numRecords but only successfully sent ${callback.offset}", numRecords, callback.offset)
    } finally {
      producer.close()
    }
  }

  /**
   * testClose checks the closing behavior
   *
   * After close() returns, all messages should be sent with correct returned offset metadata
   */
  @Test
  def testClose() {
    val producer = createProducer(brokerList)

    try {
      // create topic
      createTopic(topic, 1, 2)

      // non-blocking send a list of records
      val record0 = new ProducerRecord[Array[Byte], Array[Byte]](topic, null, "key".getBytes(StandardCharsets.UTF_8),
        "value".getBytes(StandardCharsets.UTF_8))
      for (_ <- 1 to numRecords)
        producer.send(record0)
      val response0 = producer.send(record0)

      // close the producer
      producer.close()

      // check that all messages have been acked via offset,
      // this also checks that messages with same key go to the same partition
      assertTrue("The last message should be acked before producer is shutdown", response0.isDone)
      assertEquals("Should have offset " + numRecords, numRecords.toLong, response0.get.offset)

    } finally {
      producer.close()
    }
  }

  /**
   * testSendToPartition checks the partitioning behavior
   *
   * The specified partition-id should be respected
   */
  @Test
  def testSendToPartition() {
    val producer = createProducer(brokerList)

    try {
      createTopic(topic, 2, 2)
      val partition = 1

      val now = System.currentTimeMillis()
      val futures = (1 to numRecords).map { i =>
        producer.send(new ProducerRecord(topic, partition, now, null, ("value" + i).getBytes(StandardCharsets.UTF_8)))
      }.map(_.get(30, TimeUnit.SECONDS))

      // make sure all of them end up in the same partition with increasing offset values
      for ((recordMetadata, offset) <- futures zip (0 until numRecords)) {
        assertEquals(offset.toLong, recordMetadata.offset)
        assertEquals(topic, recordMetadata.topic)
        assertEquals(partition, recordMetadata.partition)
      }

      consumer.assign(List(new TopicPartition(topic, partition)).asJava)

      // make sure the fetched messages also respect the partitioning and ordering
      val records = TestUtils.consumeRecords(consumer, numRecords)

      records.zipWithIndex.foreach { case (record, i) =>
        assertEquals(topic, record.topic)
        assertEquals(partition, record.partition)
        assertEquals(i.toLong, record.offset)
        assertNull(record.key)
        assertEquals(s"value${i + 1}", new String(record.value))
        assertEquals(now, record.timestamp)
      }

    } finally {
      producer.close()
    }
  }

  /**
    * Checks partitioning behavior before and after partitions are added
    *
    * Producer will attempt to send messages to the partition specified in each record, and should
    * succeed as long as the partition is included in the metadata.
    */
  @Test
  def testSendBeforeAndAfterPartitionExpansion() {
    val producer = createProducer(brokerList, maxBlockMs = 5 * 1000L)

    // create topic
    createTopic(topic, 1, 2)
    val partition0 = 0

    var futures0 = (1 to numRecords).map { i =>
      producer.send(new ProducerRecord(topic, partition0, null, ("value" + i).getBytes(StandardCharsets.UTF_8)))
    }.map(_.get(30, TimeUnit.SECONDS))

    // make sure all of them end up in the same partition with increasing offset values
    for ((recordMetadata, offset) <- futures0 zip (0 until numRecords)) {
      assertEquals(offset.toLong, recordMetadata.offset)
      assertEquals(topic, recordMetadata.topic)
      assertEquals(partition0, recordMetadata.partition)
    }

    // Trying to send a record to a partition beyond topic's partition range before adding the partition should fail.
    val partition1 = 1
    try {
      producer.send(new ProducerRecord(topic, partition1, null, "value".getBytes(StandardCharsets.UTF_8))).get()
      fail("Should not allow sending a record to a partition not present in the metadata")
    } catch {
      case e: ExecutionException => e.getCause match {
        case _: TimeoutException => // this is ok
        case ex => throw new Exception("Sending to a partition not present in the metadata should result in a TimeoutException", ex)
      }
    }

    val existingAssignment = zkClient.getReplicaAssignmentForTopics(Set(topic)).map {
      case (topicPartition, replicas) => topicPartition.partition -> replicas
    }
    adminZkClient.addPartitions(topic, existingAssignment, adminZkClient.getBrokerMetadatas(), 2)
    // read metadata from a broker and verify the new topic partitions exist
    TestUtils.waitUntilMetadataIsPropagated(servers, topic, 0)
    TestUtils.waitUntilMetadataIsPropagated(servers, topic, 1)

    // send records to the newly added partition after confirming that metadata have been updated.
    val futures1 = (1 to numRecords).map { i =>
      producer.send(new ProducerRecord(topic, partition1, null, ("value" + i).getBytes(StandardCharsets.UTF_8)))
    }.map(_.get(30, TimeUnit.SECONDS))

    // make sure all of them end up in the same partition with increasing offset values
    for ((recordMetadata, offset) <- futures1 zip (0 until numRecords)) {
      assertEquals(offset.toLong, recordMetadata.offset)
      assertEquals(topic, recordMetadata.topic)
      assertEquals(partition1, recordMetadata.partition)
    }

    futures0 = (1 to numRecords).map { i =>
      producer.send(new ProducerRecord(topic, partition0, null, ("value" + i).getBytes(StandardCharsets.UTF_8)))
    }.map(_.get(30, TimeUnit.SECONDS))

    // make sure all of them end up in the same partition with increasing offset values starting where previous
    for ((recordMetadata, offset) <- futures0 zip (numRecords until 2 * numRecords)) {
      assertEquals(offset.toLong, recordMetadata.offset)
      assertEquals(topic, recordMetadata.topic)
      assertEquals(partition0, recordMetadata.partition)
    }
  }

  /**
   * Test that flush immediately sends all accumulated requests.
   */
  @Test
  def testFlush() {
    val producer = createProducer(brokerList, lingerMs = Int.MaxValue)
    try {
      createTopic(topic, 2, 2)
      val record = new ProducerRecord[Array[Byte], Array[Byte]](topic,
        "value".getBytes(StandardCharsets.UTF_8))
      for (_ <- 0 until 50) {
        val responses = (0 until numRecords) map (_ => producer.send(record))
        assertTrue("No request is complete.", responses.forall(!_.isDone()))
        producer.flush()
        assertTrue("All requests are complete.", responses.forall(_.isDone()))
      }
    } finally {
      producer.close()
    }
  }

  /**
   * Test close with zero timeout from caller thread
   */
  @Test
  def testCloseWithZeroTimeoutFromCallerThread() {
    createTopic(topic, 2, 2)
    val partition = 0
    consumer.assign(List(new TopicPartition(topic, partition)).asJava)
    val record0 = new ProducerRecord[Array[Byte], Array[Byte]](topic, partition, null,
      "value".getBytes(StandardCharsets.UTF_8))

    // Test closing from caller thread.
    for (_ <- 0 until 50) {
      val producer = createProducer(brokerList, lingerMs = Int.MaxValue)
      val responses = (0 until numRecords) map (_ => producer.send(record0))
      assertTrue("No request is complete.", responses.forall(!_.isDone()))
      producer.close(Duration.ZERO)
      responses.foreach { future =>
        try {
          future.get()
          fail("No message should be sent successfully.")
        } catch {
          case e: ExecutionException => assertEquals(classOf[KafkaException], e.getCause.getClass)
        }
      }
      assertEquals("Fetch response should have no message returned.", 0, consumer.poll(Duration.ofMillis(50L)).count)
    }
  }

  /**
   * Test close with zero and non-zero timeout from sender thread
   */
  @Test
  def testCloseWithZeroTimeoutFromSenderThread() {
    createTopic(topic, 1, 2)
    val partition = 0
    consumer.assign(List(new TopicPartition(topic, partition)).asJava)
    val record = new ProducerRecord[Array[Byte], Array[Byte]](topic, partition, null, "value".getBytes(StandardCharsets.UTF_8))

    // Test closing from sender thread.
    class CloseCallback(producer: KafkaProducer[Array[Byte], Array[Byte]], sendRecords: Boolean) extends Callback {
      override def onCompletion(metadata: RecordMetadata, exception: Exception) {
        // Trigger another batch in accumulator before close the producer. These messages should
        // not be sent.
        if (sendRecords)
          (0 until numRecords) foreach (_ => producer.send(record))
        // The close call will be called by all the message callbacks. This tests idempotence of the close call.
        producer.close(Duration.ZERO)
        // Test close with non zero timeout. Should not block at all.
<<<<<<< HEAD
        producer.close(Duration.of(Long.MaxValue,  ChronoUnit.MICROS))
=======
        producer.close()
>>>>>>> fd5c0849
      }
    }
    for (i <- 0 until 50) {
      val producer = createProducer(brokerList, lingerMs = Int.MaxValue)
      try {
        // send message to partition 0
        // Only send the records in the first callback since we close the producer in the callback and no records
        // can be sent afterwards.
        val responses = (0 until numRecords) map (i => producer.send(record, new CloseCallback(producer, i == 0)))
        assertTrue("No request is complete.", responses.forall(!_.isDone()))
        // flush the messages.
        producer.flush()
        assertTrue("All requests are complete.", responses.forall(_.isDone()))
        // Check the messages received by broker.
        TestUtils.pollUntilAtLeastNumRecords(consumer, numRecords)
      } finally {
        producer.close()
      }
    }
  }

}<|MERGE_RESOLUTION|>--- conflicted
+++ resolved
@@ -251,11 +251,7 @@
           s"value$i".getBytes(StandardCharsets.UTF_8))
         (record, producer.send(record, callback))
       }
-<<<<<<< HEAD
-      producer.close(Duration.ofMillis(20000L))
-=======
       producer.close(Duration.ofSeconds(20L))
->>>>>>> fd5c0849
       recordAndFutures.foreach { case (record, future) =>
         val recordMetadata = future.get
         if (timestampType == TimestampType.LOG_APPEND_TIME)
@@ -485,11 +481,7 @@
         // The close call will be called by all the message callbacks. This tests idempotence of the close call.
         producer.close(Duration.ZERO)
         // Test close with non zero timeout. Should not block at all.
-<<<<<<< HEAD
-        producer.close(Duration.of(Long.MaxValue,  ChronoUnit.MICROS))
-=======
         producer.close()
->>>>>>> fd5c0849
       }
     }
     for (i <- 0 until 50) {
