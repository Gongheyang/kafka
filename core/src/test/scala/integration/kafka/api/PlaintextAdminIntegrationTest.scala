/**
 * Licensed to the Apache Software Foundation (ASF) under one or more
 * contributor license agreements.  See the NOTICE file distributed with
 * this work for additional information regarding copyright ownership.
 * The ASF licenses this file to You under the Apache License, Version 2.0
 * (the "License"); you may not use this file except in compliance with
 * the License.  You may obtain a copy of the License at
 *
 *    http://www.apache.org/licenses/LICENSE-2.0
 *
 * Unless required by applicable law or agreed to in writing, software
 * distributed under the License is distributed on an "AS IS" BASIS,
 * WITHOUT WARRANTIES OR CONDITIONS OF ANY KIND, either express or implied.
 * See the License for the specific language governing permissions and
 * limitations under the License.
 */
package kafka.api

import java.io.File
import java.net.InetAddress
import java.nio.ByteBuffer
import java.nio.file.{Files, Paths, StandardOpenOption}
import java.lang.{Long => JLong}
import java.time.{Duration => JDuration}
import java.util.Arrays.asList
import java.util.concurrent.atomic.{AtomicBoolean, AtomicInteger}
import java.util.concurrent.{CountDownLatch, ExecutionException, TimeUnit}
import java.util.{Collections, Optional, Properties}
import java.{time, util}
import kafka.integration.KafkaServerTestHarness
import kafka.server.metadata.KRaftMetadataCache
import kafka.server.KafkaConfig
import kafka.utils.TestUtils._
import kafka.utils.{Log4jController, TestInfoUtils, TestUtils}
import org.apache.kafka.clients.HostResolver
import org.apache.kafka.clients.admin.ConfigEntry.ConfigSource
import org.apache.kafka.clients.admin._
import org.apache.kafka.clients.consumer.{Consumer, ConsumerConfig, GroupProtocol, KafkaConsumer, OffsetAndMetadata, ShareConsumer}
import org.apache.kafka.clients.producer.{KafkaProducer, ProducerConfig, ProducerRecord}
import org.apache.kafka.common.acl.{AccessControlEntry, AclBinding, AclBindingFilter, AclOperation, AclPermissionType}
import org.apache.kafka.common.config.{ConfigResource, LogLevelConfig, SslConfigs, TopicConfig}
import org.apache.kafka.common.errors._
import org.apache.kafka.common.internals.Topic
import org.apache.kafka.common.KafkaException
import org.apache.kafka.common.quota.{ClientQuotaAlteration, ClientQuotaEntity, ClientQuotaFilter}
import org.apache.kafka.common.record.FileRecords
import org.apache.kafka.common.requests.DeleteRecordsRequest
import org.apache.kafka.common.resource.{PatternType, ResourcePattern, ResourceType}
import org.apache.kafka.common.serialization.{ByteArrayDeserializer, ByteArraySerializer}
import org.apache.kafka.common.utils.{Time, Utils}
import org.apache.kafka.common.{ConsumerGroupState, ElectionType, GroupState, GroupType, IsolationLevel, TopicCollection, TopicPartition, TopicPartitionInfo, TopicPartitionReplica, Uuid}
import org.apache.kafka.controller.ControllerRequestContextUtil.ANONYMOUS_CONTEXT
import org.apache.kafka.coordinator.group.{GroupConfig, GroupCoordinatorConfig}
import org.apache.kafka.network.SocketServerConfigs
import org.apache.kafka.security.authorizer.AclEntry
import org.apache.kafka.server.config.{QuotaConfig, ServerConfigs, ServerLogConfigs}
import org.apache.kafka.storage.internals.log.{CleanerConfig, LogConfig, LogFileUtils}
import org.apache.kafka.test.TestUtils.DEFAULT_MAX_WAIT_MS
import org.apache.log4j.PropertyConfigurator
import org.junit.jupiter.api.Assertions._
import org.junit.jupiter.api.{AfterEach, BeforeEach, TestInfo, Timeout}
import org.junit.jupiter.params.ParameterizedTest
import org.junit.jupiter.params.provider.{MethodSource, ValueSource}
import org.slf4j.LoggerFactory

import java.util.AbstractMap.SimpleImmutableEntry
import scala.annotation.nowarn
import scala.collection.Seq
import scala.concurrent.duration.Duration
import scala.concurrent.{Await, Future}
import scala.jdk.CollectionConverters._
import scala.jdk.OptionConverters.RichOption
import scala.util.{Random, Using}

/**
 * An integration test of the KafkaAdminClient.
 *
 * Also see [[org.apache.kafka.clients.admin.KafkaAdminClientTest]] for unit tests of the admin client.
 */
class PlaintextAdminIntegrationTest extends BaseAdminIntegrationTest {
  import PlaintextAdminIntegrationTest._

  val topic = "topic"
  val partition = 0
  val topicPartition = new TopicPartition(topic, partition)

  private var brokerLoggerConfigResource: ConfigResource = _

  @BeforeEach
  override def setUp(testInfo: TestInfo): Unit = {
    super.setUp(testInfo)
    brokerLoggerConfigResource = new ConfigResource(
      ConfigResource.Type.BROKER_LOGGER, brokers.head.config.brokerId.toString)
  }

  @AfterEach
  override def tearDown(): Unit = {
    // Due to the fact that log4j is not re-initialized across tests, changing a logger's log level persists
    // across test classes. We need to clean up the changes done after testing.
    resetLogging()
    super.tearDown()
  }

  @ParameterizedTest
  @Timeout(30)
  @ValueSource(strings = Array("kraft"))
  def testDescribeConfigWithOptionTimeoutMs(quorum: String): Unit = {
    val config = createConfig
    config.put(AdminClientConfig.BOOTSTRAP_SERVERS_CONFIG, s"localhost:${TestUtils.IncorrectBrokerPort}")
    val brokenClient = Admin.create(config)

    try {
      // Describe and broker
      val brokerResource1 = new ConfigResource(ConfigResource.Type.BROKER, brokers(1).config.brokerId.toString)
      val brokerResource2 = new ConfigResource(ConfigResource.Type.BROKER, brokers(2).config.brokerId.toString)
      val configResources = Seq(brokerResource1, brokerResource2)

      val exception = assertThrows(classOf[ExecutionException], () => {
        brokenClient.describeConfigs(configResources.asJava,new DescribeConfigsOptions().timeoutMs(0)).all().get()
      })
      assertInstanceOf(classOf[TimeoutException], exception.getCause)
    } finally brokenClient.close(time.Duration.ZERO)
  }

  @ParameterizedTest
  @Timeout(30)
  @ValueSource(strings = Array("kraft"))
  def testAlterConfigsWithOptionTimeoutMs(quorum: String): Unit = {
    client = createAdminClient
    val config = createConfig
    config.put(AdminClientConfig.BOOTSTRAP_SERVERS_CONFIG, s"localhost:${TestUtils.IncorrectBrokerPort}")
    val brokenClient = Admin.create(config)

    try {
      val alterLogLevelsEntries = Seq(
        new ConfigEntry("kafka.server.ControllerServer", LogLevelConfig.INFO_LOG_LEVEL)
      ).asJavaCollection

      val exception = assertThrows(classOf[ExecutionException], () => {
        brokenClient.alterConfigs(
        Map(brokerLoggerConfigResource -> new Config(alterLogLevelsEntries)).asJava,
          new AlterConfigsOptions().timeoutMs(0)).all().get()
      })
      assertInstanceOf(classOf[TimeoutException], exception.getCause)
    } finally brokenClient.close(time.Duration.ZERO)
  }

  @ParameterizedTest
  @ValueSource(strings = Array("kraft"))
  def testCreatePartitionWithOptionRetryOnQuotaViolation(quorum: String): Unit = {
    // Since it's hard to stably reach quota limit in integration test, we only verify quota configs are set correctly
    val config = createConfig
    val clientId = "test-client-id"

    config.put(AdminClientConfig.CLIENT_ID_CONFIG, clientId)
    client = Admin.create(config)

    val entity = new ClientQuotaEntity(Map(ClientQuotaEntity.CLIENT_ID -> clientId).asJava)
    val configEntries = Map(QuotaConfig.CONTROLLER_MUTATION_RATE_OVERRIDE_CONFIG -> 1.0, QuotaConfig.CONSUMER_BYTE_RATE_OVERRIDE_CONFIG -> 3.0)
    client.alterClientQuotas(Seq(new ClientQuotaAlteration(entity, configEntries.map { case (k, v) =>
      new ClientQuotaAlteration.Op(k, v)
    }.asJavaCollection)).asJavaCollection).all.get

    TestUtils.waitUntilTrue(() => {
      // wait for our ClientQuotaEntity to be set
      client.describeClientQuotas(ClientQuotaFilter.all()).entities().get().size == 1
    }, "Timed out waiting for quota config to be propagated to all servers")

    val quotaEntities = client.describeClientQuotas(ClientQuotaFilter.all()).entities().get()

    assertEquals(configEntries, quotaEntities.get(entity).asScala)
  }

  @ParameterizedTest
  @ValueSource(strings = Array("kraft"))
  def testDescribeUserScramCredentials(quorum: String): Unit = {
    client = createAdminClient

    // add a new user
    val targetUserName = "tom"
    client.alterUserScramCredentials(Collections.singletonList(
      new UserScramCredentialUpsertion(targetUserName, new ScramCredentialInfo(ScramMechanism.SCRAM_SHA_256, 4096), "123456")
    )).all.get
    TestUtils.waitUntilTrue(() => client.describeUserScramCredentials().all().get().size() == 1,
      "Add one user scram credential timeout")

    val result = client.describeUserScramCredentials().all().get()
    result.forEach((userName, scramDescription) => {
      assertEquals(targetUserName, userName)
      assertEquals(targetUserName, scramDescription.name())
      val credentialInfos = scramDescription.credentialInfos()
      assertEquals(1, credentialInfos.size())
      assertEquals(ScramMechanism.SCRAM_SHA_256, credentialInfos.get(0).mechanism())
      assertEquals(4096, credentialInfos.get(0).iterations())
    })

    // add other users
    client.alterUserScramCredentials(util.Arrays.asList(
      new UserScramCredentialUpsertion("tom2", new ScramCredentialInfo(ScramMechanism.SCRAM_SHA_256, 4096), "123456"),
      new UserScramCredentialUpsertion("tom3", new ScramCredentialInfo(ScramMechanism.SCRAM_SHA_256, 4096), "123456")
    )).all().get
    TestUtils.waitUntilTrue(() => client.describeUserScramCredentials().all().get().size() == 3,
      "Add user scram credential timeout")

    // alter user info
    client.alterUserScramCredentials(Collections.singletonList(
      new UserScramCredentialUpsertion(targetUserName, new ScramCredentialInfo(ScramMechanism.SCRAM_SHA_512, 8192), "123456")
    )).all.get
    TestUtils.waitUntilTrue(() => {
      client.describeUserScramCredentials().all().get().get(targetUserName).credentialInfos().size() == 2
    }, "Alter user scram credential timeout")

    val userTomResult = client.describeUserScramCredentials().all().get()
    assertEquals(3, userTomResult.size())
    val userScramCredential = userTomResult.get(targetUserName)
    assertEquals(targetUserName, userScramCredential.name())
    val credentialInfos = userScramCredential.credentialInfos()
    assertEquals(2, credentialInfos.size())
    val credentialList = credentialInfos.asScala.sortBy(s => s.mechanism().`type`())
    assertEquals(ScramMechanism.SCRAM_SHA_256, credentialList.head.mechanism())
    assertEquals(4096, credentialList.head.iterations())
    assertEquals(ScramMechanism.SCRAM_SHA_512, credentialList(1).mechanism())
    assertEquals(8192, credentialList(1).iterations())

    // test describeUserScramCredentials(List<String> users)
    val userAndScramMap = client.describeUserScramCredentials(Collections.singletonList("tom2")).all().get()
    assertEquals(1, userAndScramMap.size())
    val scram = userAndScramMap.get("tom2")
    assertNotNull(scram)
    val credentialInfo = scram.credentialInfos().get(0)
    assertEquals(ScramMechanism.SCRAM_SHA_256, credentialInfo.mechanism())
    assertEquals(4096, credentialInfo.iterations())
  }

  private def createInvalidAdminClient(): Admin = {
    val config = createConfig
    config.put(AdminClientConfig.BOOTSTRAP_SERVERS_CONFIG, s"localhost:${TestUtils.IncorrectBrokerPort}")
    Admin.create(config)
  }

  @ParameterizedTest(name = TestInfoUtils.TestWithParameterizedQuorumAndGroupProtocolNames)
  @MethodSource(Array("getTestQuorumAndGroupProtocolParametersAll"))
  @Timeout(10)
  def testDescribeUserScramCredentialsTimeout(quorum: String, groupProtocol: String): Unit = {
    client = createInvalidAdminClient()
    try {
      // test describeUserScramCredentials(List<String> users, DescribeUserScramCredentialsOptions options)
      val exception = assertThrows(classOf[ExecutionException], () => {
        client.describeUserScramCredentials(Collections.singletonList("tom4"),
          new DescribeUserScramCredentialsOptions().timeoutMs(0)).all().get()
      })
      assertInstanceOf(classOf[TimeoutException], exception.getCause)
    } finally client.close(time.Duration.ZERO)
  }

  private def consumeToExpectedNumber = (expectedNumber: Int, groupProtocol: String) => {
    val configs = new util.HashMap[String, Object]()
    configs.put(ConsumerConfig.BOOTSTRAP_SERVERS_CONFIG, plaintextBootstrapServers(brokers))
    configs.put(ConsumerConfig.ISOLATION_LEVEL_CONFIG, IsolationLevel.READ_COMMITTED.toString)
    configs.put(ConsumerConfig.GROUP_PROTOCOL_CONFIG, groupProtocol)
    val consumer = new KafkaConsumer(configs, new ByteArrayDeserializer, new ByteArrayDeserializer)
    try {
      consumer.assign(Collections.singleton(topicPartition))
      consumer.seekToBeginning(Collections.singleton(topicPartition))
      var consumeNum = 0
      TestUtils.waitUntilTrue(() => {
        val records = consumer.poll(time.Duration.ofMillis(100))
        consumeNum += records.count()
        consumeNum >= expectedNumber
      }, "consumeToExpectedNumber timeout")
    } finally consumer.close()
  }

  @ParameterizedTest(name = TestInfoUtils.TestWithParameterizedQuorumAndGroupProtocolNames)
  @MethodSource(Array("getTestQuorumAndGroupProtocolParametersAll"))
  def testDescribeProducers(quorum: String, groupProtocol: String): Unit = {
    client = createAdminClient
    client.createTopics(Collections.singletonList(new NewTopic(topic, 1, 1.toShort))).all().get()

    def appendCommonRecords = (records: Int) => {
      val producer = new KafkaProducer(Collections.singletonMap(ProducerConfig.BOOTSTRAP_SERVERS_CONFIG,
        plaintextBootstrapServers(brokers).asInstanceOf[Object]), new ByteArraySerializer, new ByteArraySerializer)
      try {
        (0 until records).foreach(i =>
          producer.send(new ProducerRecord[Array[Byte], Array[Byte]](
            topic, partition, i.toString.getBytes, i.toString.getBytes())))
      } finally producer.close()
    }

    def appendTransactionRecords(transactionId: String, records: Int, commit: Boolean): KafkaProducer[Array[Byte], Array[Byte]] = {
      val producer = TestUtils.createTransactionalProducer(transactionId, brokers)
      producer.initTransactions()
      producer.beginTransaction()
      (0 until records).foreach(i =>
        producer.send(new ProducerRecord[Array[Byte], Array[Byte]](
          topic, partition, i.toString.getBytes, i.toString.getBytes())))
      producer.flush()
      if (commit) {
        producer.commitTransaction()
        producer.close()
      }

      producer
    }

    def queryProducerDetail() = client
      .describeProducers(Collections.singletonList(topicPartition))
      .partitionResult(topicPartition).get().activeProducers().asScala

    // send common msg
    appendCommonRecords(1)
    val producerIterator = queryProducerDetail()
    assertEquals(1, producerIterator.size)
    val producerState = producerIterator.last
    assertEquals(0, producerState.producerEpoch())
    assertFalse(producerState.coordinatorEpoch().isPresent)
    assertFalse(producerState.currentTransactionStartOffset().isPresent)


    // send committed transaction msg
    appendTransactionRecords("foo", 2, commit = true)
    // consume 3 records to ensure transaction finished
    consumeToExpectedNumber(3, groupProtocol)
    val transactionProducerIterator = queryProducerDetail()
    assertEquals(2, transactionProducerIterator.size)
    val containsCoordinatorEpochIterator = transactionProducerIterator
      .filter(producer => producer.coordinatorEpoch().isPresent)
    assertEquals(1, containsCoordinatorEpochIterator.size)
    val transactionProducerState = containsCoordinatorEpochIterator.last
    assertFalse(transactionProducerState.currentTransactionStartOffset().isPresent)


    // send ongoing transaction msg
    val ongoingProducer = appendTransactionRecords("foo3", 3, commit = false)
    try {
      val transactionNoneCommitProducerIterator = queryProducerDetail()
      assertEquals(3, transactionNoneCommitProducerIterator.size)
      val containsOngoingIterator = transactionNoneCommitProducerIterator
        .filter(producer => producer.currentTransactionStartOffset().isPresent)
      assertEquals(1, containsOngoingIterator.size)
      val ongoingTransactionProducerState = containsOngoingIterator.last
      // we send (1 common msg) + (2 transaction msg) + (1 transaction marker msg), so transactionStartOffset is 4
      assertEquals(4, ongoingTransactionProducerState.currentTransactionStartOffset().getAsLong)
    } finally ongoingProducer.close()
  }

  @ParameterizedTest
  @ValueSource(strings = Array("kraft"))
  def testDescribeTransactions(quorum: String): Unit = {
    client = createAdminClient
    client.createTopics(Collections.singletonList(new NewTopic(topic, 1, 1.toShort))).all().get()

    var transactionId = "foo"
    val stateAbnormalMsg = "The transaction state is abnormal"

    def describeTransactions(): TransactionDescription = {
      client.describeTransactions(Collections.singleton(transactionId)).description(transactionId).get()
    }
    def transactionState(): TransactionState = {
      describeTransactions().state()
    }

    def findCoordinatorIdByTransactionId(transactionId: String): Int = {
      // calculate the transaction partition id
      val transactionPartitionId = Utils.abs(transactionId.hashCode) %
        brokers.head.metadataCache.numPartitions(Topic.TRANSACTION_STATE_TOPIC_NAME).get
      val transactionTopic = client.describeTopics(Collections.singleton(Topic.TRANSACTION_STATE_TOPIC_NAME))
      val partitionList = transactionTopic.allTopicNames().get().get(Topic.TRANSACTION_STATE_TOPIC_NAME).partitions()
      partitionList.asScala.filter(tp => tp.partition() == transactionPartitionId).head.leader().id()
    }

    // normal commit case
    val producer = TestUtils.createTransactionalProducer(transactionId, brokers)
    try {
      // init, the transaction is not begin, so TransactionalIdNotFoundException is expected
      val exception = assertThrows(classOf[ExecutionException], () => transactionState())
      assertInstanceOf(classOf[TransactionalIdNotFoundException], exception.getCause)

      producer.initTransactions()
      assertEquals(TransactionState.EMPTY, transactionState())
      producer.beginTransaction()
      assertEquals(TransactionState.EMPTY, transactionState())

      producer.send(new ProducerRecord[Array[Byte], Array[Byte]](topic, partition, "k1".getBytes, "v1".getBytes()))
      producer.flush()
      TestUtils.waitUntilTrue(() => transactionState() == TransactionState.ONGOING, stateAbnormalMsg)

      TestUtils.waitUntilTrue(() => describeTransactions().topicPartitions().size() == 1, "Describe transactions timeout")
      val transactionResult = describeTransactions()
      assertEquals(findCoordinatorIdByTransactionId(transactionId), transactionResult.coordinatorId())
      assertEquals(0, transactionResult.producerId())
      assertEquals(0, transactionResult.producerEpoch())
      assertEquals(Collections.singleton(topicPartition), transactionResult.topicPartitions())

      producer.commitTransaction()
      TestUtils.waitUntilTrue(() => transactionState() == TransactionState.COMPLETE_COMMIT, stateAbnormalMsg)
    } finally producer.close()

    // abort case
    transactionId = "foo2"
    val abortProducer = TestUtils.createTransactionalProducer(transactionId, brokers)
    try {
      // init, the transaction is not begin, so TransactionalIdNotFoundException is expected
      val exception = assertThrows(classOf[ExecutionException], () => transactionState())
      assertTrue(exception.getCause.isInstanceOf[TransactionalIdNotFoundException])

      abortProducer.initTransactions()
      assertEquals(TransactionState.EMPTY, transactionState())
      abortProducer.beginTransaction()
      assertEquals(TransactionState.EMPTY, transactionState())

      val transactionResult = describeTransactions()
      assertEquals(findCoordinatorIdByTransactionId(transactionId), transactionResult.coordinatorId())
      assertEquals(0, transactionResult.topicPartitions().size())

      abortProducer.send(new ProducerRecord[Array[Byte], Array[Byte]](topic, partition, "k1".getBytes, "v1".getBytes()))
      abortProducer.send(new ProducerRecord[Array[Byte], Array[Byte]](topic, partition, "k2".getBytes, "v2".getBytes()))
      abortProducer.flush()

      val transactionSendMsgResult = describeTransactions()
      assertEquals(findCoordinatorIdByTransactionId(transactionId), transactionSendMsgResult.coordinatorId())
      assertEquals(Collections.singleton(topicPartition), transactionSendMsgResult.topicPartitions())
      assertEquals(topicPartition, transactionSendMsgResult.topicPartitions().asScala.head)

      TestUtils.waitUntilTrue(() => transactionState() == TransactionState.ONGOING, stateAbnormalMsg)

      abortProducer.abortTransaction()
      TestUtils.waitUntilTrue(() => transactionState() == TransactionState.COMPLETE_ABORT, stateAbnormalMsg)
    } finally abortProducer.close()
  }

  @ParameterizedTest
  @Timeout(10)
  @ValueSource(strings = Array("kraft"))
  def testDescribeTransactionsTimeout(quorum: String): Unit = {
    client = createInvalidAdminClient()
    try {
      val transactionId = "foo"
      val exception = assertThrows(classOf[ExecutionException], () => {
        client.describeTransactions(Collections.singleton(transactionId),
          new DescribeTransactionsOptions().timeoutMs(0)).description(transactionId).get()
      })
      assertInstanceOf(classOf[TimeoutException], exception.getCause)
    } finally client.close(time.Duration.ZERO)
  }

  @ParameterizedTest
  @Timeout(10)
  @ValueSource(strings = Array("kraft"))
  def testAbortTransactionTimeout(quorum: String): Unit = {
    client = createInvalidAdminClient()
    try {
      val exception = assertThrows(classOf[ExecutionException], () => {
        client.abortTransaction(
          new AbortTransactionSpec(topicPartition, 1, 1, 1),
          new AbortTransactionOptions().timeoutMs(0)).all().get()
      })
      assertInstanceOf(classOf[TimeoutException], exception.getCause)
    } finally client.close(time.Duration.ZERO)
  }

  @ParameterizedTest
  @ValueSource(strings = Array("kraft"))
  def testListTransactions(quorum: String): Unit = {
    def createTransactionList(): Unit = {
      client = createAdminClient
      client.createTopics(Collections.singletonList(new NewTopic(topic, 1, 1.toShort))).all().get()

      val stateAbnormalMsg = "The transaction state is abnormal"
      def transactionState(transactionId: String): TransactionState = {
        client.describeTransactions(Collections.singleton(transactionId)).description(transactionId).get().state()
      }

      val transactionId1 = "foo"
      val producer = TestUtils.createTransactionalProducer(transactionId1, brokers)
      try {
        producer.initTransactions()
        producer.beginTransaction()
        producer.send(new ProducerRecord[Array[Byte], Array[Byte]](topic, partition, "k1".getBytes, "v1".getBytes()))
        producer.flush()
        producer.commitTransaction()
      } finally producer.close()
      TestUtils.waitUntilTrue(() => transactionState(transactionId1) == TransactionState.COMPLETE_COMMIT, stateAbnormalMsg)

      val transactionId2 = "foo2"
      val producer2 = TestUtils.createTransactionalProducer(transactionId2, brokers)
      try {
        producer2.initTransactions()
        producer2.beginTransaction()
        producer2.send(new ProducerRecord[Array[Byte], Array[Byte]](topic, partition, "k1".getBytes, "v1".getBytes()))
        producer2.flush()
        producer2.abortTransaction()
      } finally producer2.close()
      TestUtils.waitUntilTrue(() => transactionState(transactionId2) == TransactionState.COMPLETE_ABORT, stateAbnormalMsg)

      val transactionId3 = "foo3"
      val producer3 = TestUtils.createTransactionalProducer(transactionId3, brokers)
      try {
        producer3.initTransactions()
        producer3.beginTransaction()
        producer3.send(new ProducerRecord[Array[Byte], Array[Byte]](topic, partition, "k1".getBytes, "v1".getBytes()))
        producer3.flush()
        producer3.commitTransaction()
      } finally producer3.close()
      TestUtils.waitUntilTrue(() => transactionState(transactionId3) == TransactionState.COMPLETE_COMMIT, stateAbnormalMsg)
    }

    createTransactionList()

    assertEquals(3, client.listTransactions().all().get().size())
    assertEquals(2, client.listTransactions(new ListTransactionsOptions()
        .filterStates(Collections.singletonList(TransactionState.COMPLETE_COMMIT))).all().get().size())
    assertEquals(1, client.listTransactions(new ListTransactionsOptions()
      .filterStates(Collections.singletonList(TransactionState.COMPLETE_ABORT))).all().get().size())
    assertEquals(1, client.listTransactions(new ListTransactionsOptions()
      .filterProducerIds(Collections.singletonList(0L))).all().get().size())

    // ensure all transaction's txnStartTimestamp >= 500
    Thread.sleep(501)
    assertEquals(3, client.listTransactions(new ListTransactionsOptions().filterOnDuration(500)).all().get().size())

    val producerNew = TestUtils.createTransactionalProducer("foo4", brokers)
    try {
      producerNew.initTransactions()
      producerNew.beginTransaction()
      producerNew.send(new ProducerRecord[Array[Byte], Array[Byte]](topic, partition, "k1".getBytes, "v1".getBytes()))
      producerNew.flush()
      val transactionList = client.listTransactions(new ListTransactionsOptions().filterOnDuration(500)).all().get()
      // current transaction start time is now, so transactionList size is still 3
      assertEquals(3, transactionList.size())
      // transactionList not contains 'foo4'
      assertEquals(0, transactionList.asScala.count(t => t.transactionalId().equals("foo4")))
    } finally producerNew.close()
  }

  @ParameterizedTest(name = TestInfoUtils.TestWithParameterizedQuorumAndGroupProtocolNames)
  @MethodSource(Array("getTestQuorumAndGroupProtocolParametersAll"))
  def testAbortTransaction(quorum: String, groupProtocol: String): Unit = {
    client = createAdminClient
    val tp = new TopicPartition("topic1", 0)
    client.createTopics(Collections.singletonList(new NewTopic(tp.topic(), 1, 1.toShort))).all().get()

    def checkConsumer = (tp: TopicPartition, expectedNumber: Int) => {
      val configs = new util.HashMap[String, Object]()
      configs.put(ConsumerConfig.BOOTSTRAP_SERVERS_CONFIG, plaintextBootstrapServers(brokers))
      configs.put(ConsumerConfig.ISOLATION_LEVEL_CONFIG, IsolationLevel.READ_COMMITTED.toString)
      configs.put(ConsumerConfig.GROUP_PROTOCOL_CONFIG, groupProtocol)
      val consumer = new KafkaConsumer(configs, new ByteArrayDeserializer, new ByteArrayDeserializer)
      try {
        consumer.assign(Collections.singleton(tp))
        consumer.seekToBeginning(Collections.singleton(tp))
        val records = consumer.poll(time.Duration.ofSeconds(3))
        assertEquals(expectedNumber, records.count())
      } finally consumer.close()
    }

    def appendRecord = (records: Int) => {
      val producer = new KafkaProducer(Collections.singletonMap(ProducerConfig.BOOTSTRAP_SERVERS_CONFIG,
        plaintextBootstrapServers(brokers).asInstanceOf[Object]), new ByteArraySerializer, new ByteArraySerializer)
      try {
        (0 until records).foreach(i =>
          producer.send(new ProducerRecord[Array[Byte], Array[Byte]](
            tp.topic(), tp.partition(), i.toString.getBytes, i.toString.getBytes())))
      } finally producer.close()
    }

    val producer = TestUtils.createTransactionalProducer("foo", brokers)
    try {
      producer.initTransactions()
      producer.beginTransaction()

      producer.send(new ProducerRecord[Array[Byte], Array[Byte]](
        tp.topic(), tp.partition(), "k1".getBytes, "v1".getBytes()))
      producer.flush()
      producer.commitTransaction()

      checkConsumer(tp, 1)

      producer.beginTransaction()
      producer.send(new ProducerRecord[Array[Byte], Array[Byte]](
        tp.topic(), tp.partition(), "k2".getBytes, "v2".getBytes()))
      producer.flush()

      appendRecord(1)
      checkConsumer(tp, 1)

      val transactionalProducer = client.describeProducers(Collections.singletonList(tp))
        .partitionResult(tp).get().activeProducers().asScala.minBy(_.producerId())

      assertDoesNotThrow(() => client.abortTransaction(
        new AbortTransactionSpec(tp,
          transactionalProducer.producerId(),
          transactionalProducer.producerEpoch().toShort,
          transactionalProducer.coordinatorEpoch().getAsInt)).all().get())

      checkConsumer(tp, 2)
    } finally producer.close()
  }

  @ParameterizedTest
  @ValueSource(strings = Array("kraft"))
  def testClose(quorum: String): Unit = {
    val client = createAdminClient
    client.close()
    client.close() // double close has no effect
  }

  @ParameterizedTest
  @ValueSource(strings = Array("kraft"))
  def testListNodes(quorum: String): Unit = {
    client = createAdminClient
    val brokerStrs = bootstrapServers().split(",").toList.sorted
    var nodeStrs: List[String] = null
    do {
      val nodes = client.describeCluster().nodes().get().asScala
      nodeStrs = nodes.map(node => s"${node.host}:${node.port}").toList.sorted
    } while (nodeStrs.size < brokerStrs.size)
    assertEquals(brokerStrs.mkString(","), nodeStrs.mkString(","))
  }

  @ParameterizedTest
  @ValueSource(strings = Array("kraft"))
  def testAdminClientHandlingBadIPWithoutTimeout(quorum: String): Unit = {
    val config = createConfig
    config.put(AdminClientConfig.SOCKET_CONNECTION_SETUP_TIMEOUT_MS_CONFIG, "1000")
    val returnBadAddressFirst = new HostResolver {
      override def resolve(host: String): Array[InetAddress] = {
        Array[InetAddress](InetAddress.getByName("10.200.20.100"), InetAddress.getByName(host))
      }
    }
    client = AdminClientTestUtils.create(config, returnBadAddressFirst)
    // simply check that a call, e.g. describeCluster, returns normally
    client.describeCluster().nodes().get()
  }

  @ParameterizedTest
  @ValueSource(strings = Array("kraft"))
  def testCreateExistingTopicsThrowTopicExistsException(quorum: String): Unit = {
    client = createAdminClient
    val topic = "mytopic"
    val topics = Seq(topic)
    val newTopics = Seq(new NewTopic(topic, 1, 1.toShort))

    client.createTopics(newTopics.asJava).all.get()
    waitForTopics(client, topics, List())

    val newTopicsWithInvalidRF = Seq(new NewTopic(topic, 1, (brokers.size + 1).toShort))
    val e = assertThrows(classOf[ExecutionException],
      () => client.createTopics(newTopicsWithInvalidRF.asJava, new CreateTopicsOptions().validateOnly(true)).all.get())
    assertTrue(e.getCause.isInstanceOf[TopicExistsException])
  }

  @ParameterizedTest
  @ValueSource(strings = Array("kraft"))
  def testDeleteTopicsWithIds(quorum: String): Unit = {
    client = createAdminClient
    val topics = Seq("mytopic", "mytopic2", "mytopic3")
    val newTopics = Seq(
      new NewTopic("mytopic", Map((0: Integer) -> Seq[Integer](1, 2).asJava, (1: Integer) -> Seq[Integer](2, 0).asJava).asJava),
      new NewTopic("mytopic2", 3, 3.toShort),
      new NewTopic("mytopic3", Option.empty[Integer].toJava, Option.empty[java.lang.Short].toJava)
    )
    val createResult = client.createTopics(newTopics.asJava)
    createResult.all.get()
    waitForTopics(client, topics, List())
    val topicIds = getTopicIds().values.toSet

    client.deleteTopics(TopicCollection.ofTopicIds(topicIds.asJava)).all.get()
    waitForTopics(client, List(), topics)
  }

  @ParameterizedTest
  @ValueSource(strings = Array("kraft"))
  def testDeleteTopicsWithOptionTimeoutMs(quorum: String): Unit = {
    client = createInvalidAdminClient()

    try {
      val timeoutOption = new DeleteTopicsOptions().timeoutMs(0)
      val exception = assertThrows(classOf[ExecutionException], () =>
        client.deleteTopics(Seq("test-topic").asJava, timeoutOption).all().get())
      assertInstanceOf(classOf[TimeoutException], exception.getCause)
    } finally client.close(time.Duration.ZERO)
  }

  @ParameterizedTest
  @ValueSource(strings = Array("kraft"))
  def testListTopicsWithOptionTimeoutMs(quorum: String): Unit = {
    client = createInvalidAdminClient()

    try {
      val timeoutOption = new ListTopicsOptions().timeoutMs(0)
      val exception = assertThrows(classOf[ExecutionException], () =>
        client.listTopics(timeoutOption).names().get())
      assertInstanceOf(classOf[TimeoutException], exception.getCause)
    } finally client.close(time.Duration.ZERO)
  }

  @ParameterizedTest
  @ValueSource(strings = Array("kraft"))
  def testListTopicsWithOptionListInternal(quorum: String): Unit = {
    client = createAdminClient

    val topicNames = client.listTopics(new ListTopicsOptions().listInternal(true)).names().get()
    assertFalse(topicNames.isEmpty, "Expected to see internal topics")
  }

  @ParameterizedTest
  @ValueSource(strings = Array("kraft"))
  def testDescribeTopicsWithOptionPartitionSizeLimitPerResponse(quorum: String): Unit = {
    client = createAdminClient

    val testTopics = Seq("test-topic")
    client.createTopics(testTopics.map(new NewTopic(_, 3, 1.toShort)).asJava).all.get()
    waitForTopics(client, testTopics, List())

    val topics = client.describeTopics(testTopics.asJava, new DescribeTopicsOptions().partitionSizeLimitPerResponse(1)).allTopicNames().get()
    assertEquals(1, topics.size())
    assertEquals(3, topics.get("test-topic").partitions().size())

    client.deleteTopics(testTopics.asJava).all().get()
    waitForTopics(client, List(), testTopics)
  }

  @ParameterizedTest
  @ValueSource(strings = Array("kraft"))
  def testDescribeTopicsWithOptionTimeoutMs(quorum: String): Unit = {
    client = createInvalidAdminClient()

    try {
      val timeoutOption = new DescribeTopicsOptions().timeoutMs(0)
      val exception = assertThrows(classOf[ExecutionException], () =>
        client.describeTopics(Seq("test-topic").asJava, timeoutOption).allTopicNames().get())
      assertInstanceOf(classOf[TimeoutException], exception.getCause)
    } finally client.close(time.Duration.ZERO)
  }

  /**
    * describe should not auto create topics
    */
  @ParameterizedTest
  @ValueSource(strings = Array("kraft"))
  def testDescribeNonExistingTopic(quorum: String): Unit = {
    client = createAdminClient

    val existingTopic = "existing-topic"
    client.createTopics(Seq(existingTopic).map(new NewTopic(_, 1, 1.toShort)).asJava).all.get()
    waitForTopics(client, Seq(existingTopic), List())

    val nonExistingTopic = "non-existing"
    val results = client.describeTopics(Seq(nonExistingTopic, existingTopic).asJava).topicNameValues()
    assertEquals(existingTopic, results.get(existingTopic).get.name)
    assertFutureExceptionTypeEquals(results.get(nonExistingTopic), classOf[UnknownTopicOrPartitionException])
  }

  @ParameterizedTest
  @ValueSource(strings = Array("kraft"))
  def testDescribeTopicsWithIds(quorum: String): Unit = {
    client = createAdminClient

    val existingTopic = "existing-topic"
    client.createTopics(Seq(existingTopic).map(new NewTopic(_, 1, 1.toShort)).asJava).all.get()
    waitForTopics(client, Seq(existingTopic), List())
    ensureConsistentKRaftMetadata()

    val existingTopicId = brokers.head.metadataCache.getTopicId(existingTopic)

    val nonExistingTopicId = Uuid.randomUuid()

    val results = client.describeTopics(TopicCollection.ofTopicIds(Seq(existingTopicId, nonExistingTopicId).asJava)).topicIdValues()
    assertEquals(existingTopicId, results.get(existingTopicId).get.topicId())
    assertFutureExceptionTypeEquals(results.get(nonExistingTopicId), classOf[UnknownTopicIdException])
  }

  @ParameterizedTest
  @ValueSource(strings = Array("kraft"))
  def testDescribeTopicsWithNames(quorum: String): Unit = {
    client = createAdminClient

    val existingTopic = "existing-topic"
    client.createTopics(Seq(existingTopic).map(new NewTopic(_, 1, 1.toShort)).asJava).all.get()
    waitForTopics(client, Seq(existingTopic), List())
    ensureConsistentKRaftMetadata()

    val existingTopicId = brokers.head.metadataCache.getTopicId(existingTopic)
    val results = client.describeTopics(TopicCollection.ofTopicNames(Seq(existingTopic).asJava)).topicNameValues()
    assertEquals(existingTopicId, results.get(existingTopic).get.topicId())
  }

  @ParameterizedTest
  @ValueSource(strings = Array("kraft"))
  def testDescribeCluster(quorum: String): Unit = {
    client = createAdminClient
    val result = client.describeCluster
    val nodes = result.nodes.get()
    val clusterId = result.clusterId().get()
    assertEquals(brokers.head.dataPlaneRequestProcessor.clusterId, clusterId)
    val controller = result.controller().get()

    // In KRaft, we return a random brokerId as the current controller.
    val brokerIds = brokers.map(_.config.brokerId).toSet
    assertTrue(brokerIds.contains(controller.id))

    val brokerEndpoints = bootstrapServers().split(",")
    assertEquals(brokerEndpoints.size, nodes.size)
    for (node <- nodes.asScala) {
      val hostStr = s"${node.host}:${node.port}"
      assertTrue(brokerEndpoints.contains(hostStr), s"Unknown host:port pair $hostStr in brokerVersionInfos")
    }
  }

  @ParameterizedTest
  @ValueSource(strings = Array("kraft"))
  def testDescribeLogDirs(quorum: String): Unit = {
    client = createAdminClient
    val topic = "topic"
    val leaderByPartition = createTopic(topic, numPartitions = 10)
    val partitionsByBroker = leaderByPartition.groupBy { case (_, leaderId) => leaderId }.map { case (k, v) =>
      k -> v.keys.toSeq
    }
    ensureConsistentKRaftMetadata()
    val brokerIds = (0 until brokerCount).map(Integer.valueOf)
    val logDirInfosByBroker = client.describeLogDirs(brokerIds.asJava).allDescriptions.get

    (0 until brokerCount).foreach { brokerId =>
      val server = brokers.find(_.config.brokerId == brokerId).get
      val expectedPartitions = partitionsByBroker(brokerId)
      val logDirInfos = logDirInfosByBroker.get(brokerId)
      val replicaInfos = logDirInfos.asScala.flatMap { case (_, logDirInfo) =>
        logDirInfo.replicaInfos.asScala
      }.filter { case (k, _) => k.topic == topic }

      assertEquals(expectedPartitions.toSet, replicaInfos.keys.map(_.partition).toSet)
      logDirInfos.forEach { (logDir, logDirInfo) =>
        assertTrue(logDirInfo.totalBytes.isPresent)
        assertTrue(logDirInfo.usableBytes.isPresent)
        logDirInfo.replicaInfos.asScala.keys.foreach(tp =>
          assertEquals(server.logManager.getLog(tp).get.dir.getParent, logDir)
        )
      }
    }
  }

  @ParameterizedTest
  @ValueSource(strings = Array("kraft"))
  def testDescribeReplicaLogDirs(quorum: String): Unit = {
    client = createAdminClient
    val topic = "topic"
    val leaderByPartition = createTopic(topic, numPartitions = 10)
    val replicas = leaderByPartition.map { case (partition, brokerId) =>
      new TopicPartitionReplica(topic, partition, brokerId)
    }.toSeq
    ensureConsistentKRaftMetadata()

    val replicaDirInfos = client.describeReplicaLogDirs(replicas.asJavaCollection).all.get
    replicaDirInfos.forEach { (topicPartitionReplica, replicaDirInfo) =>
      val server = brokers.find(_.config.brokerId == topicPartitionReplica.brokerId()).get
      val tp = new TopicPartition(topicPartitionReplica.topic(), topicPartitionReplica.partition())
      assertEquals(server.logManager.getLog(tp).get.dir.getParent, replicaDirInfo.getCurrentReplicaLogDir)
    }
  }

  @ParameterizedTest(name = TestInfoUtils.TestWithParameterizedQuorumAndGroupProtocolNames)
  @MethodSource(Array("getTestQuorumAndGroupProtocolParametersAll"))
  def testAlterReplicaLogDirs(quorum: String, groupProtocol: String): Unit = {
    client = createAdminClient
    val topic = "topic"
    val tp = new TopicPartition(topic, 0)
    val randomNums = brokers.map(server => server -> Random.nextInt(2)).toMap

    // Generate two mutually exclusive replicaAssignment
    val firstReplicaAssignment = brokers.map { server =>
      val logDir = new File(server.config.logDirs(randomNums(server))).getAbsolutePath
      new TopicPartitionReplica(topic, 0, server.config.brokerId) -> logDir
    }.toMap
    val secondReplicaAssignment = brokers.map { server =>
      val logDir = new File(server.config.logDirs(1 - randomNums(server))).getAbsolutePath
      new TopicPartitionReplica(topic, 0, server.config.brokerId) -> logDir
    }.toMap

    // Verify that replica can be created in the specified log directory
    val futures = client.alterReplicaLogDirs(firstReplicaAssignment.asJava,
      new AlterReplicaLogDirsOptions).values.asScala.values
    futures.foreach { future =>
      val exception = assertThrows(classOf[ExecutionException], () => future.get)
      assertTrue(exception.getCause.isInstanceOf[UnknownTopicOrPartitionException])
    }

    createTopic(topic, replicationFactor = brokerCount)
    ensureConsistentKRaftMetadata()
    brokers.foreach { server =>
      val logDir = server.logManager.getLog(tp).get.dir.getParent
      assertEquals(firstReplicaAssignment(new TopicPartitionReplica(topic, 0, server.config.brokerId)), logDir)
    }

    // Verify that replica can be moved to the specified log directory after the topic has been created
    client.alterReplicaLogDirs(secondReplicaAssignment.asJava, new AlterReplicaLogDirsOptions).all.get
    brokers.foreach { server =>
      TestUtils.waitUntilTrue(() => {
        val logDir = server.logManager.getLog(tp).get.dir.getParent
        secondReplicaAssignment(new TopicPartitionReplica(topic, 0, server.config.brokerId)) == logDir
      }, "timed out waiting for replica movement")
    }

    // Verify that replica can be moved to the specified log directory while the producer is sending messages
    val running = new AtomicBoolean(true)
    val numMessages = new AtomicInteger
    import scala.concurrent.ExecutionContext.Implicits._
    val producerFuture = Future {
      val producer = TestUtils.createProducer(
        bootstrapServers(),
        securityProtocol = securityProtocol,
        trustStoreFile = trustStoreFile,
        retries = 0, // Producer should not have to retry when broker is moving replica between log directories.
        requestTimeoutMs = 10000,
        acks = -1
      )
      try {
        while (running.get) {
          val future = producer.send(new ProducerRecord(topic, s"xxxxxxxxxxxxxxxxxxxx-$numMessages".getBytes))
          numMessages.incrementAndGet()
          future.get(10, TimeUnit.SECONDS)
        }
        numMessages.get
      } finally producer.close()
    }

    try {
      TestUtils.waitUntilTrue(() => numMessages.get > 10, s"only $numMessages messages are produced before timeout. Producer future ${producerFuture.value}")
      client.alterReplicaLogDirs(firstReplicaAssignment.asJava, new AlterReplicaLogDirsOptions).all.get
      brokers.foreach { server =>
        TestUtils.waitUntilTrue(() => {
          val logDir = server.logManager.getLog(tp).get.dir.getParent
          firstReplicaAssignment(new TopicPartitionReplica(topic, 0, server.config.brokerId)) == logDir
        }, s"timed out waiting for replica movement. Producer future ${producerFuture.value}")
      }

      val currentMessagesNum = numMessages.get
      TestUtils.waitUntilTrue(() => numMessages.get - currentMessagesNum > 10,
        s"only ${numMessages.get - currentMessagesNum} messages are produced within timeout after replica movement. Producer future ${producerFuture.value}")
    } finally running.set(false)

    val finalNumMessages = Await.result(producerFuture, Duration(20, TimeUnit.SECONDS))

    // Verify that all messages that are produced can be consumed
    val consumerRecords = TestUtils.consumeTopicRecords(brokers, topic, finalNumMessages,
      GroupProtocol.of(groupProtocol), securityProtocol = securityProtocol, trustStoreFile = trustStoreFile)
    consumerRecords.zipWithIndex.foreach { case (consumerRecord, index) =>
      assertEquals(s"xxxxxxxxxxxxxxxxxxxx-$index", new String(consumerRecord.value))
    }
  }

  @ParameterizedTest
  @ValueSource(strings = Array("kraft"))
  def testDescribeConfigsNonexistent(quorum: String): Unit = {
    client = createAdminClient

    val brokerException = assertThrows(classOf[ExecutionException], () => {
      client.describeConfigs(Seq(new ConfigResource(ConfigResource.Type.BROKER, "-1")).asJava).all().get()
    })
    assertInstanceOf(classOf[TimeoutException], brokerException.getCause)

    val topicException = assertThrows(classOf[ExecutionException], () => {
      client.describeConfigs(Seq(new ConfigResource(ConfigResource.Type.TOPIC, "none_topic")).asJava).all().get()
    })
    assertInstanceOf(classOf[UnknownTopicOrPartitionException], topicException.getCause)

    val brokerLoggerException = assertThrows(classOf[ExecutionException], () => {
      client.describeConfigs(Seq(new ConfigResource(ConfigResource.Type.BROKER_LOGGER, "-1")).asJava).all().get()
    })
    assertInstanceOf(classOf[TimeoutException], brokerLoggerException.getCause)
  }

  @ParameterizedTest
  @ValueSource(strings = Array("kraft"))
  def testDescribeConfigsNonexistentForKraft(quorum: String): Unit = {
    client = createAdminClient

    val groupResource = new ConfigResource(ConfigResource.Type.GROUP, "none_group")
    val groupResult = client.describeConfigs(Seq(groupResource).asJava).all().get().get(groupResource)
    assertNotEquals(0, groupResult.entries().size())

    val metricResource = new ConfigResource(ConfigResource.Type.CLIENT_METRICS, "none_metric")
    val metricResult = client.describeConfigs(Seq(metricResource).asJava).all().get().get(metricResource)
    assertEquals(0, metricResult.entries().size())
  }

  @ParameterizedTest
  @ValueSource(strings = Array("kraft"))
  def testDescribeAndAlterConfigs(quorum: String): Unit = {
    client = createAdminClient

    // Create topics
    val topic1 = "describe-alter-configs-topic-1"
    val topicResource1 = new ConfigResource(ConfigResource.Type.TOPIC, topic1)
    val topicConfig1 = new Properties
    topicConfig1.setProperty(TopicConfig.MAX_MESSAGE_BYTES_CONFIG, "500000")
    topicConfig1.setProperty(TopicConfig.RETENTION_MS_CONFIG, "60000000")
    createTopic(topic1, numPartitions = 1, replicationFactor = 1, topicConfig1)

    val topic2 = "describe-alter-configs-topic-2"
    val topicResource2 = new ConfigResource(ConfigResource.Type.TOPIC, topic2)
    createTopic(topic2)

    // Describe topics and broker
    val brokerResource1 = new ConfigResource(ConfigResource.Type.BROKER, brokers(1).config.brokerId.toString)
    val brokerResource2 = new ConfigResource(ConfigResource.Type.BROKER, brokers(2).config.brokerId.toString)
    val configResources = Seq(topicResource1, topicResource2, brokerResource1, brokerResource2)
    val describeResult = client.describeConfigs(configResources.asJava)
    val configs = describeResult.all.get

    assertEquals(4, configs.size)

    val maxMessageBytes1 = configs.get(topicResource1).get(TopicConfig.MAX_MESSAGE_BYTES_CONFIG)
    assertEquals(TopicConfig.MAX_MESSAGE_BYTES_CONFIG, maxMessageBytes1.name)
    assertEquals(topicConfig1.get(TopicConfig.MAX_MESSAGE_BYTES_CONFIG), maxMessageBytes1.value)
    assertFalse(maxMessageBytes1.isDefault)
    assertFalse(maxMessageBytes1.isSensitive)
    assertFalse(maxMessageBytes1.isReadOnly)

    assertEquals(topicConfig1.get(TopicConfig.RETENTION_MS_CONFIG),
      configs.get(topicResource1).get(TopicConfig.RETENTION_MS_CONFIG).value)

    val maxMessageBytes2 = configs.get(topicResource2).get(TopicConfig.MAX_MESSAGE_BYTES_CONFIG)
    assertEquals(LogConfig.DEFAULT_MAX_MESSAGE_BYTES.toString, maxMessageBytes2.value)
    assertEquals(TopicConfig.MAX_MESSAGE_BYTES_CONFIG, maxMessageBytes2.name)
    assertTrue(maxMessageBytes2.isDefault)
    assertFalse(maxMessageBytes2.isSensitive)
    assertFalse(maxMessageBytes2.isReadOnly)

    // Find the number of internal configs that we have explicitly set in the broker config.
    // These will appear when we describe the broker configuration. Other internal configs,
    // that we have not set, will not appear there.
    val numInternalConfigsSet = brokers.head.config.originals.keySet().asScala.count(k => {
      Option(KafkaConfig.configDef.configKeys().get(k)) match {
        case None => false
        case Some(configDef) => configDef.internalConfig
      }
    })
    assertEquals(brokers(1).config.nonInternalValues.size + numInternalConfigsSet,
      configs.get(brokerResource1).entries.size)
    assertEquals(brokers(1).config.brokerId.toString, configs.get(brokerResource1).get(ServerConfigs.BROKER_ID_CONFIG).value)
    val listenerSecurityProtocolMap = configs.get(brokerResource1).get(SocketServerConfigs.LISTENER_SECURITY_PROTOCOL_MAP_CONFIG)
    assertEquals(brokers(1).config.getString(SocketServerConfigs.LISTENER_SECURITY_PROTOCOL_MAP_CONFIG), listenerSecurityProtocolMap.value)
    assertEquals(SocketServerConfigs.LISTENER_SECURITY_PROTOCOL_MAP_CONFIG, listenerSecurityProtocolMap.name)
    assertFalse(listenerSecurityProtocolMap.isDefault)
    assertFalse(listenerSecurityProtocolMap.isSensitive)
    assertFalse(listenerSecurityProtocolMap.isReadOnly)
    val truststorePassword = configs.get(brokerResource1).get(SslConfigs.SSL_TRUSTSTORE_PASSWORD_CONFIG)
    assertEquals(SslConfigs.SSL_TRUSTSTORE_PASSWORD_CONFIG, truststorePassword.name)
    assertNull(truststorePassword.value)
    assertFalse(truststorePassword.isDefault)
    assertTrue(truststorePassword.isSensitive)
    assertFalse(truststorePassword.isReadOnly)
    val compressionType = configs.get(brokerResource1).get(ServerConfigs.COMPRESSION_TYPE_CONFIG)
    assertEquals(brokers(1).config.compressionType, compressionType.value)
    assertEquals(ServerConfigs.COMPRESSION_TYPE_CONFIG, compressionType.name)
    assertTrue(compressionType.isDefault)
    assertFalse(compressionType.isSensitive)
    assertFalse(compressionType.isReadOnly)

    assertEquals(brokers(2).config.nonInternalValues.size + numInternalConfigsSet,
      configs.get(brokerResource2).entries.size)
    assertEquals(brokers(2).config.brokerId.toString, configs.get(brokerResource2).get(ServerConfigs.BROKER_ID_CONFIG).value)
    assertEquals(brokers(2).config.logCleanerThreads.toString,
      configs.get(brokerResource2).get(CleanerConfig.LOG_CLEANER_THREADS_PROP).value)

    checkValidAlterConfigs(client, this, topicResource1, topicResource2)
  }

  @ParameterizedTest
  @ValueSource(strings = Array("kraft"))
  def testIncrementalAlterAndDescribeGroupConfigs(quorum: String): Unit = {
    client = createAdminClient
    val group = "describe-alter-configs-group"
    val groupResource = new ConfigResource(ConfigResource.Type.GROUP, group)

    // Alter group configs
    var groupAlterConfigs = Seq(
      new AlterConfigOp(new ConfigEntry(GroupConfig.CONSUMER_SESSION_TIMEOUT_MS_CONFIG, "50000"), AlterConfigOp.OpType.SET),
      new AlterConfigOp(new ConfigEntry(GroupConfig.CONSUMER_HEARTBEAT_INTERVAL_MS_CONFIG, ""), AlterConfigOp.OpType.DELETE)
    ).asJavaCollection

    var alterResult = client.incrementalAlterConfigs(Map(
      groupResource -> groupAlterConfigs
    ).asJava)

    assertEquals(Set(groupResource).asJava, alterResult.values.keySet)
    alterResult.all.get(15, TimeUnit.SECONDS)

    ensureConsistentKRaftMetadata()

    // Describe group config, verify that group config was updated correctly
    var describeResult = client.describeConfigs(Seq(groupResource).asJava)
    var configs = describeResult.all.get(15, TimeUnit.SECONDS)

    assertEquals(1, configs.size)

    assertEquals("50000", configs.get(groupResource).get(GroupConfig.CONSUMER_SESSION_TIMEOUT_MS_CONFIG).value)
    assertEquals(ConfigSource.DYNAMIC_GROUP_CONFIG, configs.get(groupResource).get(GroupConfig.CONSUMER_SESSION_TIMEOUT_MS_CONFIG).source)
    assertEquals(GroupCoordinatorConfig.CONSUMER_GROUP_HEARTBEAT_INTERVAL_MS_DEFAULT.toString, configs.get(groupResource).get(GroupConfig.CONSUMER_HEARTBEAT_INTERVAL_MS_CONFIG).value)
    assertEquals(ConfigSource.DEFAULT_CONFIG, configs.get(groupResource).get(GroupConfig.CONSUMER_HEARTBEAT_INTERVAL_MS_CONFIG).source)

    // Alter group with validateOnly=true
    groupAlterConfigs = Seq(
      new AlterConfigOp(new ConfigEntry(GroupConfig.CONSUMER_SESSION_TIMEOUT_MS_CONFIG, "60000"), AlterConfigOp.OpType.SET)
    ).asJava

    alterResult = client.incrementalAlterConfigs(Map(
      groupResource -> groupAlterConfigs
    ).asJava, new AlterConfigsOptions().validateOnly(true))
    alterResult.all.get(15, TimeUnit.SECONDS)

    // Verify that group config was not updated due to validateOnly = true
    describeResult = client.describeConfigs(Seq(groupResource).asJava)
    configs = describeResult.all.get(15, TimeUnit.SECONDS)

    assertEquals("50000", configs.get(groupResource).get(GroupConfig.CONSUMER_SESSION_TIMEOUT_MS_CONFIG).value)

    // Alter group with validateOnly=true with invalid configs
    groupAlterConfigs = Seq(
      new AlterConfigOp(new ConfigEntry(GroupConfig.CONSUMER_SESSION_TIMEOUT_MS_CONFIG, "5"), AlterConfigOp.OpType.SET)
    ).asJava

    alterResult = client.incrementalAlterConfigs(Map(
      groupResource -> groupAlterConfigs
    ).asJava, new AlterConfigsOptions().validateOnly(true))

    assertFutureExceptionTypeEquals(alterResult.values.get(groupResource), classOf[InvalidConfigurationException],
      Some("consumer.session.timeout.ms must be greater than or equal to group.consumer.min.session.timeout.ms"))
  }

  @ParameterizedTest
  @ValueSource(strings = Array("kraft"))
  def testCreatePartitions(quorum: String): Unit = {
    client = createAdminClient

    // Create topics
    val topic1 = "create-partitions-topic-1"
    createTopic(topic1)

    val topic2 = "create-partitions-topic-2"
    createTopic(topic2, replicationFactor = 2)

    // assert that both the topics have 1 partition
    val topic1_metadata = getTopicMetadata(client, topic1)
    val topic2_metadata = getTopicMetadata(client, topic2)
    assertEquals(1, topic1_metadata.partitions.size)
    assertEquals(1, topic2_metadata.partitions.size)

    val validateOnly = new CreatePartitionsOptions().validateOnly(true)
    val actuallyDoIt = new CreatePartitionsOptions().validateOnly(false)

    def partitions(topic: String, expectedNumPartitionsOpt: Option[Int]): util.List[TopicPartitionInfo] = {
      getTopicMetadata(client, topic, expectedNumPartitionsOpt = expectedNumPartitionsOpt).partitions
    }

    def numPartitions(topic: String, expectedNumPartitionsOpt: Option[Int]): Int = partitions(topic, expectedNumPartitionsOpt).size

    // validateOnly: try creating a new partition (no assignments), to bring the total to 3 partitions
    var alterResult = client.createPartitions(Map(topic1 ->
      NewPartitions.increaseTo(3)).asJava, validateOnly)
    var altered = alterResult.values.get(topic1).get
    TestUtils.waitForAllPartitionsMetadata(brokers, topic1, expectedNumPartitions = 1)

    // try creating a new partition (no assignments), to bring the total to 3 partitions
    alterResult = client.createPartitions(Map(topic1 ->
      NewPartitions.increaseTo(3)).asJava, actuallyDoIt)
    altered = alterResult.values.get(topic1).get
    TestUtils.waitForAllPartitionsMetadata(brokers, topic1, expectedNumPartitions = 3)

    // validateOnly: now try creating a new partition (with assignments), to bring the total to 3 partitions
    val newPartition2Assignments = asList[util.List[Integer]](asList(0, 1), asList(1, 2))
    alterResult = client.createPartitions(Map(topic2 ->
      NewPartitions.increaseTo(3, newPartition2Assignments)).asJava, validateOnly)
    altered = alterResult.values.get(topic2).get
    TestUtils.waitForAllPartitionsMetadata(brokers, topic2, expectedNumPartitions = 1)

    // now try creating a new partition (with assignments), to bring the total to 3 partitions
    alterResult = client.createPartitions(Map(topic2 ->
      NewPartitions.increaseTo(3, newPartition2Assignments)).asJava, actuallyDoIt)
    altered = alterResult.values.get(topic2).get
    val actualPartitions2 = partitions(topic2, expectedNumPartitionsOpt = Some(3))
    assertEquals(3, actualPartitions2.size)
    assertEquals(Seq(0, 1), actualPartitions2.get(1).replicas.asScala.map(_.id).toList)
    assertEquals(Seq(1, 2), actualPartitions2.get(2).replicas.asScala.map(_.id).toList)

    // loop over error cases calling with+without validate-only
    for (option <- Seq(validateOnly, actuallyDoIt)) {
      val desc = if (option.validateOnly()) "validateOnly" else "validateOnly=false"

      // try a newCount which would be a decrease
      alterResult = client.createPartitions(Map(topic1 ->
        NewPartitions.increaseTo(1)).asJava, option)

      var e = assertThrows(classOf[ExecutionException], () => alterResult.values.get(topic1).get,
        () => s"$desc: Expect InvalidPartitionsException when newCount is a decrease")
      assertTrue(e.getCause.isInstanceOf[InvalidPartitionsException], desc)
      var exceptionMsgStr = "The topic create-partitions-topic-1 currently has 3 partition(s); 1 would not be an increase."
      assertEquals(exceptionMsgStr, e.getCause.getMessage, desc)
      assertEquals(3, numPartitions(topic1, expectedNumPartitionsOpt = Some(3)), desc)

      // try a newCount which would be a noop (without assignment)
      alterResult = client.createPartitions(Map(topic2 ->
        NewPartitions.increaseTo(3)).asJava, option)
      e = assertThrows(classOf[ExecutionException], () => alterResult.values.get(topic2).get,
        () => s"$desc: Expect InvalidPartitionsException when requesting a noop")
      assertTrue(e.getCause.isInstanceOf[InvalidPartitionsException], desc)
      exceptionMsgStr = "Topic already has 3 partition(s)."
      assertEquals(exceptionMsgStr, e.getCause.getMessage, desc)
      assertEquals(3, numPartitions(topic2, expectedNumPartitionsOpt = Some(3)), desc)

      // try a newCount which would be a noop (where the assignment matches current state)
      alterResult = client.createPartitions(Map(topic2 ->
        NewPartitions.increaseTo(3, newPartition2Assignments)).asJava, option)
      e = assertThrows(classOf[ExecutionException], () => alterResult.values.get(topic2).get)
      assertTrue(e.getCause.isInstanceOf[InvalidPartitionsException], desc)
      assertEquals(exceptionMsgStr, e.getCause.getMessage, desc)
      assertEquals(3, numPartitions(topic2, expectedNumPartitionsOpt = Some(3)), desc)

      // try a newCount which would be a noop (where the assignment doesn't match current state)
      alterResult = client.createPartitions(Map(topic2 ->
        NewPartitions.increaseTo(3, newPartition2Assignments.asScala.reverse.toList.asJava)).asJava, option)
      e = assertThrows(classOf[ExecutionException], () => alterResult.values.get(topic2).get)
      assertTrue(e.getCause.isInstanceOf[InvalidPartitionsException], desc)
      assertEquals(exceptionMsgStr, e.getCause.getMessage, desc)
      assertEquals(3, numPartitions(topic2, expectedNumPartitionsOpt = Some(3)), desc)

      // try a bad topic name
      val unknownTopic = "an-unknown-topic"
      alterResult = client.createPartitions(Map(unknownTopic ->
        NewPartitions.increaseTo(2)).asJava, option)
      e = assertThrows(classOf[ExecutionException], () => alterResult.values.get(unknownTopic).get,
        () => s"$desc: Expect InvalidTopicException when using an unknown topic")
      assertTrue(e.getCause.isInstanceOf[UnknownTopicOrPartitionException], desc)
      exceptionMsgStr = "This server does not host this topic-partition."
      assertEquals(exceptionMsgStr, e.getCause.getMessage, desc)

      // try an invalid newCount
      alterResult = client.createPartitions(Map(topic1 ->
        NewPartitions.increaseTo(-22)).asJava, option)
      e = assertThrows(classOf[ExecutionException], () => alterResult.values.get(topic1).get,
        () => s"$desc: Expect InvalidPartitionsException when newCount is invalid")
      assertTrue(e.getCause.isInstanceOf[InvalidPartitionsException], desc)
      exceptionMsgStr = "The topic create-partitions-topic-1 currently has 3 partition(s); -22 would not be an increase."
      assertEquals(exceptionMsgStr, e.getCause.getMessage,
        desc)
      assertEquals(3, numPartitions(topic1, expectedNumPartitionsOpt = Some(3)), desc)

      // try assignments where the number of brokers != replication factor
      alterResult = client.createPartitions(Map(topic1 ->
        NewPartitions.increaseTo(4, asList(asList(1, 2)))).asJava, option)
      e = assertThrows(classOf[ExecutionException], () => alterResult.values.get(topic1).get,
        () => s"$desc: Expect InvalidPartitionsException when #brokers != replication factor")
      assertTrue(e.getCause.isInstanceOf[InvalidReplicaAssignmentException], desc)
      exceptionMsgStr = "The manual partition assignment includes a partition with 2 replica(s), but this is not " +
          "consistent with previous partitions, which have 1 replica(s)."
      assertEquals(exceptionMsgStr, e.getCause.getMessage, desc)
      assertEquals(3, numPartitions(topic1, expectedNumPartitionsOpt = Some(3)), desc)

      // try #assignments < with the increase
      alterResult = client.createPartitions(Map(topic1 ->
        NewPartitions.increaseTo(6, asList(asList(1)))).asJava, option)
      e = assertThrows(classOf[ExecutionException], () => alterResult.values.get(topic1).get,
        () => s"$desc: Expect InvalidReplicaAssignmentException when #assignments != newCount - oldCount")
      assertTrue(e.getCause.isInstanceOf[InvalidReplicaAssignmentException], desc)
      exceptionMsgStr = "Attempted to add 3 additional partition(s), but only 1 assignment(s) were specified."
      assertEquals(exceptionMsgStr, e.getCause.getMessage, desc)
      assertEquals(3, numPartitions(topic1, expectedNumPartitionsOpt = Some(3)), desc)

      // try #assignments > with the increase
      alterResult = client.createPartitions(Map(topic1 ->
        NewPartitions.increaseTo(4, asList(asList(1), asList(2)))).asJava, option)
      e = assertThrows(classOf[ExecutionException], () => alterResult.values.get(topic1).get,
        () => s"$desc: Expect InvalidReplicaAssignmentException when #assignments != newCount - oldCount")
      exceptionMsgStr = "Attempted to add 1 additional partition(s), but only 2 assignment(s) were specified."
      assertTrue(e.getCause.isInstanceOf[InvalidReplicaAssignmentException], desc)
      assertEquals(exceptionMsgStr, e.getCause.getMessage, desc)
      assertEquals(3, numPartitions(topic1, expectedNumPartitionsOpt = Some(3)), desc)

      // try with duplicate brokers in assignments
      alterResult = client.createPartitions(Map(topic1 ->
        NewPartitions.increaseTo(4, asList(asList(1, 1)))).asJava, option)
      e = assertThrows(classOf[ExecutionException], () => alterResult.values.get(topic1).get,
        () => s"$desc: Expect InvalidReplicaAssignmentException when assignments has duplicate brokers")
      assertTrue(e.getCause.isInstanceOf[InvalidReplicaAssignmentException], desc)
      exceptionMsgStr = "The manual partition assignment includes the broker 1 more than once."
      assertEquals(exceptionMsgStr, e.getCause.getMessage, desc)
      assertEquals(3, numPartitions(topic1, expectedNumPartitionsOpt = Some(3)), desc)

      // try assignments with differently sized inner lists
      alterResult = client.createPartitions(Map(topic1 ->
        NewPartitions.increaseTo(5, asList(asList(1), asList(1, 0)))).asJava, option)
      e = assertThrows(classOf[ExecutionException], () => alterResult.values.get(topic1).get,
        () => s"$desc: Expect InvalidReplicaAssignmentException when assignments have differently sized inner lists")
      assertTrue(e.getCause.isInstanceOf[InvalidReplicaAssignmentException], desc)
      exceptionMsgStr = "The manual partition assignment includes a partition with 2 replica(s), but this is not " +
          "consistent with previous partitions, which have 1 replica(s)."
      assertEquals(exceptionMsgStr, e.getCause.getMessage, desc)
      assertEquals(3, numPartitions(topic1, expectedNumPartitionsOpt = Some(3)), desc)

      // try assignments with unknown brokers
      alterResult = client.createPartitions(Map(topic1 ->
        NewPartitions.increaseTo(4, asList(asList(12)))).asJava, option)
      e = assertThrows(classOf[ExecutionException], () => alterResult.values.get(topic1).get,
        () => s"$desc: Expect InvalidReplicaAssignmentException when assignments contains an unknown broker")
      assertTrue(e.getCause.isInstanceOf[InvalidReplicaAssignmentException], desc)
      exceptionMsgStr = "The manual partition assignment includes broker 12, but no such broker is registered."
      assertEquals(exceptionMsgStr, e.getCause.getMessage, desc)
      assertEquals(3, numPartitions(topic1, expectedNumPartitionsOpt = Some(3)), desc)

      // try with empty assignments
      alterResult = client.createPartitions(Map(topic1 ->
        NewPartitions.increaseTo(4, Collections.emptyList())).asJava, option)
      e = assertThrows(classOf[ExecutionException], () => alterResult.values.get(topic1).get,
        () => s"$desc: Expect InvalidReplicaAssignmentException when assignments is empty")
      assertTrue(e.getCause.isInstanceOf[InvalidReplicaAssignmentException], desc)
      exceptionMsgStr = "Attempted to add 1 additional partition(s), but only 0 assignment(s) were specified."
      assertEquals(exceptionMsgStr, e.getCause.getMessage, desc)
      assertEquals(3, numPartitions(topic1, expectedNumPartitionsOpt = Some(3)), desc)
    }

    // a mixed success, failure response
    alterResult = client.createPartitions(Map(
      topic1 -> NewPartitions.increaseTo(4),
      topic2 -> NewPartitions.increaseTo(2)).asJava, actuallyDoIt)
    // assert that the topic1 now has 4 partitions
    altered = alterResult.values.get(topic1).get
    TestUtils.waitForAllPartitionsMetadata(brokers, topic1, expectedNumPartitions = 4)
    var e = assertThrows(classOf[ExecutionException], () => alterResult.values.get(topic2).get)
    assertTrue(e.getCause.isInstanceOf[InvalidPartitionsException])
    val exceptionMsgStr = "The topic create-partitions-topic-2 currently has 3 partition(s); 2 would not be an increase."
    assertEquals(exceptionMsgStr, e.getCause.getMessage)
    TestUtils.waitForAllPartitionsMetadata(brokers, topic2, expectedNumPartitions = 3)

    // Delete the topic. Verify addition of partitions to deleted topic is not possible.
    // In KRaft, the deletion occurs immediately and hence we have a different Exception thrown in the response.
    val deleteResult = client.deleteTopics(asList(topic1))
    deleteResult.topicNameValues.get(topic1).get
    alterResult = client.createPartitions(Map(topic1 ->
      NewPartitions.increaseTo(4)).asJava, validateOnly)
    e = assertThrows(classOf[ExecutionException], () => alterResult.values.get(topic1).get,
      () => "Expect InvalidTopicException or UnknownTopicOrPartitionException when the topic is queued for deletion")
    assertTrue(e.getCause.isInstanceOf[UnknownTopicOrPartitionException], e.toString)
    assertEquals("This server does not host this topic-partition.", e.getCause.getMessage)
  }

  @ParameterizedTest(name = TestInfoUtils.TestWithParameterizedQuorumAndGroupProtocolNames)
  @MethodSource(Array("getTestQuorumAndGroupProtocolParametersAll"))
  def testSeekAfterDeleteRecords(quorum: String, groupProtocol: String): Unit = {
    createTopic(topic, numPartitions = 2, replicationFactor = brokerCount)

    client = createAdminClient

    val consumer = createConsumer()
    subscribeAndWaitForAssignment(topic, consumer)

    val producer = createProducer()
    sendRecords(producer, 10, topicPartition)
    consumer.seekToBeginning(Collections.singleton(topicPartition))
    assertEquals(0L, consumer.position(topicPartition))

    val result = client.deleteRecords(Map(topicPartition -> RecordsToDelete.beforeOffset(5L)).asJava)
    val lowWatermark = result.lowWatermarks().get(topicPartition).get.lowWatermark
    assertEquals(5L, lowWatermark)

    consumer.seekToBeginning(Collections.singletonList(topicPartition))
    assertEquals(5L, consumer.position(topicPartition))

    consumer.seek(topicPartition, 7L)
    assertEquals(7L, consumer.position(topicPartition))

    client.deleteRecords(Map(topicPartition -> RecordsToDelete.beforeOffset(DeleteRecordsRequest.HIGH_WATERMARK)).asJava).all.get
    consumer.seekToBeginning(Collections.singletonList(topicPartition))
    assertEquals(10L, consumer.position(topicPartition))
  }

  @ParameterizedTest(name = TestInfoUtils.TestWithParameterizedQuorumAndGroupProtocolNames)
  @MethodSource(Array("getTestQuorumAndGroupProtocolParametersAll"))
  def testLogStartOffsetCheckpoint(quorum: String, groupProtocol: String): Unit = {
    createTopic(topic, numPartitions = 2, replicationFactor = brokerCount)

    client = createAdminClient

    val consumer = createConsumer()
    subscribeAndWaitForAssignment(topic, consumer)

    val producer = createProducer()
    sendRecords(producer, 10, topicPartition)
    var result = client.deleteRecords(Map(topicPartition -> RecordsToDelete.beforeOffset(5L)).asJava)
    var lowWatermark: Option[Long] = Some(result.lowWatermarks.get(topicPartition).get.lowWatermark)
    assertEquals(Some(5), lowWatermark)

    for (i <- 0 until brokerCount) {
      killBroker(i)
    }
    restartDeadBrokers()

    client.close()
    client = createAdminClient

    TestUtils.waitUntilTrue(() => {
      // Need to retry if leader is not available for the partition
      result = client.deleteRecords(Map(topicPartition -> RecordsToDelete.beforeOffset(0L)).asJava)

      lowWatermark = None
      val future = result.lowWatermarks().get(topicPartition)
      try {
        lowWatermark = Some(future.get.lowWatermark)
        lowWatermark.contains(5L)
      } catch {
        case e: ExecutionException if e.getCause.isInstanceOf[LeaderNotAvailableException] ||
          e.getCause.isInstanceOf[NotLeaderOrFollowerException] => false
        }
    }, s"Expected low watermark of the partition to be 5 but got ${lowWatermark.getOrElse("no response within the timeout")}")
  }

  @ParameterizedTest(name = TestInfoUtils.TestWithParameterizedQuorumAndGroupProtocolNames)
  @MethodSource(Array("getTestQuorumAndGroupProtocolParametersAll"))
  def testLogStartOffsetAfterDeleteRecords(quorum: String, groupProtocol: String): Unit = {
    createTopic(topic, numPartitions = 2, replicationFactor = brokerCount)

    client = createAdminClient

    val consumer = createConsumer()
    subscribeAndWaitForAssignment(topic, consumer)

    val producer = createProducer()
    sendRecords(producer, 10, topicPartition)

    val result = client.deleteRecords(Map(topicPartition -> RecordsToDelete.beforeOffset(3L)).asJava)
    val lowWatermark = result.lowWatermarks.get(topicPartition).get.lowWatermark
    assertEquals(3L, lowWatermark)

    for (i <- 0 until brokerCount)
      assertEquals(3, brokers(i).replicaManager.localLog(topicPartition).get.logStartOffset)
  }

  @ParameterizedTest
  @ValueSource(strings = Array("kraft"))
  def testReplicaCanFetchFromLogStartOffsetAfterDeleteRecords(quorum: String): Unit = {
    val leaders = createTopic(topic, replicationFactor = brokerCount)
    val followerIndex = if (leaders(0) != brokers.head.config.brokerId) 0 else 1

    def waitForFollowerLog(expectedStartOffset: Long, expectedEndOffset: Long): Unit = {
      TestUtils.waitUntilTrue(() => brokers(followerIndex).replicaManager.localLog(topicPartition).isDefined,
                              "Expected follower to create replica for partition")

      // wait until the follower discovers that log start offset moved beyond its HW
      TestUtils.waitUntilTrue(() => {
        brokers(followerIndex).replicaManager.localLog(topicPartition).get.logStartOffset == expectedStartOffset
      }, s"Expected follower to discover new log start offset $expectedStartOffset")

      TestUtils.waitUntilTrue(() => {
        brokers(followerIndex).replicaManager.localLog(topicPartition).get.logEndOffset == expectedEndOffset
      }, s"Expected follower to catch up to log end offset $expectedEndOffset")
    }

    // we will produce to topic and delete records while one follower is down
    killBroker(followerIndex)

    client = createAdminClient
    val producer = createProducer()
    sendRecords(producer, 100, topicPartition)

    val result = client.deleteRecords(Map(topicPartition -> RecordsToDelete.beforeOffset(3L)).asJava)
    result.all().get()

    // start the stopped broker to verify that it will be able to fetch from new log start offset
    restartDeadBrokers()

    waitForFollowerLog(expectedStartOffset=3L, expectedEndOffset=100L)

    // after the new replica caught up, all replicas should have same log start offset
    for (i <- 0 until brokerCount)
      assertEquals(3, brokers(i).replicaManager.localLog(topicPartition).get.logStartOffset)

    // kill the same follower again, produce more records, and delete records beyond follower's LOE
    killBroker(followerIndex)
    sendRecords(producer, 100, topicPartition)
    val result1 = client.deleteRecords(Map(topicPartition -> RecordsToDelete.beforeOffset(117L)).asJava)
    result1.all().get()
    restartDeadBrokers()
    TestUtils.waitForBrokersInIsr(client, topicPartition, Set(followerIndex))
    waitForFollowerLog(expectedStartOffset=117L, expectedEndOffset=200L)
  }

  @ParameterizedTest
  @ValueSource(strings = Array("kraft"))
  def testAlterLogDirsAfterDeleteRecords(quorum: String): Unit = {
    client = createAdminClient
    createTopic(topic, replicationFactor = brokerCount)
    val expectedLEO = 100
    val producer = createProducer()
    sendRecords(producer, expectedLEO, topicPartition)

    // delete records to move log start offset
    val result = client.deleteRecords(Map(topicPartition -> RecordsToDelete.beforeOffset(3L)).asJava)
    result.all().get()
    // make sure we are in the expected state after delete records
    for (i <- 0 until brokerCount) {
      assertEquals(3, brokers(i).replicaManager.localLog(topicPartition).get.logStartOffset)
      assertEquals(expectedLEO, brokers(i).replicaManager.localLog(topicPartition).get.logEndOffset)
    }

    // we will create another dir just for one server
    val futureLogDir = brokers(0).config.logDirs(1)
    val futureReplica = new TopicPartitionReplica(topic, 0, brokers(0).config.brokerId)

    // Verify that replica can be moved to the specified log directory
    client.alterReplicaLogDirs(Map(futureReplica -> futureLogDir).asJava).all.get
    TestUtils.waitUntilTrue(() => {
      futureLogDir == brokers(0).logManager.getLog(topicPartition).get.dir.getParent
    }, "timed out waiting for replica movement")

    // once replica moved, its LSO and LEO should match other replicas
    assertEquals(3, brokers.head.replicaManager.localLog(topicPartition).get.logStartOffset)
    assertEquals(expectedLEO, brokers.head.replicaManager.localLog(topicPartition).get.logEndOffset)
  }

  @ParameterizedTest(name = TestInfoUtils.TestWithParameterizedQuorumAndGroupProtocolNames)
  @MethodSource(Array("getTestQuorumAndGroupProtocolParametersAll"))
  def testOffsetsForTimesAfterDeleteRecords(quorum: String, groupProtocol: String): Unit = {
    createTopic(topic, numPartitions = 2, replicationFactor = brokerCount)

    client = createAdminClient

    val props = new Properties()
    val consumer = createConsumer(configOverrides = props)
    subscribeAndWaitForAssignment(topic, consumer)

    val producer = createProducer()
    sendRecords(producer, 10, topicPartition)
    var returnedOffsets = consumer.offsetsForTimes(Map(topicPartition -> JLong.valueOf(0L)).asJava)
    assertTrue(returnedOffsets.containsKey(topicPartition))
    assertEquals(0L, returnedOffsets.get(topicPartition).offset())

    var result = client.deleteRecords(Map(topicPartition -> RecordsToDelete.beforeOffset(5L)).asJava)
    result.all.get
    returnedOffsets = consumer.offsetsForTimes(Map(topicPartition -> JLong.valueOf(0L)).asJava)
    assertTrue(returnedOffsets.containsKey(topicPartition))
    assertEquals(5L, returnedOffsets.get(topicPartition).offset())

    result = client.deleteRecords(Map(topicPartition -> RecordsToDelete.beforeOffset(DeleteRecordsRequest.HIGH_WATERMARK)).asJava)
    result.all.get
    returnedOffsets = consumer.offsetsForTimes(Map(topicPartition -> JLong.valueOf(0L)).asJava)
    assertTrue(returnedOffsets.containsKey(topicPartition))
    assertNull(returnedOffsets.get(topicPartition))
  }

  @ParameterizedTest(name = TestInfoUtils.TestWithParameterizedQuorumAndGroupProtocolNames)
  @MethodSource(Array("getTestQuorumAndGroupProtocolParametersClassicGroupProtocolOnly"))
  def testDeleteRecordsAfterCorruptRecords(quorum: String, groupProtocol: String): Unit = {
    val config = new Properties()
    config.put(TopicConfig.SEGMENT_BYTES_CONFIG, "200")
    createTopic(topic, numPartitions = 1, replicationFactor = 1, config)

    client = createAdminClient

    val consumer = createConsumer()
    subscribeAndWaitForAssignment(topic, consumer)

    val producer = createProducer()
    def sendRecords(begin: Int, end: Int) = {
      val futures = (begin until end).map( i => {
        val record = new ProducerRecord(topic, partition, s"$i".getBytes, s"$i".getBytes)
        producer.send(record)
      })
      futures.foreach(_.get)
    }
    sendRecords(0, 10)
    sendRecords(10, 20)

    val topicDesc = client.describeTopics(Collections.singletonList(topic)).allTopicNames().get().get(topic)
    assertEquals(1, topicDesc.partitions().size())
    val partitionLeaderId = topicDesc.partitions().get(0).leader().id()
    val logDirMap = client.describeLogDirs(Collections.singletonList(partitionLeaderId))
      .allDescriptions().get().get(partitionLeaderId)
    val logDir = logDirMap.entrySet.stream
      .filter(entry => entry.getValue.replicaInfos.containsKey(topicPartition)).findAny().get().getKey
    // retrieve the path of the first segment
    val logFilePath = LogFileUtils.logFile(Paths.get(logDir).resolve(topicPartition.toString).toFile, 0).toPath
    val firstSegmentRecordsSize = FileRecords.open(logFilePath.toFile).records().asScala.iterator.size
    assertTrue(firstSegmentRecordsSize > 0)

    // manually load the inactive segment file to corrupt the data
    val originalContent = Files.readAllBytes(logFilePath)
    val newContent = ByteBuffer.allocate(JLong.BYTES + Integer.BYTES + originalContent.length)
    newContent.putLong(0) // offset
    newContent.putInt(0) // size -> this will make FileLogInputStream throw "Found record size 0 smaller than minimum record..."
    newContent.put(Files.readAllBytes(logFilePath))
    newContent.flip()
    Files.write(logFilePath, newContent.array(), StandardOpenOption.TRUNCATE_EXISTING)

    consumer.seekToBeginning(Collections.singletonList(topicPartition))
    assertEquals("Encountered corrupt message when fetching offset 0 for topic-partition topic-0",
      assertThrows(classOf[KafkaException], () => consumer.poll(JDuration.ofMillis(DEFAULT_MAX_WAIT_MS))).getMessage)

    val partitionFollowerId = brokers.map(b => b.config.nodeId).filter(id => id != partitionLeaderId).head
    val newAssignment = Map(topicPartition -> Optional.of(new NewPartitionReassignment(
        List(Integer.valueOf(partitionLeaderId), Integer.valueOf(partitionFollowerId)).asJava))).asJava

    // add follower to topic partition
    client.alterPartitionReassignments(newAssignment).all().get()
    // delete records in corrupt segment (the first segment)
    client.deleteRecords(Map(topicPartition -> RecordsToDelete.beforeOffset(firstSegmentRecordsSize)).asJava).all.get
    // verify reassignment is finished after delete records
    TestUtils.waitForBrokersInIsr(client, topicPartition, Set(partitionLeaderId, partitionFollowerId))
    // seek to beginning and make sure we can consume all records
    consumer.seekToBeginning(Collections.singletonList(topicPartition))
    assertEquals(19, TestUtils.consumeRecords(consumer, 20 - firstSegmentRecordsSize).last.offset())
  }

  @ParameterizedTest(name = TestInfoUtils.TestWithParameterizedQuorumAndGroupProtocolNames)
  @MethodSource(Array("getTestQuorumAndGroupProtocolParametersAll"))
  def testConsumeAfterDeleteRecords(quorum: String, groupProtocol: String): Unit = {
    val consumer = createConsumer()
    subscribeAndWaitForAssignment(topic, consumer)

    client = createAdminClient

    val producer = createProducer()
    sendRecords(producer, 10, topicPartition)
    var messageCount = 0
    TestUtils.consumeRecords(consumer, 10)

    client.deleteRecords(Map(topicPartition -> RecordsToDelete.beforeOffset(3L)).asJava).all.get
    consumer.seek(topicPartition, 1)
    messageCount = 0
    TestUtils.consumeRecords(consumer, 7)

    client.deleteRecords(Map(topicPartition -> RecordsToDelete.beforeOffset(8L)).asJava).all.get
    consumer.seek(topicPartition, 1)
    messageCount = 0
    TestUtils.consumeRecords(consumer, 2)
  }

  @ParameterizedTest(name = TestInfoUtils.TestWithParameterizedQuorumAndGroupProtocolNames)
  @MethodSource(Array("getTestQuorumAndGroupProtocolParametersAll"))
  def testDeleteRecordsWithException(quorum: String, groupProtocol: String): Unit = {
    val consumer = createConsumer()
    subscribeAndWaitForAssignment(topic, consumer)

    client = createAdminClient

    val producer = createProducer()
    sendRecords(producer, 10, topicPartition)

    assertEquals(5L, client.deleteRecords(Map(topicPartition -> RecordsToDelete.beforeOffset(5L)).asJava)
      .lowWatermarks.get(topicPartition).get.lowWatermark)

    // OffsetOutOfRangeException if offset > high_watermark
    val cause = assertThrows(classOf[ExecutionException],
      () => client.deleteRecords(Map(topicPartition -> RecordsToDelete.beforeOffset(20L)).asJava).lowWatermarks.get(topicPartition).get).getCause
    assertEquals(classOf[OffsetOutOfRangeException], cause.getClass)
  }

  @ParameterizedTest
  @ValueSource(strings = Array("kraft"))
  def testDescribeConfigsForTopic(quorum: String): Unit = {
    createTopic(topic, numPartitions = 2, replicationFactor = brokerCount)
    client = createAdminClient

    val existingTopic = new ConfigResource(ConfigResource.Type.TOPIC, topic)
    client.describeConfigs(Collections.singletonList(existingTopic)).values.get(existingTopic).get()

    val nonExistentTopic = new ConfigResource(ConfigResource.Type.TOPIC, "unknown")
    val describeResult1 = client.describeConfigs(Collections.singletonList(nonExistentTopic))

    assertTrue(assertThrows(classOf[ExecutionException], () => describeResult1.values.get(nonExistentTopic).get).getCause.isInstanceOf[UnknownTopicOrPartitionException])

    val invalidTopic = new ConfigResource(ConfigResource.Type.TOPIC, "(invalid topic)")
    val describeResult2 = client.describeConfigs(Collections.singletonList(invalidTopic))

    assertTrue(assertThrows(classOf[ExecutionException], () => describeResult2.values.get(invalidTopic).get).getCause.isInstanceOf[InvalidTopicException])
  }

  @ParameterizedTest
  @ValueSource(strings = Array("kraft"))
  def testIncludeDocumentation(quorum: String): Unit = {
    createTopic(topic)
    client = createAdminClient

    val resource = new ConfigResource(ConfigResource.Type.TOPIC, topic)
    val resources = Collections.singletonList(resource)
    val includeDocumentation = new DescribeConfigsOptions().includeDocumentation(true)
    var describeConfigs = client.describeConfigs(resources, includeDocumentation)
    var configEntries = describeConfigs.values().get(resource).get().entries()
    configEntries.forEach(e => assertNotNull(e.documentation()))

    val excludeDocumentation = new DescribeConfigsOptions().includeDocumentation(false)
    describeConfigs = client.describeConfigs(resources, excludeDocumentation)
    configEntries = describeConfigs.values().get(resource).get().entries()
    configEntries.forEach(e => assertNull(e.documentation()))
  }

  private def subscribeAndWaitForAssignment(topic: String, consumer: Consumer[Array[Byte], Array[Byte]]): Unit = {
    consumer.subscribe(Collections.singletonList(topic))
    TestUtils.pollUntilTrue(consumer, () => !consumer.assignment.isEmpty, "Expected non-empty assignment")
  }

  private def sendRecords(producer: KafkaProducer[Array[Byte], Array[Byte]],
                          numRecords: Int,
                          topicPartition: TopicPartition): Unit = {
    val futures = (0 until numRecords).map( i => {
      val record = new ProducerRecord(topicPartition.topic, topicPartition.partition, s"$i".getBytes, s"$i".getBytes)
      debug(s"Sending this record: $record")
      producer.send(record)
    })

    futures.foreach(_.get)
  }

  @ParameterizedTest
  @ValueSource(strings = Array("kraft"))
  def testInvalidAlterConfigs(quorum: String): Unit = {
    client = createAdminClient
    checkInvalidAlterConfigs(this, client)
  }

  /**
   * Test that ACL operations are not possible when the authorizer is disabled.
   * Also see [[kafka.api.SaslSslAdminIntegrationTest.testAclOperations()]] for tests of ACL operations
   * when the authorizer is enabled.
   */
  @ParameterizedTest
  @ValueSource(strings = Array("kraft"))
  def testAclOperations(quorum: String): Unit = {
    val acl = new AclBinding(new ResourcePattern(ResourceType.TOPIC, "mytopic3", PatternType.LITERAL),
      new AccessControlEntry("User:ANONYMOUS", "*", AclOperation.DESCRIBE, AclPermissionType.ALLOW))
    client = createAdminClient
    assertFutureExceptionTypeEquals(client.describeAcls(AclBindingFilter.ANY).values(), classOf[SecurityDisabledException])
    assertFutureExceptionTypeEquals(client.createAcls(Collections.singleton(acl)).all(),
      classOf[SecurityDisabledException])
    assertFutureExceptionTypeEquals(client.deleteAcls(Collections.singleton(acl.toFilter())).all(),
      classOf[SecurityDisabledException])
  }

  /**
    * Test closing the AdminClient with a generous timeout.  Calls in progress should be completed,
    * since they can be done within the timeout.  New calls should receive exceptions.
    */
  @ParameterizedTest
  @ValueSource(strings = Array("kraft"))
  def testDelayedClose(quorum: String): Unit = {
    client = createAdminClient
    val topics = Seq("mytopic", "mytopic2")
    val newTopics = topics.map(new NewTopic(_, 1, 1.toShort))
    val future = client.createTopics(newTopics.asJava, new CreateTopicsOptions().validateOnly(true)).all()
    client.close(time.Duration.ofHours(2))
    val future2 = client.createTopics(newTopics.asJava, new CreateTopicsOptions().validateOnly(true)).all()
    assertFutureExceptionTypeEquals(future2, classOf[IllegalStateException])
    future.get
    client.close(time.Duration.ofMinutes(30)) // multiple close-with-timeout should have no effect
  }

  /**
    * Test closing the AdminClient with a timeout of 0, when there are calls with extremely long
    * timeouts in progress.  The calls should be aborted after the hard shutdown timeout elapses.
    */
  @ParameterizedTest
  @ValueSource(strings = Array("kraft"))
  def testForceClose(quorum: String): Unit = {
    val config = createConfig
    config.put(AdminClientConfig.BOOTSTRAP_SERVERS_CONFIG, s"localhost:${TestUtils.IncorrectBrokerPort}")
    client = Admin.create(config)
    // Because the bootstrap servers are set up incorrectly, this call will not complete, but must be
    // cancelled by the close operation.
    val future = client.createTopics(Seq("mytopic", "mytopic2").map(new NewTopic(_, 1, 1.toShort)).asJava,
      new CreateTopicsOptions().timeoutMs(900000)).all()
    client.close(time.Duration.ZERO)
    assertFutureExceptionTypeEquals(future, classOf[TimeoutException])
  }

  /**
    * Check that a call with a timeout does not complete before the minimum timeout has elapsed,
    * even when the default request timeout is shorter.
    */
  @ParameterizedTest
  @ValueSource(strings = Array("kraft"))
  def testMinimumRequestTimeouts(quorum: String): Unit = {
    val config = createConfig
    config.put(AdminClientConfig.BOOTSTRAP_SERVERS_CONFIG, s"localhost:${TestUtils.IncorrectBrokerPort}")
    config.put(AdminClientConfig.REQUEST_TIMEOUT_MS_CONFIG, "0")
    client = Admin.create(config)
    val startTimeMs = Time.SYSTEM.milliseconds()
    val future = client.createTopics(Seq("mytopic", "mytopic2").map(new NewTopic(_, 1, 1.toShort)).asJava,
      new CreateTopicsOptions().timeoutMs(2)).all()
    assertFutureExceptionTypeEquals(future, classOf[TimeoutException])
    val endTimeMs = Time.SYSTEM.milliseconds()
    assertTrue(endTimeMs > startTimeMs, "Expected the timeout to take at least one millisecond.")
  }

  /**
    * Test injecting timeouts for calls that are in flight.
    */
  @ParameterizedTest
  @ValueSource(strings = Array("kraft"))
  def testCallInFlightTimeouts(quorum: String): Unit = {
    val config = createConfig
    config.put(AdminClientConfig.DEFAULT_API_TIMEOUT_MS_CONFIG, "100000000")
    config.put(AdminClientConfig.RETRIES_CONFIG, "0")
    val factory = new KafkaAdminClientTest.FailureInjectingTimeoutProcessorFactory()
    client = KafkaAdminClientTest.createInternal(new AdminClientConfig(config), factory)
    val future = client.createTopics(Seq("mytopic", "mytopic2").map(new NewTopic(_, 1, 1.toShort)).asJava,
        new CreateTopicsOptions().validateOnly(true)).all()
    assertFutureExceptionTypeEquals(future, classOf[TimeoutException])
    val future2 = client.createTopics(Seq("mytopic3", "mytopic4").map(new NewTopic(_, 1, 1.toShort)).asJava,
      new CreateTopicsOptions().validateOnly(true)).all()
    future2.get
    assertEquals(1, factory.failuresInjected)
  }

  /**
   * Test the consumer group APIs.
   */
  @ParameterizedTest(name = TestInfoUtils.TestWithParameterizedQuorumAndGroupProtocolNames)
  @MethodSource(Array("getTestQuorumAndGroupProtocolParametersClassicGroupProtocolOnly_KAFKA_17960"))
  def testConsumerGroups(quorum: String, groupProtocol: String): Unit = {
    val config = createConfig
    client = Admin.create(config)
    try {
      // Verify that initially there are no consumer groups to list.
      val list1 = client.listConsumerGroups()
      assertEquals(0, list1.all().get().size())
      assertEquals(0, list1.errors().get().size())
      assertEquals(0, list1.valid().get().size())
      val testTopicName = "test_topic"
      val testTopicName1 = testTopicName + "1"
      val testTopicName2 = testTopicName + "2"
      val testNumPartitions = 2

      client.createTopics(util.Arrays.asList(
        new NewTopic(testTopicName, testNumPartitions, 1.toShort),
        new NewTopic(testTopicName1, testNumPartitions, 1.toShort),
        new NewTopic(testTopicName2, testNumPartitions, 1.toShort)
      )).all().get()
      waitForTopics(client, List(testTopicName, testTopicName1, testTopicName2), List())

      val producer = createProducer()
      try {
        producer.send(new ProducerRecord(testTopicName, 0, null, null)).get()
      } finally {
        Utils.closeQuietly(producer, "producer")
      }

      val EMPTY_GROUP_INSTANCE_ID = ""
      val testGroupId = "test_group_id"
      val testClientId = "test_client_id"
      val testInstanceId1 = "test_instance_id_1"
      val testInstanceId2 = "test_instance_id_2"
      val fakeGroupId = "fake_group_id"

      def createProperties(groupInstanceId: String): Properties = {
        val newConsumerConfig = new Properties(consumerConfig)
        // We need to disable the auto commit because after the members got removed from group, the offset commit
        // will cause the member rejoining and the test will be flaky (check ConsumerCoordinator#OffsetCommitResponseHandler)
        newConsumerConfig.setProperty(ConsumerConfig.ENABLE_AUTO_COMMIT_CONFIG, "false")
        newConsumerConfig.setProperty(ConsumerConfig.GROUP_ID_CONFIG, testGroupId)
        newConsumerConfig.setProperty(ConsumerConfig.CLIENT_ID_CONFIG, testClientId)
        if (groupInstanceId != EMPTY_GROUP_INSTANCE_ID) {
          newConsumerConfig.setProperty(ConsumerConfig.GROUP_INSTANCE_ID_CONFIG, groupInstanceId)
        }
        newConsumerConfig
      }

      // contains two static members and one dynamic member
      val groupInstanceSet = Set(testInstanceId1, testInstanceId2, EMPTY_GROUP_INSTANCE_ID)
      val consumerSet = groupInstanceSet.map { groupInstanceId => createConsumer(configOverrides = createProperties(groupInstanceId))}
      val topicSet = Set(testTopicName, testTopicName1, testTopicName2)

      val latch = new CountDownLatch(consumerSet.size)
      try {
        def createConsumerThread[K,V](consumer: Consumer[K,V], topic: String): Thread = {
          new Thread {
            override def run : Unit = {
              consumer.subscribe(Collections.singleton(topic))
              try {
                while (true) {
                  consumer.poll(JDuration.ofSeconds(5))
                  if (!consumer.assignment.isEmpty && latch.getCount > 0L)
                    latch.countDown()
                  consumer.commitSync()
                }
              } catch {
                case _: InterruptException => // Suppress the output to stderr
              }
            }
          }
        }

        // Start consumers in a thread that will subscribe to a new group.
        val consumerThreads = consumerSet.zip(topicSet).map(zipped => createConsumerThread(zipped._1, zipped._2))
        val groupType = if (groupProtocol.equalsIgnoreCase(GroupProtocol.CONSUMER.name)) GroupType.CONSUMER else GroupType.CLASSIC

        try {
          consumerThreads.foreach(_.start())
          assertTrue(latch.await(30000, TimeUnit.MILLISECONDS))
          // Test that we can list the new group.
          TestUtils.waitUntilTrue(() => {
            val matching = client.listConsumerGroups.all.get.asScala.filter(group =>
                group.groupId == testGroupId &&
                group.groupState.get == GroupState.STABLE)
            matching.size == 1
          }, s"Expected to be able to list $testGroupId")

          TestUtils.waitUntilTrue(() => {
            val options = new ListConsumerGroupsOptions().withTypes(Set(groupType).asJava)
            val matching = client.listConsumerGroups(options).all.get.asScala.filter(group =>
                group.groupId == testGroupId &&
                group.groupState.get == GroupState.STABLE)
            matching.size == 1
          }, s"Expected to be able to list $testGroupId in group type $groupType")

          TestUtils.waitUntilTrue(() => {
            val options = new ListConsumerGroupsOptions().withTypes(Set(groupType).asJava)
              .inGroupStates(Set(GroupState.STABLE).asJava)
            val matching = client.listConsumerGroups(options).all.get.asScala.filter(group =>
              group.groupId == testGroupId &&
                group.groupState.get == GroupState.STABLE)
            matching.size == 1
          }, s"Expected to be able to list $testGroupId in group type $groupType and state Stable")

          TestUtils.waitUntilTrue(() => {
            val options = new ListConsumerGroupsOptions().inGroupStates(Set(GroupState.STABLE).asJava)
            val matching = client.listConsumerGroups(options).all.get.asScala.filter(group =>
                group.groupId == testGroupId &&
                group.groupState.get == GroupState.STABLE)
            matching.size == 1
          }, s"Expected to be able to list $testGroupId in state Stable")

          TestUtils.waitUntilTrue(() => {
            val options = new ListConsumerGroupsOptions().inGroupStates(Set(GroupState.EMPTY).asJava)
            val matching = client.listConsumerGroups(options).all.get.asScala.filter(
                _.groupId == testGroupId)
            matching.isEmpty
          }, s"Expected to find zero groups")

          val describeWithFakeGroupResult = client.describeConsumerGroups(Seq(testGroupId, fakeGroupId).asJava,
            new DescribeConsumerGroupsOptions().includeAuthorizedOperations(true))
          assertEquals(2, describeWithFakeGroupResult.describedGroups().size())

          // Test that we can get information about the test consumer group.
          assertTrue(describeWithFakeGroupResult.describedGroups().containsKey(testGroupId))
          var testGroupDescription = describeWithFakeGroupResult.describedGroups().get(testGroupId).get()

          assertEquals(testGroupId, testGroupDescription.groupId())
          assertFalse(testGroupDescription.isSimpleConsumerGroup)
          assertEquals(groupInstanceSet.size, testGroupDescription.members().size())
          val members = testGroupDescription.members()
          members.asScala.foreach(member => assertEquals(testClientId, member.clientId()))
          val topicPartitionsByTopic = members.asScala.flatMap(_.assignment().topicPartitions().asScala).groupBy(_.topic())
          topicSet.foreach { topic =>
            val topicPartitions = topicPartitionsByTopic.getOrElse(topic, List.empty)
            assertEquals(testNumPartitions, topicPartitions.size)
          }

          val expectedOperations = AclEntry.supportedOperations(ResourceType.GROUP)
          assertEquals(expectedOperations, testGroupDescription.authorizedOperations())

          // Test that the fake group throws GroupIdNotFoundException
          assertTrue(describeWithFakeGroupResult.describedGroups().containsKey(fakeGroupId))
<<<<<<< HEAD
          try {
            describeWithFakeGroupResult.describedGroups().get(fakeGroupId).get()
            fail("Fake group should throw GroupIdNotFoundException")
          } catch {
            case e: ExecutionException =>
              assertTrue(e.getCause.isInstanceOf[GroupIdNotFoundException])
          }
=======
          val fakeGroupDescription = describeWithFakeGroupResult.describedGroups().get(fakeGroupId).get()

          assertEquals(fakeGroupId, fakeGroupDescription.groupId())
          assertEquals(0, fakeGroupDescription.members().size())
          assertEquals("", fakeGroupDescription.partitionAssignor())
          assertEquals(GroupState.DEAD, fakeGroupDescription.groupState())
          assertEquals(expectedOperations, fakeGroupDescription.authorizedOperations())
>>>>>>> cebec914

          // Test that all() also throws GroupIdNotFoundException
          try {
            describeWithFakeGroupResult.all().get()
            fail("Fake group should throw GroupIdNotFoundException")
          } catch {
            case e: ExecutionException =>
              assertTrue(e.getCause.isInstanceOf[GroupIdNotFoundException])
              assertEquals(s"Group $fakeGroupId not found.", e.getCause.getMessage)
          }

          val testTopicPart0 = new TopicPartition(testTopicName, 0)

          // Test listConsumerGroupOffsets
          TestUtils.waitUntilTrue(() => {
            val parts = client.listConsumerGroupOffsets(testGroupId).partitionsToOffsetAndMetadata().get()
            parts.containsKey(testTopicPart0) && (parts.get(testTopicPart0).offset() == 1)
          }, s"Expected the offset for partition 0 to eventually become 1.")

          // Test listConsumerGroupOffsets with requireStable true
          val options = new ListConsumerGroupOffsetsOptions().requireStable(true)
          var parts = client.listConsumerGroupOffsets(testGroupId, options)
            .partitionsToOffsetAndMetadata().get()
          assertTrue(parts.containsKey(testTopicPart0))
          assertEquals(1, parts.get(testTopicPart0).offset())

          // Test listConsumerGroupOffsets with listConsumerGroupOffsetsSpec
          val groupSpecs = Collections.singletonMap(testGroupId,
            new ListConsumerGroupOffsetsSpec().topicPartitions(Collections.singleton(new TopicPartition(testTopicName, 0))))
          parts = client.listConsumerGroupOffsets(groupSpecs).partitionsToOffsetAndMetadata().get()
          assertTrue(parts.containsKey(testTopicPart0))
          assertEquals(1, parts.get(testTopicPart0).offset())

          // Test listConsumerGroupOffsets with listConsumerGroupOffsetsSpec and requireStable option
          parts = client.listConsumerGroupOffsets(groupSpecs, options).partitionsToOffsetAndMetadata().get()
          assertTrue(parts.containsKey(testTopicPart0))
          assertEquals(1, parts.get(testTopicPart0).offset())

          // Test delete non-exist consumer instance
          val invalidInstanceId = "invalid-instance-id"
          var removeMembersResult = client.removeMembersFromConsumerGroup(testGroupId, new RemoveMembersFromConsumerGroupOptions(
            Collections.singleton(new MemberToRemove(invalidInstanceId))
          ))

          TestUtils.assertFutureExceptionTypeEquals(removeMembersResult.all, classOf[UnknownMemberIdException])
          val firstMemberFuture = removeMembersResult.memberResult(new MemberToRemove(invalidInstanceId))
          TestUtils.assertFutureExceptionTypeEquals(firstMemberFuture, classOf[UnknownMemberIdException])

          // Test consumer group deletion
          var deleteResult = client.deleteConsumerGroups(Seq(testGroupId, fakeGroupId).asJava)
          assertEquals(2, deleteResult.deletedGroups().size())

          // Deleting the fake group ID should get GroupIdNotFoundException.
          assertTrue(deleteResult.deletedGroups().containsKey(fakeGroupId))
          assertFutureExceptionTypeEquals(deleteResult.deletedGroups().get(fakeGroupId),
            classOf[GroupIdNotFoundException])

          // Deleting the real group ID should get GroupNotEmptyException
          assertTrue(deleteResult.deletedGroups().containsKey(testGroupId))
          assertFutureExceptionTypeEquals(deleteResult.deletedGroups().get(testGroupId),
            classOf[GroupNotEmptyException])

          // Test delete one correct static member
          val removeOptions = new RemoveMembersFromConsumerGroupOptions(Collections.singleton(new MemberToRemove(testInstanceId1)))
          removeOptions.reason("test remove")
          removeMembersResult = client.removeMembersFromConsumerGroup(testGroupId, removeOptions)

          assertNull(removeMembersResult.all().get())
          val validMemberFuture = removeMembersResult.memberResult(new MemberToRemove(testInstanceId1))
          assertNull(validMemberFuture.get())

          val describeTestGroupResult = client.describeConsumerGroups(Seq(testGroupId).asJava,
            new DescribeConsumerGroupsOptions().includeAuthorizedOperations(true))
          assertEquals(1, describeTestGroupResult.describedGroups().size())

          testGroupDescription = describeTestGroupResult.describedGroups().get(testGroupId).get()

          assertEquals(testGroupId, testGroupDescription.groupId)
          assertFalse(testGroupDescription.isSimpleConsumerGroup)
          assertEquals(consumerSet.size - 1, testGroupDescription.members().size())

          // Delete all active members remaining (a static member + a dynamic member)
          removeMembersResult = client.removeMembersFromConsumerGroup(testGroupId, new RemoveMembersFromConsumerGroupOptions())
          assertNull(removeMembersResult.all().get())

          // The group should contain no members now.
          testGroupDescription = client.describeConsumerGroups(Seq(testGroupId).asJava,
            new DescribeConsumerGroupsOptions().includeAuthorizedOperations(true))
              .describedGroups().get(testGroupId).get()
          assertTrue(testGroupDescription.members().isEmpty)

          // Consumer group deletion on empty group should succeed
          deleteResult = client.deleteConsumerGroups(Seq(testGroupId).asJava)
          assertEquals(1, deleteResult.deletedGroups().size())

          assertTrue(deleteResult.deletedGroups().containsKey(testGroupId))
          assertNull(deleteResult.deletedGroups().get(testGroupId).get())

          // Test alterConsumerGroupOffsets
          val alterConsumerGroupOffsetsResult = client.alterConsumerGroupOffsets(testGroupId,
            Collections.singletonMap(testTopicPart0, new OffsetAndMetadata(0L)))
          assertNull(alterConsumerGroupOffsetsResult.all().get())
          assertNull(alterConsumerGroupOffsetsResult.partitionResult(testTopicPart0).get())

          // Verify alterConsumerGroupOffsets success
          TestUtils.waitUntilTrue(() => {
            val parts = client.listConsumerGroupOffsets(testGroupId).partitionsToOffsetAndMetadata().get()
            parts.containsKey(testTopicPart0) && (parts.get(testTopicPart0).offset() == 0)
          }, s"Expected the offset for partition 0 to eventually become 0.")
      } finally {
        consumerThreads.foreach {
          case consumerThread =>
            consumerThread.interrupt()
            consumerThread.join()
        }
      }
      } finally {
        consumerSet.zip(groupInstanceSet).foreach(zipped => Utils.closeQuietly(zipped._1, zipped._2))
      }
    } finally {
      Utils.closeQuietly(client, "adminClient")
    }
  }

  /**
   * Test the consumer group APIs.
   */
  @ParameterizedTest(name = TestInfoUtils.TestWithParameterizedQuorumAndGroupProtocolNames)
  @MethodSource(Array("getTestQuorumAndGroupProtocolParametersClassicGroupProtocolOnly_KAFKA_17960"))
  def testConsumerGroupsDeprecatedConsumerGroupState(quorum: String, groupProtocol: String): Unit = {
    val config = createConfig
    client = Admin.create(config)
    try {
      // Verify that initially there are no consumer groups to list.
      val list1 = client.listConsumerGroups()
      assertEquals(0, list1.all().get().size())
      assertEquals(0, list1.errors().get().size())
      assertEquals(0, list1.valid().get().size())
      val testTopicName = "test_topic"
      val testTopicName1 = testTopicName + "1"
      val testTopicName2 = testTopicName + "2"
      val testNumPartitions = 2

      client.createTopics(util.Arrays.asList(
        new NewTopic(testTopicName, testNumPartitions, 1.toShort),
        new NewTopic(testTopicName1, testNumPartitions, 1.toShort),
        new NewTopic(testTopicName2, testNumPartitions, 1.toShort)
      )).all().get()
      waitForTopics(client, List(testTopicName, testTopicName1, testTopicName2), List())

      val producer = createProducer()
      try {
        producer.send(new ProducerRecord(testTopicName, 0, null, null)).get()
      } finally {
        Utils.closeQuietly(producer, "producer")
      }

      val EMPTY_GROUP_INSTANCE_ID = ""
      val testGroupId = "test_group_id"
      val testClientId = "test_client_id"
      val testInstanceId1 = "test_instance_id_1"
      val testInstanceId2 = "test_instance_id_2"
      val fakeGroupId = "fake_group_id"

      def createProperties(groupInstanceId: String): Properties = {
        val newConsumerConfig = new Properties(consumerConfig)
        // We need to disable the auto commit because after the members got removed from group, the offset commit
        // will cause the member rejoining and the test will be flaky (check ConsumerCoordinator#OffsetCommitResponseHandler)
        newConsumerConfig.setProperty(ConsumerConfig.ENABLE_AUTO_COMMIT_CONFIG, "false")
        newConsumerConfig.setProperty(ConsumerConfig.GROUP_ID_CONFIG, testGroupId)
        newConsumerConfig.setProperty(ConsumerConfig.CLIENT_ID_CONFIG, testClientId)
        if (groupInstanceId != EMPTY_GROUP_INSTANCE_ID) {
          newConsumerConfig.setProperty(ConsumerConfig.GROUP_INSTANCE_ID_CONFIG, groupInstanceId)
        }
        newConsumerConfig
      }

      // contains two static members and one dynamic member
      val groupInstanceSet = Set(testInstanceId1, testInstanceId2, EMPTY_GROUP_INSTANCE_ID)
      val consumerSet = groupInstanceSet.map { groupInstanceId => createConsumer(configOverrides = createProperties(groupInstanceId))}
      val topicSet = Set(testTopicName, testTopicName1, testTopicName2)

      val latch = new CountDownLatch(consumerSet.size)
      try {
        def createConsumerThread[K,V](consumer: Consumer[K,V], topic: String): Thread = {
          new Thread {
            override def run : Unit = {
              consumer.subscribe(Collections.singleton(topic))
              try {
                while (true) {
                  consumer.poll(JDuration.ofSeconds(5))
                  if (!consumer.assignment.isEmpty && latch.getCount > 0L)
                    latch.countDown()
                  consumer.commitSync()
                }
              } catch {
                case _: InterruptException => // Suppress the output to stderr
              }
            }
          }
        }

        // Start consumers in a thread that will subscribe to a new group.
        val consumerThreads = consumerSet.zip(topicSet).map(zipped => createConsumerThread(zipped._1, zipped._2))
        val groupType = if (groupProtocol.equalsIgnoreCase(GroupProtocol.CONSUMER.name)) GroupType.CONSUMER else GroupType.CLASSIC

        try {
          consumerThreads.foreach(_.start())
          assertTrue(latch.await(30000, TimeUnit.MILLISECONDS))
          // Test that we can list the new group.
          TestUtils.waitUntilTrue(() => {
            val matching = client.listConsumerGroups.all.get.asScala.filter(group =>
              group.groupId == testGroupId &&
                group.state.get == ConsumerGroupState.STABLE)
            matching.size == 1
          }, s"Expected to be able to list $testGroupId")

          TestUtils.waitUntilTrue(() => {
            val options = new ListConsumerGroupsOptions().withTypes(Set(groupType).asJava)
            val matching = client.listConsumerGroups(options).all.get.asScala.filter(group =>
              group.groupId == testGroupId &&
                group.state.get == ConsumerGroupState.STABLE)
            matching.size == 1
          }, s"Expected to be able to list $testGroupId in group type $groupType")

          TestUtils.waitUntilTrue(() => {
            val options = new ListConsumerGroupsOptions().withTypes(Set(groupType).asJava)
              .inStates(Set(ConsumerGroupState.STABLE).asJava)
            val matching = client.listConsumerGroups(options).all.get.asScala.filter(group =>
              group.groupId == testGroupId &&
                group.state.get == ConsumerGroupState.STABLE)
            matching.size == 1
          }, s"Expected to be able to list $testGroupId in group type $groupType and state Stable")

          TestUtils.waitUntilTrue(() => {
            val options = new ListConsumerGroupsOptions().inStates(Set(ConsumerGroupState.STABLE).asJava)
            val matching = client.listConsumerGroups(options).all.get.asScala.filter(group =>
              group.groupId == testGroupId &&
                group.state.get == ConsumerGroupState.STABLE)
            matching.size == 1
          }, s"Expected to be able to list $testGroupId in state Stable")

          TestUtils.waitUntilTrue(() => {
            val options = new ListConsumerGroupsOptions().inStates(Set(ConsumerGroupState.EMPTY).asJava)
            val matching = client.listConsumerGroups(options).all.get.asScala.filter(
              _.groupId == testGroupId)
            matching.isEmpty
          }, s"Expected to find zero groups")

          val describeWithFakeGroupResult = client.describeConsumerGroups(Seq(testGroupId, fakeGroupId).asJava,
            new DescribeConsumerGroupsOptions().includeAuthorizedOperations(true))
          assertEquals(2, describeWithFakeGroupResult.describedGroups().size())

          // Test that we can get information about the test consumer group.
          assertTrue(describeWithFakeGroupResult.describedGroups().containsKey(testGroupId))
          var testGroupDescription = describeWithFakeGroupResult.describedGroups().get(testGroupId).get()

          assertEquals(testGroupId, testGroupDescription.groupId())
          assertFalse(testGroupDescription.isSimpleConsumerGroup)
          assertEquals(groupInstanceSet.size, testGroupDescription.members().size())
          val members = testGroupDescription.members()
          members.asScala.foreach(member => assertEquals(testClientId, member.clientId()))
          val topicPartitionsByTopic = members.asScala.flatMap(_.assignment().topicPartitions().asScala).groupBy(_.topic())
          topicSet.foreach { topic =>
            val topicPartitions = topicPartitionsByTopic.getOrElse(topic, List.empty)
            assertEquals(testNumPartitions, topicPartitions.size)
          }

          val expectedOperations = AclEntry.supportedOperations(ResourceType.GROUP)
          assertEquals(expectedOperations, testGroupDescription.authorizedOperations())

          // Test that the fake group is listed as dead.
          assertTrue(describeWithFakeGroupResult.describedGroups().containsKey(fakeGroupId))
          val fakeGroupDescription = describeWithFakeGroupResult.describedGroups().get(fakeGroupId).get()

          assertEquals(fakeGroupId, fakeGroupDescription.groupId())
          assertEquals(0, fakeGroupDescription.members().size())
          assertEquals("", fakeGroupDescription.partitionAssignor())
          assertEquals(ConsumerGroupState.DEAD, fakeGroupDescription.state())
          assertEquals(expectedOperations, fakeGroupDescription.authorizedOperations())

          // Test that all() returns 2 results
          assertEquals(2, describeWithFakeGroupResult.all().get().size())

          val testTopicPart0 = new TopicPartition(testTopicName, 0)

          // Test listConsumerGroupOffsets
          TestUtils.waitUntilTrue(() => {
            val parts = client.listConsumerGroupOffsets(testGroupId).partitionsToOffsetAndMetadata().get()
            parts.containsKey(testTopicPart0) && (parts.get(testTopicPart0).offset() == 1)
          }, s"Expected the offset for partition 0 to eventually become 1.")

          // Test listConsumerGroupOffsets with requireStable true
          val options = new ListConsumerGroupOffsetsOptions().requireStable(true)
          var parts = client.listConsumerGroupOffsets(testGroupId, options)
            .partitionsToOffsetAndMetadata().get()
          assertTrue(parts.containsKey(testTopicPart0))
          assertEquals(1, parts.get(testTopicPart0).offset())

          // Test listConsumerGroupOffsets with listConsumerGroupOffsetsSpec
          val groupSpecs = Collections.singletonMap(testGroupId,
            new ListConsumerGroupOffsetsSpec().topicPartitions(Collections.singleton(new TopicPartition(testTopicName, 0))))
          parts = client.listConsumerGroupOffsets(groupSpecs).partitionsToOffsetAndMetadata().get()
          assertTrue(parts.containsKey(testTopicPart0))
          assertEquals(1, parts.get(testTopicPart0).offset())

          // Test listConsumerGroupOffsets with listConsumerGroupOffsetsSpec and requireStable option
          parts = client.listConsumerGroupOffsets(groupSpecs, options).partitionsToOffsetAndMetadata().get()
          assertTrue(parts.containsKey(testTopicPart0))
          assertEquals(1, parts.get(testTopicPart0).offset())

          // Test delete non-exist consumer instance
          val invalidInstanceId = "invalid-instance-id"
          var removeMembersResult = client.removeMembersFromConsumerGroup(testGroupId, new RemoveMembersFromConsumerGroupOptions(
            Collections.singleton(new MemberToRemove(invalidInstanceId))
          ))

          TestUtils.assertFutureExceptionTypeEquals(removeMembersResult.all, classOf[UnknownMemberIdException])
          val firstMemberFuture = removeMembersResult.memberResult(new MemberToRemove(invalidInstanceId))
          TestUtils.assertFutureExceptionTypeEquals(firstMemberFuture, classOf[UnknownMemberIdException])

          // Test consumer group deletion
          var deleteResult = client.deleteConsumerGroups(Seq(testGroupId, fakeGroupId).asJava)
          assertEquals(2, deleteResult.deletedGroups().size())

          // Deleting the fake group ID should get GroupIdNotFoundException.
          assertTrue(deleteResult.deletedGroups().containsKey(fakeGroupId))
          assertFutureExceptionTypeEquals(deleteResult.deletedGroups().get(fakeGroupId),
            classOf[GroupIdNotFoundException])

          // Deleting the real group ID should get GroupNotEmptyException
          assertTrue(deleteResult.deletedGroups().containsKey(testGroupId))
          assertFutureExceptionTypeEquals(deleteResult.deletedGroups().get(testGroupId),
            classOf[GroupNotEmptyException])

          // Test delete one correct static member
          val removeOptions = new RemoveMembersFromConsumerGroupOptions(Collections.singleton(new MemberToRemove(testInstanceId1)))
          removeOptions.reason("test remove")
          removeMembersResult = client.removeMembersFromConsumerGroup(testGroupId, removeOptions)

          assertNull(removeMembersResult.all().get())
          val validMemberFuture = removeMembersResult.memberResult(new MemberToRemove(testInstanceId1))
          assertNull(validMemberFuture.get())

          val describeTestGroupResult = client.describeConsumerGroups(Seq(testGroupId).asJava,
            new DescribeConsumerGroupsOptions().includeAuthorizedOperations(true))
          assertEquals(1, describeTestGroupResult.describedGroups().size())

          testGroupDescription = describeTestGroupResult.describedGroups().get(testGroupId).get()

          assertEquals(testGroupId, testGroupDescription.groupId)
          assertFalse(testGroupDescription.isSimpleConsumerGroup)
          assertEquals(consumerSet.size - 1, testGroupDescription.members().size())

          // Delete all active members remaining (a static member + a dynamic member)
          removeMembersResult = client.removeMembersFromConsumerGroup(testGroupId, new RemoveMembersFromConsumerGroupOptions())
          assertNull(removeMembersResult.all().get())

          // The group should contain no members now.
          testGroupDescription = client.describeConsumerGroups(Seq(testGroupId).asJava,
              new DescribeConsumerGroupsOptions().includeAuthorizedOperations(true))
            .describedGroups().get(testGroupId).get()
          assertTrue(testGroupDescription.members().isEmpty)

          // Consumer group deletion on empty group should succeed
          deleteResult = client.deleteConsumerGroups(Seq(testGroupId).asJava)
          assertEquals(1, deleteResult.deletedGroups().size())

          assertTrue(deleteResult.deletedGroups().containsKey(testGroupId))
          assertNull(deleteResult.deletedGroups().get(testGroupId).get())

          // Test alterConsumerGroupOffsets
          val alterConsumerGroupOffsetsResult = client.alterConsumerGroupOffsets(testGroupId,
            Collections.singletonMap(testTopicPart0, new OffsetAndMetadata(0L)))
          assertNull(alterConsumerGroupOffsetsResult.all().get())
          assertNull(alterConsumerGroupOffsetsResult.partitionResult(testTopicPart0).get())

          // Verify alterConsumerGroupOffsets success
          TestUtils.waitUntilTrue(() => {
            val parts = client.listConsumerGroupOffsets(testGroupId).partitionsToOffsetAndMetadata().get()
            parts.containsKey(testTopicPart0) && (parts.get(testTopicPart0).offset() == 0)
          }, s"Expected the offset for partition 0 to eventually become 0.")
        } finally {
          consumerThreads.foreach {
            case consumerThread =>
              consumerThread.interrupt()
              consumerThread.join()
          }
        }
      } finally {
        consumerSet.zip(groupInstanceSet).foreach(zipped => Utils.closeQuietly(zipped._1, zipped._2))
      }
    } finally {
      Utils.closeQuietly(client, "adminClient")
    }
  }

  @ParameterizedTest(name = TestInfoUtils.TestWithParameterizedQuorumAndGroupProtocolNames)
  @MethodSource(Array("getTestQuorumAndGroupProtocolParametersAll"))
  def testDeleteConsumerGroupOffsets(quorum: String, groupProtocol: String): Unit = {
    val config = createConfig
    client = Admin.create(config)
    try {
      val testTopicName = "test_topic"
      val testGroupId = "test_group_id"
      val testClientId = "test_client_id"
      val fakeGroupId = "fake_group_id"

      val tp1 = new TopicPartition(testTopicName, 0)
      val tp2 = new TopicPartition("foo", 0)

      client.createTopics(Collections.singleton(
        new NewTopic(testTopicName, 1, 1.toShort))).all().get()
      waitForTopics(client, List(testTopicName), List())

      val producer = createProducer()
      try {
        producer.send(new ProducerRecord(testTopicName, 0, null, null)).get()
      } finally {
        Utils.closeQuietly(producer, "producer")
      }

      val newConsumerConfig = new Properties(consumerConfig)
      newConsumerConfig.setProperty(ConsumerConfig.GROUP_ID_CONFIG, testGroupId)
      newConsumerConfig.setProperty(ConsumerConfig.CLIENT_ID_CONFIG, testClientId)
      // Increase timeouts to avoid having a rebalance during the test
      newConsumerConfig.setProperty(ConsumerConfig.MAX_POLL_INTERVAL_MS_CONFIG, Integer.MAX_VALUE.toString)
      newConsumerConfig.setProperty(ConsumerConfig.SESSION_TIMEOUT_MS_CONFIG, GroupCoordinatorConfig.GROUP_MAX_SESSION_TIMEOUT_MS_DEFAULT.toString)

      Using(createConsumer(configOverrides = newConsumerConfig)) { consumer =>
        consumer.subscribe(Collections.singletonList(testTopicName))
        val records = consumer.poll(JDuration.ofMillis(DEFAULT_MAX_WAIT_MS))
        assertNotEquals(0, records.count)
        consumer.commitSync()

        // Test offset deletion while consuming
        val offsetDeleteResult = client.deleteConsumerGroupOffsets(testGroupId, Set(tp1, tp2).asJava)

        // Top level error will equal to the first partition level error
        assertFutureExceptionTypeEquals(offsetDeleteResult.all(), classOf[GroupSubscribedToTopicException])
        assertFutureExceptionTypeEquals(offsetDeleteResult.partitionResult(tp1),
          classOf[GroupSubscribedToTopicException])
        assertFutureExceptionTypeEquals(offsetDeleteResult.partitionResult(tp2),
          classOf[UnknownTopicOrPartitionException])

        // Test the fake group ID
        val fakeDeleteResult = client.deleteConsumerGroupOffsets(fakeGroupId, Set(tp1, tp2).asJava)

        assertFutureExceptionTypeEquals(fakeDeleteResult.all(), classOf[GroupIdNotFoundException])
        assertFutureExceptionTypeEquals(fakeDeleteResult.partitionResult(tp1),
          classOf[GroupIdNotFoundException])
        assertFutureExceptionTypeEquals(fakeDeleteResult.partitionResult(tp2),
          classOf[GroupIdNotFoundException])
      }

      // Test offset deletion when group is empty
      val offsetDeleteResult = client.deleteConsumerGroupOffsets(testGroupId, Set(tp1, tp2).asJava)

      assertFutureExceptionTypeEquals(offsetDeleteResult.all(),
        classOf[UnknownTopicOrPartitionException])
      assertNull(offsetDeleteResult.partitionResult(tp1).get())
      assertFutureExceptionTypeEquals(offsetDeleteResult.partitionResult(tp2),
        classOf[UnknownTopicOrPartitionException])
    } finally {
      Utils.closeQuietly(client, "adminClient")
    }
  }

  @ParameterizedTest
  @ValueSource(strings = Array("kraft+kip932"))
  def testListGroups(quorum: String): Unit = {
    val classicGroupId = "classic_group_id"
    val consumerGroupId = "consumer_group_id"
    val shareGroupId = "share_group_id"
    val simpleGroupId = "simple_group_id"
    val testTopicName = "test_topic"

    consumerConfig.put(ConsumerConfig.GROUP_PROTOCOL_CONFIG, GroupProtocol.CLASSIC.name)
    val classicGroupConfig = new Properties(consumerConfig)
    classicGroupConfig.put(ConsumerConfig.GROUP_ID_CONFIG, classicGroupId)
    val classicGroup = createConsumer(configOverrides = classicGroupConfig)

    consumerConfig.put(ConsumerConfig.GROUP_PROTOCOL_CONFIG, GroupProtocol.CONSUMER.name)
    val consumerGroupConfig = new Properties(consumerConfig)
    consumerGroupConfig.put(ConsumerConfig.GROUP_ID_CONFIG, consumerGroupId)
    val consumerGroup = createConsumer(configOverrides = consumerGroupConfig)

    val shareGroupConfig = new Properties(consumerConfig)
    shareGroupConfig.put(ConsumerConfig.GROUP_ID_CONFIG, shareGroupId)
    val shareGroup = createShareConsumer(configOverrides = shareGroupConfig)

    val config = createConfig
    client = Admin.create(config)
    try {
      client.createTopics(Collections.singleton(
        new NewTopic(testTopicName, 1, 1.toShort)
      )).all().get()
      waitForTopics(client, List(testTopicName), List())
      val topicPartition = new TopicPartition(testTopicName, 0)

      classicGroup.subscribe(Collections.singleton(testTopicName))
      classicGroup.poll(JDuration.ofMillis(1000))
      consumerGroup.subscribe(Collections.singleton(testTopicName))
      consumerGroup.poll(JDuration.ofMillis(1000))
      shareGroup.subscribe(Collections.singleton(testTopicName))
      shareGroup.poll(JDuration.ofMillis(1000))

      val alterConsumerGroupOffsetsResult = client.alterConsumerGroupOffsets(simpleGroupId,
        Collections.singletonMap(topicPartition, new OffsetAndMetadata(0L)))
      assertNull(alterConsumerGroupOffsetsResult.all().get())
      assertNull(alterConsumerGroupOffsetsResult.partitionResult(topicPartition).get())

      TestUtils.waitUntilTrue(() => {
        val groups = client.listGroups().all().get()
        groups.size() == 4
      }, "Expected to find all groups")

      val classicGroupListing = new GroupListing(classicGroupId, Optional.of(GroupType.CLASSIC), "consumer", Optional.of(GroupState.STABLE))
      val consumerGroupListing = new GroupListing(consumerGroupId, Optional.of(GroupType.CONSUMER), "consumer", Optional.of(GroupState.STABLE))
      val shareGroupListing = new GroupListing(shareGroupId, Optional.of(GroupType.SHARE), "share", Optional.of(GroupState.STABLE))
      val simpleGroupListing = new GroupListing(simpleGroupId, Optional.of(GroupType.CLASSIC), "", Optional.of(GroupState.EMPTY))

      var listGroupsResult = client.listGroups()
      assertTrue(listGroupsResult.errors().get().isEmpty)
      assertEquals(Set(classicGroupListing, simpleGroupListing, consumerGroupListing, shareGroupListing), listGroupsResult.all().get().asScala.toSet)
      assertEquals(Set(classicGroupListing, simpleGroupListing, consumerGroupListing, shareGroupListing), listGroupsResult.valid().get().asScala.toSet)

      listGroupsResult = client.listGroups(new ListGroupsOptions().withTypes(java.util.Set.of(GroupType.CLASSIC)))
      assertTrue(listGroupsResult.errors().get().isEmpty)
      assertEquals(Set(classicGroupListing, simpleGroupListing), listGroupsResult.all().get().asScala.toSet)
      assertEquals(Set(classicGroupListing, simpleGroupListing), listGroupsResult.valid().get().asScala.toSet)

      listGroupsResult = client.listGroups(new ListGroupsOptions().withTypes(java.util.Set.of(GroupType.CONSUMER)))
      assertTrue(listGroupsResult.errors().get().isEmpty)
      assertEquals(Set(consumerGroupListing), listGroupsResult.all().get().asScala.toSet)
      assertEquals(Set(consumerGroupListing), listGroupsResult.valid().get().asScala.toSet)

      listGroupsResult = client.listGroups(new ListGroupsOptions().withTypes(java.util.Set.of(GroupType.SHARE)))
      assertTrue(listGroupsResult.errors().get().isEmpty)
      assertEquals(Set(shareGroupListing), listGroupsResult.all().get().asScala.toSet)
      assertEquals(Set(shareGroupListing), listGroupsResult.valid().get().asScala.toSet)
    } finally {
      Utils.closeQuietly(classicGroup, "classicGroup")
      Utils.closeQuietly(consumerGroup, "consumerGroup")
      Utils.closeQuietly(shareGroup, "shareGroup")
      Utils.closeQuietly(client, "adminClient")
    }
  }

  @ParameterizedTest(name = TestInfoUtils.TestWithParameterizedQuorumAndGroupProtocolNames)
  @MethodSource(Array("getTestQuorumAndGroupProtocolParametersClassicGroupProtocolOnly"))
  def testDescribeClassicGroups(quorum: String, groupProtocol: String): Unit = {
    val classicGroupId = "classic_group_id"
    val simpleGroupId = "simple_group_id"
    val testTopicName = "test_topic"

    val classicGroupConfig = new Properties(consumerConfig)
    classicGroupConfig.put(ConsumerConfig.GROUP_ID_CONFIG, classicGroupId)
    val classicGroup = createConsumer(configOverrides = classicGroupConfig)

    val config = createConfig
    client = Admin.create(config)
    try {
      client.createTopics(Collections.singleton(
        new NewTopic(testTopicName, 1, 1.toShort)
      )).all().get()
      waitForTopics(client, List(testTopicName), List())
      val topicPartition = new TopicPartition(testTopicName, 0)

      classicGroup.subscribe(Collections.singleton(testTopicName))
      classicGroup.poll(JDuration.ofMillis(1000))

      val alterConsumerGroupOffsetsResult = client.alterConsumerGroupOffsets(simpleGroupId,
        Collections.singletonMap(topicPartition, new OffsetAndMetadata(0L)))
      assertNull(alterConsumerGroupOffsetsResult.all().get())
      assertNull(alterConsumerGroupOffsetsResult.partitionResult(topicPartition).get())

      val groupIds = Seq(simpleGroupId, classicGroupId)
      TestUtils.waitUntilTrue(() => {
        val groups = client.describeClassicGroups(groupIds.asJavaCollection).all().get()
        groups.size() == 2
      }, "Expected to find all groups")

      val classicConsumers = client.describeClassicGroups(groupIds.asJavaCollection).all().get()
      assertNotNull(classicConsumers.get(classicGroupId))
      assertEquals(classicGroupId, classicConsumers.get(classicGroupId).groupId())
      assertEquals("consumer", classicConsumers.get(classicGroupId).protocol())

      assertNotNull(classicConsumers.get(simpleGroupId))
      assertEquals(simpleGroupId, classicConsumers.get(simpleGroupId).groupId())
      assertTrue(classicConsumers.get(simpleGroupId).protocol().isEmpty)
    } finally {
      Utils.closeQuietly(classicGroup, "classicGroup")
      Utils.closeQuietly(client, "adminClient")
    }
  }

  @ParameterizedTest
  @ValueSource(strings = Array("kraft+kip932"))
  def testShareGroups(quorum: String): Unit = {
    val testGroupId = "test_group_id"
    val testClientId = "test_client_id"
    val fakeGroupId = "fake_group_id"
    val testTopicName = "test_topic"
    val testNumPartitions = 2

    def createProperties(): Properties = {
      val newConsumerConfig = new Properties(consumerConfig)
      newConsumerConfig.setProperty(ConsumerConfig.GROUP_ID_CONFIG, testGroupId)
      newConsumerConfig.setProperty(ConsumerConfig.CLIENT_ID_CONFIG, testClientId)
      newConsumerConfig
    }

    val consumerSet = Set(createShareConsumer(configOverrides = createProperties()))
    val topicSet = Set(testTopicName)

    val latch = new CountDownLatch(consumerSet.size)

    def createShareConsumerThread[K,V](consumer: ShareConsumer[K,V], topic: String): Thread = {
      new Thread {
        override def run : Unit = {
          consumer.subscribe(Collections.singleton(topic))
          try {
            while (true) {
              consumer.poll(JDuration.ofSeconds(5))
              if (latch.getCount > 0L)
                latch.countDown()
              consumer.commitSync()
            }
          } catch {
            case _: InterruptException => // Suppress the output to stderr
          }
        }
      }
    }

    val config = createConfig
    client = Admin.create(config)
    val producer = createProducer()
    try {
      // Verify that initially there are no share groups to list.
      val list = client.listGroups()
      assertEquals(0, list.all().get().size())
      assertEquals(0, list.errors().get().size())
      assertEquals(0, list.valid().get().size())

      client.createTopics(Collections.singleton(
        new NewTopic(testTopicName, testNumPartitions, 1.toShort)
      )).all().get()
      waitForTopics(client, List(testTopicName), List())

      producer.send(new ProducerRecord(testTopicName, 0, null, null)).get()

      // Start consumers in a thread that will subscribe to a new group.
      val consumerThreads = consumerSet.zip(topicSet).map(zipped => createShareConsumerThread(zipped._1, zipped._2))

      try {
        consumerThreads.foreach(_.start())
        assertTrue(latch.await(30000, TimeUnit.MILLISECONDS))

        // listGroups is used to list share groups
        // Test that we can list the new group.
        TestUtils.waitUntilTrue(() => {
          client.listGroups.all.get.stream().filter(group =>
            group.groupId == testGroupId &&
              group.groupState.get == GroupState.STABLE).count() == 1
        }, s"Expected to be able to list $testGroupId")

        TestUtils.waitUntilTrue(() => {
          val options = new ListGroupsOptions().withTypes(Collections.singleton(GroupType.SHARE)).inGroupStates(Collections.singleton(GroupState.STABLE))
          client.listGroups(options).all.get.stream().filter(group =>
            group.groupId == testGroupId &&
              group.groupState.get == GroupState.STABLE).count() == 1
        }, s"Expected to be able to list $testGroupId in state Stable")

        TestUtils.waitUntilTrue(() => {
          val options = new ListGroupsOptions().withTypes(Collections.singleton(GroupType.SHARE)).inGroupStates(Collections.singleton(GroupState.EMPTY))
          client.listGroups(options).all.get.stream().filter(_.groupId == testGroupId).count() == 0
        }, s"Expected to find zero groups")

        val describeWithFakeGroupResult = client.describeShareGroups(util.Arrays.asList(testGroupId, fakeGroupId),
          new DescribeShareGroupsOptions().includeAuthorizedOperations(true))
        assertEquals(2, describeWithFakeGroupResult.describedGroups().size())

        // Test that we can get information about the test share group.
        assertTrue(describeWithFakeGroupResult.describedGroups().containsKey(testGroupId))
        assertEquals(2, describeWithFakeGroupResult.describedGroups().size())
        var testGroupDescription = describeWithFakeGroupResult.describedGroups().get(testGroupId).get()

        assertEquals(testGroupId, testGroupDescription.groupId())
        assertEquals(consumerSet.size, testGroupDescription.members().size())
        val members = testGroupDescription.members()
        members.forEach(member => assertEquals(testClientId, member.clientId()))
        val topicPartitionsByTopic = members.asScala.flatMap(_.assignment().topicPartitions().asScala).groupBy(_.topic())
        topicSet.foreach { topic =>
          val topicPartitions = topicPartitionsByTopic.getOrElse(topic, List.empty)
          assertEquals(testNumPartitions, topicPartitions.size)
        }

        val expectedOperations = AclEntry.supportedOperations(ResourceType.GROUP)
        assertEquals(expectedOperations, testGroupDescription.authorizedOperations())

        // Test that the fake group throws GroupIdNotFoundException
        assertTrue(describeWithFakeGroupResult.describedGroups().containsKey(fakeGroupId))
<<<<<<< HEAD
        try {
          describeWithFakeGroupResult.describedGroups().get(fakeGroupId).get()
          fail("Fake group should throw GroupIdNotFoundException")
        } catch {
          case e: ExecutionException =>
            assertTrue(e.getCause.isInstanceOf[GroupIdNotFoundException])
        }
=======
        val fakeGroupDescription = describeWithFakeGroupResult.describedGroups().get(fakeGroupId).get()

        assertEquals(fakeGroupId, fakeGroupDescription.groupId())
        assertEquals(0, fakeGroupDescription.members().size())
        assertEquals(GroupState.DEAD, fakeGroupDescription.groupState())
        assertNull(fakeGroupDescription.authorizedOperations())
>>>>>>> cebec914

        // Test that all() also throws GroupIdNotFoundException
        try {
          describeWithFakeGroupResult.all().get()
          fail("Fake group should throw GroupIdNotFoundException")
        } catch {
          case e: ExecutionException =>
            assertTrue(e.getCause.isInstanceOf[GroupIdNotFoundException])
            assertEquals(s"Group $fakeGroupId not found.", e.getCause.getMessage)
        }

        val describeTestGroupResult = client.describeShareGroups(Collections.singleton(testGroupId),
          new DescribeShareGroupsOptions().includeAuthorizedOperations(true))
        assertEquals(1, describeTestGroupResult.all().get().size())
        assertEquals(1, describeTestGroupResult.describedGroups().size())

        testGroupDescription = describeTestGroupResult.describedGroups().get(testGroupId).get()

        assertEquals(testGroupId, testGroupDescription.groupId)
        assertEquals(consumerSet.size, testGroupDescription.members().size())

        // Describing a share group using describeConsumerGroups reports it as a non-existent group
        // but the error message is different
        val describeConsumerGroupResult = client.describeConsumerGroups(Collections.singleton(testGroupId),
          new DescribeConsumerGroupsOptions().includeAuthorizedOperations(true))
        try {
          describeConsumerGroupResult.all().get()
          fail("Share group should throw GroupIdNotFoundException")
        } catch {
          case e: ExecutionException =>
            assertTrue(e.getCause.isInstanceOf[GroupIdNotFoundException])
            assertEquals(s"Group $testGroupId is not a consumer group.", e.getCause.getMessage)
        }
      } finally {
        consumerThreads.foreach {
          case consumerThread =>
            consumerThread.interrupt()
            consumerThread.join()
        }
      }
    } finally {
      consumerSet.foreach(consumer => Utils.closeQuietly(consumer, "consumer"))
      Utils.closeQuietly(producer, "producer")
      Utils.closeQuietly(client, "adminClient")
    }
  }

  @ParameterizedTest
  @ValueSource(strings = Array("kraft"))
  def testElectPreferredLeaders(quorum: String): Unit = {
    client = createAdminClient

    val prefer0 = Seq(0, 1, 2)
    val prefer1 = Seq(1, 2, 0)
    val prefer2 = Seq(2, 0, 1)

    val partition1 = new TopicPartition("elect-preferred-leaders-topic-1", 0)
    createTopicWithAssignment(partition1.topic, Map[Int, Seq[Int]](partition1.partition -> prefer0))

    val partition2 = new TopicPartition("elect-preferred-leaders-topic-2", 0)
    createTopicWithAssignment(partition2.topic, Map[Int, Seq[Int]](partition2.partition -> prefer0))

    def preferredLeader(topicPartition: TopicPartition): Int = {
      val partitionMetadata = getTopicMetadata(client, topicPartition.topic).partitions.get(topicPartition.partition)
      val preferredLeaderMetadata = partitionMetadata.replicas.get(0)
      preferredLeaderMetadata.id
    }

    /** Changes the <i>preferred</i> leader without changing the <i>current</i> leader. */
    def changePreferredLeader(newAssignment: Seq[Int]): Unit = {
      val preferred = newAssignment.head
      val prior1 = brokers.head.metadataCache.getPartitionLeaderEndpoint(partition1.topic, partition1.partition(), listenerName).get.id()
      val prior2 = brokers.head.metadataCache.getPartitionLeaderEndpoint(partition2.topic, partition2.partition(), listenerName).get.id()

      var m = Map.empty[TopicPartition, Optional[NewPartitionReassignment]]
      if (prior1 != preferred)
        m += partition1 -> Optional.of(new NewPartitionReassignment(newAssignment.map(Int.box).asJava))
      if (prior2 != preferred)
        m += partition2 -> Optional.of(new NewPartitionReassignment(newAssignment.map(Int.box).asJava))
      client.alterPartitionReassignments(m.asJava).all().get()

      TestUtils.waitUntilTrue(
        () => preferredLeader(partition1) == preferred && preferredLeader(partition2) == preferred,
        s"Expected preferred leader to become $preferred, but is ${preferredLeader(partition1)} and ${preferredLeader(partition2)}",
        10000)
      // Check the leader hasn't moved
      TestUtils.assertLeader(client, partition1, prior1)
      TestUtils.assertLeader(client, partition2, prior2)
    }

    // Check current leaders are 0
    TestUtils.assertLeader(client, partition1, 0)
    TestUtils.assertLeader(client, partition2, 0)

    // Noop election
    var electResult = client.electLeaders(ElectionType.PREFERRED, Set(partition1).asJava)
    val exception = electResult.partitions.get.get(partition1).get
    assertEquals(classOf[ElectionNotNeededException], exception.getClass)
    TestUtils.assertLeader(client, partition1, 0)

    // Noop election with null partitions
    electResult = client.electLeaders(ElectionType.PREFERRED, null)
    assertTrue(electResult.partitions.get.isEmpty)
    TestUtils.assertLeader(client, partition1, 0)
    TestUtils.assertLeader(client, partition2, 0)

    // Now change the preferred leader to 1
    changePreferredLeader(prefer1)

    // meaningful election
    electResult = client.electLeaders(ElectionType.PREFERRED, Set(partition1).asJava)
    assertEquals(Set(partition1).asJava, electResult.partitions.get.keySet)
    electResult.partitions.get.get(partition1)
      .ifPresent(t => fail(s"Unexpected exception during leader election: $t for partition $partition1"))
    TestUtils.assertLeader(client, partition1, 1)

    // topic 2 unchanged
    assertFalse(electResult.partitions.get.containsKey(partition2))
    TestUtils.assertLeader(client, partition2, 0)

    // meaningful election with null partitions
    electResult = client.electLeaders(ElectionType.PREFERRED, null)
    assertEquals(Set(partition2), electResult.partitions.get.keySet.asScala)
    electResult.partitions.get.get(partition2)
      .ifPresent(t => fail(s"Unexpected exception during leader election: $t for partition $partition2"))
    TestUtils.assertLeader(client, partition2, 1)

    def assertUnknownTopicOrPartition(
      topicPartition: TopicPartition,
      result: ElectLeadersResult
    ): Unit = {
      val exception = result.partitions.get.get(topicPartition).get
      assertEquals(classOf[UnknownTopicOrPartitionException], exception.getClass)
      assertEquals(s"No such topic as ${topicPartition.topic()}", exception.getMessage)
    }

    // unknown topic
    val unknownPartition = new TopicPartition("topic-does-not-exist", 0)
    electResult = client.electLeaders(ElectionType.PREFERRED, Set(unknownPartition).asJava)
    assertEquals(Set(unknownPartition).asJava, electResult.partitions.get.keySet)
    assertUnknownTopicOrPartition(unknownPartition, electResult)
    TestUtils.assertLeader(client, partition1, 1)
    TestUtils.assertLeader(client, partition2, 1)

    // Now change the preferred leader to 2
    changePreferredLeader(prefer2)

    // mixed results
    electResult = client.electLeaders(ElectionType.PREFERRED, Set(unknownPartition, partition1).asJava)
    assertEquals(Set(unknownPartition, partition1).asJava, electResult.partitions.get.keySet)
    TestUtils.assertLeader(client, partition1, 2)
    TestUtils.assertLeader(client, partition2, 1)
    assertUnknownTopicOrPartition(unknownPartition, electResult)

    // elect preferred leader for partition 2
    electResult = client.electLeaders(ElectionType.PREFERRED, Set(partition2).asJava)
    assertEquals(Set(partition2).asJava, electResult.partitions.get.keySet)
    assertFalse(electResult.partitions.get.get(partition2).isPresent)
    TestUtils.assertLeader(client, partition2, 2)

    // Now change the preferred leader to 1
    changePreferredLeader(prefer1)
    // but shut it down...
    killBroker(1)
    TestUtils.waitForBrokersOutOfIsr(client, Set(partition1, partition2), Set(1))

    def assertPreferredLeaderNotAvailable(
      topicPartition: TopicPartition,
      result: ElectLeadersResult
    ): Unit = {
      val exception = result.partitions.get.get(topicPartition).get
      assertEquals(classOf[PreferredLeaderNotAvailableException], exception.getClass)
      assertTrue(exception.getMessage.contains(
        "The preferred leader was not available."),
        s"Unexpected message: ${exception.getMessage}")
    }

    // ... now what happens if we try to elect the preferred leader and it's down?
    val shortTimeout = new ElectLeadersOptions().timeoutMs(10000)
    electResult = client.electLeaders(ElectionType.PREFERRED, Set(partition1).asJava, shortTimeout)
    assertEquals(Set(partition1).asJava, electResult.partitions.get.keySet)

    assertPreferredLeaderNotAvailable(partition1, electResult)
    TestUtils.assertLeader(client, partition1, 2)

    // preferred leader unavailable with null argument
    electResult = client.electLeaders(ElectionType.PREFERRED, null, shortTimeout)
    assertTrue(Set(partition1, partition2).subsetOf(electResult.partitions.get.keySet.asScala))

    assertPreferredLeaderNotAvailable(partition1, electResult)
    TestUtils.assertLeader(client, partition1, 2)

    assertPreferredLeaderNotAvailable(partition2, electResult)
    TestUtils.assertLeader(client, partition2, 2)
  }

  @ParameterizedTest
  @ValueSource(strings = Array("kraft"))
  def testElectUncleanLeadersForOnePartition(quorum: String): Unit = {
    // Case: unclean leader election with one topic partition
    client = createAdminClient

    val broker1 = 1
    val broker2 = 2
    val assignment1 = Seq(broker1, broker2)

    val partition1 = new TopicPartition("unclean-test-topic-1", 0)
    createTopicWithAssignment(partition1.topic, Map[Int, Seq[Int]](partition1.partition -> assignment1))

    TestUtils.assertLeader(client, partition1, broker1)

    killBroker(broker2)
    TestUtils.waitForBrokersOutOfIsr(client, Set(partition1), Set(broker2))
    killBroker(broker1)
    TestUtils.assertNoLeader(client, partition1)
    brokers(broker2).startup()
    TestUtils.waitForOnlineBroker(client, broker2)

    val electResult = client.electLeaders(ElectionType.UNCLEAN, Set(partition1).asJava)
    electResult.partitions.get.get(partition1)
      .ifPresent(t => fail(s"Unexpected exception during leader election: $t for partition $partition1"))
    TestUtils.assertLeader(client, partition1, broker2)
  }

  @ParameterizedTest
  @ValueSource(strings = Array("kraft"))
  def testElectUncleanLeadersForManyPartitions(quorum: String): Unit = {
    // Case: unclean leader election with many topic partitions
    client = createAdminClient

    val broker1 = 1
    val broker2 = 2
    val assignment1 = Seq(broker1, broker2)
    val assignment2 = Seq(broker1, broker2)

    val topic = "unclean-test-topic-1"
    val partition1 = new TopicPartition(topic, 0)
    val partition2 = new TopicPartition(topic, 1)

    createTopicWithAssignment(
      topic,
      Map(partition1.partition -> assignment1, partition2.partition -> assignment2)
    )

    TestUtils.assertLeader(client, partition1, broker1)
    TestUtils.assertLeader(client, partition2, broker1)

    killBroker(broker2)
    TestUtils.waitForBrokersOutOfIsr(client, Set(partition1, partition2), Set(broker2))
    killBroker(broker1)
    TestUtils.assertNoLeader(client, partition1)
    TestUtils.assertNoLeader(client, partition2)
    brokers(broker2).startup()
    TestUtils.waitForOnlineBroker(client, broker2)

    val electResult = client.electLeaders(ElectionType.UNCLEAN, Set(partition1, partition2).asJava)
    electResult.partitions.get.get(partition1)
      .ifPresent(t => fail(s"Unexpected exception during leader election: $t for partition $partition1"))
    electResult.partitions.get.get(partition2)
      .ifPresent(t => fail(s"Unexpected exception during leader election: $t for partition $partition2"))
    TestUtils.assertLeader(client, partition1, broker2)
    TestUtils.assertLeader(client, partition2, broker2)
  }

  @ParameterizedTest
  @ValueSource(strings = Array("kraft"))
  def testElectUncleanLeadersForAllPartitions(quorum: String): Unit = {
    // Case: noop unclean leader election and valid unclean leader election for all partitions
    client = createAdminClient

    val broker1 = 1
    val broker2 = 2
    val broker3 = 0
    val assignment1 = Seq(broker1, broker2)
    val assignment2 = Seq(broker1, broker3)

    val topic = "unclean-test-topic-1"
    val partition1 = new TopicPartition(topic, 0)
    val partition2 = new TopicPartition(topic, 1)

    createTopicWithAssignment(
      topic,
      Map(partition1.partition -> assignment1, partition2.partition -> assignment2)
    )

    TestUtils.assertLeader(client, partition1, broker1)
    TestUtils.assertLeader(client, partition2, broker1)

    killBroker(broker2)
    TestUtils.waitForBrokersOutOfIsr(client, Set(partition1), Set(broker2))
    killBroker(broker1)
    TestUtils.assertNoLeader(client, partition1)
    TestUtils.assertLeader(client, partition2, broker3)
    brokers(broker2).startup()
    TestUtils.waitForOnlineBroker(client, broker2)

    val electResult = client.electLeaders(ElectionType.UNCLEAN, null)
    electResult.partitions.get.get(partition1)
      .ifPresent(t => fail(s"Unexpected exception during leader election: $t for partition $partition1"))
    assertFalse(electResult.partitions.get.containsKey(partition2))
    TestUtils.assertLeader(client, partition1, broker2)
    TestUtils.assertLeader(client, partition2, broker3)
  }

  @ParameterizedTest
  @ValueSource(strings = Array("kraft"))
  def testElectUncleanLeadersForUnknownPartitions(quorum: String): Unit = {
    // Case: unclean leader election for unknown topic
    client = createAdminClient

    val broker1 = 1
    val broker2 = 2
    val assignment1 = Seq(broker1, broker2)

    val topic = "unclean-test-topic-1"
    val unknownPartition = new TopicPartition(topic, 1)
    val unknownTopic = new TopicPartition("unknown-topic", 0)

    createTopicWithAssignment(
      topic,
      Map(0 -> assignment1)
    )

    TestUtils.assertLeader(client, new TopicPartition(topic, 0), broker1)

    val electResult = client.electLeaders(ElectionType.UNCLEAN, Set(unknownPartition, unknownTopic).asJava)
    assertTrue(electResult.partitions.get.get(unknownPartition).get.isInstanceOf[UnknownTopicOrPartitionException])
    assertTrue(electResult.partitions.get.get(unknownTopic).get.isInstanceOf[UnknownTopicOrPartitionException])
  }

  @ParameterizedTest
  @ValueSource(strings = Array("kraft"))
  def testElectUncleanLeadersWhenNoLiveBrokers(quorum: String): Unit = {
    // Case: unclean leader election with no live brokers
    client = createAdminClient

    val broker1 = 1
    val broker2 = 2
    val assignment1 = Seq(broker1, broker2)

    val topic = "unclean-test-topic-1"
    val partition1 = new TopicPartition(topic, 0)

    createTopicWithAssignment(
      topic,
      Map(partition1.partition -> assignment1)
    )

    TestUtils.assertLeader(client, partition1, broker1)

    killBroker(broker2)
    TestUtils.waitForBrokersOutOfIsr(client, Set(partition1), Set(broker2))
    killBroker(broker1)
    TestUtils.assertNoLeader(client, partition1)

    val electResult = client.electLeaders(ElectionType.UNCLEAN, Set(partition1).asJava)
    assertTrue(electResult.partitions.get.get(partition1).get.isInstanceOf[EligibleLeadersNotAvailableException])
  }

  @ParameterizedTest
  @ValueSource(strings = Array("kraft"))
  def testElectUncleanLeadersNoop(quorum: String): Unit = {
    // Case: noop unclean leader election with explicit topic partitions
    client = createAdminClient

    val broker1 = 1
    val broker2 = 2
    val assignment1 = Seq(broker1, broker2)

    val topic = "unclean-test-topic-1"
    val partition1 = new TopicPartition(topic, 0)

    createTopicWithAssignment(
      topic,
      Map(partition1.partition -> assignment1)
    )

    TestUtils.assertLeader(client, partition1, broker1)

    killBroker(broker1)
    TestUtils.assertLeader(client, partition1, broker2)
    brokers(broker1).startup()

    val electResult = client.electLeaders(ElectionType.UNCLEAN, Set(partition1).asJava)
    assertTrue(electResult.partitions.get.get(partition1).get.isInstanceOf[ElectionNotNeededException])
  }

  @ParameterizedTest
  @ValueSource(strings = Array("kraft"))
  def testElectUncleanLeadersAndNoop(quorum: String): Unit = {
    // Case: one noop unclean leader election and one valid unclean leader election
    client = createAdminClient

    val broker1 = 1
    val broker2 = 2
    val broker3 = 0
    val assignment1 = Seq(broker1, broker2)
    val assignment2 = Seq(broker1, broker3)

    val topic = "unclean-test-topic-1"
    val partition1 = new TopicPartition(topic, 0)
    val partition2 = new TopicPartition(topic, 1)

    createTopicWithAssignment(
      topic,
      Map(partition1.partition -> assignment1, partition2.partition -> assignment2)
    )

    TestUtils.assertLeader(client, partition1, broker1)
    TestUtils.assertLeader(client, partition2, broker1)

    killBroker(broker2)
    TestUtils.waitForBrokersOutOfIsr(client, Set(partition1), Set(broker2))
    killBroker(broker1)
    TestUtils.assertNoLeader(client, partition1)
    TestUtils.assertLeader(client, partition2, broker3)
    brokers(broker2).startup()
    TestUtils.waitForOnlineBroker(client, broker2)

    val electResult = client.electLeaders(ElectionType.UNCLEAN, Set(partition1, partition2).asJava)
    electResult.partitions.get.get(partition1)
      .ifPresent(t => fail(s"Unexpected exception during leader election: $t for partition $partition1"))
    assertTrue(electResult.partitions.get.get(partition2).get.isInstanceOf[ElectionNotNeededException])
    TestUtils.assertLeader(client, partition1, broker2)
    TestUtils.assertLeader(client, partition2, broker3)
  }

  @ParameterizedTest
  @ValueSource(strings = Array("kraft"))
  def testListReassignmentsDoesNotShowNonReassigningPartitions(quorum: String): Unit = {
    client = createAdminClient

    // Create topics
    val topic = "list-reassignments-no-reassignments"
    createTopic(topic, replicationFactor = 3)
    val tp = new TopicPartition(topic, 0)

    val reassignmentsMap = client.listPartitionReassignments(Set(tp).asJava).reassignments().get()
    assertEquals(0, reassignmentsMap.size())

    val allReassignmentsMap = client.listPartitionReassignments().reassignments().get()
    assertEquals(0, allReassignmentsMap.size())
  }

  @ParameterizedTest
  @ValueSource(strings = Array("kraft"))
  def testListReassignmentsDoesNotShowDeletedPartitions(quorum: String): Unit = {
    client = createAdminClient

    val topic = "list-reassignments-no-reassignments"
    val tp = new TopicPartition(topic, 0)

    val reassignmentsMap = client.listPartitionReassignments(Set(tp).asJava).reassignments().get()
    assertEquals(0, reassignmentsMap.size())

    val allReassignmentsMap = client.listPartitionReassignments().reassignments().get()
    assertEquals(0, allReassignmentsMap.size())
  }

  @ParameterizedTest
  @ValueSource(strings = Array("kraft"))
  def testValidIncrementalAlterConfigs(quorum: String): Unit = {
    client = createAdminClient

    // Create topics
    val topic1 = "incremental-alter-configs-topic-1"
    val topic1Resource = new ConfigResource(ConfigResource.Type.TOPIC, topic1)
    val topic1CreateConfigs = new Properties
    topic1CreateConfigs.setProperty(TopicConfig.RETENTION_MS_CONFIG, "60000000")
    topic1CreateConfigs.setProperty(TopicConfig.CLEANUP_POLICY_CONFIG, TopicConfig.CLEANUP_POLICY_COMPACT)
    createTopic(topic1, numPartitions = 1, replicationFactor = 1, topic1CreateConfigs)

    val topic2 = "incremental-alter-configs-topic-2"
    val topic2Resource = new ConfigResource(ConfigResource.Type.TOPIC, topic2)
    createTopic(topic2)

    // Alter topic configs
    var topic1AlterConfigs = Seq(
      new AlterConfigOp(new ConfigEntry(TopicConfig.FLUSH_MS_CONFIG, "1000"), AlterConfigOp.OpType.SET),
      new AlterConfigOp(new ConfigEntry(TopicConfig.CLEANUP_POLICY_CONFIG, TopicConfig.CLEANUP_POLICY_DELETE), AlterConfigOp.OpType.APPEND),
      new AlterConfigOp(new ConfigEntry(TopicConfig.RETENTION_MS_CONFIG, ""), AlterConfigOp.OpType.DELETE)
    ).asJavaCollection

    // Test SET and APPEND on previously unset properties
    var topic2AlterConfigs = Seq(
      new AlterConfigOp(new ConfigEntry(TopicConfig.MIN_CLEANABLE_DIRTY_RATIO_CONFIG, "0.9"), AlterConfigOp.OpType.SET),
      new AlterConfigOp(new ConfigEntry(TopicConfig.COMPRESSION_TYPE_CONFIG, "lz4"), AlterConfigOp.OpType.SET),
      new AlterConfigOp(new ConfigEntry(TopicConfig.CLEANUP_POLICY_CONFIG, TopicConfig.CLEANUP_POLICY_COMPACT), AlterConfigOp.OpType.APPEND)
    ).asJavaCollection

    var alterResult = client.incrementalAlterConfigs(Map(
      topic1Resource -> topic1AlterConfigs,
      topic2Resource -> topic2AlterConfigs
    ).asJava)

    assertEquals(Set(topic1Resource, topic2Resource).asJava, alterResult.values.keySet)
    alterResult.all.get

    ensureConsistentKRaftMetadata()

    // Verify that topics were updated correctly
    var describeResult = client.describeConfigs(Seq(topic1Resource, topic2Resource).asJava)
    var configs = describeResult.all.get

    assertEquals(2, configs.size)

    assertEquals("1000", configs.get(topic1Resource).get(TopicConfig.FLUSH_MS_CONFIG).value)
    assertEquals("compact,delete", configs.get(topic1Resource).get(TopicConfig.CLEANUP_POLICY_CONFIG).value)
    assertEquals(LogConfig.DEFAULT_RETENTION_MS.toString, configs.get(topic1Resource).get(TopicConfig.RETENTION_MS_CONFIG).value)

    assertEquals("0.9", configs.get(topic2Resource).get(TopicConfig.MIN_CLEANABLE_DIRTY_RATIO_CONFIG).value)
    assertEquals("lz4", configs.get(topic2Resource).get(TopicConfig.COMPRESSION_TYPE_CONFIG).value)
    assertEquals("delete,compact", configs.get(topic2Resource).get(TopicConfig.CLEANUP_POLICY_CONFIG).value)

    // verify subtract operation, including from an empty property
    topic1AlterConfigs = Seq(
      new AlterConfigOp(new ConfigEntry(TopicConfig.CLEANUP_POLICY_CONFIG, TopicConfig.CLEANUP_POLICY_COMPACT), AlterConfigOp.OpType.SUBTRACT),
      new AlterConfigOp(new ConfigEntry(QuotaConfig.LEADER_REPLICATION_THROTTLED_REPLICAS_CONFIG, "0"), AlterConfigOp.OpType.SUBTRACT)
    ).asJava

    // subtract all from this list property
    topic2AlterConfigs = Seq(
      new AlterConfigOp(new ConfigEntry(TopicConfig.CLEANUP_POLICY_CONFIG, TopicConfig.CLEANUP_POLICY_COMPACT + "," + TopicConfig.CLEANUP_POLICY_DELETE), AlterConfigOp.OpType.SUBTRACT)
    ).asJavaCollection

    alterResult = client.incrementalAlterConfigs(Map(
      topic1Resource -> topic1AlterConfigs,
      topic2Resource -> topic2AlterConfigs
    ).asJava)
    assertEquals(Set(topic1Resource, topic2Resource).asJava, alterResult.values.keySet)
    alterResult.all.get

    ensureConsistentKRaftMetadata()

    // Verify that topics were updated correctly
    describeResult = client.describeConfigs(Seq(topic1Resource, topic2Resource).asJava)
    configs = describeResult.all.get

    assertEquals(2, configs.size)

    assertEquals("delete", configs.get(topic1Resource).get(TopicConfig.CLEANUP_POLICY_CONFIG).value)
    assertEquals("1000", configs.get(topic1Resource).get(TopicConfig.FLUSH_MS_CONFIG).value) // verify previous change is still intact
    assertEquals("", configs.get(topic1Resource).get(QuotaConfig.LEADER_REPLICATION_THROTTLED_REPLICAS_CONFIG).value)
    assertEquals("", configs.get(topic2Resource).get(TopicConfig.CLEANUP_POLICY_CONFIG).value )

    // Alter topics with validateOnly=true
    topic1AlterConfigs = Seq(
      new AlterConfigOp(new ConfigEntry(TopicConfig.CLEANUP_POLICY_CONFIG, TopicConfig.CLEANUP_POLICY_COMPACT), AlterConfigOp.OpType.APPEND)
    ).asJava

    alterResult = client.incrementalAlterConfigs(Map(
      topic1Resource -> topic1AlterConfigs
    ).asJava, new AlterConfigsOptions().validateOnly(true))
    alterResult.all.get

    // Verify that topics were not updated due to validateOnly = true
    describeResult = client.describeConfigs(Seq(topic1Resource).asJava)
    configs = describeResult.all.get

    assertEquals("delete", configs.get(topic1Resource).get(TopicConfig.CLEANUP_POLICY_CONFIG).value)

    // Alter topics with validateOnly=true with invalid configs
    topic1AlterConfigs = Seq(
      new AlterConfigOp(new ConfigEntry(TopicConfig.COMPRESSION_TYPE_CONFIG, "zip"), AlterConfigOp.OpType.SET)
    ).asJava

    alterResult = client.incrementalAlterConfigs(Map(
      topic1Resource -> topic1AlterConfigs
    ).asJava, new AlterConfigsOptions().validateOnly(true))

    assertFutureExceptionTypeEquals(alterResult.values().get(topic1Resource), classOf[InvalidConfigurationException],
      Some("Invalid value zip for configuration compression.type"))
  }

  @ParameterizedTest
  @ValueSource(strings = Array("kraft"))
  def testAppendAlreadyExistsConfigsAndSubtractNotExistsConfigs(quorum: String): Unit = {
    client = createAdminClient

    // Create topics
    val topic = "incremental-alter-configs-topic"
    val topicResource = new ConfigResource(ConfigResource.Type.TOPIC, topic)

    val appendValues = s"0:${brokers.head.config.brokerId}"
    val subtractValues = brokers.tail.map(broker => s"0:${broker.config.brokerId}").mkString(",")
    assertNotEquals("", subtractValues)

    val topicCreateConfigs = new Properties
    topicCreateConfigs.setProperty(QuotaConfig.LEADER_REPLICATION_THROTTLED_REPLICAS_CONFIG, appendValues)
    createTopic(topic, numPartitions = 1, replicationFactor = 1, topicCreateConfigs)

    // Append value that is already present
    val topicAppendConfigs = Seq(
      new AlterConfigOp(new ConfigEntry(QuotaConfig.LEADER_REPLICATION_THROTTLED_REPLICAS_CONFIG, appendValues), AlterConfigOp.OpType.APPEND),
    ).asJavaCollection

    val appendResult = client.incrementalAlterConfigs(Map(topicResource -> topicAppendConfigs).asJava)
    appendResult.all.get

    // Subtract values that are not present
    val topicSubtractConfigs = Seq(
      new AlterConfigOp(new ConfigEntry(QuotaConfig.LEADER_REPLICATION_THROTTLED_REPLICAS_CONFIG, subtractValues), AlterConfigOp.OpType.SUBTRACT)
    ).asJavaCollection
    val subtractResult = client.incrementalAlterConfigs(Map(topicResource -> topicSubtractConfigs).asJava)
    subtractResult.all.get

    ensureConsistentKRaftMetadata()

    // Verify that topics were updated correctly
    val describeResult = client.describeConfigs(Seq(topicResource).asJava)
    val configs = describeResult.all.get

    assertEquals(appendValues, configs.get(topicResource).get(QuotaConfig.LEADER_REPLICATION_THROTTLED_REPLICAS_CONFIG).value)
  }

  @ParameterizedTest
  @ValueSource(strings = Array("kraft"))
  def testIncrementalAlterConfigsDeleteAndSetBrokerConfigs(quorum: String): Unit = {
    client = createAdminClient
    val broker0Resource = new ConfigResource(ConfigResource.Type.BROKER, "0")
    client.incrementalAlterConfigs(Map(broker0Resource ->
      Seq(new AlterConfigOp(new ConfigEntry(QuotaConfig.LEADER_REPLICATION_THROTTLED_RATE_CONFIG, "123"),
          AlterConfigOp.OpType.SET),
        new AlterConfigOp(new ConfigEntry(QuotaConfig.FOLLOWER_REPLICATION_THROTTLED_RATE_CONFIG, "456"),
          AlterConfigOp.OpType.SET)
      ).asJavaCollection).asJava).all().get()
    TestUtils.waitUntilTrue(() => {
      val broker0Configs = client.describeConfigs(Seq(broker0Resource).asJava).
        all().get().get(broker0Resource).entries().asScala.map(entry => (entry.name, entry.value)).toMap
      ("123".equals(broker0Configs.getOrElse(QuotaConfig.LEADER_REPLICATION_THROTTLED_RATE_CONFIG, "")) &&
        "456".equals(broker0Configs.getOrElse(QuotaConfig.FOLLOWER_REPLICATION_THROTTLED_RATE_CONFIG, "")))
    }, "Expected to see the broker properties we just set", pause=25)
    client.incrementalAlterConfigs(Map(broker0Resource ->
      Seq(new AlterConfigOp(new ConfigEntry(QuotaConfig.LEADER_REPLICATION_THROTTLED_RATE_CONFIG, ""),
        AlterConfigOp.OpType.DELETE),
        new AlterConfigOp(new ConfigEntry(QuotaConfig.FOLLOWER_REPLICATION_THROTTLED_RATE_CONFIG, "654"),
          AlterConfigOp.OpType.SET),
        new AlterConfigOp(new ConfigEntry(QuotaConfig.REPLICA_ALTER_LOG_DIRS_IO_MAX_BYTES_PER_SECOND_CONFIG, "987"),
          AlterConfigOp.OpType.SET)
      ).asJavaCollection).asJava).all().get()
    TestUtils.waitUntilTrue(() => {
      val broker0Configs = client.describeConfigs(Seq(broker0Resource).asJava).
        all().get().get(broker0Resource).entries().asScala.map(entry => (entry.name, entry.value)).toMap
      ("".equals(broker0Configs.getOrElse(QuotaConfig.LEADER_REPLICATION_THROTTLED_RATE_CONFIG, "")) &&
        "654".equals(broker0Configs.getOrElse(QuotaConfig.FOLLOWER_REPLICATION_THROTTLED_RATE_CONFIG, "")) &&
        "987".equals(broker0Configs.getOrElse(QuotaConfig.REPLICA_ALTER_LOG_DIRS_IO_MAX_BYTES_PER_SECOND_CONFIG, "")))
    }, "Expected to see the broker properties we just modified", pause=25)
  }

  @ParameterizedTest
  @ValueSource(strings = Array("kraft"))
  def testIncrementalAlterConfigsDeleteBrokerConfigs(quorum: String): Unit = {
    client = createAdminClient
    val broker0Resource = new ConfigResource(ConfigResource.Type.BROKER, "0")
    client.incrementalAlterConfigs(Map(broker0Resource ->
      Seq(new AlterConfigOp(new ConfigEntry(QuotaConfig.LEADER_REPLICATION_THROTTLED_RATE_CONFIG, "123"),
        AlterConfigOp.OpType.SET),
        new AlterConfigOp(new ConfigEntry(QuotaConfig.FOLLOWER_REPLICATION_THROTTLED_RATE_CONFIG, "456"),
          AlterConfigOp.OpType.SET),
        new AlterConfigOp(new ConfigEntry(QuotaConfig.REPLICA_ALTER_LOG_DIRS_IO_MAX_BYTES_PER_SECOND_CONFIG, "789"),
          AlterConfigOp.OpType.SET)
      ).asJavaCollection).asJava).all().get()
    TestUtils.waitUntilTrue(() => {
      val broker0Configs = client.describeConfigs(Seq(broker0Resource).asJava).
        all().get().get(broker0Resource).entries().asScala.map(entry => (entry.name, entry.value)).toMap
      ("123".equals(broker0Configs.getOrElse(QuotaConfig.LEADER_REPLICATION_THROTTLED_RATE_CONFIG, "")) &&
        "456".equals(broker0Configs.getOrElse(QuotaConfig.FOLLOWER_REPLICATION_THROTTLED_RATE_CONFIG, "")) &&
        "789".equals(broker0Configs.getOrElse(QuotaConfig.REPLICA_ALTER_LOG_DIRS_IO_MAX_BYTES_PER_SECOND_CONFIG, "")))
    }, "Expected to see the broker properties we just set", pause=25)
    client.incrementalAlterConfigs(Map(broker0Resource ->
      Seq(new AlterConfigOp(new ConfigEntry(QuotaConfig.LEADER_REPLICATION_THROTTLED_RATE_CONFIG, ""),
        AlterConfigOp.OpType.DELETE),
        new AlterConfigOp(new ConfigEntry(QuotaConfig.FOLLOWER_REPLICATION_THROTTLED_RATE_CONFIG, ""),
          AlterConfigOp.OpType.DELETE),
        new AlterConfigOp(new ConfigEntry(QuotaConfig.REPLICA_ALTER_LOG_DIRS_IO_MAX_BYTES_PER_SECOND_CONFIG, ""),
          AlterConfigOp.OpType.DELETE)
      ).asJavaCollection).asJava).all().get()
    TestUtils.waitUntilTrue(() => {
      val broker0Configs = client.describeConfigs(Seq(broker0Resource).asJava).
        all().get().get(broker0Resource).entries().asScala.map(entry => (entry.name, entry.value)).toMap
      ("".equals(broker0Configs.getOrElse(QuotaConfig.LEADER_REPLICATION_THROTTLED_RATE_CONFIG, "")) &&
        "".equals(broker0Configs.getOrElse(QuotaConfig.FOLLOWER_REPLICATION_THROTTLED_RATE_CONFIG, "")) &&
        "".equals(broker0Configs.getOrElse(QuotaConfig.REPLICA_ALTER_LOG_DIRS_IO_MAX_BYTES_PER_SECOND_CONFIG, "")))
    }, "Expected to see the broker properties we just removed to be deleted", pause=25)
  }

  @ParameterizedTest
  @ValueSource(strings = Array("kraft"))
  def testInvalidIncrementalAlterConfigs(quorum: String): Unit = {
    client = createAdminClient

    // Create topics
    val topic1 = "incremental-alter-configs-topic-1"
    val topic1Resource = new ConfigResource(ConfigResource.Type.TOPIC, topic1)
    createTopic(topic1)

    val topic2 = "incremental-alter-configs-topic-2"
    val topic2Resource = new ConfigResource(ConfigResource.Type.TOPIC, topic2)
    createTopic(topic2)

    // Add duplicate Keys for topic1
    var topic1AlterConfigs = Seq(
      new AlterConfigOp(new ConfigEntry(TopicConfig.MIN_CLEANABLE_DIRTY_RATIO_CONFIG, "0.75"), AlterConfigOp.OpType.SET),
      new AlterConfigOp(new ConfigEntry(TopicConfig.MIN_CLEANABLE_DIRTY_RATIO_CONFIG, "0.65"), AlterConfigOp.OpType.SET),
      new AlterConfigOp(new ConfigEntry(TopicConfig.COMPRESSION_TYPE_CONFIG, "gzip"), AlterConfigOp.OpType.SET) // valid entry
    ).asJavaCollection

    // Add valid config for topic2
    var topic2AlterConfigs = Seq(
      new AlterConfigOp(new ConfigEntry(TopicConfig.MIN_CLEANABLE_DIRTY_RATIO_CONFIG, "0.9"), AlterConfigOp.OpType.SET)
    ).asJavaCollection

    var alterResult = client.incrementalAlterConfigs(Map(
      topic1Resource -> topic1AlterConfigs,
      topic2Resource -> topic2AlterConfigs
    ).asJava)
    assertEquals(Set(topic1Resource, topic2Resource).asJava, alterResult.values.keySet)

    // InvalidRequestException error for topic1
    assertFutureExceptionTypeEquals(alterResult.values().get(topic1Resource), classOf[InvalidRequestException],
      Some("Error due to duplicate config keys"))

    // Operation should succeed for topic2
    alterResult.values().get(topic2Resource).get()
    ensureConsistentKRaftMetadata()

    // Verify that topic1 is not config not updated, and topic2 config is updated
    val describeResult = client.describeConfigs(Seq(topic1Resource, topic2Resource).asJava)
    val configs = describeResult.all.get
    assertEquals(2, configs.size)

    assertEquals(LogConfig.DEFAULT_MIN_CLEANABLE_DIRTY_RATIO.toString, configs.get(topic1Resource).get(TopicConfig.MIN_CLEANABLE_DIRTY_RATIO_CONFIG).value)
    assertEquals(LogConfig.DEFAULT_COMPRESSION_TYPE, configs.get(topic1Resource).get(TopicConfig.COMPRESSION_TYPE_CONFIG).value)
    assertEquals("0.9", configs.get(topic2Resource).get(TopicConfig.MIN_CLEANABLE_DIRTY_RATIO_CONFIG).value)

    // Check invalid use of append/subtract operation types
    topic1AlterConfigs = Seq(
      new AlterConfigOp(new ConfigEntry(TopicConfig.COMPRESSION_TYPE_CONFIG, "gzip"), AlterConfigOp.OpType.APPEND)
    ).asJavaCollection

    topic2AlterConfigs = Seq(
      new AlterConfigOp(new ConfigEntry(TopicConfig.COMPRESSION_TYPE_CONFIG, "snappy"), AlterConfigOp.OpType.SUBTRACT)
    ).asJavaCollection

    alterResult = client.incrementalAlterConfigs(Map(
      topic1Resource -> topic1AlterConfigs,
      topic2Resource -> topic2AlterConfigs
    ).asJava)
    assertEquals(Set(topic1Resource, topic2Resource).asJava, alterResult.values.keySet)

    assertFutureExceptionTypeEquals(alterResult.values().get(topic1Resource), classOf[InvalidConfigurationException],
      Some("Can't APPEND to key compression.type because its type is not LIST."))

    assertFutureExceptionTypeEquals(alterResult.values().get(topic2Resource), classOf[InvalidConfigurationException],
      Some("Can't SUBTRACT to key compression.type because its type is not LIST."))

    // Try to add invalid config
    topic1AlterConfigs = Seq(
      new AlterConfigOp(new ConfigEntry(TopicConfig.MIN_CLEANABLE_DIRTY_RATIO_CONFIG, "1.1"), AlterConfigOp.OpType.SET)
    ).asJavaCollection

    alterResult = client.incrementalAlterConfigs(Map(
      topic1Resource -> topic1AlterConfigs
    ).asJava)
    assertEquals(Set(topic1Resource).asJava, alterResult.values.keySet)

    assertFutureExceptionTypeEquals(alterResult.values().get(topic1Resource), classOf[InvalidConfigurationException],
      Some("Invalid value 1.1 for configuration min.cleanable.dirty.ratio: Value must be no more than 1"))
  }

  @ParameterizedTest
  @ValueSource(strings = Array("kraft"))
  def testInvalidAlterPartitionReassignments(quorum: String): Unit = {
    client = createAdminClient
    val topic = "alter-reassignments-topic-1"
    val tp1 = new TopicPartition(topic, 0)
    val tp2 = new TopicPartition(topic, 1)
    val tp3 = new TopicPartition(topic, 2)
    createTopic(topic, numPartitions = 4)


    val validAssignment = Optional.of(new NewPartitionReassignment(
      (0 until brokerCount).map(_.asInstanceOf[Integer]).asJava
    ))

    val nonExistentTp1 = new TopicPartition("topicA", 0)
    val nonExistentTp2 = new TopicPartition(topic, 4)
    val nonExistentPartitionsResult = client.alterPartitionReassignments(Map(
      tp1 -> validAssignment,
      tp2 -> validAssignment,
      tp3 -> validAssignment,
      nonExistentTp1 -> validAssignment,
      nonExistentTp2 -> validAssignment
    ).asJava).values()
    assertFutureExceptionTypeEquals(nonExistentPartitionsResult.get(nonExistentTp1), classOf[UnknownTopicOrPartitionException])
    assertFutureExceptionTypeEquals(nonExistentPartitionsResult.get(nonExistentTp2), classOf[UnknownTopicOrPartitionException])

    val extraNonExistentReplica = Optional.of(new NewPartitionReassignment((0 until brokerCount + 1).map(_.asInstanceOf[Integer]).asJava))
    val negativeIdReplica = Optional.of(new NewPartitionReassignment(Seq(-3, -2, -1).map(_.asInstanceOf[Integer]).asJava))
    val duplicateReplica = Optional.of(new NewPartitionReassignment(Seq(0, 1, 1).map(_.asInstanceOf[Integer]).asJava))
    val invalidReplicaResult = client.alterPartitionReassignments(Map(
      tp1 -> extraNonExistentReplica,
      tp2 -> negativeIdReplica,
      tp3 -> duplicateReplica
    ).asJava).values()
    assertFutureExceptionTypeEquals(invalidReplicaResult.get(tp1), classOf[InvalidReplicaAssignmentException])
    assertFutureExceptionTypeEquals(invalidReplicaResult.get(tp2), classOf[InvalidReplicaAssignmentException])
    assertFutureExceptionTypeEquals(invalidReplicaResult.get(tp3), classOf[InvalidReplicaAssignmentException])
  }

  @ParameterizedTest
  @ValueSource(strings = Array("kraft"))
  def testLongTopicNames(quorum: String): Unit = {
    val client = createAdminClient
    val longTopicName = String.join("", Collections.nCopies(249, "x"));
    val invalidTopicName = String.join("", Collections.nCopies(250, "x"));
    val newTopics2 = Seq(new NewTopic(invalidTopicName, 3, 3.toShort),
                         new NewTopic(longTopicName, 3, 3.toShort))
    val results = client.createTopics(newTopics2.asJava).values()
    assertTrue(results.containsKey(longTopicName))
    results.get(longTopicName).get()
    assertTrue(results.containsKey(invalidTopicName))
    assertFutureExceptionTypeEquals(results.get(invalidTopicName), classOf[InvalidTopicException])
    assertFutureExceptionTypeEquals(client.alterReplicaLogDirs(
      Map(new TopicPartitionReplica(longTopicName, 0, 0) -> brokers(0).config.logDirs(0)).asJava).all(),
      classOf[InvalidTopicException])
    client.close()
  }

  // Verify that createTopics and alterConfigs fail with null values
  @ParameterizedTest
  @ValueSource(strings = Array("kraft"))
  def testNullConfigs(quorum: String): Unit = {

    def validateLogConfig(compressionType: String): Unit = {
      ensureConsistentKRaftMetadata()
      val topicProps = brokers.head.metadataCache.asInstanceOf[KRaftMetadataCache].topicConfig(topic)
      val logConfig = LogConfig.fromProps(Collections.emptyMap[String, AnyRef], topicProps)

      assertEquals(compressionType, logConfig.originals.get(TopicConfig.COMPRESSION_TYPE_CONFIG))
      assertNull(logConfig.originals.get(TopicConfig.RETENTION_BYTES_CONFIG))
      assertEquals(ServerLogConfigs.LOG_RETENTION_BYTES_DEFAULT, logConfig.retentionSize)
    }

    client = createAdminClient
    val invalidConfigs = Map[String, String](
      TopicConfig.RETENTION_BYTES_CONFIG -> null,
      TopicConfig.COMPRESSION_TYPE_CONFIG -> "producer"
    ).asJava
    val newTopic = new NewTopic(topic, 2, brokerCount.toShort)
    assertFutureExceptionTypeEquals(
      client.createTopics(Collections.singletonList(newTopic.configs(invalidConfigs))).all,
      classOf[InvalidConfigurationException],
      Some("Null value not supported for topic configs: retention.bytes")
    )

    val validConfigs = Map[String, String](TopicConfig.COMPRESSION_TYPE_CONFIG -> "producer").asJava
    client.createTopics(Collections.singletonList(newTopic.configs(validConfigs))).all.get()
    waitForTopics(client, expectedPresent = Seq(topic), expectedMissing = List())
    validateLogConfig(compressionType = "producer")

    val topicResource = new ConfigResource(ConfigResource.Type.TOPIC, topic)
    val alterOps = Seq(
      new AlterConfigOp(new ConfigEntry(TopicConfig.RETENTION_BYTES_CONFIG, null), AlterConfigOp.OpType.SET),
      new AlterConfigOp(new ConfigEntry(TopicConfig.COMPRESSION_TYPE_CONFIG, "lz4"), AlterConfigOp.OpType.SET)
    )
    assertFutureExceptionTypeEquals(
      client.incrementalAlterConfigs(Map(topicResource -> alterOps.asJavaCollection).asJava).all,
      classOf[InvalidRequestException],
      Some("Null value not supported for : retention.bytes")
    )
    validateLogConfig(compressionType = "producer")
  }

  @ParameterizedTest
  @ValueSource(strings = Array("kraft"))
  def testDescribeConfigsForLog4jLogLevels(quorum: String): Unit = {
    client = createAdminClient
    LoggerFactory.getLogger("kafka.cluster.Replica").trace("Message to create the logger")
    val loggerConfig = describeBrokerLoggers()
    val kafkaLogLevel = loggerConfig.get("kafka").value()
    val clusterReplicaLogLevel = loggerConfig.get("kafka.cluster.Replica")
    // we expect the log level to be inherited from the first ancestor with a level configured
    assertEquals(kafkaLogLevel, clusterReplicaLogLevel.value())
    assertEquals("kafka.cluster.Replica", clusterReplicaLogLevel.name())
    assertEquals(ConfigSource.DYNAMIC_BROKER_LOGGER_CONFIG, clusterReplicaLogLevel.source())
    assertEquals(false, clusterReplicaLogLevel.isReadOnly)
    assertEquals(false, clusterReplicaLogLevel.isSensitive)
    assertTrue(clusterReplicaLogLevel.synonyms().isEmpty)
  }

  @ParameterizedTest
  @ValueSource(strings = Array("kraft"))
  def testIncrementalAlterConfigsForLog4jLogLevels(quorum: String): Unit = {
    client = createAdminClient

    val ancestorLogger = "kafka";
    val initialLoggerConfig = describeBrokerLoggers()
    val initialAncestorLogLevel = initialLoggerConfig.get("kafka").value()
    val initialControllerServerLogLevel = initialLoggerConfig.get("kafka.server.ControllerServer").value()
    val initialLogCleanerLogLevel = initialLoggerConfig.get("kafka.log.LogCleaner").value()
    val initialReplicaManagerLogLevel = initialLoggerConfig.get("kafka.server.ReplicaManager").value()

    val newAncestorLogLevel = LogLevelConfig.DEBUG_LOG_LEVEL
    val alterAncestorLoggerEntry = Seq(
      new AlterConfigOp(new ConfigEntry(ancestorLogger, newAncestorLogLevel), AlterConfigOp.OpType.SET)
    ).asJavaCollection
    // Test validateOnly does not change anything
    alterBrokerLoggers(alterAncestorLoggerEntry, validateOnly = true)
    val validatedLoggerConfig = describeBrokerLoggers()
    assertEquals(initialAncestorLogLevel, validatedLoggerConfig.get(ancestorLogger).value())
    assertEquals(initialControllerServerLogLevel, validatedLoggerConfig.get("kafka.server.ControllerServer").value())
    assertEquals(initialLogCleanerLogLevel, validatedLoggerConfig.get("kafka.log.LogCleaner").value())
    assertEquals(initialReplicaManagerLogLevel, validatedLoggerConfig.get("kafka.server.ReplicaManager").value())

    // test that we can change them and unset loggers still use the root's log level
    alterBrokerLoggers(alterAncestorLoggerEntry)
    val changedAncestorLoggerConfig = describeBrokerLoggers()
    assertEquals(newAncestorLogLevel, changedAncestorLoggerConfig.get(ancestorLogger).value())
    assertEquals(newAncestorLogLevel, changedAncestorLoggerConfig.get("kafka.server.ControllerServer").value())
    assertEquals(newAncestorLogLevel, changedAncestorLoggerConfig.get("kafka.log.LogCleaner").value())
    assertEquals(newAncestorLogLevel, changedAncestorLoggerConfig.get("kafka.server.ReplicaManager").value())

    // alter the LogCleaner's logger so we can later test resetting it
    val alterLogCleanerLoggerEntry = Seq(
      new AlterConfigOp(new ConfigEntry("kafka.log.LogCleaner", LogLevelConfig.ERROR_LOG_LEVEL), AlterConfigOp.OpType.SET)
    ).asJavaCollection
    alterBrokerLoggers(alterLogCleanerLoggerEntry)
    val changedZKLoggerConfig = describeBrokerLoggers()
    assertEquals(LogLevelConfig.ERROR_LOG_LEVEL, changedZKLoggerConfig.get("kafka.log.LogCleaner").value())

    // properly test various set operations and one delete
    val alterLogLevelsEntries = Seq(
      new AlterConfigOp(new ConfigEntry("kafka.server.ControllerServer", LogLevelConfig.INFO_LOG_LEVEL), AlterConfigOp.OpType.SET),
      new AlterConfigOp(new ConfigEntry("kafka.log.LogCleaner", LogLevelConfig.ERROR_LOG_LEVEL), AlterConfigOp.OpType.SET),
      new AlterConfigOp(new ConfigEntry("kafka.server.ReplicaManager", LogLevelConfig.TRACE_LOG_LEVEL), AlterConfigOp.OpType.SET),
    ).asJavaCollection
    alterBrokerLoggers(alterLogLevelsEntries)
    val alteredLoggerConfig = describeBrokerLoggers()
    assertEquals(newAncestorLogLevel, alteredLoggerConfig.get(ancestorLogger).value())
    assertEquals(LogLevelConfig.INFO_LOG_LEVEL, alteredLoggerConfig.get("kafka.server.ControllerServer").value())
    assertEquals(LogLevelConfig.ERROR_LOG_LEVEL, alteredLoggerConfig.get("kafka.log.LogCleaner").value())
    assertEquals(LogLevelConfig.TRACE_LOG_LEVEL, alteredLoggerConfig.get("kafka.server.ReplicaManager").value())
  }

  /**
    * 1. Assume kafka logger == TRACE
    * 2. Change kafka.server.ControllerServer logger to INFO
    * 3. Unset kafka.server.ControllerServer via AlterConfigOp.OpType.DELETE (resets it to the kafka logger - TRACE)
    * 4. Change kafka logger to ERROR
    * 5. Ensure the kafka.server.ControllerServer logger's level is ERROR (the current kafka logger level)
    */
  @ParameterizedTest
  @ValueSource(strings = Array("kraft"))
  def testIncrementalAlterConfigsForLog4jLogLevelsCanResetLoggerToCurrentRoot(quorum: String): Unit = {
    client = createAdminClient
    val ancestorLogger = "kafka"
    // step 1 - configure kafka logger
    val initialAncestorLogLevel = LogLevelConfig.TRACE_LOG_LEVEL
    val alterAncestorLoggerEntry = Seq(
      new AlterConfigOp(new ConfigEntry(ancestorLogger, initialAncestorLogLevel), AlterConfigOp.OpType.SET)
    ).asJavaCollection
    alterBrokerLoggers(alterAncestorLoggerEntry)
    val initialLoggerConfig = describeBrokerLoggers()
    assertEquals(initialAncestorLogLevel, initialLoggerConfig.get(ancestorLogger).value())
    assertEquals(initialAncestorLogLevel, initialLoggerConfig.get("kafka.server.ControllerServer").value())

    // step 2 - change ControllerServer logger to INFO
    val alterControllerLoggerEntry = Seq(
      new AlterConfigOp(new ConfigEntry("kafka.server.ControllerServer", LogLevelConfig.INFO_LOG_LEVEL), AlterConfigOp.OpType.SET)
    ).asJavaCollection
    alterBrokerLoggers(alterControllerLoggerEntry)
    val changedControllerLoggerConfig = describeBrokerLoggers()
    assertEquals(initialAncestorLogLevel, changedControllerLoggerConfig.get(ancestorLogger).value())
    assertEquals(LogLevelConfig.INFO_LOG_LEVEL, changedControllerLoggerConfig.get("kafka.server.ControllerServer").value())

    // step 3 - unset ControllerServer logger
    val deleteControllerLoggerEntry = Seq(
      new AlterConfigOp(new ConfigEntry("kafka.server.ControllerServer", ""), AlterConfigOp.OpType.DELETE)
    ).asJavaCollection
    alterBrokerLoggers(deleteControllerLoggerEntry)
    val deletedControllerLoggerConfig = describeBrokerLoggers()
    assertEquals(initialAncestorLogLevel, deletedControllerLoggerConfig.get(ancestorLogger).value())
    assertEquals(initialAncestorLogLevel, deletedControllerLoggerConfig.get("kafka.server.ControllerServer").value())

    val newAncestorLogLevel = LogLevelConfig.ERROR_LOG_LEVEL
    val newAlterAncestorLoggerEntry = Seq(
      new AlterConfigOp(new ConfigEntry(ancestorLogger, newAncestorLogLevel), AlterConfigOp.OpType.SET)
    ).asJavaCollection
    alterBrokerLoggers(newAlterAncestorLoggerEntry)
    val newAncestorLoggerConfig = describeBrokerLoggers()
    assertEquals(newAncestorLogLevel, newAncestorLoggerConfig.get(ancestorLogger).value())
    assertEquals(newAncestorLogLevel, newAncestorLoggerConfig.get("kafka.server.ControllerServer").value())
  }

  @ParameterizedTest
  @ValueSource(strings = Array("kraft"))
  def testIncrementalAlterConfigsForLog4jLogLevelsCannotResetRootLogger(quorum: String): Unit = {
    client = createAdminClient
    val deleteRootLoggerEntry = Seq(
      new AlterConfigOp(new ConfigEntry(Log4jController.ROOT_LOGGER, ""), AlterConfigOp.OpType.DELETE)
    ).asJavaCollection

    assertTrue(assertThrows(classOf[ExecutionException], () => alterBrokerLoggers(deleteRootLoggerEntry)).getCause.isInstanceOf[InvalidRequestException])
  }

  @ParameterizedTest
  @ValueSource(strings = Array("kraft"))
  def testIncrementalAlterConfigsForLog4jLogLevelsDoesNotWorkWithInvalidConfigs(quorum: String): Unit = {
    client = createAdminClient
    val validLoggerName = "kafka.server.KafkaRequestHandler"
    val expectedValidLoggerLogLevel = describeBrokerLoggers().get(validLoggerName)
    def assertLogLevelDidNotChange(): Unit = {
      assertEquals(expectedValidLoggerLogLevel, describeBrokerLoggers().get(validLoggerName))
    }

    val appendLogLevelEntries = Seq(
      new AlterConfigOp(new ConfigEntry("kafka.server.KafkaRequestHandler", LogLevelConfig.INFO_LOG_LEVEL), AlterConfigOp.OpType.SET), // valid
      new AlterConfigOp(new ConfigEntry("kafka.network.SocketServer", LogLevelConfig.ERROR_LOG_LEVEL), AlterConfigOp.OpType.APPEND) // append is not supported
    ).asJavaCollection
    assertInstanceOf(classOf[InvalidRequestException], assertThrows(classOf[ExecutionException], () => alterBrokerLoggers(appendLogLevelEntries)).getCause)
    assertLogLevelDidNotChange()

    val subtractLogLevelEntries = Seq(
      new AlterConfigOp(new ConfigEntry("kafka.server.KafkaRequestHandler", LogLevelConfig.INFO_LOG_LEVEL), AlterConfigOp.OpType.SET), // valid
      new AlterConfigOp(new ConfigEntry("kafka.network.SocketServer", LogLevelConfig.ERROR_LOG_LEVEL), AlterConfigOp.OpType.SUBTRACT) // subtract is not supported
    ).asJavaCollection
    assertInstanceOf(classOf[InvalidRequestException], assertThrows(classOf[ExecutionException], () => alterBrokerLoggers(subtractLogLevelEntries)).getCause)
    assertLogLevelDidNotChange()

    val invalidLogLevelLogLevelEntries = Seq(
      new AlterConfigOp(new ConfigEntry("kafka.server.KafkaRequestHandler", LogLevelConfig.INFO_LOG_LEVEL), AlterConfigOp.OpType.SET), // valid
      new AlterConfigOp(new ConfigEntry("kafka.network.SocketServer", "OFF"), AlterConfigOp.OpType.SET) // OFF is not a valid log level
    ).asJavaCollection
    assertInstanceOf(classOf[InvalidConfigurationException], assertThrows(classOf[ExecutionException], () => alterBrokerLoggers(invalidLogLevelLogLevelEntries)).getCause)
    assertLogLevelDidNotChange()

    val invalidLoggerNameLogLevelEntries = Seq(
      new AlterConfigOp(new ConfigEntry("kafka.server.KafkaRequestHandler", LogLevelConfig.INFO_LOG_LEVEL), AlterConfigOp.OpType.SET), // valid
      new AlterConfigOp(new ConfigEntry("Some Other LogCleaner", LogLevelConfig.ERROR_LOG_LEVEL), AlterConfigOp.OpType.SET) // invalid logger name is not supported
    ).asJavaCollection
    assertInstanceOf(classOf[InvalidConfigurationException], assertThrows(classOf[ExecutionException], () => alterBrokerLoggers(invalidLoggerNameLogLevelEntries)).getCause)
    assertLogLevelDidNotChange()
  }

  /**
    * The AlterConfigs API is deprecated and should not support altering log levels
    */
  @nowarn("cat=deprecation")
  @ParameterizedTest
  @ValueSource(strings = Array("kraft"))
  def testAlterConfigsForLog4jLogLevelsDoesNotWork(quorum: String): Unit = {
    client = createAdminClient

    val alterLogLevelsEntries = Seq(
      new ConfigEntry("kafka.server.ControllerServer", LogLevelConfig.INFO_LOG_LEVEL)
    ).asJavaCollection
    val alterResult = client.alterConfigs(Map(brokerLoggerConfigResource -> new Config(alterLogLevelsEntries)).asJava)
    assertTrue(assertThrows(classOf[ExecutionException], () => alterResult.values.get(brokerLoggerConfigResource).get).getCause.isInstanceOf[InvalidRequestException])
  }

  def alterBrokerLoggers(entries: util.Collection[AlterConfigOp], validateOnly: Boolean = false): Unit = {
    client.incrementalAlterConfigs(Map(brokerLoggerConfigResource -> entries).asJava, new AlterConfigsOptions().validateOnly(validateOnly))
      .values.get(brokerLoggerConfigResource).get()
  }

  def describeBrokerLoggers(): Config =
    client.describeConfigs(Collections.singletonList(brokerLoggerConfigResource)).values.get(brokerLoggerConfigResource).get()

  @ParameterizedTest
  @ValueSource(strings = Array("kraft"))
  def testAppendConfigToEmptyDefaultValue(ignored: String): Unit = {
    testAppendConfig(new Properties(), "0:0", "0:0")
  }

  @ParameterizedTest
  @ValueSource(strings = Array("kraft"))
  def testAppendConfigToExistentValue(ignored: String): Unit = {
    val props = new Properties()
    props.setProperty(QuotaConfig.LEADER_REPLICATION_THROTTLED_REPLICAS_CONFIG, "1:1")
    testAppendConfig(props, "0:0", "1:1,0:0")
  }

  private def testAppendConfig(props: Properties, append: String, expected: String): Unit = {
    client = createAdminClient
    createTopic(topic, topicConfig = props)
    val topicResource = new ConfigResource(ConfigResource.Type.TOPIC, topic)
    val topicAlterConfigs = Seq(
      new AlterConfigOp(new ConfigEntry(QuotaConfig.LEADER_REPLICATION_THROTTLED_REPLICAS_CONFIG, append), AlterConfigOp.OpType.APPEND),
    ).asJavaCollection

    val alterResult = client.incrementalAlterConfigs(Map(
      topicResource -> topicAlterConfigs
    ).asJava)
    alterResult.all().get(15, TimeUnit.SECONDS)

    ensureConsistentKRaftMetadata()
    val config = client.describeConfigs(List(topicResource).asJava).all().get().get(topicResource).get(QuotaConfig.LEADER_REPLICATION_THROTTLED_REPLICAS_CONFIG)
    assertEquals(expected, config.value())
  }

  @ParameterizedTest
  @ValueSource(strings = Array("kraft"))
  def testListClientMetricsResources(quorum: String): Unit = {
    client = createAdminClient
    client.createTopics(Collections.singleton(new NewTopic(topic, partition, 0.toShort)))
    assertTrue(client.listClientMetricsResources().all().get().isEmpty)
    val name = "name"
    val configResource = new ConfigResource(ConfigResource.Type.CLIENT_METRICS, name)
    val configEntry = new ConfigEntry("interval.ms", "111")
    val configOp = new AlterConfigOp(configEntry, AlterConfigOp.OpType.SET)
    client.incrementalAlterConfigs(Collections.singletonMap(configResource, Collections.singletonList(configOp))).all().get()
    TestUtils.waitUntilTrue(() => {
      val results = client.listClientMetricsResources().all().get()
      results.size() == 1 && results.iterator().next().equals(new ClientMetricsResourceListing(name))
    }, "metadata timeout")
  }

  @ParameterizedTest
  @ValueSource(strings = Array("quorum=kraft"))
  @Timeout(30)
  def testListClientMetricsResourcesTimeoutMs(ignored: String): Unit = {
    client = createInvalidAdminClient()
    try {
      val timeoutOption = new ListClientMetricsResourcesOptions().timeoutMs(0)
      val exception = assertThrows(classOf[ExecutionException], () =>
        client.listClientMetricsResources(timeoutOption).all().get())
      assertInstanceOf(classOf[TimeoutException], exception.getCause)
    } finally client.close(time.Duration.ZERO)
  }

  /**
   * Test that createTopics returns the dynamic configurations of the topics that were created.
   *
   * Note: this test requires some custom static broker and controller configurations, which are set up in
   * BaseAdminIntegrationTest.modifyConfigs.
   */
  @ParameterizedTest
  @ValueSource(strings = Array("kraft"))
  def testCreateTopicsReturnsConfigs(quorum: String): Unit = {
    client = Admin.create(super.createConfig)

    val newLogRetentionProperties = new Properties
    newLogRetentionProperties.put(ServerLogConfigs.LOG_RETENTION_TIME_MILLIS_CONFIG, "10800000")
    TestUtils.incrementalAlterConfigs(null, client, newLogRetentionProperties, perBrokerConfig = false)
      .all().get(15, TimeUnit.SECONDS)

    val newLogCleanerDeleteRetention = new Properties
    newLogCleanerDeleteRetention.put(CleanerConfig.LOG_CLEANER_DELETE_RETENTION_MS_PROP, "34")
    TestUtils.incrementalAlterConfigs(brokers, client, newLogCleanerDeleteRetention, perBrokerConfig = true)
      .all().get(15, TimeUnit.SECONDS)

    // In KRaft mode, we don't yet support altering configs on controller nodes, except by setting
    // default node configs. Therefore, we have to set the dynamic config directly to test this.
    val controllerNodeResource = new ConfigResource(ConfigResource.Type.BROKER,
      controllerServer.config.nodeId.toString)
    controllerServer.controller.incrementalAlterConfigs(ANONYMOUS_CONTEXT,
      Collections.singletonMap(controllerNodeResource,
        Collections.singletonMap(CleanerConfig.LOG_CLEANER_DELETE_RETENTION_MS_PROP,
          new SimpleImmutableEntry(AlterConfigOp.OpType.SET, "34"))), false).get()
    ensureConsistentKRaftMetadata()

    waitUntilTrue(() => brokers.forall(_.config.originals.getOrDefault(
      CleanerConfig.LOG_CLEANER_DELETE_RETENTION_MS_PROP, "").toString.equals("34")),
      s"Timed out waiting for change to ${CleanerConfig.LOG_CLEANER_DELETE_RETENTION_MS_PROP}",
      waitTimeMs = 60000L)

    waitUntilTrue(() => brokers.forall(_.config.originals.getOrDefault(
      ServerLogConfigs.LOG_RETENTION_TIME_MILLIS_CONFIG, "").toString.equals("10800000")),
      s"Timed out waiting for change to ${ServerLogConfigs.LOG_RETENTION_TIME_MILLIS_CONFIG}",
      waitTimeMs = 60000L)

    val newTopics = Seq(new NewTopic("foo", Map((0: Integer) -> Seq[Integer](1, 2).asJava,
      (1: Integer) -> Seq[Integer](2, 0).asJava).asJava).
      configs(Collections.singletonMap(TopicConfig.INDEX_INTERVAL_BYTES_CONFIG, "9999999")),
      new NewTopic("bar", 3, 3.toShort),
      new NewTopic("baz", Option.empty[Integer].toJava, Option.empty[java.lang.Short].toJava)
    )
    val result = client.createTopics(newTopics.asJava)
    result.all.get()
    waitForTopics(client, newTopics.map(_.name()).toList, List())

    assertEquals(2, result.numPartitions("foo").get())
    assertEquals(2, result.replicationFactor("foo").get())
    assertEquals(3, result.numPartitions("bar").get())
    assertEquals(3, result.replicationFactor("bar").get())
    assertEquals(configs.head.numPartitions, result.numPartitions("baz").get())
    assertEquals(configs.head.defaultReplicationFactor, result.replicationFactor("baz").get())

    val topicConfigs = result.config("foo").get()

    // From the topic configuration defaults.
    assertEquals(new ConfigEntry(TopicConfig.CLEANUP_POLICY_CONFIG, "delete",
      ConfigSource.DEFAULT_CONFIG, false, false, Collections.emptyList(), null, null),
      topicConfigs.get(TopicConfig.CLEANUP_POLICY_CONFIG))

    // From dynamic cluster config via the synonym LogRetentionTimeHoursProp.
    assertEquals(new ConfigEntry(TopicConfig.RETENTION_MS_CONFIG, "10800000",
      ConfigSource.DYNAMIC_DEFAULT_BROKER_CONFIG, false, false, Collections.emptyList(), null, null),
      topicConfigs.get(TopicConfig.RETENTION_MS_CONFIG))

    // From dynamic broker config via LogCleanerDeleteRetentionMsProp.
    assertEquals(new ConfigEntry(TopicConfig.DELETE_RETENTION_MS_CONFIG, "34",
      ConfigSource.DYNAMIC_BROKER_CONFIG, false, false, Collections.emptyList(), null, null),
      topicConfigs.get(TopicConfig.DELETE_RETENTION_MS_CONFIG))

    // From static broker config by SegmentJitterMsProp.
    assertEquals(new ConfigEntry(TopicConfig.SEGMENT_JITTER_MS_CONFIG, "123",
      ConfigSource.STATIC_BROKER_CONFIG, false, false, Collections.emptyList(), null, null),
      topicConfigs.get(TopicConfig.SEGMENT_JITTER_MS_CONFIG))

    // From static broker config by the synonym LogRollTimeHoursProp.
    val segmentMsPropType = ConfigSource.STATIC_BROKER_CONFIG
    assertEquals(new ConfigEntry(TopicConfig.SEGMENT_MS_CONFIG, "7200000",
      segmentMsPropType, false, false, Collections.emptyList(), null, null),
      topicConfigs.get(TopicConfig.SEGMENT_MS_CONFIG))

    // From the dynamic topic config.
    assertEquals(new ConfigEntry(TopicConfig.INDEX_INTERVAL_BYTES_CONFIG, "9999999",
      ConfigSource.DYNAMIC_TOPIC_CONFIG, false, false, Collections.emptyList(), null, null),
      topicConfigs.get(TopicConfig.INDEX_INTERVAL_BYTES_CONFIG))
  }
}

object PlaintextAdminIntegrationTest {

  @nowarn("cat=deprecation")
  def checkValidAlterConfigs(
    admin: Admin,
    test: KafkaServerTestHarness,
    topicResource1: ConfigResource,
    topicResource2: ConfigResource
  ): Unit = {
    // Alter topics
    var topicConfigEntries1 = Seq(
      new ConfigEntry(TopicConfig.FLUSH_MS_CONFIG, "1000")
    ).asJava

    var topicConfigEntries2 = Seq(
      new ConfigEntry(TopicConfig.MIN_CLEANABLE_DIRTY_RATIO_CONFIG, "0.9"),
      new ConfigEntry(TopicConfig.COMPRESSION_TYPE_CONFIG, "lz4")
    ).asJava

    var alterResult = admin.alterConfigs(Map(
      topicResource1 -> new Config(topicConfigEntries1),
      topicResource2 -> new Config(topicConfigEntries2)
    ).asJava)

    assertEquals(Set(topicResource1, topicResource2).asJava, alterResult.values.keySet)
    alterResult.all.get

    // Verify that topics were updated correctly
    test.ensureConsistentKRaftMetadata()
    // Intentionally include duplicate resources to test if describeConfigs can handle them correctly.
    var describeResult = admin.describeConfigs(Seq(topicResource1, topicResource2, topicResource2).asJava)
    var configs = describeResult.all.get

    assertEquals(2, configs.size)

    assertEquals("1000", configs.get(topicResource1).get(TopicConfig.FLUSH_MS_CONFIG).value)
    assertEquals(LogConfig.DEFAULT_MAX_MESSAGE_BYTES.toString,
      configs.get(topicResource1).get(TopicConfig.MAX_MESSAGE_BYTES_CONFIG).value)
    assertEquals(LogConfig.DEFAULT_RETENTION_MS.toString, configs.get(topicResource1).get(TopicConfig.RETENTION_MS_CONFIG).value)

    assertEquals("0.9", configs.get(topicResource2).get(TopicConfig.MIN_CLEANABLE_DIRTY_RATIO_CONFIG).value)
    assertEquals("lz4", configs.get(topicResource2).get(TopicConfig.COMPRESSION_TYPE_CONFIG).value)

    // Alter topics with validateOnly=true
    topicConfigEntries1 = Seq(
      new ConfigEntry(TopicConfig.MAX_MESSAGE_BYTES_CONFIG, "10")
    ).asJava

    topicConfigEntries2 = Seq(
      new ConfigEntry(TopicConfig.MIN_CLEANABLE_DIRTY_RATIO_CONFIG, "0.3")
    ).asJava

    alterResult = admin.alterConfigs(Map(
      topicResource1 -> new Config(topicConfigEntries1),
      topicResource2 -> new Config(topicConfigEntries2)
    ).asJava, new AlterConfigsOptions().validateOnly(true))

    assertEquals(Set(topicResource1, topicResource2).asJava, alterResult.values.keySet)
    alterResult.all.get

    // Verify that topics were not updated due to validateOnly = true
    test.ensureConsistentKRaftMetadata()
    describeResult = admin.describeConfigs(Seq(topicResource1, topicResource2).asJava)
    configs = describeResult.all.get

    assertEquals(2, configs.size)

    assertEquals(LogConfig.DEFAULT_MAX_MESSAGE_BYTES.toString,
      configs.get(topicResource1).get(TopicConfig.MAX_MESSAGE_BYTES_CONFIG).value)
    assertEquals("0.9", configs.get(topicResource2).get(TopicConfig.MIN_CLEANABLE_DIRTY_RATIO_CONFIG).value)
  }

  @nowarn("cat=deprecation")
  def checkInvalidAlterConfigs(
    test: KafkaServerTestHarness,
    admin: Admin
  ): Unit = {
    // Create topics
    val topic1 = "invalid-alter-configs-topic-1"
    val topicResource1 = new ConfigResource(ConfigResource.Type.TOPIC, topic1)
    createTopicWithAdmin(admin, topic1, test.brokers, test.controllerServers, numPartitions = 1, replicationFactor = 1)

    val topic2 = "invalid-alter-configs-topic-2"
    val topicResource2 = new ConfigResource(ConfigResource.Type.TOPIC, topic2)
    createTopicWithAdmin(admin, topic2, test.brokers, test.controllerServers, numPartitions = 1, replicationFactor = 1)

    val topicConfigEntries1 = Seq(
      new ConfigEntry(TopicConfig.MIN_CLEANABLE_DIRTY_RATIO_CONFIG, "1.1"), // this value is invalid as it's above 1.0
      new ConfigEntry(TopicConfig.COMPRESSION_TYPE_CONFIG, "lz4")
    ).asJava

    var topicConfigEntries2 = Seq(new ConfigEntry(TopicConfig.COMPRESSION_TYPE_CONFIG, "snappy")).asJava

    val brokerResource = new ConfigResource(ConfigResource.Type.BROKER, test.brokers.head.config.brokerId.toString)
    val brokerConfigEntries = Seq(new ConfigEntry(ServerConfigs.BROKER_ID_CONFIG, "10")).asJava

    // Alter configs: first and third are invalid, second is valid
    var alterResult = admin.alterConfigs(Map(
      topicResource1 -> new Config(topicConfigEntries1),
      topicResource2 -> new Config(topicConfigEntries2),
      brokerResource -> new Config(brokerConfigEntries)
    ).asJava)

    assertEquals(Set(topicResource1, topicResource2, brokerResource).asJava, alterResult.values.keySet)
    assertFutureExceptionTypeEquals(alterResult.values.get(topicResource1), classOf[InvalidConfigurationException])
    alterResult.values.get(topicResource2).get
    assertFutureExceptionTypeEquals(alterResult.values.get(brokerResource), classOf[InvalidRequestException])

    // Verify that first and third resources were not updated and second was updated
    test.ensureConsistentKRaftMetadata()
    var describeResult = admin.describeConfigs(Seq(topicResource1, topicResource2, brokerResource).asJava)
    var configs = describeResult.all.get
    assertEquals(3, configs.size)

    assertEquals(LogConfig.DEFAULT_MIN_CLEANABLE_DIRTY_RATIO.toString,
      configs.get(topicResource1).get(TopicConfig.MIN_CLEANABLE_DIRTY_RATIO_CONFIG).value)
    assertEquals(LogConfig.DEFAULT_COMPRESSION_TYPE,
      configs.get(topicResource1).get(TopicConfig.COMPRESSION_TYPE_CONFIG).value)

    assertEquals("snappy", configs.get(topicResource2).get(TopicConfig.COMPRESSION_TYPE_CONFIG).value)

    assertEquals(LogConfig.DEFAULT_COMPRESSION_TYPE, configs.get(brokerResource).get(ServerConfigs.COMPRESSION_TYPE_CONFIG).value)

    // Alter configs with validateOnly = true: first and third are invalid, second is valid
    topicConfigEntries2 = Seq(new ConfigEntry(TopicConfig.COMPRESSION_TYPE_CONFIG, "gzip")).asJava

    alterResult = admin.alterConfigs(Map(
      topicResource1 -> new Config(topicConfigEntries1),
      topicResource2 -> new Config(topicConfigEntries2),
      brokerResource -> new Config(brokerConfigEntries)
    ).asJava, new AlterConfigsOptions().validateOnly(true))

    assertEquals(Set(topicResource1, topicResource2, brokerResource).asJava, alterResult.values.keySet)
    assertFutureExceptionTypeEquals(alterResult.values.get(topicResource1), classOf[InvalidConfigurationException])
    alterResult.values.get(topicResource2).get
    assertFutureExceptionTypeEquals(alterResult.values.get(brokerResource), classOf[InvalidRequestException])

    // Verify that no resources are updated since validate_only = true
    test.ensureConsistentKRaftMetadata()
    describeResult = admin.describeConfigs(Seq(topicResource1, topicResource2, brokerResource).asJava)
    configs = describeResult.all.get
    assertEquals(3, configs.size)

    assertEquals(LogConfig.DEFAULT_MIN_CLEANABLE_DIRTY_RATIO.toString,
      configs.get(topicResource1).get(TopicConfig.MIN_CLEANABLE_DIRTY_RATIO_CONFIG).value)
    assertEquals(LogConfig.DEFAULT_COMPRESSION_TYPE,
      configs.get(topicResource1).get(TopicConfig.COMPRESSION_TYPE_CONFIG).value)

    assertEquals("snappy", configs.get(topicResource2).get(TopicConfig.COMPRESSION_TYPE_CONFIG).value)

    assertEquals(LogConfig.DEFAULT_COMPRESSION_TYPE, configs.get(brokerResource).get(ServerConfigs.COMPRESSION_TYPE_CONFIG).value)
  }

  /**
   * Resets the logging configuration after the test.
   */
  def resetLogging(): Unit = {
    org.apache.log4j.LogManager.resetConfiguration()
    val stream = this.getClass.getResourceAsStream("/log4j.properties")
    try {
      PropertyConfigurator.configure(stream)
    } finally {
      stream.close()
    }
  }
}<|MERGE_RESOLUTION|>--- conflicted
+++ resolved
@@ -1959,7 +1959,6 @@
 
           // Test that the fake group throws GroupIdNotFoundException
           assertTrue(describeWithFakeGroupResult.describedGroups().containsKey(fakeGroupId))
-<<<<<<< HEAD
           try {
             describeWithFakeGroupResult.describedGroups().get(fakeGroupId).get()
             fail("Fake group should throw GroupIdNotFoundException")
@@ -1967,15 +1966,6 @@
             case e: ExecutionException =>
               assertTrue(e.getCause.isInstanceOf[GroupIdNotFoundException])
           }
-=======
-          val fakeGroupDescription = describeWithFakeGroupResult.describedGroups().get(fakeGroupId).get()
-
-          assertEquals(fakeGroupId, fakeGroupDescription.groupId())
-          assertEquals(0, fakeGroupDescription.members().size())
-          assertEquals("", fakeGroupDescription.partitionAssignor())
-          assertEquals(GroupState.DEAD, fakeGroupDescription.groupState())
-          assertEquals(expectedOperations, fakeGroupDescription.authorizedOperations())
->>>>>>> cebec914
 
           // Test that all() also throws GroupIdNotFoundException
           try {
@@ -2247,18 +2237,25 @@
           val expectedOperations = AclEntry.supportedOperations(ResourceType.GROUP)
           assertEquals(expectedOperations, testGroupDescription.authorizedOperations())
 
-          // Test that the fake group is listed as dead.
+          // Test that the fake group throws GroupIdNotFoundException
           assertTrue(describeWithFakeGroupResult.describedGroups().containsKey(fakeGroupId))
-          val fakeGroupDescription = describeWithFakeGroupResult.describedGroups().get(fakeGroupId).get()
-
-          assertEquals(fakeGroupId, fakeGroupDescription.groupId())
-          assertEquals(0, fakeGroupDescription.members().size())
-          assertEquals("", fakeGroupDescription.partitionAssignor())
-          assertEquals(ConsumerGroupState.DEAD, fakeGroupDescription.state())
-          assertEquals(expectedOperations, fakeGroupDescription.authorizedOperations())
-
-          // Test that all() returns 2 results
-          assertEquals(2, describeWithFakeGroupResult.all().get().size())
+          try {
+            describeWithFakeGroupResult.describedGroups().get(fakeGroupId).get()
+            fail("Fake group should throw GroupIdNotFoundException")
+          } catch {
+            case e: ExecutionException =>
+              assertTrue(e.getCause.isInstanceOf[GroupIdNotFoundException])
+          }
+
+          // Test that all() also throws GroupIdNotFoundException
+          try {
+            describeWithFakeGroupResult.all().get()
+            fail("Fake group should throw GroupIdNotFoundException")
+          } catch {
+            case e: ExecutionException =>
+              assertTrue(e.getCause.isInstanceOf[GroupIdNotFoundException])
+              assertEquals(s"Group $fakeGroupId not found.", e.getCause.getMessage)
+          }
 
           val testTopicPart0 = new TopicPartition(testTopicName, 0)
 
@@ -2680,7 +2677,6 @@
 
         // Test that the fake group throws GroupIdNotFoundException
         assertTrue(describeWithFakeGroupResult.describedGroups().containsKey(fakeGroupId))
-<<<<<<< HEAD
         try {
           describeWithFakeGroupResult.describedGroups().get(fakeGroupId).get()
           fail("Fake group should throw GroupIdNotFoundException")
@@ -2688,14 +2684,6 @@
           case e: ExecutionException =>
             assertTrue(e.getCause.isInstanceOf[GroupIdNotFoundException])
         }
-=======
-        val fakeGroupDescription = describeWithFakeGroupResult.describedGroups().get(fakeGroupId).get()
-
-        assertEquals(fakeGroupId, fakeGroupDescription.groupId())
-        assertEquals(0, fakeGroupDescription.members().size())
-        assertEquals(GroupState.DEAD, fakeGroupDescription.groupState())
-        assertNull(fakeGroupDescription.authorizedOperations())
->>>>>>> cebec914
 
         // Test that all() also throws GroupIdNotFoundException
         try {
