--- conflicted
+++ resolved
@@ -1102,7 +1102,6 @@
           assertEquals(groupInstanceSet.size, testGroupDescription.members().size())
           val member = testGroupDescription.members().iterator().next()
           assertEquals(testClientId, member.clientId())
-<<<<<<< HEAD
           val members = testGroupDescription.members()
           assertEquals(testClientId, members.asScala.head.clientId())
           val topicPartitionsByTopic = members.asScala.flatMap(_.assignment().topicPartitions().asScala).groupBy(_.topic())
@@ -1111,15 +1110,7 @@
             assertEquals(testNumPartitions, topicPartitions.size)
           }
 
-          val expectedOperations = Group.supportedOperations
-            .map(operation => operation.toJava).asJava
-=======
-          val topicPartitions = member.assignment().topicPartitions()
-          assertEquals(testNumPartitions, topicPartitions.size())
-          assertEquals(testNumPartitions, topicPartitions.asScala.
-            count(tp => tp.topic().equals(testTopicName)))
           val expectedOperations = AclEntry.supportedOperations(ResourceType.GROUP).asJava
->>>>>>> e4e28883
           assertEquals(expectedOperations, testGroupDescription.authorizedOperations())
 
           // Test that the fake group is listed as dead.
