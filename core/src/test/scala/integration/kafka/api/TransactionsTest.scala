--- conflicted
+++ resolved
@@ -717,11 +717,7 @@
     assertThrows(classOf[IllegalStateException], () => producer.initTransactions())
   }
 
-<<<<<<< HEAD
-  @ParameterizedTest(name = "{displayName}.quorum={0}.groupProtocol={1}.isTV2Enabled={2}")
-=======
   @ParameterizedTest
->>>>>>> 50c15b94
   @CsvSource(Array(
     "kraft,classic,false",
     "kraft,consumer,false",
