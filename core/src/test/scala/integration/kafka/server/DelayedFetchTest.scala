/*
 * Licensed to the Apache Software Foundation (ASF) under one or more
 * contributor license agreements. See the NOTICE file distributed with
 * this work for additional information regarding copyright ownership.
 * The ASF licenses this file to You under the Apache License, Version 2.0
 * (the "License"); you may not use this file except in compliance with
 * the License. You may obtain a copy of the License at
 *
 *    http://www.apache.org/licenses/LICENSE-2.0
 *
 * Unless required by applicable law or agreed to in writing, software
 * distributed under the License is distributed on an "AS IS" BASIS,
 * WITHOUT WARRANTIES OR CONDITIONS OF ANY KIND, either express or implied.
 * See the License for the specific language governing permissions and
 * limitations under the License.
 */
package kafka.server

import java.util.Optional

<<<<<<< HEAD
import kafka.cluster.{Partition, Replica}
import kafka.log.LogOffsetSnapshot
=======
import scala.collection.Seq

import kafka.cluster.Partition
>>>>>>> 6dd4ebce
import org.apache.kafka.common.TopicPartition
import org.apache.kafka.common.errors.FencedLeaderEpochException
import org.apache.kafka.common.protocol.Errors
import org.apache.kafka.common.record.MemoryRecords
import org.apache.kafka.common.requests.FetchRequest
import org.easymock.{EasyMock, EasyMockSupport}
import org.junit.Test
import org.junit.Assert._

class DelayedFetchTest extends EasyMockSupport {
  private val maxBytes = 1024
  private val replicaManager: ReplicaManager = mock(classOf[ReplicaManager])
  private val replicaQuota: ReplicaQuota = mock(classOf[ReplicaQuota])

  @Test
  def testFetchWithFencedEpoch(): Unit = {
    val topicPartition = new TopicPartition("topic", 0)
    val fetchOffset = 500L
    val logStartOffset = 0L
    val currentLeaderEpoch = Optional.of[Integer](10)
    val replicaId = 1

    val fetchStatus = FetchPartitionStatus(
      startOffsetMetadata = LogOffsetMetadata(fetchOffset),
      fetchInfo = new FetchRequest.PartitionData(fetchOffset, logStartOffset, maxBytes, currentLeaderEpoch))
    val fetchMetadata = buildFetchMetadata(replicaId, topicPartition, fetchStatus)

    var fetchResultOpt: Option[FetchPartitionData] = None
    def callback(responses: Seq[(TopicPartition, FetchPartitionData)]): Unit = {
      fetchResultOpt = Some(responses.head._2)
    }

    val delayedFetch = new DelayedFetch(
      delayMs = 500,
      fetchMetadata = fetchMetadata,
      replicaManager = replicaManager,
      quota = replicaQuota,
      clientMetadata = None,
      responseCallback = callback)

    val partition: Partition = mock(classOf[Partition])

    EasyMock.expect(replicaManager.getPartitionOrException(topicPartition, expectLeader = true))
        .andReturn(partition)
    EasyMock.expect(partition.fetchOffsetSnapshot(currentLeaderEpoch, fetchOnlyFromLeader = true))
        .andThrow(new FencedLeaderEpochException("Requested epoch has been fenced"))

    expectReadFromReplicaWithError(replicaId, topicPartition, fetchStatus.fetchInfo, Errors.FENCED_LEADER_EPOCH)

    replayAll()

    assertTrue(delayedFetch.tryComplete())
    assertTrue(delayedFetch.isCompleted)
    assertTrue(fetchResultOpt.isDefined)

    val fetchResult = fetchResultOpt.get
    assertEquals(Errors.FENCED_LEADER_EPOCH, fetchResult.error)
  }

  def checkCompleteWhenFollowerLaggingHW(followerHW: Option[Long], checkResult: DelayedFetch => Unit): Unit = {
    val topicPartition = new TopicPartition("topic", 0)
    val fetchOffset = 500L
    val logStartOffset = 0L
    val currentLeaderEpoch = Optional.of[Integer](10)
    val replicaId = 1

    val fetchStatus = FetchPartitionStatus(
      startOffsetMetadata = LogOffsetMetadata(fetchOffset),
      fetchInfo = new FetchRequest.PartitionData(fetchOffset, logStartOffset, maxBytes, currentLeaderEpoch))
    val fetchMetadata = buildFetchMetadata(replicaId, topicPartition, fetchStatus)

    var fetchResultOpt: Option[FetchPartitionData] = None
    def callback(responses: Seq[(TopicPartition, FetchPartitionData)]): Unit = {
      fetchResultOpt = Some(responses.head._2)
    }

    val delayedFetch = new DelayedFetch(
      delayMs = 500,
      fetchMetadata = fetchMetadata,
      replicaManager = replicaManager,
      quota = replicaQuota,
      clientMetadata = None,
      responseCallback = callback
    )

    val partition: Partition = mock(classOf[Partition])

    EasyMock.expect(replicaManager.getPartitionOrException(topicPartition, expectLeader = true))
      .andReturn(partition)
    EasyMock.expect(partition.fetchOffsetSnapshot(currentLeaderEpoch, fetchOnlyFromLeader = true))
      .andReturn(
        LogOffsetSnapshot(
          logStartOffset = 0,
          logEndOffset = new LogOffsetMetadata(500L),
          highWatermark = new LogOffsetMetadata(480L),
          lastStableOffset = new LogOffsetMetadata(400L)))

    expectReadFromReplica(replicaId, topicPartition, fetchStatus.fetchInfo)

    val follower = new Replica(replicaId, topicPartition)
    followerHW.foreach(hw => {
      follower.updateFetchState(LogOffsetMetadata.UnknownOffsetMetadata, 0L, 0L, 0L)
      follower.updateLastSentHighWatermark(hw)
    })
    EasyMock.expect(partition.getReplica(replicaId))
        .andReturn(Some(follower))

    replayAll()
    checkResult.apply(delayedFetch)
  }

  @Test
  def testCompleteWhenFollowerLaggingHW(): Unit = {
    // No HW from the follower, should complete
    resetAll
    checkCompleteWhenFollowerLaggingHW(None, delayedFetch => {
      assertTrue(delayedFetch.tryComplete())
      assertTrue(delayedFetch.isCompleted)
    })

    // A higher HW from the follower (shouldn't actually be possible)
    resetAll
    checkCompleteWhenFollowerLaggingHW(Some(500), delayedFetch => {
      assertFalse(delayedFetch.tryComplete())
      assertFalse(delayedFetch.isCompleted)
    })

    // An equal HW from follower
    resetAll
    checkCompleteWhenFollowerLaggingHW(Some(480), delayedFetch => {
      assertFalse(delayedFetch.tryComplete())
      assertFalse(delayedFetch.isCompleted)
    })

    // A lower HW from follower, should complete the fetch
    resetAll
    checkCompleteWhenFollowerLaggingHW(Some(470), delayedFetch => {
      assertTrue(delayedFetch.tryComplete())
      assertTrue(delayedFetch.isCompleted)
    })
  }

  private def buildFetchMetadata(replicaId: Int,
                                 topicPartition: TopicPartition,
                                 fetchStatus: FetchPartitionStatus): FetchMetadata = {
    FetchMetadata(fetchMinBytes = 1,
      fetchMaxBytes = maxBytes,
      hardMaxBytesLimit = false,
      fetchOnlyLeader = true,
      fetchIsolation = FetchLogEnd,
      isFromFollower = true,
      replicaId = replicaId,
      fetchPartitionStatus = Seq((topicPartition, fetchStatus)),
    )
  }

  private def expectReadFromReplicaWithError(replicaId: Int,
                                             topicPartition: TopicPartition,
                                             fetchPartitionData: FetchRequest.PartitionData,
                                             error: Errors): Unit = {
    EasyMock.expect(replicaManager.readFromLocalLog(
      replicaId = replicaId,
      fetchOnlyFromLeader = true,
      fetchIsolation = FetchLogEnd,
      fetchMaxBytes = maxBytes,
      hardMaxBytesLimit = false,
      readPartitionInfo = Seq((topicPartition, fetchPartitionData)),
      clientMetadata = None,
      quota = replicaQuota))
      .andReturn(Seq((topicPartition, buildReadResultWithError(error))))
  }

  private def expectReadFromReplica(replicaId: Int,
                                    topicPartition: TopicPartition,
                                    fetchPartitionData: FetchRequest.PartitionData): Unit = {
    val result = LogReadResult(
      exception = None,
      info = FetchDataInfo(LogOffsetMetadata.UnknownOffsetMetadata, MemoryRecords.EMPTY),
      highWatermark = -1L,
      leaderLogStartOffset = -1L,
      leaderLogEndOffset = -1L,
      followerLogStartOffset = -1L,
      fetchTimeMs = -1L,
      readSize = -1,
      lastStableOffset = None)


    EasyMock.expect(replicaManager.readFromLocalLog(
      replicaId = replicaId,
      fetchOnlyFromLeader = true,
      fetchIsolation = FetchLogEnd,
      fetchMaxBytes = maxBytes,
      hardMaxBytesLimit = false,
      readPartitionInfo = Seq((topicPartition, fetchPartitionData)),
      clientMetadata = None,
      quota = replicaQuota))
      .andReturn(Seq((topicPartition, result))).anyTimes()
  }

  private def buildReadResultWithError(error: Errors): LogReadResult = {
    LogReadResult(
      exception = Some(error.exception),
      info = FetchDataInfo(LogOffsetMetadata.UnknownOffsetMetadata, MemoryRecords.EMPTY),
      highWatermark = -1L,
      leaderLogStartOffset = -1L,
      leaderLogEndOffset = -1L,
      followerLogStartOffset = -1L,
      fetchTimeMs = -1L,
      readSize = -1,
      lastStableOffset = None)
  }

}<|MERGE_RESOLUTION|>--- conflicted
+++ resolved
@@ -18,14 +18,10 @@
 
 import java.util.Optional
 
-<<<<<<< HEAD
+import scala.collection.Seq
+
 import kafka.cluster.{Partition, Replica}
 import kafka.log.LogOffsetSnapshot
-=======
-import scala.collection.Seq
-
-import kafka.cluster.Partition
->>>>>>> 6dd4ebce
 import org.apache.kafka.common.TopicPartition
 import org.apache.kafka.common.errors.FencedLeaderEpochException
 import org.apache.kafka.common.protocol.Errors
@@ -178,8 +174,7 @@
       fetchIsolation = FetchLogEnd,
       isFromFollower = true,
       replicaId = replicaId,
-      fetchPartitionStatus = Seq((topicPartition, fetchStatus)),
-    )
+      fetchPartitionStatus = Seq((topicPartition, fetchStatus)))
   }
 
   private def expectReadFromReplicaWithError(replicaId: Int,
