/**
  * Licensed to the Apache Software Foundation (ASF) under one
  * or more contributor license agreements.  See the NOTICE file
  * distributed with this work for additional information
  * regarding copyright ownership.  The ASF licenses this file
  * to you under the Apache License, Version 2.0 (the
  * "License"); you may not use this file except in compliance
  * with the License.  You may obtain a copy of the License at
  *
  * http://www.apache.org/licenses/LICENSE-2.0
  *
  * Unless required by applicable law or agreed to in writing, software
  * distributed under the License is distributed on an "AS IS" BASIS,
  * WITHOUT WARRANTIES OR CONDITIONS OF ANY KIND, either express or implied.
  * See the License for the specific language governing permissions and
  * limitations under the License.
  */

package kafka.server

import java.io.{Closeable, IOException, Reader, StringReader}
import java.nio.file.{Files, Path, Paths, StandardCopyOption}
import java.lang.management.ManagementFactory
import java.security.KeyStore
import java.time.Duration
import java.util
import java.util.{Collections, Properties}
import java.util.concurrent._
import javax.management.ObjectName
import com.yammer.metrics.core.MetricName
import kafka.api.{KafkaSasl, SaslSetup}
import kafka.controller.{ControllerBrokerStateInfo, ControllerChannelManager}
import kafka.log.UnifiedLog
import kafka.network.{DataPlaneAcceptor, Processor, RequestChannel}
import kafka.utils._
import kafka.utils.Implicits._
import kafka.utils.TestUtils.TestControllerRequestCompletionHandler
import kafka.zk.ConfigEntityChangeNotificationZNode
import org.apache.kafka.clients.CommonClientConfigs
import org.apache.kafka.clients.admin.AlterConfigOp.OpType
import org.apache.kafka.clients.admin._
import org.apache.kafka.clients.consumer.{Consumer, ConsumerConfig, ConsumerRecord, ConsumerRecords, KafkaConsumer}
import org.apache.kafka.clients.producer.{KafkaProducer, ProducerConfig, ProducerRecord}
import org.apache.kafka.common.{ClusterResource, ClusterResourceListener, Reconfigurable, TopicPartition, TopicPartitionInfo}
import org.apache.kafka.common.config.{ConfigException, ConfigResource}
import org.apache.kafka.common.config.SslConfigs._
import org.apache.kafka.common.config.types.Password
import org.apache.kafka.common.config.provider.FileConfigProvider
import org.apache.kafka.common.errors.{AuthenticationException, InvalidRequestException}
import org.apache.kafka.common.internals.Topic
import org.apache.kafka.common.message.MetadataRequestData
import org.apache.kafka.common.metrics.{KafkaMetric, MetricsContext, MetricsReporter, Quota}
import org.apache.kafka.common.network.{ListenerName, Mode}
import org.apache.kafka.common.network.CertStores.{KEYSTORE_PROPS, TRUSTSTORE_PROPS}
import org.apache.kafka.common.record.TimestampType
import org.apache.kafka.common.requests.MetadataRequest
import org.apache.kafka.common.security.auth.SecurityProtocol
import org.apache.kafka.common.security.scram.ScramCredential
import org.apache.kafka.common.serialization.{StringDeserializer, StringSerializer}
import org.apache.kafka.security.PasswordEncoder
import org.apache.kafka.server.config.{ConfigType, ZkConfig}
import org.apache.kafka.server.metrics.KafkaYammerMetrics
import org.apache.kafka.server.record.BrokerCompressionType
import org.apache.kafka.server.util.ShutdownableThread
import org.apache.kafka.storage.internals.log.{CleanerConfig, LogConfig}
import org.apache.kafka.test.{TestSslUtils, TestUtils => JTestUtils}
import org.junit.jupiter.api.Assertions._
import org.junit.jupiter.api.{AfterEach, BeforeEach, Disabled, Test, TestInfo}
import org.junit.jupiter.params.ParameterizedTest
import org.junit.jupiter.params.provider.ValueSource

import java.util.concurrent.atomic.AtomicInteger
import scala.annotation.nowarn
import scala.collection._
import scala.collection.mutable.ArrayBuffer
import scala.jdk.CollectionConverters._
import scala.collection.Seq

object AbstractDynamicBrokerReconfigurationTest {
  val Plain = "PLAIN"
  val SecureInternal = "INTERNAL"
  val SecureExternal = "EXTERNAL"
}

class AbstractDynamicBrokerReconfigurationTest extends QuorumTestHarness with SaslSetup {
  import AbstractDynamicBrokerReconfigurationTest._

  val servers = new ArrayBuffer[KafkaBroker]
  val numServers = 3
  val numPartitions = 10
  val producers = new ArrayBuffer[KafkaProducer[String, String]]
  val consumers = new ArrayBuffer[Consumer[String, String]]
  val adminClients = new ArrayBuffer[Admin]()
  val clientThreads = new ArrayBuffer[ShutdownableThread]()
  val executors = new ArrayBuffer[ExecutorService]
  val topic = "testtopic"

  val kafkaClientSaslMechanism = "PLAIN"
  val kafkaServerSaslMechanisms = List("PLAIN")

  val trustStoreFile1 = TestUtils.tempFile("truststore", ".jks")
  val trustStoreFile2 = TestUtils.tempFile("truststore", ".jks")
  val sslProperties1 = TestUtils.sslConfigs(Mode.SERVER, clientCert = false, Some(trustStoreFile1), "kafka")
  val sslProperties2 = TestUtils.sslConfigs(Mode.SERVER, clientCert = false, Some(trustStoreFile2), "kafka")
  val invalidSslProperties = invalidSslConfigs

  @BeforeEach
  override def setUp(testInfo: TestInfo): Unit = {
    startSasl(jaasSections(kafkaServerSaslMechanisms, Some(kafkaClientSaslMechanism)))
    super.setUp(testInfo)

    clearLeftOverProcessorMetrics() // clear metrics left over from other tests so that new ones can be tested

    (0 until numServers).foreach { brokerId =>

      val props = if (isKRaftTest()) {
        val properties = TestUtils.createBrokerConfig(brokerId, null)
        properties.put(KafkaConfig.AdvertisedListenersProp, s"$SecureInternal://localhost:0, $SecureExternal://localhost:0")
        properties
      } else {
        val properties = TestUtils.createBrokerConfig(brokerId, zkConnect)
        properties.put(ZkConfig.ZK_ENABLE_SECURE_ACLS_PROP, "true")
        properties
      }
      props ++= securityProps(sslProperties1, TRUSTSTORE_PROPS)
      // Ensure that we can support multiple listeners per security protocol and multiple security protocols
      props.put(KafkaConfig.ListenersProp, s"$SecureInternal://localhost:0, $SecureExternal://localhost:0")
      props.put(KafkaConfig.ListenerSecurityProtocolMapProp, s"PLAINTEXT:PLAINTEXT, $SecureInternal:SSL, $SecureExternal:SASL_SSL, CONTROLLER:$controllerListenerSecurityProtocol")
      props.put(KafkaConfig.InterBrokerListenerNameProp, SecureInternal)
      props.put(KafkaConfig.SslClientAuthProp, "requested")
      props.put(KafkaConfig.SaslMechanismInterBrokerProtocolProp, "PLAIN")
      props.put(KafkaConfig.SaslEnabledMechanismsProp, kafkaServerSaslMechanisms.mkString(","))
      props.put(KafkaConfig.LogSegmentBytesProp, "2000") // low value to test log rolling on config update
      props.put(KafkaConfig.NumReplicaFetchersProp, "2") // greater than one to test reducing threads
      props.put(KafkaConfig.PasswordEncoderSecretProp, "dynamic-config-secret")
      props.put(KafkaConfig.LogRetentionTimeMillisProp, 1680000000.toString)
      props.put(KafkaConfig.LogRetentionTimeHoursProp, 168.toString)

      props ++= sslProperties1
      props ++= securityProps(sslProperties1, KEYSTORE_PROPS, listenerPrefix(SecureInternal))

      // Set invalid top-level properties to ensure that listener config is used
      // Don't set any dynamic configs here since they get overridden in tests
      props ++= invalidSslProperties
      props ++= securityProps(invalidSslProperties, KEYSTORE_PROPS)
      props ++= securityProps(sslProperties1, KEYSTORE_PROPS, listenerPrefix(SecureExternal))

      val kafkaConfig = KafkaConfig.fromProps(props)
      if (!isKRaftTest()) {
        configureDynamicKeystoreInZooKeeper(kafkaConfig, sslProperties1)
      }

      servers += createBroker(kafkaConfig)
    }

    createAdminClient(SecurityProtocol.SSL, SecureInternal)

    TestUtils.createTopicWithAdmin(adminClients.head, topic, servers, controllerServers, numPartitions, replicationFactor = numServers)
    TestUtils.createTopicWithAdmin(adminClients.head, Topic.GROUP_METADATA_TOPIC_NAME, servers, controllerServers,
      numPartitions = servers.head.config.offsetsTopicPartitions,
      replicationFactor = numServers,
      topicConfig = servers.head.groupCoordinator.groupMetadataTopicConfigs)

    TestMetricsReporter.testReporters.clear()
  }

  @AfterEach
  override def tearDown(): Unit = {
    clientThreads.foreach(_.interrupt())
    clientThreads.foreach(_.initiateShutdown())
    clientThreads.foreach(_.join(5 * 1000))
    executors.foreach(_.shutdownNow())
    producers.foreach(_.close(Duration.ZERO))
    consumers.foreach(_.close(Duration.ofMillis(0)))
    adminClients.foreach(_.close())
    TestUtils.shutdownServers(servers)
    super.tearDown()
    closeSasl()
  }

  def securityProps(srcProps: Properties, propNames: util.Set[_], listenerPrefix: String = ""): Properties = {
    val resultProps = new Properties
    propNames.asScala.filter(srcProps.containsKey).foreach { propName =>
      resultProps.setProperty(s"$listenerPrefix$propName", configValueAsString(srcProps.get(propName)))
    }
    resultProps
  }

  def configValueAsString(value: Any): String = {
    value match {
      case password: Password => password.value
      case list: util.List[_] => list.asScala.map(_.toString).mkString(",")
      case _ => value.toString
    }
  }

  def configureDynamicKeystoreInZooKeeper(kafkaConfig: KafkaConfig, sslProperties: Properties): Unit = {
    val externalListenerPrefix = listenerPrefix(SecureExternal)
    val sslStoreProps = new Properties
    sslStoreProps ++= securityProps(sslProperties, KEYSTORE_PROPS, externalListenerPrefix)
    sslStoreProps.put(KafkaConfig.PasswordEncoderSecretProp, kafkaConfig.passwordEncoderSecret.map(_.value).orNull)
    zkClient.makeSurePersistentPathExists(ConfigEntityChangeNotificationZNode.path)

    val entityType = ConfigType.BROKER
    val entityName = kafkaConfig.brokerId.toString

    val passwordConfigs = sslStoreProps.asScala.keySet.filter(DynamicBrokerConfig.isPasswordConfig)
    val passwordEncoder = createPasswordEncoder(kafkaConfig, kafkaConfig.passwordEncoderSecret)

    if (passwordConfigs.nonEmpty) {
      passwordConfigs.foreach { configName =>
        val encodedValue = passwordEncoder.encode(new Password(sslStoreProps.getProperty(configName)))
        sslStoreProps.setProperty(configName, encodedValue)
      }
    }
    sslStoreProps.remove(KafkaConfig.PasswordEncoderSecretProp)
    adminZkClient.changeConfigs(entityType, entityName, sslStoreProps)

<<<<<<< HEAD
    val brokerProps = adminZkClient.fetchEntityConfig("brokers", kafkaConfig.brokerId.toString)
    assertEquals(4, brokerProps.size)
    assertEquals(sslProperties.get(SSL_KEYSTORE_TYPE_CONFIG),
      brokerProps.getProperty(s"$externalListenerPrefix$SSL_KEYSTORE_TYPE_CONFIG"))
    assertEquals(sslProperties.get(SSL_KEYSTORE_LOCATION_CONFIG),
      brokerProps.getProperty(s"$externalListenerPrefix$SSL_KEYSTORE_LOCATION_CONFIG"))
    assertEquals(sslProperties.get(SSL_KEYSTORE_PASSWORD_CONFIG),
      passwordEncoder.decode(brokerProps.getProperty(s"$externalListenerPrefix$SSL_KEYSTORE_PASSWORD_CONFIG")))
    assertEquals(sslProperties.get(SSL_KEY_PASSWORD_CONFIG),
      passwordEncoder.decode(brokerProps.getProperty(s"$externalListenerPrefix$SSL_KEY_PASSWORD_CONFIG")))
=======
    // Verify a few log configs with and without synonyms
    val expectedProps = new Properties
    expectedProps.setProperty(KafkaConfig.LogRetentionTimeMillisProp, "1680000000")
    expectedProps.setProperty(KafkaConfig.LogRetentionTimeHoursProp, "168")
    expectedProps.setProperty(KafkaConfig.LogRollTimeHoursProp, "168")
    expectedProps.setProperty(CleanerConfig.LOG_CLEANER_THREADS_PROP, "1")
    val logRetentionMs = configEntry(configDesc, KafkaConfig.LogRetentionTimeMillisProp)
    verifyConfig(KafkaConfig.LogRetentionTimeMillisProp, logRetentionMs,
      isSensitive = false, isReadOnly = false, expectedProps)
    val logRetentionHours = configEntry(configDesc, KafkaConfig.LogRetentionTimeHoursProp)
    verifyConfig(KafkaConfig.LogRetentionTimeHoursProp, logRetentionHours,
      isSensitive = false, isReadOnly = true, expectedProps)
    val logRollHours = configEntry(configDesc, KafkaConfig.LogRollTimeHoursProp)
    verifyConfig(KafkaConfig.LogRollTimeHoursProp, logRollHours,
      isSensitive = false, isReadOnly = true, expectedProps)
    val logCleanerThreads = configEntry(configDesc, CleanerConfig.LOG_CLEANER_THREADS_PROP)
    verifyConfig(CleanerConfig.LOG_CLEANER_THREADS_PROP, logCleanerThreads,
      isSensitive = false, isReadOnly = false, expectedProps)

    def synonymsList(configEntry: ConfigEntry): List[(String, ConfigSource)] =
      configEntry.synonyms.asScala.map(s => (s.name, s.source)).toList
    assertEquals(List((KafkaConfig.LogRetentionTimeMillisProp, ConfigSource.STATIC_BROKER_CONFIG),
      (KafkaConfig.LogRetentionTimeHoursProp, ConfigSource.STATIC_BROKER_CONFIG),
      (KafkaConfig.LogRetentionTimeHoursProp, ConfigSource.DEFAULT_CONFIG)),
      synonymsList(logRetentionMs))
    assertEquals(List((KafkaConfig.LogRetentionTimeHoursProp, ConfigSource.STATIC_BROKER_CONFIG),
      (KafkaConfig.LogRetentionTimeHoursProp, ConfigSource.DEFAULT_CONFIG)),
      synonymsList(logRetentionHours))
    assertEquals(List((KafkaConfig.LogRollTimeHoursProp, ConfigSource.DEFAULT_CONFIG)), synonymsList(logRollHours))
    assertEquals(List((CleanerConfig.LOG_CLEANER_THREADS_PROP, ConfigSource.DEFAULT_CONFIG)), synonymsList(logCleanerThreads))
>>>>>>> eea369af
  }

  def listenerPrefix(name: String): String = new ListenerName(name).configPrefix

  def createPasswordEncoder(config: KafkaConfig, secret: Option[Password]): PasswordEncoder = {
    val encoderSecret = secret.getOrElse(throw new IllegalStateException("Password encoder secret not configured"))
    PasswordEncoder.encrypting(encoderSecret,
      config.passwordEncoderKeyFactoryAlgorithm,
      config.passwordEncoderCipherAlgorithm,
      config.passwordEncoderKeyLength,
      config.passwordEncoderIterations)
  }

  def clearLeftOverProcessorMetrics(): Unit = {
    val metricsFromOldTests = KafkaYammerMetrics.defaultRegistry.allMetrics.keySet.asScala.filter(isProcessorMetric)
    metricsFromOldTests.foreach(KafkaYammerMetrics.defaultRegistry.removeMetric)
  }

  def isProcessorMetric(metricName: MetricName): Boolean = {
    val mbeanName = metricName.getMBeanName
    mbeanName.contains(s"${Processor.NetworkProcessorMetricTag}=") || mbeanName.contains(s"${RequestChannel.ProcessorMetricTag}=")
  }

  def invalidSslConfigs: Properties = {
    val props = new Properties
    props.put(SSL_KEYSTORE_LOCATION_CONFIG, "invalid/file/path")
    props.put(SSL_KEYSTORE_PASSWORD_CONFIG, new Password("invalid"))
    props.put(SSL_KEY_PASSWORD_CONFIG, new Password("invalid"))
    props.put(SSL_KEYSTORE_TYPE_CONFIG, "PKCS12")
    props
  }

  def createAdminClient(securityProtocol: SecurityProtocol, listenerName: String): Admin = {
    val config = clientProps(securityProtocol)
    val bootstrapServers = TestUtils.bootstrapServers(servers, new ListenerName(listenerName))
    config.put(AdminClientConfig.BOOTSTRAP_SERVERS_CONFIG, bootstrapServers)
    config.put(AdminClientConfig.METADATA_MAX_AGE_CONFIG, "10")
    val adminClient = Admin.create(config)
    adminClients += adminClient
    adminClient
  }

  def clientProps(securityProtocol: SecurityProtocol, saslMechanism: Option[String] = None): Properties = {
    val props = new Properties
    props.put(CommonClientConfigs.SECURITY_PROTOCOL_CONFIG, securityProtocol.name)
    props.put(SSL_ENDPOINT_IDENTIFICATION_ALGORITHM_CONFIG, "HTTPS")
    if (securityProtocol == SecurityProtocol.SASL_PLAINTEXT || securityProtocol == SecurityProtocol.SASL_SSL)
      props ++= kafkaClientSaslProperties(saslMechanism.getOrElse(kafkaClientSaslMechanism), dynamicJaasConfig = true)
    props ++= sslProperties1
    securityProps(props, props.keySet)
  }

  def waitForConfig(propName: String, propValue: String, maxWaitMs: Long = 10000): Unit = {
    servers.foreach { server => waitForConfigOnServer(server, propName, propValue, maxWaitMs) }
  }

  def waitForConfigOnServer(server: KafkaBroker, propName: String, propValue: String, maxWaitMs: Long = 10000): Unit = {
    TestUtils.retry(maxWaitMs) {
      assertEquals(propValue, server.config.originals.get(propName))
    }
  }

  private def currentThreads: List[String] = {
    Thread.getAllStackTraces.keySet.asScala.toList.map(_.getName)
  }

  def matchingThreads(threadPrefix: String): List[String] = {
    currentThreads.filter(_.startsWith(threadPrefix))
  }

  def verifyThreads(threadPrefix: String, countPerBroker: Int, leftOverThreads: Int = 0): Unit = {
    val expectedCount = countPerBroker * servers.size
    val (threads, resized) = TestUtils.computeUntilTrue(matchingThreads(threadPrefix)) { matching =>
      matching.size >= expectedCount &&  matching.size <= expectedCount + leftOverThreads
    }
    assertTrue(resized, s"Invalid threads: expected $expectedCount, got ${threads.size}: $threads")
  }

  def describeConfig(adminClient: Admin, servers: Seq[KafkaBroker] = this.servers): Config = {
    val configResources = servers.map { server =>
      new ConfigResource(ConfigResource.Type.BROKER, server.config.brokerId.toString)
    }
    val describeOptions = new DescribeConfigsOptions().includeSynonyms(true)
    val describeResult = adminClient.describeConfigs(configResources.asJava, describeOptions).all.get
    assertEquals(servers.size, describeResult.values.size)
    val configDescription = describeResult.values.iterator.next
    assertFalse(configDescription.entries.isEmpty, "Configs are empty")
    configDescription
  }

  def fetchBrokerConfigsFromZooKeeper(server: KafkaBroker): Properties = {
    val props = adminZkClient.fetchEntityConfig(ConfigType.BROKER, server.config.brokerId.toString)
    server.config.dynamicConfig.fromPersistentProps(props, perBrokerConfig = true)
  }

  def configEntry(configDesc: Config, configName: String): ConfigEntry = {
    configDesc.entries.asScala.find(cfg => cfg.name == configName)
      .getOrElse(throw new IllegalStateException(s"Config not found $configName"))
  }
}

class DynamicBrokerReconfigurationTest extends AbstractDynamicBrokerReconfigurationTest {

  import AbstractDynamicBrokerReconfigurationTest._

  @ParameterizedTest(name = TestInfoUtils.TestWithParameterizedQuorumName)
  @ValueSource(strings = Array("zk", "kraft"))
  def testTrustStoreAlter(quorum: String): Unit = {
    val producerBuilder = ProducerBuilder().listenerName(SecureInternal).securityProtocol(SecurityProtocol.SSL)

    // Producer with new keystore should fail to connect before truststore update
    verifyAuthenticationFailure(producerBuilder.keyStoreProps(sslProperties2).build())

    // Update broker truststore for SSL listener with both certificates
    val combinedStoreProps = mergeTrustStores(sslProperties1, sslProperties2)
    val prefix = listenerPrefix(SecureInternal)
    val existingDynamicProps = new Properties
    servers.head.config.dynamicConfig.currentDynamicBrokerConfigs.foreach { case (k, v) =>
      existingDynamicProps.put(k, v)
    }
    val newProps = new Properties
    newProps ++= existingDynamicProps
    newProps ++= securityProps(combinedStoreProps, TRUSTSTORE_PROPS, prefix)
    reconfigureServers(newProps, perBrokerConfig = true,
      (s"$prefix$SSL_TRUSTSTORE_LOCATION_CONFIG", combinedStoreProps.getProperty(SSL_TRUSTSTORE_LOCATION_CONFIG)))

    def verifySslProduceConsume(keyStoreProps: Properties, group: String): Unit = {
      val producer = producerBuilder.keyStoreProps(keyStoreProps).build()
      val consumer = ConsumerBuilder(group)
        .listenerName(SecureInternal)
        .securityProtocol(SecurityProtocol.SSL)
        .keyStoreProps(keyStoreProps)
        .autoOffsetReset("latest")
        .build()
      verifyProduceConsume(producer, consumer, 10, topic)
    }

    def verifyBrokerToControllerCall(controller: KafkaServer): Unit = {
      val nonControllerBroker = servers.find(_.config.brokerId != controller.config.brokerId).get
      val brokerToControllerManager = nonControllerBroker.clientToControllerChannelManager
      val completionHandler = new TestControllerRequestCompletionHandler()
      brokerToControllerManager.sendRequest(new MetadataRequest.Builder(new MetadataRequestData()), completionHandler)
      TestUtils.waitUntilTrue(() => {
        completionHandler.completed.get() || completionHandler.timedOut.get()
      }, "Timed out while waiting for broker to controller API call")
      // we do not expect a timeout from broker to controller request
      assertFalse(completionHandler.timedOut.get(), "broker to controller request is timeout")
      assertTrue(completionHandler.actualResponse.isDefined, "No response recorded even though request is completed")
      val response = completionHandler.actualResponse.get
      assertNull(response.authenticationException(), s"Request failed due to authentication error ${response.authenticationException}")
      assertNull(response.versionMismatch(), s"Request failed due to unsupported version error ${response.versionMismatch}")
      assertFalse(response.wasDisconnected(), "Request failed because broker is not available")
    }

    val group_id = new AtomicInteger(1)
    def next_group_name(): String = s"alter-truststore-${group_id.getAndIncrement()}"

    // Produce/consume should work with old as well as new client keystore
    verifySslProduceConsume(sslProperties1, next_group_name())
    verifySslProduceConsume(sslProperties2, next_group_name())

    // Revert to old truststore with only one certificate and update. Clients should connect only with old keystore.
    val oldTruststoreProps = new Properties
    oldTruststoreProps ++= existingDynamicProps
    oldTruststoreProps ++= securityProps(sslProperties1, TRUSTSTORE_PROPS, prefix)
    reconfigureServers(oldTruststoreProps, perBrokerConfig = true,
      (s"$prefix$SSL_TRUSTSTORE_LOCATION_CONFIG", sslProperties1.getProperty(SSL_TRUSTSTORE_LOCATION_CONFIG)))
    verifyAuthenticationFailure(producerBuilder.keyStoreProps(sslProperties2).build())
    verifySslProduceConsume(sslProperties1, next_group_name())

    // Update same truststore file to contain both certificates without changing any configs.
    // Clients should connect successfully with either keystore after admin client AlterConfigsRequest completes.
    Files.copy(Paths.get(combinedStoreProps.getProperty(SSL_TRUSTSTORE_LOCATION_CONFIG)),
      Paths.get(sslProperties1.getProperty(SSL_TRUSTSTORE_LOCATION_CONFIG)),
      StandardCopyOption.REPLACE_EXISTING)
    TestUtils.incrementalAlterConfigs(servers, adminClients.head, oldTruststoreProps, perBrokerConfig = true).all.get()
    TestUtils.retry(30000) {
      try {
        verifySslProduceConsume(sslProperties1, next_group_name())
        verifySslProduceConsume(sslProperties2, next_group_name())
      } catch {
        case t: Throwable => throw new AssertionError(t)
      }
    }

    // Update internal keystore/truststore and validate new client connections from broker (e.g. controller).
    // Alter internal keystore from `sslProperties1` to `sslProperties2`, force disconnect of a controller connection
    // and verify that metadata is propagated for new topic.
    val props2 = securityProps(sslProperties2, KEYSTORE_PROPS, prefix)
    props2 ++= securityProps(combinedStoreProps, TRUSTSTORE_PROPS, prefix)
    TestUtils.incrementalAlterConfigs(servers, adminClients.head, props2, perBrokerConfig = true).all.get(15, TimeUnit.SECONDS)
    verifySslProduceConsume(sslProperties2, next_group_name())
    props2 ++= securityProps(sslProperties2, TRUSTSTORE_PROPS, prefix)
    TestUtils.incrementalAlterConfigs(servers, adminClients.head, props2, perBrokerConfig = true).all.get(15, TimeUnit.SECONDS)
    verifySslProduceConsume(sslProperties2, next_group_name())
    waitForAuthenticationFailure(producerBuilder.keyStoreProps(sslProperties1))

    if (!isKRaftTest()) {
      val controller = servers.find(_.config.brokerId == TestUtils.waitUntilControllerElected(zkClient)).get.asInstanceOf[KafkaServer]
      val controllerChannelManager = controller.kafkaController.controllerChannelManager
      val brokerStateInfo: mutable.HashMap[Int, ControllerBrokerStateInfo] =
        JTestUtils.fieldValue(controllerChannelManager, classOf[ControllerChannelManager], "brokerStateInfo")
      brokerStateInfo(0).networkClient.disconnect("0")
      TestUtils.createTopic(zkClient, "testtopic2", numPartitions, replicationFactor = numServers, servers)

      // validate that the brokerToController request works fine
      verifyBrokerToControllerCall(controller)
    }
  }

  @ParameterizedTest(name = TestInfoUtils.TestWithParameterizedQuorumName)
  @ValueSource(strings = Array("zk", "kraft"))
  def testLogCleanerConfig(quorum: String): Unit = {
    val (producerThread, consumerThread) = startProduceConsume(retries = 0)

    verifyThreads("kafka-log-cleaner-thread-", countPerBroker = 1)

    val props = new Properties
    props.put(CleanerConfig.LOG_CLEANER_THREADS_PROP, "2")
    props.put(CleanerConfig.LOG_CLEANER_DEDUPE_BUFFER_SIZE_PROP, "20000000")
    props.put(CleanerConfig.LOG_CLEANER_DEDUPE_BUFFER_LOAD_FACTOR_PROP, "0.8")
    props.put(CleanerConfig.LOG_CLEANER_IO_BUFFER_SIZE_PROP, "300000")
    props.put(KafkaConfig.MessageMaxBytesProp, "40000")
    props.put(CleanerConfig.LOG_CLEANER_IO_MAX_BYTES_PER_SECOND_PROP, "50000000")
    props.put(CleanerConfig.LOG_CLEANER_BACKOFF_MS_PROP, "6000")

    // Verify cleaner config was updated. Wait for one of the configs to be updated and verify
    // that all other others were updated at the same time since they are reconfigured together
    var newCleanerConfig: CleanerConfig = null
    TestUtils.waitUntilTrue(() => {
      reconfigureServers(props, perBrokerConfig = false, (CleanerConfig.LOG_CLEANER_THREADS_PROP, "2"))
      newCleanerConfig = servers.head.logManager.cleaner.currentConfig
      newCleanerConfig.numThreads == 2
    }, "Log cleaner not reconfigured", 60000)
    assertEquals(20000000, newCleanerConfig.dedupeBufferSize)
    assertEquals(0.8, newCleanerConfig.dedupeBufferLoadFactor, 0.001)
    assertEquals(300000, newCleanerConfig.ioBufferSize)
    assertEquals(40000, newCleanerConfig.maxMessageSize)
    assertEquals(50000000, newCleanerConfig.maxIoBytesPerSecond, 50000000)
    assertEquals(6000, newCleanerConfig.backoffMs)

    // Verify thread count
    verifyThreads("kafka-log-cleaner-thread-", countPerBroker = 2)

    // Stop a couple of threads and verify they are recreated if any config is updated
    def cleanerThreads = Thread.getAllStackTraces.keySet.asScala.filter(_.getName.startsWith("kafka-log-cleaner-thread-"))
    cleanerThreads.take(2).foreach(_.interrupt())
    TestUtils.waitUntilTrue(() => cleanerThreads.size == (2 * numServers) - 2, "Threads did not exit")
    props.put(CleanerConfig.LOG_CLEANER_BACKOFF_MS_PROP, "8000")
    reconfigureServers(props, perBrokerConfig = false, (CleanerConfig.LOG_CLEANER_BACKOFF_MS_PROP, "8000"))
    verifyThreads("kafka-log-cleaner-thread-", countPerBroker = 2)

    // Verify that produce/consume worked throughout this test without any retries in producer
    stopAndVerifyProduceConsume(producerThread, consumerThread)
  }

  @ParameterizedTest(name = TestInfoUtils.TestWithParameterizedQuorumName)
  @ValueSource(strings = Array("zk", "kraft"))
  def testConsecutiveConfigChange(quorum: String): Unit = {
    val topic2 = "testtopic2"
    val topicProps = new Properties
    topicProps.put(KafkaConfig.MinInSyncReplicasProp, "2")
    TestUtils.createTopicWithAdmin(adminClients.head, topic2, servers, controllerServers, numPartitions = 1, replicationFactor = numServers, topicConfig = topicProps)

    def getLogOrThrow(tp: TopicPartition): UnifiedLog = {
      var (logOpt, found) = TestUtils.computeUntilTrue {
        servers.head.logManager.getLog(tp)
      }(_.isDefined)
      assertTrue(found, "Log not found")
      logOpt.get
    }

    var log = getLogOrThrow(new TopicPartition(topic2, 0))
    assertTrue(log.config.overriddenConfigs.contains(KafkaConfig.MinInSyncReplicasProp))
    assertEquals("2", log.config.originals().get(KafkaConfig.MinInSyncReplicasProp).toString)

    val props = new Properties
    props.put(KafkaConfig.MinInSyncReplicasProp, "3")
    // Make a broker-default config
    reconfigureServers(props, perBrokerConfig = false, (KafkaConfig.MinInSyncReplicasProp, "3"))
    // Verify that all broker defaults have been updated again
    servers.foreach { server =>
      props.forEach { (k, v) =>
        assertEquals(v, server.config.originals.get(k).toString, s"Not reconfigured $k")
      }
    }

    log = getLogOrThrow(new TopicPartition(topic2, 0))
    assertTrue(log.config.overriddenConfigs.contains(KafkaConfig.MinInSyncReplicasProp))
    assertEquals("2", log.config.originals().get(KafkaConfig.MinInSyncReplicasProp).toString) // Verify topic-level config survives

    // Make a second broker-default change
    props.clear()
    props.put(KafkaConfig.LogRetentionTimeMillisProp, "604800000")
    reconfigureServers(props, perBrokerConfig = false, (KafkaConfig.LogRetentionTimeMillisProp, "604800000"))
    log = getLogOrThrow(new TopicPartition(topic2, 0))
    assertTrue(log.config.overriddenConfigs.contains(KafkaConfig.MinInSyncReplicasProp))
    assertEquals("2", log.config.originals().get(KafkaConfig.MinInSyncReplicasProp).toString) // Verify topic-level config still survives
  }

  @Test
  @Disabled // TODO: To be re-enabled once we can make it less flaky: KAFKA-6527
  @nowarn("cat=deprecation") // See `TopicConfig.MESSAGE_FORMAT_VERSION_CONFIG` for deprecation details
  def testDefaultTopicConfig(): Unit = {
    val (producerThread, consumerThread) = startProduceConsume(retries = 0)

    val props = new Properties
    props.put(KafkaConfig.LogSegmentBytesProp, "4000")
    props.put(KafkaConfig.LogRollTimeMillisProp, TimeUnit.HOURS.toMillis(2).toString)
    props.put(KafkaConfig.LogRollTimeJitterMillisProp, TimeUnit.HOURS.toMillis(1).toString)
    props.put(KafkaConfig.LogIndexSizeMaxBytesProp, "100000")
    props.put(KafkaConfig.LogFlushIntervalMessagesProp, "1000")
    props.put(KafkaConfig.LogFlushIntervalMsProp, "60000")
    props.put(KafkaConfig.LogRetentionBytesProp, "10000000")
    props.put(KafkaConfig.LogRetentionTimeMillisProp, TimeUnit.DAYS.toMillis(1).toString)
    props.put(KafkaConfig.MessageMaxBytesProp, "100000")
    props.put(KafkaConfig.LogIndexIntervalBytesProp, "10000")
    props.put(CleanerConfig.LOG_CLEANER_DELETE_RETENTION_MS_PROP, TimeUnit.DAYS.toMillis(1).toString)
    props.put(CleanerConfig.LOG_CLEANER_MIN_COMPACTION_LAG_MS_PROP, "60000")
    props.put(KafkaConfig.LogDeleteDelayMsProp, "60000")
    props.put(CleanerConfig.LOG_CLEANER_MIN_CLEAN_RATIO_PROP, "0.3")
    props.put(KafkaConfig.LogCleanupPolicyProp, "delete")
    props.put(KafkaConfig.UncleanLeaderElectionEnableProp, "false")
    props.put(KafkaConfig.MinInSyncReplicasProp, "2")
    props.put(KafkaConfig.CompressionTypeProp, "gzip")
    props.put(KafkaConfig.LogPreAllocateProp, true.toString)
    props.put(KafkaConfig.LogMessageTimestampTypeProp, TimestampType.LOG_APPEND_TIME.toString)
    props.put(KafkaConfig.LogMessageTimestampDifferenceMaxMsProp, "1000")
    props.put(KafkaConfig.LogMessageTimestampBeforeMaxMsProp, "1000")
    props.put(KafkaConfig.LogMessageTimestampAfterMaxMsProp, "1000")
    props.put(KafkaConfig.LogMessageDownConversionEnableProp, "false")
    reconfigureServers(props, perBrokerConfig = false, (KafkaConfig.LogSegmentBytesProp, "4000"))

    // Verify that all broker defaults have been updated
    servers.foreach { server =>
      props.forEach { (k, v) =>
        assertEquals(server.config.originals.get(k).toString, v, s"Not reconfigured $k")
      }
    }

    // Verify that configs of existing logs have been updated
    val newLogConfig = new LogConfig(servers.head.config.extractLogConfigMap)
    TestUtils.waitUntilTrue(() => servers.head.logManager.currentDefaultConfig == newLogConfig,
      "Config not updated in LogManager")

    val log = servers.head.logManager.getLog(new TopicPartition(topic, 0)).getOrElse(throw new IllegalStateException("Log not found"))
    TestUtils.waitUntilTrue(() => log.config.segmentSize == 4000, "Existing topic config using defaults not updated")
    props.asScala.foreach { case (k, v) =>
      val logConfigName = DynamicLogConfig.KafkaConfigToLogConfigName(k)
      val expectedValue = if (k == KafkaConfig.LogCleanupPolicyProp) s"[$v]" else v
      assertEquals(expectedValue, log.config.originals.get(logConfigName).toString,
        s"Not reconfigured $logConfigName for existing log")
    }
    consumerThread.waitForMatchingRecords(record => record.timestampType == TimestampType.LOG_APPEND_TIME)

    // Verify that the new config is actually used for new segments of existing logs
    TestUtils.waitUntilTrue(() => log.logSegments.asScala.exists(_.size > 3000), "Log segment size increase not applied")

    // Verify that overridden topic configs are not updated when broker default is updated
    val log2 = servers.head.logManager.getLog(new TopicPartition(Topic.GROUP_METADATA_TOPIC_NAME, 0))
      .getOrElse(throw new IllegalStateException("Log not found"))
    assertFalse(log2.config.delete, "Overridden clean up policy should not be updated")
    assertEquals(BrokerCompressionType.PRODUCER.name, log2.config.compressionType)

    // Verify that we can alter subset of log configs
    props.clear()
    props.put(KafkaConfig.LogMessageTimestampTypeProp, TimestampType.CREATE_TIME.toString)
    props.put(KafkaConfig.LogMessageTimestampDifferenceMaxMsProp, "1000")
    props.put(KafkaConfig.LogMessageTimestampBeforeMaxMsProp, "1000")
    props.put(KafkaConfig.LogMessageTimestampAfterMaxMsProp, "1000")
    reconfigureServers(props, perBrokerConfig = false, (KafkaConfig.LogMessageTimestampTypeProp, TimestampType.CREATE_TIME.toString))
    consumerThread.waitForMatchingRecords(record => record.timestampType == TimestampType.CREATE_TIME)
    // Verify that invalid configs are not applied
    val invalidProps = Map(
      KafkaConfig.LogMessageTimestampDifferenceMaxMsProp -> "abc", // Invalid type
      KafkaConfig.LogMessageTimestampBeforeMaxMsProp -> "abc", // Invalid type
      KafkaConfig.LogMessageTimestampAfterMaxMsProp -> "abc", // Invalid type
      KafkaConfig.LogMessageTimestampTypeProp -> "invalid", // Invalid value
      KafkaConfig.LogRollTimeMillisProp -> "0" // Fails KafkaConfig validation
    )
    invalidProps.foreach { case (k, v) =>
      val newProps = new Properties
      newProps ++= props
      props.put(k, v)
      reconfigureServers(props, perBrokerConfig = false, (k, props.getProperty(k)), expectFailure = true)
    }

    // Verify that even though broker defaults can be defined at default cluster level for consistent
    // configuration across brokers, they can also be defined at per-broker level for testing
    props.clear()
    props.put(KafkaConfig.LogIndexSizeMaxBytesProp, "500000")
    props.put(KafkaConfig.LogRetentionTimeMillisProp, TimeUnit.DAYS.toMillis(2).toString)
    alterConfigsOnServer(servers.head, props)
    assertEquals(500000, servers.head.config.values.get(KafkaConfig.LogIndexSizeMaxBytesProp))
    assertEquals(TimeUnit.DAYS.toMillis(2), servers.head.config.values.get(KafkaConfig.LogRetentionTimeMillisProp))
    servers.tail.foreach { server =>
      assertEquals(LogConfig.DEFAULT_SEGMENT_INDEX_BYTES, server.config.values.get(KafkaConfig.LogIndexSizeMaxBytesProp))
      assertEquals(1680000000L, server.config.values.get(KafkaConfig.LogRetentionTimeMillisProp))
    }

    // Verify that produce/consume worked throughout this test without any retries in producer
    stopAndVerifyProduceConsume(producerThread, consumerThread)

    // Verify that configuration at both per-broker level and default cluster level could be deleted and
    // the default value should be restored
    props.clear()
    props.put(KafkaConfig.LogRetentionTimeMillisProp, "")
    props.put(KafkaConfig.LogIndexSizeMaxBytesProp, "")
    TestUtils.incrementalAlterConfigs(servers.take(1), adminClients.head, props, perBrokerConfig = true, opType = OpType.DELETE).all.get
    TestUtils.incrementalAlterConfigs(servers, adminClients.head, props, perBrokerConfig = false, opType = OpType.DELETE).all.get
    servers.foreach { server =>
      waitForConfigOnServer(server, KafkaConfig.LogRetentionTimeMillisProp, 1680000000.toString)
    }
    servers.foreach { server =>
      val log = server.logManager.getLog(new TopicPartition(topic, 0)).getOrElse(throw new IllegalStateException("Log not found"))
      // Verify default values for these two configurations are restored on all brokers
      TestUtils.waitUntilTrue(() => log.config.maxIndexSize == LogConfig.DEFAULT_SEGMENT_INDEX_BYTES && log.config.retentionMs == 1680000000L,
        "Existing topic config using defaults not updated")
    }
  }

  @Test
  def testUncleanLeaderElectionEnable(): Unit = {
    val controller = servers.find(_.config.brokerId == TestUtils.waitUntilControllerElected(zkClient)).get
    val controllerId = controller.config.brokerId

    // Create a topic with two replicas on brokers other than the controller
    val topic = "testtopic2"
    val assignment = Map(0 -> Seq((controllerId + 1) % servers.size, (controllerId + 2) % servers.size))
    TestUtils.createTopic(zkClient, topic, assignment, servers)

    val producer = ProducerBuilder().acks(1).build()
    val consumer = ConsumerBuilder("unclean-leader-test").enableAutoCommit(false).topic(topic).build()
    verifyProduceConsume(producer, consumer, numRecords = 10, topic)
    consumer.commitSync()

    def partitionInfo: TopicPartitionInfo =
      adminClients.head.describeTopics(Collections.singleton(topic)).topicNameValues().get(topic).get().partitions().get(0)

    val partitionInfo0 = partitionInfo
    assertEquals(partitionInfo0.replicas.get(0), partitionInfo0.leader)
    val leaderBroker = servers.find(_.config.brokerId == partitionInfo0.replicas.get(0).id).get
    val followerBroker = servers.find(_.config.brokerId == partitionInfo0.replicas.get(1).id).get

    // Stop follower
    followerBroker.shutdown()
    followerBroker.awaitShutdown()

    // Produce and consume some messages when the only follower is down, this should succeed since MinIsr is 1
    verifyProduceConsume(producer, consumer, numRecords = 10, topic)
    consumer.commitSync()

    // Shutdown leader and startup follower
    leaderBroker.shutdown()
    leaderBroker.awaitShutdown()
    followerBroker.startup()

    // Verify that new leader is not elected with unclean leader disabled since there are no ISRs
    TestUtils.waitUntilTrue(() => partitionInfo.leader == null, "Unclean leader elected")

    // Enable unclean leader election
    val newProps = new Properties
    newProps.put(KafkaConfig.UncleanLeaderElectionEnableProp, "true")
    TestUtils.incrementalAlterConfigs(servers, adminClients.head, newProps, perBrokerConfig = false).all.get
    waitForConfigOnServer(controller, KafkaConfig.UncleanLeaderElectionEnableProp, "true")

    // Verify that the old follower with missing records is elected as the new leader
    val (newLeader, elected) = TestUtils.computeUntilTrue(partitionInfo.leader)(leader => leader != null)
    assertTrue(elected, "Unclean leader not elected")
    assertEquals(followerBroker.config.brokerId, newLeader.id)

    // New leader doesn't have the last 10 records committed on the old leader that have already been consumed.
    // With unclean leader election enabled, we should be able to produce to the new leader. The first 10 records
    // produced will not be consumed since they have offsets less than the consumer's committed offset.
    // Next 10 records produced should be consumed.
    (1 to 10).map(i => new ProducerRecord(topic, s"key$i", s"value$i"))
      .map(producer.send)
      .map(_.get(10, TimeUnit.SECONDS))
    verifyProduceConsume(producer, consumer, numRecords = 10, topic)
    consumer.commitSync()
  }

  @Test
  def testThreadPoolResize(): Unit = {
    val requestHandlerPrefix = "data-plane-kafka-request-handler-"
    val networkThreadPrefix = "data-plane-kafka-network-thread-"
    val fetcherThreadPrefix = "ReplicaFetcherThread-"
    // Executor threads and recovery threads are not verified since threads may not be running
    // For others, thread count should be configuredCount * threadMultiplier * numBrokers
    val threadMultiplier = Map(
      requestHandlerPrefix -> 1,
      networkThreadPrefix -> 2, // 2 endpoints
      fetcherThreadPrefix -> (servers.size - 1)
    )

    // Tolerate threads left over from previous tests
    def leftOverThreadCount(prefix: String, perBrokerCount: Int): Int = {
      val count = matchingThreads(prefix).size - perBrokerCount * servers.size * threadMultiplier(prefix)
      if (count > 0) count else 0
    }

    val leftOverThreads = Map(
      requestHandlerPrefix -> leftOverThreadCount(requestHandlerPrefix, servers.head.config.numIoThreads),
      networkThreadPrefix -> leftOverThreadCount(networkThreadPrefix, servers.head.config.numNetworkThreads),
      fetcherThreadPrefix -> leftOverThreadCount(fetcherThreadPrefix, servers.head.config.numReplicaFetchers)
    )

    def maybeVerifyThreadPoolSize(size: Int, threadPrefix: String): Unit = {
      val ignoreCount = leftOverThreads.getOrElse(threadPrefix, 0)
      val expectedCountPerBroker = threadMultiplier.getOrElse(threadPrefix, 0) * size
      if (expectedCountPerBroker > 0)
        verifyThreads(threadPrefix, expectedCountPerBroker, ignoreCount)
    }

    def reducePoolSize(propName: String, currentSize: => Int, threadPrefix: String): Int = {
      val newSize = if (currentSize / 2 == 0) 1 else currentSize / 2
      resizeThreadPool(propName, newSize, threadPrefix)
      newSize
    }

    def increasePoolSize(propName: String, currentSize: => Int, threadPrefix: String): Int = {
      val newSize = if (currentSize == 1) currentSize * 2 else currentSize * 2 - 1
      resizeThreadPool(propName, newSize, threadPrefix)
      newSize
    }

    def resizeThreadPool(propName: String, newSize: Int, threadPrefix: String): Unit = {
      val props = new Properties
      props.put(propName, newSize.toString)
      reconfigureServers(props, perBrokerConfig = false, (propName, newSize.toString))
      maybeVerifyThreadPoolSize(newSize, threadPrefix)
    }

    def verifyThreadPoolResize(propName: String, currentSize: => Int, threadPrefix: String, mayReceiveDuplicates: Boolean): Unit = {
      maybeVerifyThreadPoolSize(currentSize, threadPrefix)
      val numRetries = if (mayReceiveDuplicates) 100 else 0
      val (producerThread, consumerThread) = startProduceConsume(retries = numRetries)
      var threadPoolSize = currentSize
      (1 to 2).foreach { _ =>
        threadPoolSize = reducePoolSize(propName, threadPoolSize, threadPrefix)
        Thread.sleep(100)
        threadPoolSize = increasePoolSize(propName, threadPoolSize, threadPrefix)
        Thread.sleep(100)
      }
      stopAndVerifyProduceConsume(producerThread, consumerThread, mayReceiveDuplicates)
      // Verify that all threads are alive
      maybeVerifyThreadPoolSize(threadPoolSize, threadPrefix)
    }

    val config = servers.head.config
    verifyThreadPoolResize(KafkaConfig.NumIoThreadsProp, config.numIoThreads,
      requestHandlerPrefix, mayReceiveDuplicates = false)
    verifyThreadPoolResize(KafkaConfig.NumReplicaFetchersProp, config.numReplicaFetchers,
      fetcherThreadPrefix, mayReceiveDuplicates = false)
    verifyThreadPoolResize(KafkaConfig.BackgroundThreadsProp, config.backgroundThreads,
      "kafka-scheduler-", mayReceiveDuplicates = false)
    verifyThreadPoolResize(KafkaConfig.NumRecoveryThreadsPerDataDirProp, config.numRecoveryThreadsPerDataDir,
      "", mayReceiveDuplicates = false)
    verifyThreadPoolResize(KafkaConfig.NumNetworkThreadsProp, config.numNetworkThreads,
      networkThreadPrefix, mayReceiveDuplicates = true)
    verifyThreads("data-plane-kafka-socket-acceptor-", config.listeners.size)

    verifyProcessorMetrics()
    verifyMarkPartitionsForTruncation()
  }

  // Verify that metrics from processors that were removed have been deleted.
  // Since processor ids are not reused, it is sufficient to check metrics count
  // based on the current number of processors
  private def verifyProcessorMetrics(): Unit = {
    val numProcessors = servers.head.config.numNetworkThreads * 2 // 2 listeners

    val kafkaMetrics = servers.head.metrics.metrics().keySet.asScala
      .filter(_.tags.containsKey(Processor.NetworkProcessorMetricTag))
      .groupBy(_.tags.get(Processor.ListenerMetricTag))

    assertEquals(2, kafkaMetrics.size) // 2 listeners
    // 2 threads per listener
    assertEquals(2, kafkaMetrics("INTERNAL").groupBy(_.tags().get(Processor.NetworkProcessorMetricTag)).size)
    assertEquals(2, kafkaMetrics("EXTERNAL").groupBy(_.tags().get(Processor.NetworkProcessorMetricTag)).size)

    KafkaYammerMetrics.defaultRegistry.allMetrics.keySet.asScala
      .filter(isProcessorMetric)
      .groupBy(_.getName)
      .foreach { case (name, set) => assertEquals(numProcessors, set.size, s"Metrics not deleted $name") }
  }

  // Verify that replicaFetcherManager.markPartitionsForTruncation uses the current fetcher thread size
  // to obtain partition assignment
  private def verifyMarkPartitionsForTruncation(): Unit = {
    val leaderId = 0
    val partitions = (0 until numPartitions).map(i => new TopicPartition(topic, i)).filter { tp =>
      zkClient.getLeaderForPartition(tp).contains(leaderId)
    }
    assertTrue(partitions.nonEmpty, s"Partitions not found with leader $leaderId")
    partitions.foreach { tp =>
      (1 to 2).foreach { i =>
        val replicaFetcherManager = servers(i).replicaManager.replicaFetcherManager
        val truncationOffset = tp.partition
        replicaFetcherManager.markPartitionsForTruncation(leaderId, tp, truncationOffset)
        val fetcherThreads = replicaFetcherManager.fetcherThreadMap.filter(_._2.fetchState(tp).isDefined)
        assertEquals(1, fetcherThreads.size)
        assertEquals(replicaFetcherManager.getFetcherId(tp), fetcherThreads.head._1.fetcherId)
        val thread = fetcherThreads.head._2
        assertEquals(Some(truncationOffset), thread.fetchState(tp).map(_.fetchOffset))
        assertEquals(Some(Truncating), thread.fetchState(tp).map(_.state))
      }
    }
  }

  @Test
  def testMetricsReporterUpdate(): Unit = {
    // Add a new metrics reporter
    val newProps = new Properties
    newProps.put(TestMetricsReporter.PollingIntervalProp, "100")
    configureMetricsReporters(Seq(classOf[TestMetricsReporter]), newProps)

    val reporters = TestMetricsReporter.waitForReporters(servers.size)
    reporters.foreach { reporter =>
      reporter.verifyState(reconfigureCount = 0, deleteCount = 0, pollingInterval = 100)
      assertFalse(reporter.kafkaMetrics.isEmpty, "No metrics found")
      reporter.verifyMetricValue("request-total", "socket-server-metrics")
    }
    assertEquals(servers.map(_.config.brokerId).toSet, TestMetricsReporter.configuredBrokers.toSet)

    // non-default value to trigger a new metric
    val clientId = "test-client-1"
    servers.foreach { server =>
      server.quotaManagers.produce.updateQuota(None, Some(clientId), Some(clientId),
        Some(Quota.upperBound(10000000)))
    }
    val (producerThread, consumerThread) = startProduceConsume(retries = 0, clientId)
    TestUtils.waitUntilTrue(() => consumerThread.received >= 5, "Messages not sent")

    // Verify that JMX reporter is still active (test a metric registered after the dynamic reporter update)
    val mbeanServer = ManagementFactory.getPlatformMBeanServer
    val byteRate = mbeanServer.getAttribute(new ObjectName(s"kafka.server:type=Produce,client-id=$clientId"), "byte-rate")
    assertTrue(byteRate.asInstanceOf[Double] > 0, "JMX attribute not updated")

    // Property not related to the metrics reporter config should not reconfigure reporter
    newProps.setProperty("some.prop", "some.value")
    reconfigureServers(newProps, perBrokerConfig = false, (TestMetricsReporter.PollingIntervalProp, "100"))
    reporters.foreach(_.verifyState(reconfigureCount = 0, deleteCount = 0, pollingInterval = 100))

    // Update of custom config of metrics reporter should reconfigure reporter
    newProps.put(TestMetricsReporter.PollingIntervalProp, "1000")
    reconfigureServers(newProps, perBrokerConfig = false, (TestMetricsReporter.PollingIntervalProp, "1000"))
    reporters.foreach(_.verifyState(reconfigureCount = 1, deleteCount = 0, pollingInterval = 1000))

    // Verify removal of metrics reporter
    configureMetricsReporters(Seq.empty[Class[_]], newProps)
    reporters.foreach(_.verifyState(reconfigureCount = 1, deleteCount = 1, pollingInterval = 1000))
    TestMetricsReporter.testReporters.clear()

    // Verify recreation of metrics reporter
    newProps.put(TestMetricsReporter.PollingIntervalProp, "2000")
    configureMetricsReporters(Seq(classOf[TestMetricsReporter]), newProps)
    val newReporters = TestMetricsReporter.waitForReporters(servers.size)
    newReporters.foreach(_.verifyState(reconfigureCount = 0, deleteCount = 0, pollingInterval = 2000))

    // Verify that validation failure of metrics reporter fails reconfiguration and leaves config unchanged
    newProps.put(KafkaConfig.MetricReporterClassesProp, "unknownMetricsReporter")
    reconfigureServers(newProps, perBrokerConfig = false, (TestMetricsReporter.PollingIntervalProp, "2000"), expectFailure = true)
    servers.foreach { server =>
      assertEquals(classOf[TestMetricsReporter].getName, server.config.originals.get(KafkaConfig.MetricReporterClassesProp))
    }
    newReporters.foreach(_.verifyState(reconfigureCount = 0, deleteCount = 0, pollingInterval = 2000))

    // Verify that validation failure of custom config fails reconfiguration and leaves config unchanged
    newProps.put(TestMetricsReporter.PollingIntervalProp, "invalid")
    reconfigureServers(newProps, perBrokerConfig = false, (TestMetricsReporter.PollingIntervalProp, "2000"), expectFailure = true)
    newReporters.foreach(_.verifyState(reconfigureCount = 0, deleteCount = 0, pollingInterval = 2000))

    // Delete reporters
    configureMetricsReporters(Seq.empty[Class[_]], newProps)
    TestMetricsReporter.testReporters.clear()

    // Verify that even though metrics reporters can be defined at default cluster level for consistent
    // configuration across brokers, they can also be defined at per-broker level for testing
    newProps.put(KafkaConfig.MetricReporterClassesProp, classOf[TestMetricsReporter].getName)
    newProps.put(TestMetricsReporter.PollingIntervalProp, "4000")
    alterConfigsOnServer(servers.head, newProps)
    TestUtils.waitUntilTrue(() => !TestMetricsReporter.testReporters.isEmpty, "Metrics reporter not created")
    val perBrokerReporter = TestMetricsReporter.waitForReporters(1).head
    perBrokerReporter.verifyState(reconfigureCount = 0, deleteCount = 0, pollingInterval = 4000)

    // update TestMetricsReporter.PollingIntervalProp to 3000
    newProps.put(TestMetricsReporter.PollingIntervalProp, "3000")
    alterConfigsOnServer(servers.head, newProps)
    perBrokerReporter.verifyState(reconfigureCount = 1, deleteCount = 0, pollingInterval = 3000)

    servers.tail.foreach { server => assertEquals("", server.config.originals.get(KafkaConfig.MetricReporterClassesProp)) }

    // Verify that produce/consume worked throughout this test without any retries in producer
    stopAndVerifyProduceConsume(producerThread, consumerThread)
  }

  @Test
  // Modifying advertised listeners is not supported in KRaft
  def testAdvertisedListenerUpdate(): Unit = {
    val adminClient = adminClients.head
    val externalAdminClient = createAdminClient(SecurityProtocol.SASL_SSL, SecureExternal)

    // Ensure connections are made to brokers before external listener is made inaccessible
    describeConfig(externalAdminClient)

    // Update broker external listener to use invalid listener address
    // any address other than localhost is sufficient to fail (either connection or host name verification failure)
    val invalidHost = "192.168.0.1"
    alterAdvertisedListener(adminClient, externalAdminClient, "localhost", invalidHost)

    def validateEndpointsInZooKeeper(server: KafkaServer, endpointMatcher: String => Boolean): Unit = {
      val brokerInfo = zkClient.getBroker(server.config.brokerId)
      assertTrue(brokerInfo.nonEmpty, "Broker not registered")
      val endpoints = brokerInfo.get.endPoints.toString
      assertTrue(endpointMatcher(endpoints), s"Endpoint update not saved $endpoints")
    }

    // Verify that endpoints have been updated in ZK for all brokers
    servers.foreach { server =>
      validateEndpointsInZooKeeper(server.asInstanceOf[KafkaServer], endpoints => endpoints.contains(invalidHost))
    }

    // Trigger session expiry and ensure that controller registers new advertised listener after expiry
    val controllerEpoch = zkClient.getControllerEpoch
    val controllerServer = servers(zkClient.getControllerId.getOrElse(throw new IllegalStateException("No controller"))).asInstanceOf[KafkaServer]
    val controllerZkClient = controllerServer.zkClient
    val sessionExpiringClient = createZooKeeperClientToTriggerSessionExpiry(controllerZkClient.currentZooKeeper)
    sessionExpiringClient.close()
    TestUtils.waitUntilTrue(() => zkClient.getControllerEpoch != controllerEpoch,
      "Controller not re-elected after ZK session expiry")
    TestUtils.retry(10000)(validateEndpointsInZooKeeper(controllerServer, endpoints => endpoints.contains(invalidHost)))

    // Verify that producer connections fail since advertised listener is invalid
    val bootstrap = TestUtils.bootstrapServers(servers, new ListenerName(SecureExternal))
      .replaceAll(invalidHost, "localhost") // allow bootstrap connection to succeed
    val producer1 = ProducerBuilder()
      .trustStoreProps(sslProperties1)
      .maxRetries(0)
      .requestTimeoutMs(1000)
      .deliveryTimeoutMs(1000)
      .bootstrapServers(bootstrap)
      .build()

    val future = producer1.send(new ProducerRecord(topic, "key", "value"))
    assertTrue(assertThrows(classOf[ExecutionException], () => future.get(2, TimeUnit.SECONDS))
      .getCause.isInstanceOf[org.apache.kafka.common.errors.TimeoutException])

    alterAdvertisedListener(adminClient, externalAdminClient, invalidHost, "localhost")
    servers.foreach { server =>
      validateEndpointsInZooKeeper(server.asInstanceOf[KafkaServer], endpoints => !endpoints.contains(invalidHost))
    }

    // Verify that produce/consume work now
    val topic2 = "testtopic2"
    TestUtils.createTopic(zkClient, topic2, numPartitions, replicationFactor = numServers, servers)
    val producer = ProducerBuilder().trustStoreProps(sslProperties1).maxRetries(0).build()
    val consumer = ConsumerBuilder("group2").trustStoreProps(sslProperties1).topic(topic2).build()
    verifyProduceConsume(producer, consumer, 10, topic2)

    // Verify updating inter-broker listener
    val props = new Properties
    props.put(KafkaConfig.InterBrokerListenerNameProp, SecureExternal)
    val e = assertThrows(classOf[ExecutionException], () => reconfigureServers(props, perBrokerConfig = true, (KafkaConfig.InterBrokerListenerNameProp, SecureExternal)))
    assertTrue(e.getCause.isInstanceOf[InvalidRequestException], s"Unexpected exception ${e.getCause}")
    servers.foreach(server => assertEquals(SecureInternal, server.config.interBrokerListenerName.value))
  }

  @Test
  @Disabled // Re-enable once we make it less flaky (KAFKA-6824)
  def testAddRemoveSslListener(): Unit = {
    verifyAddListener("SSL", SecurityProtocol.SSL, Seq.empty)

    // Restart servers and check secret rotation
    servers.foreach(_.shutdown())
    servers.foreach(_.awaitShutdown())
    adminClients.foreach(_.close())
    adminClients.clear()

    // All passwords are currently encoded with password.encoder.secret. Encode with password.encoder.old.secret
    // and update ZK. When each server is started, it should decode using password.encoder.old.secret and update
    // ZK with newly encoded values using password.encoder.secret.
    servers.foreach { server =>
      val props = adminZkClient.fetchEntityConfig(ConfigType.BROKER, server.config.brokerId.toString)
      val propsEncodedWithOldSecret = props.clone().asInstanceOf[Properties]
      val config = server.config
      val oldSecret = "old-dynamic-config-secret"
      config.dynamicConfig.staticBrokerConfigs.put(KafkaConfig.PasswordEncoderOldSecretProp, oldSecret)
      val passwordConfigs = props.asScala.filter { case (k, _) => DynamicBrokerConfig.isPasswordConfig(k) }
      assertTrue(passwordConfigs.nonEmpty, "Password configs not found")
      val passwordDecoder = createPasswordEncoder(config, config.passwordEncoderSecret)
      val passwordEncoder = createPasswordEncoder(config, Some(new Password(oldSecret)))
      passwordConfigs.foreach { case (name, value) =>
        val decoded = passwordDecoder.decode(value).value
        propsEncodedWithOldSecret.put(name, passwordEncoder.encode(new Password(decoded)))
      }
      val brokerId = server.config.brokerId
      adminZkClient.changeBrokerConfig(Seq(brokerId), propsEncodedWithOldSecret)
      val updatedProps = adminZkClient.fetchEntityConfig(ConfigType.BROKER, brokerId.toString)
      passwordConfigs.foreach { case (name, value) => assertNotEquals(props.get(value), updatedProps.get(name)) }

      server.startup()
      TestUtils.retry(10000) {
        val newProps = adminZkClient.fetchEntityConfig(ConfigType.BROKER, brokerId.toString)
        passwordConfigs.foreach { case (name, value) =>
          assertEquals(passwordDecoder.decode(value), passwordDecoder.decode(newProps.getProperty(name))) }
      }
    }

    verifyListener(SecurityProtocol.SSL, None, "add-ssl-listener-group2")
    createAdminClient(SecurityProtocol.SSL, SecureInternal)
    verifyRemoveListener("SSL", SecurityProtocol.SSL, Seq.empty)
  }

  @Test
  def testAddRemoveSaslListeners(): Unit = {
    createScramCredentials(adminClients.head, JaasTestUtils.KafkaScramUser, JaasTestUtils.KafkaScramPassword)
    createScramCredentials(adminClients.head, JaasTestUtils.KafkaScramAdmin, JaasTestUtils.KafkaScramAdminPassword)
    initializeKerberos()
    // make sure each server's credential cache has all the created credentials
    // (check after initializing Kerberos to minimize delays)
    List(JaasTestUtils.KafkaScramUser, JaasTestUtils.KafkaScramAdmin).foreach { scramUser =>
      servers.foreach { server =>
        ScramMechanism.values().filter(_ != ScramMechanism.UNKNOWN).foreach(mechanism =>
          TestUtils.waitUntilTrue(() => server.credentialProvider.credentialCache.cache(
            mechanism.mechanismName(), classOf[ScramCredential]).get(scramUser) != null,
            s"$mechanism credentials not created for $scramUser"))
      }}

    //verifyAddListener("SASL_SSL", SecurityProtocol.SASL_SSL, Seq("SCRAM-SHA-512", "SCRAM-SHA-256", "PLAIN"))
    verifyAddListener("SASL_PLAINTEXT", SecurityProtocol.SASL_PLAINTEXT, Seq("GSSAPI"))
    //verifyRemoveListener("SASL_SSL", SecurityProtocol.SASL_SSL, Seq("SCRAM-SHA-512", "SCRAM-SHA-256", "PLAIN"))
    verifyRemoveListener("SASL_PLAINTEXT", SecurityProtocol.SASL_PLAINTEXT, Seq("GSSAPI"))

    // Verify that a listener added to a subset of servers doesn't cause any issues
    // when metadata is processed by the client.
    addListener(servers.tail, "SCRAM_LISTENER", SecurityProtocol.SASL_PLAINTEXT, Seq("SCRAM-SHA-256"))
    val bootstrap = TestUtils.bootstrapServers(servers.tail, new ListenerName("SCRAM_LISTENER"))
    val producer = ProducerBuilder().bootstrapServers(bootstrap)
      .securityProtocol(SecurityProtocol.SASL_PLAINTEXT)
      .saslMechanism("SCRAM-SHA-256")
      .maxRetries(1000)
      .build()
    val partitions = producer.partitionsFor(topic).asScala
    assertEquals(0, partitions.count(p => p.leader != null && p.leader.id == servers.head.config.brokerId))
    assertTrue(partitions.exists(_.leader == null), "Did not find partitions with no leader")
  }

  @ParameterizedTest(name = TestInfoUtils.TestWithParameterizedQuorumName)
  @ValueSource(strings = Array("zk", "kraft"))
  def testReconfigureRemovedListener(quorum: String): Unit = {
    val client = adminClients.head
    val broker = servers.head
    assertEquals(2, broker.config.dynamicConfig.reconfigurables.asScala.count(r => r.isInstanceOf[DataPlaneAcceptor]))
    val broker0Resource = new ConfigResource(ConfigResource.Type.BROKER, broker.config.brokerId.toString)

    def acceptors: Seq[DataPlaneAcceptor] = broker.config.dynamicConfig.reconfigurables.asScala.filter(_.isInstanceOf[DataPlaneAcceptor])
      .map(_.asInstanceOf[DataPlaneAcceptor]).toSeq

    // add new PLAINTEXT listener
    client.incrementalAlterConfigs(Map(broker0Resource ->
      Seq(new AlterConfigOp(new ConfigEntry(KafkaConfig.ListenersProp,
        s"PLAINTEXT://localhost:0, $SecureInternal://localhost:0, $SecureExternal://localhost:0"), AlterConfigOp.OpType.SET)
      ).asJavaCollection).asJava).all().get()

    TestUtils.waitUntilTrue(() => acceptors.size == 3, s"failed to add new DataPlaneAcceptor")

    // remove PLAINTEXT listener
    client.incrementalAlterConfigs(Map(broker0Resource ->
      Seq(new AlterConfigOp(new ConfigEntry(KafkaConfig.ListenersProp,
        s"$SecureInternal://localhost:0, $SecureExternal://localhost:0"), AlterConfigOp.OpType.SET)
      ).asJavaCollection).asJava).all().get()

    TestUtils.waitUntilTrue(() => acceptors.size == 2,
      s"failed to remove DataPlaneAcceptor. current: ${acceptors.map(_.endPoint.toString).mkString(",")}")
  }

  private def addListener(servers: Seq[KafkaBroker], listenerName: String, securityProtocol: SecurityProtocol,
                          saslMechanisms: Seq[String]): Unit = {
    val config = servers.head.config
    val existingListenerCount = config.listeners.size
    val listeners = config.listeners
      .map(e => s"${e.listenerName.value}://${e.host}:${e.port}")
      .mkString(",") + s",$listenerName://localhost:0"
    val listenerMap = config.effectiveListenerSecurityProtocolMap
      .map { case (name, protocol) => s"${name.value}:${protocol.name}" }
      .mkString(",") + s",$listenerName:${securityProtocol.name}"

    val props = fetchBrokerConfigsFromZooKeeper(servers.head)
    props.put(KafkaConfig.ListenersProp, listeners)
    props.put(KafkaConfig.ListenerSecurityProtocolMapProp, listenerMap)
    securityProtocol match {
      case SecurityProtocol.SSL =>
        addListenerPropsSsl(listenerName, props)
      case SecurityProtocol.SASL_PLAINTEXT =>
        addListenerPropsSasl(listenerName, saslMechanisms, props)
      case SecurityProtocol.SASL_SSL =>
        addListenerPropsSasl(listenerName, saslMechanisms, props)
        addListenerPropsSsl(listenerName, props)
      case SecurityProtocol.PLAINTEXT => // no additional props
    }

    // Add a config to verify that configs whose types are not known are not returned by describeConfigs()
    val unknownConfig = "some.config"
    props.put(unknownConfig, "some.config.value")

    TestUtils.incrementalAlterConfigs(servers, adminClients.head, props, perBrokerConfig = true).all.get

    TestUtils.waitUntilTrue(() => servers.forall(server => server.config.listeners.size == existingListenerCount + 1),
      "Listener config not updated")
    TestUtils.waitUntilTrue(() => servers.forall(server => {
      try {
        server.socketServer.boundPort(new ListenerName(listenerName)) > 0
      } catch {
        case _: Exception => false
      }
    }), "Listener not created")

    val brokerConfigs = describeConfig(adminClients.head, servers).entries.asScala
    props.asScala.foreach { case (name, value) =>
      val entry = brokerConfigs.find(_.name == name).getOrElse(throw new IllegalArgumentException(s"Config not found $name"))
      if (DynamicBrokerConfig.isPasswordConfig(name) || name == unknownConfig)
        assertNull(entry.value, s"Password or unknown config returned $entry")
      else
        assertEquals(value, entry.value)
    }
  }

  private def verifyAddListener(listenerName: String, securityProtocol: SecurityProtocol,
                                saslMechanisms: Seq[String]): Unit = {
    addListener(servers, listenerName, securityProtocol, saslMechanisms)
    TestUtils.waitUntilTrue(() => servers.forall(hasListenerMetric(_, listenerName)),
      "Processors not started for new listener")
    if (saslMechanisms.nonEmpty)
      saslMechanisms.foreach { mechanism =>
        verifyListener(securityProtocol, Some(mechanism), s"add-listener-group-$securityProtocol-$mechanism")
      }
    else
      verifyListener(securityProtocol, None, s"add-listener-group-$securityProtocol")
  }

  private def verifyRemoveListener(listenerName: String, securityProtocol: SecurityProtocol,
                                   saslMechanisms: Seq[String]): Unit = {
    val saslMechanism = if (saslMechanisms.isEmpty) "" else saslMechanisms.head
    val producer1 = ProducerBuilder().listenerName(listenerName)
      .securityProtocol(securityProtocol)
      .saslMechanism(saslMechanism)
      .maxRetries(1000)
      .build()
    val consumer1 = ConsumerBuilder(s"remove-listener-group-$securityProtocol")
      .listenerName(listenerName)
      .securityProtocol(securityProtocol)
      .saslMechanism(saslMechanism)
      .autoOffsetReset("latest")
      .build()
    verifyProduceConsume(producer1, consumer1, numRecords = 10, topic)

    val config = servers.head.config
    val existingListenerCount = config.listeners.size
    val listeners = config.listeners
      .filter(e => e.listenerName.value != securityProtocol.name)
      .map(e => s"${e.listenerName.value}://${e.host}:${e.port}")
      .mkString(",")
    val listenerMap = config.effectiveListenerSecurityProtocolMap
      .filter { case (listenerName, _) => listenerName.value != securityProtocol.name }
      .map { case (listenerName, protocol) => s"${listenerName.value}:${protocol.name}" }
      .mkString(",")

    val props = fetchBrokerConfigsFromZooKeeper(servers.head)
    val deleteListenerProps = new Properties()
    deleteListenerProps ++= props.asScala.filter(entry => entry._1.startsWith(listenerPrefix(listenerName)))
    TestUtils.incrementalAlterConfigs(servers, adminClients.head, deleteListenerProps, perBrokerConfig = true, opType = OpType.DELETE).all.get

    props.clear()
    props.put(KafkaConfig.ListenersProp, listeners)
    props.put(KafkaConfig.ListenerSecurityProtocolMapProp, listenerMap)
    TestUtils.incrementalAlterConfigs(servers, adminClients.head, props, perBrokerConfig = true).all.get

    TestUtils.waitUntilTrue(() => servers.forall(server => server.config.listeners.size == existingListenerCount - 1),
      "Listeners not updated")
    // Wait until metrics of the listener have been removed to ensure that processors have been shutdown before
    // verifying that connections to the removed listener fail.
    TestUtils.waitUntilTrue(() => !servers.exists(hasListenerMetric(_, listenerName)),
      "Processors not shutdown for removed listener")

    // Test that connections using deleted listener don't work
    val producerFuture = verifyConnectionFailure(producer1)
    val consumerFuture = verifyConnectionFailure(consumer1)

    // Test that other listeners still work
    val topic2 = "testtopic2"
    TestUtils.createTopic(zkClient, topic2, numPartitions, replicationFactor = numServers, servers)
    val producer2 = ProducerBuilder().trustStoreProps(sslProperties1).maxRetries(0).build()
    val consumer2 = ConsumerBuilder(s"remove-listener-group2-$securityProtocol")
      .trustStoreProps(sslProperties1)
      .topic(topic2)
      .autoOffsetReset("latest")
      .build()
    verifyProduceConsume(producer2, consumer2, numRecords = 10, topic2)

    // Verify that producer/consumer using old listener don't work
    verifyTimeout(producerFuture)
    verifyTimeout(consumerFuture)
  }

  private def verifyListener(securityProtocol: SecurityProtocol, saslMechanism: Option[String], groupId: String): Unit = {
    val mechanism = saslMechanism.getOrElse("")
    val retries = 1000 // since it may take time for metadata to be updated on all brokers
    val producer = ProducerBuilder().listenerName(securityProtocol.name)
      .securityProtocol(securityProtocol)
      .saslMechanism(mechanism)
      .maxRetries(retries)
      .build()
    val consumer = ConsumerBuilder(groupId)
      .listenerName(securityProtocol.name)
      .securityProtocol(securityProtocol)
      .saslMechanism(mechanism)
      .autoOffsetReset("latest")
      .build()
    verifyProduceConsume(producer, consumer, numRecords = 10, topic)
  }

  private def hasListenerMetric(server: KafkaBroker, listenerName: String): Boolean = {
    server.socketServer.metrics.metrics.keySet.asScala.exists(_.tags.get("listener") == listenerName)
  }

  private def awaitInitialPositions(consumer: Consumer[_, _]): Unit = {
    TestUtils.pollUntilTrue(consumer, () => !consumer.assignment.isEmpty, "Timed out while waiting for assignment")
    consumer.assignment.forEach(consumer.position(_))
  }

  private def verifyProduceConsume(producer: KafkaProducer[String, String],
                                   consumer: Consumer[String, String],
                                   numRecords: Int,
                                   topic: String): Unit = {
    val producerRecords = (1 to numRecords).map(i => new ProducerRecord(topic, s"key$i", s"value$i"))
    producerRecords.map(producer.send).map(_.get(10, TimeUnit.SECONDS))
    TestUtils.pollUntilAtLeastNumRecords(consumer, numRecords)
  }

  private def verifyAuthenticationFailure(producer: KafkaProducer[_, _]): Unit = {
    assertThrows(classOf[AuthenticationException], () => producer.partitionsFor(topic))
  }

  private def waitForAuthenticationFailure(producerBuilder: ProducerBuilder): Unit = {
    TestUtils.waitUntilTrue(() => {
      try {
        verifyAuthenticationFailure(producerBuilder.build())
        true
      } catch {
        case _: Error => false
      }
    }, "Did not fail authentication with invalid config")
  }

  // Creates a new truststore with certificates from the provided stores and returns the properties of the new store
  private def mergeTrustStores(trustStore1Props: Properties, trustStore2Props: Properties): Properties = {

    def load(props: Properties): KeyStore = {
      val ks = KeyStore.getInstance("JKS")
      val password = props.get(SSL_TRUSTSTORE_PASSWORD_CONFIG).asInstanceOf[Password].value
      val in = Files.newInputStream(Paths.get(props.getProperty(SSL_TRUSTSTORE_LOCATION_CONFIG)))
      try {
        ks.load(in, password.toCharArray)
        ks
      } finally {
        in.close()
      }
    }
    val cert1 = load(trustStore1Props).getCertificate("kafka")
    val cert2 = load(trustStore2Props).getCertificate("kafka")
    val certs = Map("kafka1" -> cert1, "kafka2" -> cert2)

    val combinedStorePath = TestUtils.tempFile("truststore", ".jks").getAbsolutePath
    val password = trustStore1Props.get(SSL_TRUSTSTORE_PASSWORD_CONFIG).asInstanceOf[Password]
    TestSslUtils.createTrustStore(combinedStorePath, password, certs.asJava)
    val newStoreProps = new Properties
    newStoreProps.put(SSL_TRUSTSTORE_LOCATION_CONFIG, combinedStorePath)
    newStoreProps.put(SSL_TRUSTSTORE_PASSWORD_CONFIG, password)
    newStoreProps.put(SSL_TRUSTSTORE_TYPE_CONFIG, "JKS")
    newStoreProps
  }

  private def serverEndpoints(adminClient: Admin): String = {
    val nodes = adminClient.describeCluster().nodes().get
    nodes.asScala.map { node =>
      s"${node.host}:${node.port}"
    }.mkString(",")
  }

  @nowarn("cat=deprecation")
  private def alterAdvertisedListener(adminClient: Admin, externalAdminClient: Admin, oldHost: String, newHost: String): Unit = {
    val configs = servers.map { server =>
      val resource = new ConfigResource(ConfigResource.Type.BROKER, server.config.brokerId.toString)
      val newListeners = server.config.effectiveAdvertisedListeners.map { e =>
        if (e.listenerName.value == SecureExternal)
          s"${e.listenerName.value}://$newHost:${server.boundPort(e.listenerName)}"
        else
          s"${e.listenerName.value}://${e.host}:${server.boundPort(e.listenerName)}"
      }.mkString(",")
      val configEntry = new ConfigEntry(KafkaConfig.AdvertisedListenersProp, newListeners)
      (resource, new Config(Collections.singleton(configEntry)))
    }.toMap.asJava
    adminClient.alterConfigs(configs).all.get
    servers.foreach { server =>
      TestUtils.retry(10000) {
        val externalListener = server.config.effectiveAdvertisedListeners.find(_.listenerName.value == SecureExternal)
          .getOrElse(throw new IllegalStateException("External listener not found"))
        assertEquals(newHost, externalListener.host, "Config not updated")
      }
    }
    val (endpoints, altered) = TestUtils.computeUntilTrue(serverEndpoints(externalAdminClient)) { endpoints =>
      !endpoints.contains(oldHost)
    }
    assertTrue(altered, s"Advertised listener update not propagated by controller: $endpoints")
  }

  @nowarn("cat=deprecation")
  private def alterConfigsOnServer(server: KafkaBroker, props: Properties): Unit = {
    val configEntries = props.asScala.map { case (k, v) => new ConfigEntry(k, v) }.toList.asJava
    val newConfig = new Config(configEntries)
    val configs = Map(new ConfigResource(ConfigResource.Type.BROKER, server.config.brokerId.toString) -> newConfig).asJava
    adminClients.head.alterConfigs(configs).all.get
    props.asScala.foreach { case (k, v) => waitForConfigOnServer(server, k, v) }
  }

  @nowarn("cat=deprecation")
  private def alterConfigs(servers: Seq[KafkaBroker], adminClient: Admin, props: Properties,
                   perBrokerConfig: Boolean): AlterConfigsResult = {
    val configEntries = props.asScala.map { case (k, v) => new ConfigEntry(k, v) }.toList.asJava
    val newConfig = new Config(configEntries)
    val configs = if (perBrokerConfig) {
      servers.map { server =>
        val resource = new ConfigResource(ConfigResource.Type.BROKER, server.config.brokerId.toString)
        (resource, newConfig)
      }.toMap.asJava
    } else {
      Map(new ConfigResource(ConfigResource.Type.BROKER, "") -> newConfig).asJava
    }
    adminClient.alterConfigs(configs)
  }

  private def reconfigureServers(newProps: Properties, perBrokerConfig: Boolean, aPropToVerify: (String, String), expectFailure: Boolean = false): Unit = {
    val alterResult = alterConfigs(servers, adminClients.head, newProps, perBrokerConfig)
    if (expectFailure) {
      val oldProps = servers.head.config.values.asScala.filter { case (k, _) => newProps.containsKey(k) }
      val brokerResources = if (perBrokerConfig)
        servers.map(server => new ConfigResource(ConfigResource.Type.BROKER, server.config.brokerId.toString))
      else
        Seq(new ConfigResource(ConfigResource.Type.BROKER, ""))
      brokerResources.foreach { brokerResource =>
        val exception = assertThrows(classOf[ExecutionException], () => alterResult.values.get(brokerResource).get)
        assertEquals(classOf[InvalidRequestException], exception.getCause.getClass)
      }
      servers.foreach { server =>
        assertEquals(oldProps, server.config.values.asScala.filter { case (k, _) => newProps.containsKey(k) })
      }
    } else {
      alterResult.all.get
      waitForConfig(aPropToVerify._1, aPropToVerify._2)
    }
  }

  private def configureMetricsReporters(reporters: Seq[Class[_]], props: Properties,
                                        perBrokerConfig: Boolean = false): Unit = {
    val reporterStr = reporters.map(_.getName).mkString(",")
    props.put(KafkaConfig.MetricReporterClassesProp, reporterStr)
    reconfigureServers(props, perBrokerConfig, (KafkaConfig.MetricReporterClassesProp, reporterStr))
  }

  private def startProduceConsume(retries: Int, producerClientId: String = "test-producer"): (ProducerThread, ConsumerThread) = {
    val producerThread = new ProducerThread(producerClientId, retries)
    clientThreads += producerThread
    val consumerThread = new ConsumerThread(producerThread)
    clientThreads += consumerThread
    consumerThread.start()
    producerThread.start()
    TestUtils.waitUntilTrue(() => producerThread.sent >= 10, "Messages not sent")
    (producerThread, consumerThread)
  }

  private def stopAndVerifyProduceConsume(producerThread: ProducerThread, consumerThread: ConsumerThread,
                                          mayReceiveDuplicates: Boolean = false): Unit = {
    TestUtils.waitUntilTrue(() => producerThread.sent >= 10, "Messages not sent")
    producerThread.shutdown()
    consumerThread.initiateShutdown()
    consumerThread.awaitShutdown()
    assertEquals(producerThread.lastSent, consumerThread.lastReceived)
    assertEquals(0, consumerThread.missingRecords.size)
    if (!mayReceiveDuplicates)
      assertFalse(consumerThread.duplicates, "Duplicates not expected")
    assertFalse(consumerThread.outOfOrder, "Some messages received out of order")
  }

  private def verifyConnectionFailure(producer: KafkaProducer[String, String]): Future[_] = {
    val executor = Executors.newSingleThreadExecutor
    executors += executor
    val future = executor.submit(new Runnable() {
      def run(): Unit = {
        producer.send(new ProducerRecord(topic, "key", "value")).get
      }
    })
    verifyTimeout(future)
    future
  }

  private def verifyConnectionFailure(consumer: Consumer[String, String]): Future[_] = {
    val executor = Executors.newSingleThreadExecutor
    executors += executor
    val future = executor.submit(new Runnable() {
      def run(): Unit = {
        consumer.commitSync()
      }
    })
    verifyTimeout(future)
    future
  }

  private def verifyTimeout(future: Future[_]): Unit = {
    assertThrows(classOf[TimeoutException], () => future.get(100, TimeUnit.MILLISECONDS))
  }

  private def addListenerPropsSsl(listenerName: String, props: Properties): Unit = {
    props ++= securityProps(sslProperties1, KEYSTORE_PROPS, listenerPrefix(listenerName))
    props ++= securityProps(sslProperties1, TRUSTSTORE_PROPS, listenerPrefix(listenerName))
  }

  private def addListenerPropsSasl(listener: String, mechanisms: Seq[String], props: Properties): Unit = {
    val listenerName = new ListenerName(listener)
    val prefix = listenerName.configPrefix
    props.put(prefix + KafkaConfig.SaslEnabledMechanismsProp, mechanisms.mkString(","))
    props.put(prefix + KafkaConfig.SaslKerberosServiceNameProp, "kafka")
    mechanisms.foreach { mechanism =>
      val jaasSection = jaasSections(Seq(mechanism), None, KafkaSasl, "").head
      val jaasConfig = jaasSection.modules.head.toString
      props.put(listenerName.saslMechanismConfigPrefix(mechanism) + KafkaConfig.SaslJaasConfigProp, jaasConfig)
    }
  }

  private abstract class ClientBuilder[T]() {
    protected var _bootstrapServers: Option[String] = None
    protected var _listenerName: String = SecureExternal
    protected var _securityProtocol = SecurityProtocol.SASL_SSL
    protected var _saslMechanism: String = kafkaClientSaslMechanism
    protected var _clientId = "test-client"
    protected val _propsOverride: Properties = new Properties

    def bootstrapServers(bootstrap: String): this.type = { _bootstrapServers = Some(bootstrap); this }
    def listenerName(listener: String): this.type = { _listenerName = listener; this }
    def securityProtocol(protocol: SecurityProtocol): this.type = { _securityProtocol = protocol; this }
    def saslMechanism(mechanism: String): this.type = { _saslMechanism = mechanism; this }
    def clientId(id: String): this.type = { _clientId = id; this }
    def keyStoreProps(props: Properties): this.type = { _propsOverride ++= securityProps(props, KEYSTORE_PROPS); this }
    def trustStoreProps(props: Properties): this.type = { _propsOverride ++= securityProps(props, TRUSTSTORE_PROPS); this }

    def bootstrapServers: String =
      _bootstrapServers.getOrElse(TestUtils.bootstrapServers(servers, new ListenerName(_listenerName)))

    def propsOverride: Properties = {
      val props = clientProps(_securityProtocol, Some(_saslMechanism))
      props.put(CommonClientConfigs.CLIENT_ID_CONFIG, _clientId)
      props ++= _propsOverride
      props
    }

    def build(): T
  }

  private case class ProducerBuilder() extends ClientBuilder[KafkaProducer[String, String]] {
    private var _retries = Int.MaxValue
    private var _acks = -1
    private var _requestTimeoutMs = 30000
    private var _deliveryTimeoutMs = 30000

    def maxRetries(retries: Int): ProducerBuilder = { _retries = retries; this }
    def acks(acks: Int): ProducerBuilder = { _acks = acks; this }
    def requestTimeoutMs(timeoutMs: Int): ProducerBuilder = { _requestTimeoutMs = timeoutMs; this }
    def deliveryTimeoutMs(timeoutMs: Int): ProducerBuilder = { _deliveryTimeoutMs= timeoutMs; this }

    override def build(): KafkaProducer[String, String] = {
      val producerProps = propsOverride
      producerProps.put(ProducerConfig.BOOTSTRAP_SERVERS_CONFIG, bootstrapServers)
      producerProps.put(ProducerConfig.ACKS_CONFIG, _acks.toString)
      producerProps.put(ProducerConfig.RETRIES_CONFIG, _retries.toString)
      producerProps.put(ProducerConfig.DELIVERY_TIMEOUT_MS_CONFIG, _deliveryTimeoutMs.toString)
      producerProps.put(ProducerConfig.REQUEST_TIMEOUT_MS_CONFIG, _requestTimeoutMs.toString)
      // disable the idempotence since some tests want to test the cases when retries=0, and these tests are not testing producers
      producerProps.put(ProducerConfig.ENABLE_IDEMPOTENCE_CONFIG, "false")

      val producer = new KafkaProducer[String, String](producerProps, new StringSerializer, new StringSerializer)
      producers += producer
      producer
    }
  }

  private case class ConsumerBuilder(group: String) extends ClientBuilder[Consumer[String, String]] {
    private var _autoOffsetReset = "earliest"
    private var _enableAutoCommit = false
    private var _topic = DynamicBrokerReconfigurationTest.this.topic

    def autoOffsetReset(reset: String): ConsumerBuilder = { _autoOffsetReset = reset; this }
    def enableAutoCommit(enable: Boolean): ConsumerBuilder = { _enableAutoCommit = enable; this }
    def topic(topic: String): ConsumerBuilder = { _topic = topic; this }

    override def build(): Consumer[String, String] = {
      val consumerProps = propsOverride
      consumerProps.put(ConsumerConfig.BOOTSTRAP_SERVERS_CONFIG, bootstrapServers)
      consumerProps.put(ConsumerConfig.AUTO_OFFSET_RESET_CONFIG, _autoOffsetReset)
      consumerProps.put(ConsumerConfig.GROUP_ID_CONFIG, group)
      consumerProps.put(ConsumerConfig.ENABLE_AUTO_COMMIT_CONFIG, _enableAutoCommit.toString)

      val consumer = new KafkaConsumer[String, String](consumerProps, new StringDeserializer, new StringDeserializer)
      consumers += consumer

      consumer.subscribe(Collections.singleton(_topic))
      if (_autoOffsetReset == "latest")
        awaitInitialPositions(consumer)
      consumer
    }
  }

  private class ProducerThread(clientId: String, retries: Int)
    extends ShutdownableThread(clientId, false) {

    private val producer = ProducerBuilder().maxRetries(retries).clientId(clientId).build()
    val lastSent = new ConcurrentHashMap[Int, Int]()
    @volatile var sent = 0
    override def doWork(): Unit = {
      try {
        while (isRunning) {
          val key = sent.toString
          val partition = sent % numPartitions
          val record = new ProducerRecord(topic, partition, key, s"value$sent")
          producer.send(record).get(10, TimeUnit.SECONDS)
          lastSent.put(partition, sent)
          sent += 1
        }
      } finally {
        producer.close()
      }
    }
  }

  private class ConsumerThread(producerThread: ProducerThread) extends ShutdownableThread("test-consumer", false) {
    private val consumer = ConsumerBuilder("group1").enableAutoCommit(true).build()
    val lastReceived = new ConcurrentHashMap[Int, Int]()
    val missingRecords = new ConcurrentLinkedQueue[Int]()
    @volatile var outOfOrder = false
    @volatile var duplicates = false
    @volatile var lastBatch: ConsumerRecords[String, String] = _
    @volatile private var endTimeMs = Long.MaxValue
    @volatile var received = 0
    override def doWork(): Unit = {
      try {
        while (isRunning || (lastReceived != producerThread.lastSent && System.currentTimeMillis < endTimeMs)) {
          val records = consumer.poll(Duration.ofMillis(50L))
          received += records.count
          if (!records.isEmpty) {
            lastBatch = records
            records.partitions.forEach { tp =>
              val partition = tp.partition
              records.records(tp).asScala.map(_.key.toInt).foreach { key =>
                val prevKey = lastReceived.asScala.getOrElse(partition, partition - numPartitions)
                val expectedKey = prevKey + numPartitions
                if (key < prevKey)
                  outOfOrder = true
                else if (key == prevKey)
                  duplicates = true
                else {
                  for (i <- expectedKey until key by numPartitions)
                    missingRecords.add(i)
                }
                lastReceived.put(partition, key)
                missingRecords.remove(key)
              }
            }
          }
        }
      } finally {
        consumer.close()
      }
    }

    override def initiateShutdown(): Boolean = {
      endTimeMs = System.currentTimeMillis + 10 * 1000
      super.initiateShutdown()
    }

    def waitForMatchingRecords(predicate: ConsumerRecord[String, String] => Boolean): Unit = {
      TestUtils.waitUntilTrue(() => {
        val records = lastBatch
        if (records == null || records.isEmpty)
          false
        else
          records.asScala.toList.exists(predicate)
      }, "Received records did not match")
    }
  }
}

object TestMetricsReporter {
  val PollingIntervalProp = "polling.interval"
  val testReporters = new ConcurrentLinkedQueue[TestMetricsReporter]()
  val configuredBrokers = mutable.Set[Int]()

  def waitForReporters(count: Int): List[TestMetricsReporter] = {
    TestUtils.waitUntilTrue(() => testReporters.size == count, msg = "Metrics reporters not created")

    val reporters = testReporters.asScala.toList
    TestUtils.waitUntilTrue(() => reporters.forall(_.configureCount == 1), msg = "Metrics reporters not configured")
    reporters
  }
}

class TestMetricsReporter extends MetricsReporter with Reconfigurable with Closeable with ClusterResourceListener {
  import TestMetricsReporter._
  val kafkaMetrics = ArrayBuffer[KafkaMetric]()
  @volatile var initializeCount = 0
  @volatile var contextChangeCount = 0
  @volatile var configureCount = 0
  @volatile var reconfigureCount = 0
  @volatile var closeCount = 0
  @volatile var clusterUpdateCount = 0
  @volatile var pollingInterval: Int = -1
  testReporters.add(this)

  override def contextChange(metricsContext: MetricsContext): Unit = {
    contextChangeCount += 1
  }

  override def init(metrics: util.List[KafkaMetric]): Unit = {
    assertTrue(contextChangeCount > 0, "contextChange must be called before init")
    kafkaMetrics ++= metrics.asScala
    initializeCount += 1
  }

  override def configure(configs: util.Map[String, _]): Unit = {
    configuredBrokers += configs.get(KafkaConfig.BrokerIdProp).toString.toInt
    configureCount += 1
    pollingInterval = configs.get(PollingIntervalProp).toString.toInt
  }

  override def metricChange(metric: KafkaMetric): Unit = {
  }

  override def metricRemoval(metric: KafkaMetric): Unit = {
    kafkaMetrics -= metric
  }

  override def onUpdate(clusterResource: ClusterResource): Unit = {
    assertNotNull(clusterResource.clusterId, "Cluster id not set")
    clusterUpdateCount += 1
  }

  override def reconfigurableConfigs(): util.Set[String] = {
    Set(PollingIntervalProp).asJava
  }

  override def validateReconfiguration(configs: util.Map[String, _]): Unit = {
    val pollingInterval = configs.get(PollingIntervalProp).toString.toInt
    if (pollingInterval <= 0)
      throw new ConfigException(s"Invalid polling interval $pollingInterval")
  }

  override def reconfigure(configs: util.Map[String, _]): Unit = {
    reconfigureCount += 1
    pollingInterval = configs.get(PollingIntervalProp).toString.toInt
  }

  override def close(): Unit = {
    closeCount += 1
  }

  def verifyState(reconfigureCount: Int, deleteCount: Int, pollingInterval: Int): Unit = {
    assertEquals(1, initializeCount)
    assertEquals(1, configureCount)
    assertEquals(reconfigureCount, this.reconfigureCount)
    assertEquals(deleteCount, closeCount)
    assertEquals(1, clusterUpdateCount)
    assertEquals(pollingInterval, this.pollingInterval)
  }

  def verifyMetricValue(name: String, group: String): Unit = {
    val matchingMetrics = kafkaMetrics.filter(metric => metric.metricName.name == name && metric.metricName.group == group)
    assertTrue(matchingMetrics.nonEmpty, "Metric not found")
    val total = matchingMetrics.foldLeft(0.0)((total, metric) => total + metric.metricValue.asInstanceOf[Double])
    assertTrue(total > 0.0, "Invalid metric value")
  }
}


class MockFileConfigProvider extends FileConfigProvider {
  @throws(classOf[IOException])
  override def reader(path: Path): Reader = {
    new StringReader("key=testKey\npassword=ServerPassword\ninterval=1000\nupdinterval=2000\nstoretype=JKS")
  }
}<|MERGE_RESOLUTION|>--- conflicted
+++ resolved
@@ -216,7 +216,6 @@
     sslStoreProps.remove(KafkaConfig.PasswordEncoderSecretProp)
     adminZkClient.changeConfigs(entityType, entityName, sslStoreProps)
 
-<<<<<<< HEAD
     val brokerProps = adminZkClient.fetchEntityConfig("brokers", kafkaConfig.brokerId.toString)
     assertEquals(4, brokerProps.size)
     assertEquals(sslProperties.get(SSL_KEYSTORE_TYPE_CONFIG),
@@ -227,7 +226,29 @@
       passwordEncoder.decode(brokerProps.getProperty(s"$externalListenerPrefix$SSL_KEYSTORE_PASSWORD_CONFIG")))
     assertEquals(sslProperties.get(SSL_KEY_PASSWORD_CONFIG),
       passwordEncoder.decode(brokerProps.getProperty(s"$externalListenerPrefix$SSL_KEY_PASSWORD_CONFIG")))
-=======
+  }
+
+  def listenerPrefix(name: String): String = new ListenerName(name).configPrefix
+
+  def createPasswordEncoder(config: KafkaConfig, secret: Option[Password]): PasswordEncoder = {
+    val encoderSecret = secret.getOrElse(throw new IllegalStateException("Password encoder secret not configured"))
+    PasswordEncoder.encrypting(encoderSecret,
+      config.passwordEncoderKeyFactoryAlgorithm,
+      config.passwordEncoderCipherAlgorithm,
+      config.passwordEncoderKeyLength,
+      config.passwordEncoderIterations)
+  }
+
+  def clearLeftOverProcessorMetrics(): Unit = {
+    val metricsFromOldTests = KafkaYammerMetrics.defaultRegistry.allMetrics.keySet.asScala.filter(isProcessorMetric)
+    metricsFromOldTests.foreach(KafkaYammerMetrics.defaultRegistry.removeMetric)
+  }
+
+  def isProcessorMetric(metricName: MetricName): Boolean = {
+    val mbeanName = metricName.getMBeanName
+    mbeanName.contains(s"${Processor.NetworkProcessorMetricTag}=") || mbeanName.contains(s"${RequestChannel.ProcessorMetricTag}=")
+  }
+
     // Verify a few log configs with and without synonyms
     val expectedProps = new Properties
     expectedProps.setProperty(KafkaConfig.LogRetentionTimeMillisProp, "1680000000")
@@ -258,28 +279,6 @@
       synonymsList(logRetentionHours))
     assertEquals(List((KafkaConfig.LogRollTimeHoursProp, ConfigSource.DEFAULT_CONFIG)), synonymsList(logRollHours))
     assertEquals(List((CleanerConfig.LOG_CLEANER_THREADS_PROP, ConfigSource.DEFAULT_CONFIG)), synonymsList(logCleanerThreads))
->>>>>>> eea369af
-  }
-
-  def listenerPrefix(name: String): String = new ListenerName(name).configPrefix
-
-  def createPasswordEncoder(config: KafkaConfig, secret: Option[Password]): PasswordEncoder = {
-    val encoderSecret = secret.getOrElse(throw new IllegalStateException("Password encoder secret not configured"))
-    PasswordEncoder.encrypting(encoderSecret,
-      config.passwordEncoderKeyFactoryAlgorithm,
-      config.passwordEncoderCipherAlgorithm,
-      config.passwordEncoderKeyLength,
-      config.passwordEncoderIterations)
-  }
-
-  def clearLeftOverProcessorMetrics(): Unit = {
-    val metricsFromOldTests = KafkaYammerMetrics.defaultRegistry.allMetrics.keySet.asScala.filter(isProcessorMetric)
-    metricsFromOldTests.foreach(KafkaYammerMetrics.defaultRegistry.removeMetric)
-  }
-
-  def isProcessorMetric(metricName: MetricName): Boolean = {
-    val mbeanName = metricName.getMBeanName
-    mbeanName.contains(s"${Processor.NetworkProcessorMetricTag}=") || mbeanName.contains(s"${RequestChannel.ProcessorMetricTag}=")
   }
 
   def invalidSslConfigs: Properties = {
