--- conflicted
+++ resolved
@@ -66,500 +66,6 @@
 import scala.annotation.nowarn
 import scala.collection._
 import scala.jdk.CollectionConverters._
-<<<<<<< HEAD
-import scala.collection.Seq
-
-class AbstractDynamicBrokerReconfigurationTest extends QuorumTestHarness with SaslSetup {
-  val Plain = "PLAIN"
-  val SecureInternal = "INTERNAL"
-  val SecureExternal = "EXTERNAL"
-
-  val servers = new ArrayBuffer[KafkaBroker]
-  val numServers = 3
-  val numPartitions = 10
-  val producers = new ArrayBuffer[KafkaProducer[String, String]]
-  val consumers = new ArrayBuffer[Consumer[String, String]]
-  val adminClients = new ArrayBuffer[Admin]()
-  val clientThreads = new ArrayBuffer[ShutdownableThread]()
-  val executors = new ArrayBuffer[ExecutorService]
-  val topic = "testtopic"
-
-  val kafkaClientSaslMechanism = "PLAIN"
-  val kafkaServerSaslMechanisms = List("PLAIN")
-
-  val trustStoreFile1 = TestUtils.tempFile("truststore", ".jks")
-  val trustStoreFile2 = TestUtils.tempFile("truststore", ".jks")
-  val sslProperties1 = TestUtils.sslConfigs(Mode.SERVER, clientCert = false, Some(trustStoreFile1), "kafka")
-  val sslProperties2 = TestUtils.sslConfigs(Mode.SERVER, clientCert = false, Some(trustStoreFile2), "kafka")
-  val invalidSslProperties = invalidSslConfigs
-
-  @BeforeEach
-  override def setUp(testInfo: TestInfo): Unit = {
-    startSasl(jaasSections(kafkaServerSaslMechanisms, Some(kafkaClientSaslMechanism)))
-    super.setUp(testInfo)
-
-    clearLeftOverProcessorMetrics() // clear metrics left over from other tests so that new ones can be tested
-
-    (0 until numServers).foreach { brokerId =>
-
-      val props = if (isKRaftTest()) {
-        val properties = TestUtils.createBrokerConfig(brokerId, null)
-        properties.put(SocketServerConfigs.ADVERTISED_LISTENERS_CONFIG, s"$SecureInternal://localhost:0, $SecureExternal://localhost:0")
-        properties
-      } else {
-        val properties = TestUtils.createBrokerConfig(brokerId, zkConnect)
-        properties.put(ZkConfigs.ZK_ENABLE_SECURE_ACLS_CONFIG, "true")
-        properties
-      }
-      props ++= securityProps(sslProperties1, TRUSTSTORE_PROPS)
-      // Ensure that we can support multiple listeners per security protocol and multiple security protocols
-      props.put(SocketServerConfigs.LISTENERS_CONFIG, s"$SecureInternal://localhost:0, $SecureExternal://localhost:0")
-      props.put(SocketServerConfigs.LISTENER_SECURITY_PROTOCOL_MAP_CONFIG, s"PLAINTEXT:PLAINTEXT, $SecureInternal:SSL, $SecureExternal:SASL_SSL, CONTROLLER:$controllerListenerSecurityProtocol")
-      props.put(ReplicationConfigs.INTER_BROKER_LISTENER_NAME_CONFIG, SecureInternal)
-      props.put(KafkaSecurityConfigs.SSL_CLIENT_AUTH_CONFIG, "requested")
-      props.put(KafkaSecurityConfigs.SASL_MECHANISM_INTER_BROKER_PROTOCOL_CONFIG, "PLAIN")
-      props.put(KafkaSecurityConfigs.SASL_ENABLED_MECHANISMS_CONFIG, kafkaServerSaslMechanisms.mkString(","))
-      props.put(ServerLogConfigs.LOG_SEGMENT_BYTES_CONFIG, "2000") // low value to test log rolling on config update
-      props.put(ReplicationConfigs.NUM_REPLICA_FETCHERS_CONFIG, "2") // greater than one to test reducing threads
-      props.put(PasswordEncoderConfigs.PASSWORD_ENCODER_SECRET_CONFIG, "dynamic-config-secret")
-      props.put(ServerLogConfigs.LOG_RETENTION_TIME_MILLIS_CONFIG, 1680000000.toString)
-      props.put(ServerLogConfigs.LOG_RETENTION_TIME_HOURS_CONFIG, 168.toString)
-
-      props ++= sslProperties1
-      props ++= securityProps(sslProperties1, KEYSTORE_PROPS, listenerPrefix(SecureInternal))
-
-      // Set invalid top-level properties to ensure that listener config is used
-      // Don't set any dynamic configs here since they get overridden in tests
-      props ++= invalidSslProperties
-      props ++= securityProps(invalidSslProperties, KEYSTORE_PROPS)
-      props ++= securityProps(sslProperties1, KEYSTORE_PROPS, listenerPrefix(SecureExternal))
-
-      val kafkaConfig = KafkaConfig.fromProps(props)
-      if (!isKRaftTest()) {
-        configureDynamicKeystoreInZooKeeper(kafkaConfig, sslProperties1)
-      }
-
-      servers += createBroker(kafkaConfig)
-    }
-
-    createAdminClient(SecurityProtocol.SSL, SecureInternal)
-
-    TestUtils.createTopicWithAdmin(adminClients.head, topic, servers, controllerServers, numPartitions, replicationFactor = numServers)
-    TestUtils.createTopicWithAdmin(adminClients.head, Topic.GROUP_METADATA_TOPIC_NAME, servers, controllerServers,
-      numPartitions = servers.head.config.offsetsTopicPartitions,
-      replicationFactor = numServers,
-      topicConfig = servers.head.groupCoordinator.groupMetadataTopicConfigs)
-
-    TestMetricsReporter.testReporters.clear()
-  }
-
-  @AfterEach
-  override def tearDown(): Unit = {
-    clientThreads.foreach(_.interrupt())
-    clientThreads.foreach(_.initiateShutdown())
-    clientThreads.foreach(_.join(5 * 1000))
-    executors.foreach(_.shutdownNow())
-    producers.foreach(_.close(Duration.ZERO))
-    consumers.foreach(_.close(Duration.ofMillis(0)))
-    adminClients.foreach(_.close())
-    TestUtils.shutdownServers(servers)
-    super.tearDown()
-    closeSasl()
-  }
-
-  private def clearLeftOverProcessorMetrics(): Unit = {
-    val metricsFromOldTests = KafkaYammerMetrics.defaultRegistry.allMetrics.keySet.asScala.filter(isProcessorMetric)
-    metricsFromOldTests.foreach(KafkaYammerMetrics.defaultRegistry.removeMetric)
-  }
-
-  def isProcessorMetric(metricName: MetricName): Boolean = {
-    val mbeanName = metricName.getMBeanName
-    mbeanName.contains(s"${Processor.NetworkProcessorMetricTag}=") || mbeanName.contains(s"${RequestChannel.ProcessorMetricTag}=")
-  }
-
-  private def configureDynamicKeystoreInZooKeeper(kafkaConfig: KafkaConfig, sslProperties: Properties): Unit = {
-    val externalListenerPrefix = listenerPrefix(SecureExternal)
-    val sslStoreProps = new Properties
-    sslStoreProps ++= securityProps(sslProperties, KEYSTORE_PROPS, externalListenerPrefix)
-    sslStoreProps.put(PasswordEncoderConfigs.PASSWORD_ENCODER_SECRET_CONFIG, kafkaConfig.passwordEncoderSecret.map(_.value).orNull)
-    zkClient.makeSurePersistentPathExists(ConfigEntityChangeNotificationZNode.path)
-
-    val entityType = ConfigType.BROKER
-    val entityName = kafkaConfig.brokerId.toString
-
-    val passwordConfigs = sslStoreProps.asScala.keySet.filter(DynamicBrokerConfig.isPasswordConfig)
-    val passwordEncoder = createPasswordEncoder(kafkaConfig, kafkaConfig.passwordEncoderSecret)
-
-    if (passwordConfigs.nonEmpty) {
-      passwordConfigs.foreach { configName =>
-        val encodedValue = passwordEncoder.encode(new Password(sslStoreProps.getProperty(configName)))
-        sslStoreProps.setProperty(configName, encodedValue)
-      }
-    }
-    sslStoreProps.remove(PasswordEncoderConfigs.PASSWORD_ENCODER_SECRET_CONFIG)
-    adminZkClient.changeConfigs(entityType, entityName, sslStoreProps)
-
-    val brokerProps = adminZkClient.fetchEntityConfig("brokers", kafkaConfig.brokerId.toString)
-    assertEquals(4, brokerProps.size)
-    assertEquals(sslProperties.get(SSL_KEYSTORE_TYPE_CONFIG),
-      brokerProps.getProperty(s"$externalListenerPrefix$SSL_KEYSTORE_TYPE_CONFIG"))
-    assertEquals(sslProperties.get(SSL_KEYSTORE_LOCATION_CONFIG),
-      brokerProps.getProperty(s"$externalListenerPrefix$SSL_KEYSTORE_LOCATION_CONFIG"))
-    assertEquals(sslProperties.get(SSL_KEYSTORE_PASSWORD_CONFIG),
-      passwordEncoder.decode(brokerProps.getProperty(s"$externalListenerPrefix$SSL_KEYSTORE_PASSWORD_CONFIG")))
-    assertEquals(sslProperties.get(SSL_KEY_PASSWORD_CONFIG),
-      passwordEncoder.decode(brokerProps.getProperty(s"$externalListenerPrefix$SSL_KEY_PASSWORD_CONFIG")))
-  }
-
-  def createPasswordEncoder(config: KafkaConfig, secret: Option[Password]): PasswordEncoder = {
-    val encoderSecret = secret.getOrElse(throw new IllegalStateException("Password encoder secret not configured"))
-    PasswordEncoder.encrypting(encoderSecret,
-      config.passwordEncoderKeyFactoryAlgorithm,
-      config.passwordEncoderCipherAlgorithm,
-      config.passwordEncoderKeyLength,
-      config.passwordEncoderIterations)
-  }
-
-  def createAdminClient(securityProtocol: SecurityProtocol, listenerName: String): Admin = {
-    val config = clientProps(securityProtocol)
-    val bootstrapServers = TestUtils.bootstrapServers(servers, new ListenerName(listenerName))
-    config.put(AdminClientConfig.BOOTSTRAP_SERVERS_CONFIG, bootstrapServers)
-    config.put(AdminClientConfig.METADATA_MAX_AGE_CONFIG, "10")
-    val adminClient = Admin.create(config)
-    adminClients += adminClient
-    adminClient
-  }
-
-  def fetchBrokerConfigsFromZooKeeper(server: KafkaBroker): Properties = {
-    val props = adminZkClient.fetchEntityConfig(ConfigType.BROKER, server.config.brokerId.toString)
-    server.config.dynamicConfig.fromPersistentProps(props, perBrokerConfig = true)
-  }
-
-  def clientProps(securityProtocol: SecurityProtocol, saslMechanism: Option[String] = None): Properties = {
-    val props = new Properties
-    props.put(CommonClientConfigs.SECURITY_PROTOCOL_CONFIG, securityProtocol.name)
-    props.put(SSL_ENDPOINT_IDENTIFICATION_ALGORITHM_CONFIG, "HTTPS")
-    if (securityProtocol == SecurityProtocol.SASL_PLAINTEXT || securityProtocol == SecurityProtocol.SASL_SSL)
-      props ++= kafkaClientSaslProperties(saslMechanism.getOrElse(kafkaClientSaslMechanism), dynamicJaasConfig = true)
-    props ++= sslProperties1
-    securityProps(props, props.keySet)
-  }
-
-  def describeConfig(adminClient: Admin, servers: Seq[KafkaBroker] = this.servers): Config = {
-    val configResources = servers.map { server =>
-      new ConfigResource(ConfigResource.Type.BROKER, server.config.brokerId.toString)
-    }
-    val describeOptions = new DescribeConfigsOptions().includeSynonyms(true)
-    val describeResult = adminClient.describeConfigs(configResources.asJava, describeOptions).all.get
-    assertEquals(servers.size, describeResult.values.size)
-    val configDescription = describeResult.values.iterator.next
-    assertFalse(configDescription.entries.isEmpty, "Configs are empty")
-    configDescription
-  }
-
-  def securityProps(srcProps: Properties, propNames: util.Set[_], listenerPrefix: String = ""): Properties = {
-    val resultProps = new Properties
-    propNames.asScala.filter(srcProps.containsKey).foreach { propName =>
-      resultProps.setProperty(s"$listenerPrefix$propName", configValueAsString(srcProps.get(propName)))
-    }
-    resultProps
-  }
-
-  def configEntry(configDesc: Config, configName: String): ConfigEntry = {
-    configDesc.entries.asScala.find(cfg => cfg.name == configName)
-      .getOrElse(throw new IllegalStateException(s"Config not found $configName"))
-  }
-
-  def listenerPrefix(name: String): String = new ListenerName(name).configPrefix
-
-  def waitForConfig(propName: String, propValue: String, maxWaitMs: Long = 10000): Unit = {
-    servers.foreach { server => waitForConfigOnServer(server, propName, propValue, maxWaitMs) }
-  }
-
-  def waitForConfigOnServer(server: KafkaBroker, propName: String, propValue: String, maxWaitMs: Long = 10000): Unit = {
-    TestUtils.retry(maxWaitMs) {
-      assertEquals(propValue, server.config.originals.get(propName))
-    }
-  }
-
-  def invalidSslConfigs: Properties = {
-    val props = new Properties
-    props.put(SSL_KEYSTORE_LOCATION_CONFIG, "invalid/file/path")
-    props.put(SSL_KEYSTORE_PASSWORD_CONFIG, new Password("invalid"))
-    props.put(SSL_KEY_PASSWORD_CONFIG, new Password("invalid"))
-    props.put(SSL_KEYSTORE_TYPE_CONFIG, "PKCS12")
-    props
-  }
-
-  def currentThreads: List[String] = {
-    Thread.getAllStackTraces.keySet.asScala.toList.map(_.getName)
-  }
-
-  def matchingThreads(threadPrefix: String): List[String] = {
-    currentThreads.filter(_.startsWith(threadPrefix))
-  }
-
-  def verifyThreads(threadPrefix: String, countPerBroker: Int, leftOverThreads: Int = 0): Unit = {
-    val expectedCount = countPerBroker * servers.size
-    val (threads, resized) = TestUtils.computeUntilTrue(matchingThreads(threadPrefix)) { matching =>
-      matching.size >= expectedCount &&  matching.size <= expectedCount + leftOverThreads
-    }
-    assertTrue(resized, s"Invalid threads: expected $expectedCount, got ${threads.size}: $threads")
-  }
-
-  private def configValueAsString(value: Any): String = {
-    value match {
-      case password: Password => password.value
-      case list: util.List[_] => list.asScala.map(_.toString).mkString(",")
-      case _ => value.toString
-    }
-  }
-}
-
-class DynamicBrokerReconfigurationTest extends AbstractDynamicBrokerReconfigurationTest {
-  @ParameterizedTest
-  @ValueSource(strings = Array("zk", "kraft"))
-  def testConfigDescribeUsingAdminClient(quorum: String): Unit = {
-
-    def verifyConfig(configName: String, configEntry: ConfigEntry, isSensitive: Boolean, isReadOnly: Boolean,
-                     expectedProps: Properties): Unit = {
-      if (isSensitive) {
-        assertTrue(configEntry.isSensitive, s"Value is sensitive: $configName")
-        assertNull(configEntry.value, s"Sensitive value returned for $configName")
-      } else {
-        assertFalse(configEntry.isSensitive, s"Config is not sensitive: $configName")
-        assertEquals(expectedProps.getProperty(configName), configEntry.value)
-      }
-      assertEquals(isReadOnly, configEntry.isReadOnly, s"isReadOnly incorrect for $configName: $configEntry")
-    }
-
-    def verifySynonym(configName: String, synonym: ConfigSynonym, isSensitive: Boolean,
-                      expectedPrefix: String, expectedSource: ConfigSource, expectedProps: Properties): Unit = {
-      if (isSensitive)
-        assertNull(synonym.value, s"Sensitive value returned for $configName")
-      else
-        assertEquals(expectedProps.getProperty(configName), synonym.value)
-      assertTrue(synonym.name.startsWith(expectedPrefix), s"Expected listener config, got $synonym")
-      assertEquals(expectedSource, synonym.source)
-    }
-
-    def verifySynonyms(configName: String, synonyms: util.List[ConfigSynonym], isSensitive: Boolean,
-                       prefix: String, defaultValue: Option[String]): Unit = {
-
-      val overrideCount = if (prefix.isEmpty) 0 else 2
-      assertEquals(1 + overrideCount + defaultValue.size, synonyms.size, s"Wrong synonyms for $configName: $synonyms")
-      if (overrideCount > 0) {
-        val listenerPrefix = "listener.name.external.ssl."
-        verifySynonym(configName, synonyms.get(0), isSensitive, listenerPrefix, ConfigSource.DYNAMIC_BROKER_CONFIG, sslProperties1)
-        verifySynonym(configName, synonyms.get(1), isSensitive, listenerPrefix, ConfigSource.STATIC_BROKER_CONFIG, sslProperties1)
-      }
-      verifySynonym(configName, synonyms.get(overrideCount), isSensitive, "ssl.", ConfigSource.STATIC_BROKER_CONFIG, invalidSslProperties)
-      defaultValue.foreach { value =>
-        val defaultProps = new Properties
-        defaultProps.setProperty(configName, value)
-        verifySynonym(configName, synonyms.get(overrideCount + 1), isSensitive, "ssl.", ConfigSource.DEFAULT_CONFIG, defaultProps)
-      }
-    }
-
-    def verifySslConfig(prefix: String, expectedProps: Properties, configDesc: Config): Unit = {
-      // Validate file-based SSL keystore configs
-      val keyStoreProps = new util.HashSet[String](KEYSTORE_PROPS)
-      keyStoreProps.remove(SSL_KEYSTORE_KEY_CONFIG)
-      keyStoreProps.remove(SSL_KEYSTORE_CERTIFICATE_CHAIN_CONFIG)
-      keyStoreProps.forEach { configName =>
-        val desc = configEntry(configDesc, s"$prefix$configName")
-        val isSensitive = configName.contains("password")
-        verifyConfig(configName, desc, isSensitive, isReadOnly = prefix.nonEmpty, expectedProps)
-        val defaultValue = if (configName == SSL_KEYSTORE_TYPE_CONFIG) Some("JKS") else None
-        verifySynonyms(configName, desc.synonyms, isSensitive, prefix, defaultValue)
-      }
-    }
-
-    val adminClient = adminClients.head
-    alterSslKeystoreUsingConfigCommand(sslProperties1, SecureExternal)
-
-    val configDesc = TestUtils.tryUntilNoAssertionError() {
-      val describeConfigsResult = describeConfig(adminClient)
-      verifySslConfig("listener.name.external.", sslProperties1, describeConfigsResult)
-      verifySslConfig("", invalidSslProperties, describeConfigsResult)
-      describeConfigsResult
-    }
-
-    // Verify a few log configs with and without synonyms
-    val expectedProps = new Properties
-    expectedProps.setProperty(ServerLogConfigs.LOG_RETENTION_TIME_MILLIS_CONFIG, "1680000000")
-    expectedProps.setProperty(ServerLogConfigs.LOG_RETENTION_TIME_HOURS_CONFIG, "168")
-    expectedProps.setProperty(ServerLogConfigs.LOG_ROLL_TIME_HOURS_CONFIG, "168")
-    expectedProps.setProperty(CleanerConfig.LOG_CLEANER_THREADS_PROP, "1")
-    val logRetentionMs = configEntry(configDesc, ServerLogConfigs.LOG_RETENTION_TIME_MILLIS_CONFIG)
-    verifyConfig(ServerLogConfigs.LOG_RETENTION_TIME_MILLIS_CONFIG, logRetentionMs,
-      isSensitive = false, isReadOnly = false, expectedProps)
-    val logRetentionHours = configEntry(configDesc, ServerLogConfigs.LOG_RETENTION_TIME_HOURS_CONFIG)
-    verifyConfig(ServerLogConfigs.LOG_RETENTION_TIME_HOURS_CONFIG, logRetentionHours,
-      isSensitive = false, isReadOnly = true, expectedProps)
-    val logRollHours = configEntry(configDesc, ServerLogConfigs.LOG_ROLL_TIME_HOURS_CONFIG)
-    verifyConfig(ServerLogConfigs.LOG_ROLL_TIME_HOURS_CONFIG, logRollHours,
-      isSensitive = false, isReadOnly = true, expectedProps)
-    val logCleanerThreads = configEntry(configDesc, CleanerConfig.LOG_CLEANER_THREADS_PROP)
-    verifyConfig(CleanerConfig.LOG_CLEANER_THREADS_PROP, logCleanerThreads,
-      isSensitive = false, isReadOnly = false, expectedProps)
-
-    def synonymsList(configEntry: ConfigEntry): List[(String, ConfigSource)] =
-      configEntry.synonyms.asScala.map(s => (s.name, s.source)).toList
-    assertEquals(List((ServerLogConfigs.LOG_RETENTION_TIME_MILLIS_CONFIG, ConfigSource.STATIC_BROKER_CONFIG),
-      (ServerLogConfigs.LOG_RETENTION_TIME_HOURS_CONFIG, ConfigSource.STATIC_BROKER_CONFIG),
-      (ServerLogConfigs.LOG_RETENTION_TIME_HOURS_CONFIG, ConfigSource.DEFAULT_CONFIG)),
-      synonymsList(logRetentionMs))
-    assertEquals(List((ServerLogConfigs.LOG_RETENTION_TIME_HOURS_CONFIG, ConfigSource.STATIC_BROKER_CONFIG),
-      (ServerLogConfigs.LOG_RETENTION_TIME_HOURS_CONFIG, ConfigSource.DEFAULT_CONFIG)),
-      synonymsList(logRetentionHours))
-    assertEquals(List((ServerLogConfigs.LOG_ROLL_TIME_HOURS_CONFIG, ConfigSource.DEFAULT_CONFIG)), synonymsList(logRollHours))
-    assertEquals(List((CleanerConfig.LOG_CLEANER_THREADS_PROP, ConfigSource.DEFAULT_CONFIG)), synonymsList(logCleanerThreads))
-  }
-
-  @ParameterizedTest
-  @ValueSource(strings = Array("zk", "kraft"))
-  def testUpdatesUsingConfigProvider(quorum: String): Unit = {
-    val PollingIntervalVal = f"$${file:polling.interval:interval}"
-    val PollingIntervalUpdateVal = f"$${file:polling.interval:updinterval}"
-    val SslTruststoreTypeVal = f"$${file:ssl.truststore.type:storetype}"
-    val SslKeystorePasswordVal = f"$${file:ssl.keystore.password:password}"
-
-    val configPrefix = listenerPrefix(SecureExternal)
-    val brokerConfigs = describeConfig(adminClients.head, servers).entries.asScala
-    // the following are values before updated
-    assertFalse(brokerConfigs.exists(_.name == TestMetricsReporter.PollingIntervalProp), "Initial value of polling interval")
-    assertFalse(brokerConfigs.exists(_.name == configPrefix + SSL_TRUSTSTORE_TYPE_CONFIG), "Initial value of ssl truststore type")
-    assertNull(brokerConfigs.find(_.name == configPrefix + SSL_KEYSTORE_PASSWORD_CONFIG).get.value, "Initial value of ssl keystore password")
-
-    // setup ssl properties
-    val secProps = securityProps(sslProperties1, KEYSTORE_PROPS, configPrefix)
-
-    // configure config providers and properties need be updated
-    val updatedProps = new Properties
-    updatedProps.setProperty("config.providers", "file")
-    updatedProps.setProperty("config.providers.file.class", "kafka.server.MockFileConfigProvider")
-    updatedProps.put(MetricConfigs.METRIC_REPORTER_CLASSES_CONFIG, classOf[TestMetricsReporter].getName)
-
-    // 1. update Integer property using config provider
-    updatedProps.put(TestMetricsReporter.PollingIntervalProp, PollingIntervalVal)
-
-    // 2. update String property using config provider
-    updatedProps.put(configPrefix + SSL_TRUSTSTORE_TYPE_CONFIG, SslTruststoreTypeVal)
-
-    // merge two properties
-    updatedProps ++= secProps
-
-    // 3. update password property using config provider
-    updatedProps.put(configPrefix + SSL_KEYSTORE_PASSWORD_CONFIG, SslKeystorePasswordVal)
-
-    alterConfigsUsingConfigCommand(updatedProps)
-    waitForConfig(TestMetricsReporter.PollingIntervalProp, "1000")
-    waitForConfig(configPrefix + SSL_TRUSTSTORE_TYPE_CONFIG, "JKS")
-    waitForConfig(configPrefix + SSL_KEYSTORE_PASSWORD_CONFIG, "ServerPassword")
-
-    // wait for MetricsReporter
-    val reporters = TestMetricsReporter.waitForReporters(servers.size)
-    reporters.foreach { reporter =>
-      reporter.verifyState(reconfigureCount = 0, deleteCount = 0, pollingInterval = 1000)
-      assertFalse(reporter.kafkaMetrics.isEmpty, "No metrics found")
-    }
-
-    if (!isKRaftTest()) {
-      // fetch from ZK, values should be unresolved
-      val props = fetchBrokerConfigsFromZooKeeper(servers.head)
-      assertTrue(props.getProperty(TestMetricsReporter.PollingIntervalProp) == PollingIntervalVal, "polling interval is not updated in ZK")
-      assertTrue(props.getProperty(configPrefix + SSL_TRUSTSTORE_TYPE_CONFIG) == SslTruststoreTypeVal, "store type is not updated in ZK")
-      assertTrue(props.getProperty(configPrefix + SSL_KEYSTORE_PASSWORD_CONFIG) == SslKeystorePasswordVal, "keystore password is not updated in ZK")
-    }
-
-    // verify the update
-    // 1. verify update not occurring if the value of property is same.
-    alterConfigsUsingConfigCommand(updatedProps)
-    waitForConfig(TestMetricsReporter.PollingIntervalProp, "1000")
-    reporters.foreach { reporter =>
-      reporter.verifyState(reconfigureCount = 0, deleteCount = 0, pollingInterval = 1000)
-    }
-
-    // 2. verify update occurring if the value of property changed.
-    updatedProps.put(TestMetricsReporter.PollingIntervalProp, PollingIntervalUpdateVal)
-    alterConfigsUsingConfigCommand(updatedProps)
-    waitForConfig(TestMetricsReporter.PollingIntervalProp, "2000")
-    reporters.foreach { reporter =>
-      reporter.verifyState(reconfigureCount = 1, deleteCount = 0, pollingInterval = 2000)
-    }
-  }
-
-  @ParameterizedTest
-  @ValueSource(strings = Array("zk", "kraft"))
-  def testKeyStoreAlter(quorum: String): Unit = {
-    val topic2 = "testtopic2"
-    TestUtils.createTopicWithAdmin(adminClients.head, topic2, servers, controllerServers, numPartitions, replicationFactor = numServers)
-
-    // Start a producer and consumer that work with the current broker keystore.
-    // This should continue working while changes are made
-    val (producerThread, consumerThread) = startProduceConsume(retries = 0)
-    TestUtils.waitUntilTrue(() => consumerThread.received >= 10, "Messages not received")
-
-    // Producer with new truststore should fail to connect before keystore update
-    val producer1 = ProducerBuilder().trustStoreProps(sslProperties2).maxRetries(0).build()
-    verifyAuthenticationFailure(producer1)
-
-    // Update broker keystore for external listener
-    alterSslKeystoreUsingConfigCommand(sslProperties2, SecureExternal)
-
-    // New producer with old truststore should fail to connect
-    val producer2 = ProducerBuilder().trustStoreProps(sslProperties1).maxRetries(0).build()
-    verifyAuthenticationFailure(producer2)
-
-    // Produce/consume should work with new truststore with new producer/consumer
-    val producer = ProducerBuilder().trustStoreProps(sslProperties2).maxRetries(0).build()
-    // Start the new consumer in a separate group than the continuous consumer started at the beginning of the test so
-    // that it is not disrupted by rebalance.
-    val consumer = ConsumerBuilder("group2").trustStoreProps(sslProperties2).topic(topic2).build()
-    verifyProduceConsume(producer, consumer, 10, topic2)
-
-    // Broker keystore update for internal listener with incompatible keystore should fail without update
-    alterSslKeystore(sslProperties2, SecureInternal, expectFailure = true)
-    verifyProduceConsume(producer, consumer, 10, topic2)
-
-    // Broker keystore update for internal listener with compatible keystore should succeed
-    val sslPropertiesCopy = sslProperties1.clone().asInstanceOf[Properties]
-    val oldFile = new File(sslProperties1.getProperty(SSL_KEYSTORE_LOCATION_CONFIG))
-    val newFile = TestUtils.tempFile("keystore", ".jks")
-    Files.copy(oldFile.toPath, newFile.toPath, StandardCopyOption.REPLACE_EXISTING)
-    sslPropertiesCopy.setProperty(SSL_KEYSTORE_LOCATION_CONFIG, newFile.getPath)
-    alterSslKeystore(sslPropertiesCopy, SecureInternal)
-    verifyProduceConsume(producer, consumer, 10, topic2)
-
-    // Verify that keystores can be updated using same file name.
-    val reusableProps = sslProperties2.clone().asInstanceOf[Properties]
-    val reusableFile = TestUtils.tempFile("keystore", ".jks")
-    reusableProps.setProperty(SSL_KEYSTORE_LOCATION_CONFIG, reusableFile.getPath)
-    Files.copy(new File(sslProperties1.getProperty(SSL_KEYSTORE_LOCATION_CONFIG)).toPath,
-      reusableFile.toPath, StandardCopyOption.REPLACE_EXISTING)
-    alterSslKeystore(reusableProps, SecureExternal)
-    val producer3 = ProducerBuilder().trustStoreProps(sslProperties2).maxRetries(0).build()
-    verifyAuthenticationFailure(producer3)
-    // Now alter using same file name. We can't check if the update has completed by comparing config on
-    // the broker, so we wait for producer operation to succeed to verify that the update has been performed.
-    Files.copy(new File(sslProperties2.getProperty(SSL_KEYSTORE_LOCATION_CONFIG)).toPath,
-      reusableFile.toPath, StandardCopyOption.REPLACE_EXISTING)
-    reusableFile.setLastModified(System.currentTimeMillis() + 1000)
-    alterSslKeystore(reusableProps, SecureExternal)
-    TestUtils.waitUntilTrue(() => {
-      try {
-        producer3.partitionsFor(topic).size() == numPartitions
-      } catch {
-        case _: Exception  => false
-      }
-    }, "Keystore not updated")
-
-    // Verify that all messages sent with retries=0 while keystores were being altered were consumed
-    stopAndVerifyProduceConsume(producerThread, consumerThread)
-  }
-=======
->>>>>>> b0e86235
 
 class DynamicBrokerReconfigurationTest extends AbstractDynamicBrokerReconfigurationTest {
   @ParameterizedTest
@@ -1482,27 +988,6 @@
     server.socketServer.metrics.metrics.keySet.asScala.exists(_.tags.get("listener") == listenerName)
   }
 
-<<<<<<< HEAD
-  private def awaitInitialPositions(consumer: Consumer[_, _]): Unit = {
-    TestUtils.pollUntilTrue(consumer, () => !consumer.assignment.isEmpty, "Timed out while waiting for assignment")
-    consumer.assignment.forEach(consumer.position(_))
-  }
-
-  private def verifyProduceConsume(producer: KafkaProducer[String, String],
-                                   consumer: Consumer[String, String],
-                                   numRecords: Int,
-                                   topic: String): Unit = {
-    val producerRecords = (1 to numRecords).map(i => new ProducerRecord(topic, s"key$i", s"value$i"))
-    producerRecords.map(producer.send).map(_.get(10, TimeUnit.SECONDS))
-    TestUtils.pollUntilAtLeastNumRecords(consumer, numRecords)
-  }
-
-  private def verifyAuthenticationFailure(producer: KafkaProducer[_, _]): Unit = {
-    assertThrows(classOf[AuthenticationException], () => producer.partitionsFor(topic))
-  }
-
-=======
->>>>>>> b0e86235
   private def waitForAuthenticationFailure(producerBuilder: ProducerBuilder): Unit = {
     TestUtils.waitUntilTrue(() => {
       try {
@@ -1585,46 +1070,6 @@
     props.asScala.foreach { case (k, v) => waitForConfigOnServer(server, k, v) }
   }
 
-<<<<<<< HEAD
-  @nowarn("cat=deprecation")
-  private def alterConfigs(servers: Seq[KafkaBroker], adminClient: Admin, props: Properties,
-                   perBrokerConfig: Boolean): AlterConfigsResult = {
-    val configEntries = props.asScala.map { case (k, v) => new ConfigEntry(k, v) }.toList.asJava
-    val newConfig = new Config(configEntries)
-    val configs = if (perBrokerConfig) {
-      servers.map { server =>
-        val resource = new ConfigResource(ConfigResource.Type.BROKER, server.config.brokerId.toString)
-        (resource, newConfig)
-      }.toMap.asJava
-    } else {
-      Map(new ConfigResource(ConfigResource.Type.BROKER, "") -> newConfig).asJava
-    }
-    adminClient.alterConfigs(configs)
-  }
-
-  private def reconfigureServers(newProps: Properties, perBrokerConfig: Boolean, aPropToVerify: (String, String), expectFailure: Boolean = false): Unit = {
-    val alterResult = alterConfigs(servers, adminClients.head, newProps, perBrokerConfig)
-    if (expectFailure) {
-      val oldProps = servers.head.config.values.asScala.filter { case (k, _) => newProps.containsKey(k) }
-      val brokerResources = if (perBrokerConfig)
-        servers.map(server => new ConfigResource(ConfigResource.Type.BROKER, server.config.brokerId.toString))
-      else
-        Seq(new ConfigResource(ConfigResource.Type.BROKER, ""))
-      brokerResources.foreach { brokerResource =>
-        val exception = assertThrows(classOf[ExecutionException], () => alterResult.values.get(brokerResource).get)
-        assertEquals(classOf[InvalidRequestException], exception.getCause.getClass)
-      }
-      servers.foreach { server =>
-        assertEquals(oldProps, server.config.values.asScala.filter { case (k, _) => newProps.containsKey(k) })
-      }
-    } else {
-      alterResult.all.get
-      waitForConfig(aPropToVerify._1, aPropToVerify._2)
-    }
-  }
-
-=======
->>>>>>> b0e86235
   private def configureMetricsReporters(reporters: Seq[Class[_]], props: Properties,
                                         perBrokerConfig: Boolean = false): Unit = {
     val reporterStr = reporters.map(_.getName).mkString(",")
@@ -1632,33 +1077,6 @@
     reconfigureServers(props, perBrokerConfig, (MetricConfigs.METRIC_REPORTER_CLASSES_CONFIG, reporterStr))
   }
 
-<<<<<<< HEAD
-  private def startProduceConsume(retries: Int, producerClientId: String = "test-producer"): (ProducerThread, ConsumerThread) = {
-    val producerThread = new ProducerThread(producerClientId, retries)
-    clientThreads += producerThread
-    val consumerThread = new ConsumerThread(producerThread)
-    clientThreads += consumerThread
-    consumerThread.start()
-    producerThread.start()
-    TestUtils.waitUntilTrue(() => producerThread.sent >= 10, "Messages not sent")
-    (producerThread, consumerThread)
-  }
-
-  private def stopAndVerifyProduceConsume(producerThread: ProducerThread, consumerThread: ConsumerThread,
-                                          mayReceiveDuplicates: Boolean = false): Unit = {
-    TestUtils.waitUntilTrue(() => producerThread.sent >= 10, "Messages not sent")
-    producerThread.shutdown()
-    consumerThread.initiateShutdown()
-    consumerThread.awaitShutdown()
-    assertEquals(producerThread.lastSent, consumerThread.lastReceived)
-    assertEquals(0, consumerThread.missingRecords.size)
-    if (!mayReceiveDuplicates)
-      assertFalse(consumerThread.duplicates, "Duplicates not expected")
-    assertFalse(consumerThread.outOfOrder, "Some messages received out of order")
-  }
-
-=======
->>>>>>> b0e86235
   private def verifyConnectionFailure(producer: KafkaProducer[String, String]): Future[_] = {
     val executor = Executors.newSingleThreadExecutor
     executors += executor
