/**
 * Licensed to the Apache Software Foundation (ASF) under one or more
 * contributor license agreements.  See the NOTICE file distributed with
 * this work for additional information regarding copyright ownership.
 * The ASF licenses this file to You under the Apache License, Version 2.0
 * (the "License"); you may not use this file except in compliance with
 * the License.  You may obtain a copy of the License at
 * 
 *    http://www.apache.org/licenses/LICENSE-2.0
 *
 * Unless required by applicable law or agreed to in writing, software
 * distributed under the License is distributed on an "AS IS" BASIS,
 * WITHOUT WARRANTIES OR CONDITIONS OF ANY KIND, either express or implied.
 * See the License for the specific language governing permissions and
 * limitations under the License.
 */

package kafka.server

import java.io.{ByteArrayOutputStream, File, PrintStream}
import java.net.InetSocketAddress
import java.util
import java.util.{Collections, Properties}
import java.util.concurrent.CompletableFuture
import javax.security.auth.login.Configuration
import kafka.raft.KafkaRaftManager
import kafka.server.metadata.BrokerServerMetrics
import kafka.tools.StorageTool
import kafka.utils.{CoreUtils, Logging, TestInfoUtils, TestUtils}
import kafka.zk.{AdminZkClient, EmbeddedZookeeper, KafkaZkClient}
import org.apache.kafka.common.metrics.Metrics
import org.apache.kafka.common.{TopicPartition, Uuid}
import org.apache.kafka.common.security.JaasUtils
import org.apache.kafka.common.security.auth.SecurityProtocol
import org.apache.kafka.common.utils.{Exit, Time}
import org.apache.kafka.controller.{BootstrapMetadata, QuorumControllerMetrics}
import org.apache.kafka.metadata.MetadataRecordSerde
import org.apache.kafka.raft.RaftConfig.{AddressSpec, InetAddressSpec}
import org.apache.kafka.server.common.{ApiMessageAndVersion, MetadataVersion}
import org.apache.kafka.server.fault.{FaultHandler, MockFaultHandler}
import org.apache.kafka.server.metrics.KafkaYammerMetrics
import org.apache.zookeeper.client.ZKClientConfig
import org.apache.zookeeper.{WatchedEvent, Watcher, ZooKeeper}
import org.junit.jupiter.api.Assertions._
import org.junit.jupiter.api.{AfterAll, AfterEach, BeforeAll, BeforeEach, Tag, TestInfo}

import scala.collection.mutable.ListBuffer
import scala.collection.{Seq, immutable}
import scala.compat.java8.OptionConverters._
import scala.jdk.CollectionConverters._

trait QuorumImplementation {
<<<<<<< HEAD
  var brokers: Seq[KafkaBroker] = Seq()
  def createBroker(config: KafkaConfig,
                   time: Time,
                   startup: Boolean): KafkaBroker
=======
  def createBroker(
    config: KafkaConfig,
    time: Time = Time.SYSTEM,
    startup: Boolean = true,
    threadNamePrefix: Option[String] = None,
  ): KafkaBroker
>>>>>>> 22007fba

  def shutdown(): Unit
}

class ZooKeeperQuorumImplementation(
  val zookeeper: EmbeddedZookeeper,
  val zkConnect: String,
  val zkClient: KafkaZkClient,
  val adminZkClient: AdminZkClient,
  val log: Logging
) extends QuorumImplementation {
<<<<<<< HEAD
  var prevController: Option[KafkaBroker] = Option.empty
  override def createBroker(config: KafkaConfig,
                            time: Time,
                            startup: Boolean): KafkaBroker = {
    val server = new KafkaServer(config, time, None, false)
=======
  override def createBroker(
    config: KafkaConfig,
    time: Time,
    startup: Boolean,
    threadNamePrefix: Option[String],
  ): KafkaBroker = {
    val server = new KafkaServer(config, time, threadNamePrefix, false)
>>>>>>> 22007fba
    if (startup) server.startup()
    brokers = brokers :+ server
    server
  }

  override def shutdown(): Unit = {
    CoreUtils.swallow(zkClient.close(), log)
    CoreUtils.swallow(zookeeper.shutdown(), log)
  }
}

<<<<<<< HEAD
class KRaftQuorumImplementation(val raftManager: KafkaRaftManager[ApiMessageAndVersion],
                                var controllerServer: ControllerServer,
                                val metadataDir: File,
                                val controllerQuorumVotersFuture: CompletableFuture[util.Map[Integer, AddressSpec]],
                                val clusterId: String,
                                val log: Logging) extends QuorumImplementation {
  override def createBroker(config: KafkaConfig,
                            time: Time,
                            startup: Boolean): KafkaBroker = {
=======
class KRaftQuorumImplementation(
  val raftManager: KafkaRaftManager[ApiMessageAndVersion],
  val controllerServer: ControllerServer,
  val metadataDir: File,
  val controllerQuorumVotersFuture: CompletableFuture[util.Map[Integer, AddressSpec]],
  val clusterId: String,
  val log: Logging,
  val faultHandler: FaultHandler
) extends QuorumImplementation {
  override def createBroker(
    config: KafkaConfig,
    time: Time,
    startup: Boolean,
    threadNamePrefix: Option[String],
  ): KafkaBroker = {
    val metrics = new Metrics()
>>>>>>> 22007fba
    val broker = new BrokerServer(config = config,
      metaProps = new MetaProperties(clusterId, config.nodeId),
      raftManager = raftManager,
      time = time,
      metrics = metrics,
      brokerMetrics = BrokerServerMetrics(metrics),
      threadNamePrefix = Some("Broker%02d_".format(config.nodeId)),
      initialOfflineDirs = Seq(),
      controllerQuorumVotersFuture = controllerQuorumVotersFuture,
      fatalFaultHandler = faultHandler,
      metadataLoadingFaultHandler = faultHandler,
      metadataPublishingFaultHandler = faultHandler)
    if (startup) broker.startup()
    brokers = brokers :+ broker
    broker
  }

  override def shutdown(): Unit = {
    CoreUtils.swallow(raftManager.shutdown(), log)
    CoreUtils.swallow(controllerServer.shutdown(), log)
  }

  def startController(prevPort: Int, deleteTopicEnabled: Boolean): Unit = {
    val props = new Properties()
    props.putAll(controllerServer.config.originals)
    if (!deleteTopicEnabled) {
      props.setProperty(KafkaConfig.DeleteTopicEnableProp, "false")
    }
    // explicitly set the port of any addresses, as we want to re-use the port that
    // was derived on startup (through the use of port "0") in order to have
    // existing clients re-connect gracefully
    props.setProperty(KafkaConfig.ListenersProp, s"CONTROLLER://localhost:$prevPort")
    props.setProperty(KafkaConfig.QuorumVotersProp, s"1000@localhost:$prevPort")
    log.info(s"Setting KRaft-based controller port to $prevPort as part of restart")
    val config = new KafkaConfig(props)

    val newControllerServer = new ControllerServer(
      metaProperties = controllerServer.metaProperties,
      config = config,
      raftManager = raftManager,
      time = Time.SYSTEM,
      metrics = new Metrics(),
      threadNamePrefix = controllerServer.threadNamePrefix,
      controllerQuorumVotersFuture = controllerQuorumVotersFuture,
      configSchema = KafkaRaftServer.configSchema,
      raftApiVersions = controllerServer.raftApiVersions,
      bootstrapMetadata = controllerServer.bootstrapMetadata
    )

    controllerServer = newControllerServer
    newControllerServer.startup()

  }

  def restartController(deleteTopicEnabled: Boolean): Unit = {
    val prevPort = controllerQuorumVotersFuture.get().get(1000).
      asInstanceOf[InetAddressSpec].address.getPort
    log.info("Restarting the KRaft-based controller")
    controllerServer.shutdown()

    val props = new Properties()
    props.putAll(controllerServer.config.originals)
    // explicitly set the port of any addresses, as we want to re-use the port that
    // was derived on startup (through the use of port "0") in order to have
    // existing clients re-connect gracefully
    props.setProperty(KafkaConfig.ListenersProp, s"CONTROLLER://localhost:$prevPort")
    props.setProperty(KafkaConfig.QuorumVotersProp, s"1000@localhost:$prevPort")
    log.info(s"Setting KRaft-based controller port to $prevPort as part of restart")
    if (!deleteTopicEnabled) {
      props.setProperty(KafkaConfig.DeleteTopicEnableProp, "false")
    }
    val config = new KafkaConfig(props)

    val newControllerServer = new ControllerServer(
      metaProperties = controllerServer.metaProperties,
      config = config,
      raftManager = raftManager,
      time = Time.SYSTEM,
      metrics = new Metrics(),
      threadNamePrefix = controllerServer.threadNamePrefix,
      controllerQuorumVotersFuture = controllerQuorumVotersFuture,
      configSchema = KafkaRaftServer.configSchema,
      raftApiVersions = controllerServer.raftApiVersions,
      bootstrapMetadata = controllerServer.bootstrapMetadata
    )

    controllerServer = newControllerServer
    newControllerServer.startup()
  }
}

@Tag("integration")
abstract class QuorumTestHarness extends Logging {
  val zkConnectionTimeout = 10000
  val zkSessionTimeout = 15000 // Allows us to avoid ZK session expiration due to GC up to 2/3 * 15000ms = 10 secs
  val zkMaxInFlightRequests = Int.MaxValue

  protected def zkAclsEnabled: Option[Boolean] = None

  /**
   * When in KRaft mode, the security protocol to use for the controller listener.
   * Can be overridden by subclasses.
   */
  protected val controllerListenerSecurityProtocol: SecurityProtocol = SecurityProtocol.PLAINTEXT

  protected def kraftControllerConfigs(): Seq[Properties] = {
    Seq(new Properties())
  }

  protected def metadataVersion: MetadataVersion = MetadataVersion.latest()

  val bootstrapRecords: ListBuffer[ApiMessageAndVersion] = ListBuffer()

  private var testInfo: TestInfo = null
  private var implementation: QuorumImplementation = null

  def isKRaftTest(): Boolean = {
    TestInfoUtils.isKRaft(testInfo)
  }

  def checkIsZKTest(): Unit = {
    if (isKRaftTest()) {
      throw new RuntimeException("This function can't be accessed when running the test " +
        "in KRaft mode. ZooKeeper mode is required.")
    }
  }

  def checkIsKRaftTest(): Unit = {
    if (!isKRaftTest()) {
      throw new RuntimeException("This function can't be accessed when running the test " +
        "in ZooKeeper mode. KRaft mode is required.")
    }
  }

  private def asZk(): ZooKeeperQuorumImplementation = {
    checkIsZKTest()
    implementation.asInstanceOf[ZooKeeperQuorumImplementation]
  }

  private def asKRaft(): KRaftQuorumImplementation = {
    checkIsKRaftTest()
    implementation.asInstanceOf[KRaftQuorumImplementation]
  }

  def zookeeper: EmbeddedZookeeper = asZk().zookeeper

  def zkClient: KafkaZkClient = asZk().zkClient

  def zkClientOrNull: KafkaZkClient = if (isKRaftTest()) null else asZk().zkClient

  def adminZkClient: AdminZkClient = asZk().adminZkClient

  def zkPort: Int = asZk().zookeeper.port

  def zkConnect: String = s"127.0.0.1:$zkPort"

  def zkConnectOrNull: String = if (isKRaftTest()) null else zkConnect

  def controllerServer: ControllerServer = asKRaft().controllerServer

  def controllerServerPort: Int = asKRaft().controllerServer.controllerQuorumVotersFuture.
    get().get(1000).asInstanceOf[InetAddressSpec].address.getPort

  def restartControllerServer(deleteTopicEnabled: Boolean = true): Unit = {
    if (!isKRaftTest()) {
      throw new UnsupportedOperationException("Non-KRaft tests do not have a controller server")
    }
    asKRaft().restartController(deleteTopicEnabled)
  }

  def controllerServers: Seq[ControllerServer] = {
    if (isKRaftTest()) {
      Seq(asKRaft().controllerServer)
    } else {
      Seq()
    }
  }

<<<<<<< HEAD
  def stopController(): Unit = {
    if (isKRaftTest()) {
      asKRaft().controllerServer.shutdown()
    } else {
      val controllerId = zkClient.getControllerId.getOrElse(throw new RuntimeException("Controller does not exist"))
      val controller = asZk().brokers.filter(s => s.config.brokerId == controllerId).head
      controller.shutdown()
      asZk().prevController = Option(controller)
    }
  }

  def restartController(): Unit = {
    if (isKRaftTest()) {
      restartControllerServer()
    } else {
      asZk().prevController.getOrElse(throw new RuntimeException("No previous controller was stored. " +
        "Make sure you are using QuorumTestHarness's stopController method first")).startup()
    }
  }
=======
  val faultHandler = new MockFaultHandler("quorumTestHarnessFaultHandler")
>>>>>>> 22007fba

  // Note: according to the junit documentation: "JUnit Jupiter does not guarantee the execution
  // order of multiple @BeforeEach methods that are declared within a single test class or test
  // interface." Therefore, if you have things you would like to do before each test case runs, it
  // is best to override this function rather than declaring a new @BeforeEach function.
  // That way you control the initialization order.
  @BeforeEach
  def setUp(testInfo: TestInfo): Unit = {
    this.testInfo = testInfo
    Exit.setExitProcedure((code, message) => {
      try {
        throw new RuntimeException(s"exit(${code}, ${message}) called!")
      } catch {
        case e: Throwable => error("test error", e)
          throw e
      } finally {
        tearDown()
      }
    })
    Exit.setHaltProcedure((code, message) => {
      try {
        throw new RuntimeException(s"halt(${code}, ${message}) called!")
      } catch {
        case e: Throwable => error("test error", e)
          throw e
      } finally {
        tearDown()
      }
    })
    val name = testInfo.getTestMethod.asScala
      .map(_.toString)
      .getOrElse("[unspecified]")
    if (TestInfoUtils.isKRaft(testInfo)) {
      info(s"Running KRAFT test $name")
      implementation = newKRaftQuorum(testInfo)
    } else {
      info(s"Running ZK test $name")
      implementation = newZooKeeperQuorum()
    }
  }

  def createBroker(
    config: KafkaConfig,
    time: Time = Time.SYSTEM,
    startup: Boolean = true,
    threadNamePrefix: Option[String] = None
  ): KafkaBroker = {
    implementation.createBroker(config, time, startup, threadNamePrefix)
  }

  def shutdownZooKeeper(): Unit = asZk().shutdown()

  def shutdownKRaftController(): Unit = {
    // Note that the RaftManager instance is left running; it will be shut down in tearDown()
    val kRaftQuorumImplementation = asKRaft()
    CoreUtils.swallow(kRaftQuorumImplementation.controllerServer.shutdown(), kRaftQuorumImplementation.log)
  }

  private def formatDirectories(directories: immutable.Seq[String],
                                metaProperties: MetaProperties): Unit = {
    val stream = new ByteArrayOutputStream()
    var out: PrintStream = null
    try {
      out = new PrintStream(stream)
      if (StorageTool.formatCommand(out, directories, metaProperties, metadataVersion, ignoreFormatted = false) != 0) {
        throw new RuntimeException(stream.toString())
      }
      debug(s"Formatted storage directory(ies) ${directories}")
    } finally {
      if (out != null) out.close()
      stream.close()
    }
  }

  private def newKRaftQuorum(testInfo: TestInfo): KRaftQuorumImplementation = {
    val propsList = kraftControllerConfigs()
    if (propsList.size != 1) {
      throw new RuntimeException("Only one KRaft controller is supported for now.")
    }
    val props = propsList(0)
    props.setProperty(KafkaConfig.ProcessRolesProp, "controller")
    if (props.getProperty(KafkaConfig.NodeIdProp) == null) {
      props.setProperty(KafkaConfig.NodeIdProp, "1000")
    }
    val nodeId = Integer.parseInt(props.getProperty(KafkaConfig.NodeIdProp))
    val metadataDir = TestUtils.tempDir()
    val metaProperties = new MetaProperties(Uuid.randomUuid().toString, nodeId)
    formatDirectories(immutable.Seq(metadataDir.getAbsolutePath()), metaProperties)
    val controllerMetrics = new Metrics()
    props.setProperty(KafkaConfig.MetadataLogDirProp, metadataDir.getAbsolutePath())
    val proto = controllerListenerSecurityProtocol.toString()
    props.setProperty(KafkaConfig.ListenerSecurityProtocolMapProp, s"CONTROLLER:${proto}")
    props.setProperty(KafkaConfig.ListenersProp, s"CONTROLLER://localhost:0")
    props.setProperty(KafkaConfig.ControllerListenerNamesProp, "CONTROLLER")
    props.setProperty(KafkaConfig.QuorumVotersProp, s"${nodeId}@localhost:0")
    val config = new KafkaConfig(props)
    val threadNamePrefix = "Controller_" + testInfo.getDisplayName
    val controllerQuorumVotersFuture = new CompletableFuture[util.Map[Integer, AddressSpec]]
    val raftManager = new KafkaRaftManager(
      metaProperties = metaProperties,
      config = config,
      recordSerde = MetadataRecordSerde.INSTANCE,
      topicPartition = new TopicPartition(KafkaRaftServer.MetadataTopic, 0),
      topicId = KafkaRaftServer.MetadataTopicId,
      time = Time.SYSTEM,
      metrics = controllerMetrics,
      threadNamePrefixOpt = Option(threadNamePrefix),
      controllerQuorumVotersFuture = controllerQuorumVotersFuture)
    var controllerServer: ControllerServer = null
    try {
      controllerServer = new ControllerServer(
        metaProperties = metaProperties,
        config = config,
        raftManager = raftManager,
        time = Time.SYSTEM,
        metrics = controllerMetrics,
        controllerMetrics = new QuorumControllerMetrics(KafkaYammerMetrics.defaultRegistry(), Time.SYSTEM),
        threadNamePrefix = Option(threadNamePrefix),
        controllerQuorumVotersFuture = controllerQuorumVotersFuture,
        configSchema = KafkaRaftServer.configSchema,
        raftApiVersions = raftManager.apiVersions,
        bootstrapMetadata = BootstrapMetadata.create(metadataVersion, bootstrapRecords.asJava),
        metadataFaultHandler = faultHandler,
        fatalFaultHandler = faultHandler,
      )
      controllerServer.socketServerFirstBoundPortFuture.whenComplete((port, e) => {
        if (e != null) {
          error("Error completing controller socket server future", e)
          controllerQuorumVotersFuture.completeExceptionally(e)
        } else {
          controllerQuorumVotersFuture.complete(Collections.singletonMap(nodeId,
            new InetAddressSpec(new InetSocketAddress("localhost", port))))
        }
      })
      controllerServer.startup()
      raftManager.startup()
    } catch {
      case e: Throwable =>
        CoreUtils.swallow(raftManager.shutdown(), this)
        if (controllerServer != null) CoreUtils.swallow(controllerServer.shutdown(), this)
        throw e
    }
    new KRaftQuorumImplementation(raftManager,
      controllerServer,
      metadataDir,
      controllerQuorumVotersFuture,
      metaProperties.clusterId,
      this,
      faultHandler)
  }

  private def newZooKeeperQuorum(): ZooKeeperQuorumImplementation = {
    val zookeeper = new EmbeddedZookeeper()
    var zkClient: KafkaZkClient = null
    var adminZkClient: AdminZkClient = null
    val zkConnect = s"127.0.0.1:${zookeeper.port}"
    try {
      zkClient = KafkaZkClient(
        zkConnect,
        zkAclsEnabled.getOrElse(JaasUtils.isZkSaslEnabled),
        zkSessionTimeout,
        zkConnectionTimeout,
        zkMaxInFlightRequests,
        Time.SYSTEM,
        name = "ZooKeeperTestHarness",
        new ZKClientConfig)
      adminZkClient = new AdminZkClient(zkClient)
    } catch {
      case t: Throwable =>
        CoreUtils.swallow(zookeeper.shutdown(), this)
        if (zkClient != null) CoreUtils.swallow(zkClient.close(), this)
        throw t
    }
    new ZooKeeperQuorumImplementation(
      zookeeper,
      zkConnect,
      zkClient,
      adminZkClient,
      this
    )
  }

  @AfterEach
  def tearDown(): Unit = {
    Exit.resetExitProcedure()
    Exit.resetHaltProcedure()
    if (implementation != null) {
      implementation.shutdown()
    }
    System.clearProperty(JaasUtils.JAVA_LOGIN_CONFIG_PARAM)
    Configuration.setConfiguration(null)
    faultHandler.maybeRethrowFirstException()
  }

  // Trigger session expiry by reusing the session id in another client
  def createZooKeeperClientToTriggerSessionExpiry(zooKeeper: ZooKeeper): ZooKeeper = {
    val dummyWatcher = new Watcher {
      override def process(event: WatchedEvent): Unit = {}
    }
    val anotherZkClient = new ZooKeeper(zkConnect, 1000, dummyWatcher,
      zooKeeper.getSessionId,
      zooKeeper.getSessionPasswd)
    assertNull(anotherZkClient.exists("/nonexistent", false)) // Make sure new client works
    anotherZkClient
  }
}

object QuorumTestHarness {
  val ZkClientEventThreadSuffix = "-EventThread"

  /**
   * Verify that a previous test that doesn't use QuorumTestHarness hasn't left behind an unexpected thread.
   * This assumes that brokers, ZooKeeper clients, producers and consumers are not created in another @BeforeClass,
   * which is true for core tests where this harness is used.
   */
  @BeforeAll
  def setUpClass(): Unit = {
    TestUtils.verifyNoUnexpectedThreads("@BeforeAll")
  }

  /**
   * Verify that tests from the current test class using QuorumTestHarness haven't left behind an unexpected thread
   */
  @AfterAll
  def tearDownClass(): Unit = {
    TestUtils.verifyNoUnexpectedThreads("@AfterAll")
  }
}<|MERGE_RESOLUTION|>--- conflicted
+++ resolved
@@ -37,7 +37,7 @@
 import org.apache.kafka.metadata.MetadataRecordSerde
 import org.apache.kafka.raft.RaftConfig.{AddressSpec, InetAddressSpec}
 import org.apache.kafka.server.common.{ApiMessageAndVersion, MetadataVersion}
-import org.apache.kafka.server.fault.{FaultHandler, MockFaultHandler}
+import org.apache.kafka.server.fault.MockFaultHandler
 import org.apache.kafka.server.metrics.KafkaYammerMetrics
 import org.apache.zookeeper.client.ZKClientConfig
 import org.apache.zookeeper.{WatchedEvent, Watcher, ZooKeeper}
@@ -50,19 +50,13 @@
 import scala.jdk.CollectionConverters._
 
 trait QuorumImplementation {
-<<<<<<< HEAD
   var brokers: Seq[KafkaBroker] = Seq()
-  def createBroker(config: KafkaConfig,
-                   time: Time,
-                   startup: Boolean): KafkaBroker
-=======
   def createBroker(
     config: KafkaConfig,
     time: Time = Time.SYSTEM,
     startup: Boolean = true,
     threadNamePrefix: Option[String] = None,
   ): KafkaBroker
->>>>>>> 22007fba
 
   def shutdown(): Unit
 }
@@ -74,13 +68,7 @@
   val adminZkClient: AdminZkClient,
   val log: Logging
 ) extends QuorumImplementation {
-<<<<<<< HEAD
   var prevController: Option[KafkaBroker] = Option.empty
-  override def createBroker(config: KafkaConfig,
-                            time: Time,
-                            startup: Boolean): KafkaBroker = {
-    val server = new KafkaServer(config, time, None, false)
-=======
   override def createBroker(
     config: KafkaConfig,
     time: Time,
@@ -88,7 +76,6 @@
     threadNamePrefix: Option[String],
   ): KafkaBroker = {
     val server = new KafkaServer(config, time, threadNamePrefix, false)
->>>>>>> 22007fba
     if (startup) server.startup()
     brokers = brokers :+ server
     server
@@ -100,25 +87,14 @@
   }
 }
 
-<<<<<<< HEAD
-class KRaftQuorumImplementation(val raftManager: KafkaRaftManager[ApiMessageAndVersion],
-                                var controllerServer: ControllerServer,
-                                val metadataDir: File,
-                                val controllerQuorumVotersFuture: CompletableFuture[util.Map[Integer, AddressSpec]],
-                                val clusterId: String,
-                                val log: Logging) extends QuorumImplementation {
-  override def createBroker(config: KafkaConfig,
-                            time: Time,
-                            startup: Boolean): KafkaBroker = {
-=======
 class KRaftQuorumImplementation(
   val raftManager: KafkaRaftManager[ApiMessageAndVersion],
-  val controllerServer: ControllerServer,
+  var controllerServer: ControllerServer,
   val metadataDir: File,
   val controllerQuorumVotersFuture: CompletableFuture[util.Map[Integer, AddressSpec]],
   val clusterId: String,
   val log: Logging,
-  val faultHandler: FaultHandler
+  val faultHandler: MockFaultHandler
 ) extends QuorumImplementation {
   override def createBroker(
     config: KafkaConfig,
@@ -127,7 +103,6 @@
     threadNamePrefix: Option[String],
   ): KafkaBroker = {
     val metrics = new Metrics()
->>>>>>> 22007fba
     val broker = new BrokerServer(config = config,
       metaProps = new MetaProperties(clusterId, config.nodeId),
       raftManager = raftManager,
@@ -150,38 +125,6 @@
     CoreUtils.swallow(controllerServer.shutdown(), log)
   }
 
-  def startController(prevPort: Int, deleteTopicEnabled: Boolean): Unit = {
-    val props = new Properties()
-    props.putAll(controllerServer.config.originals)
-    if (!deleteTopicEnabled) {
-      props.setProperty(KafkaConfig.DeleteTopicEnableProp, "false")
-    }
-    // explicitly set the port of any addresses, as we want to re-use the port that
-    // was derived on startup (through the use of port "0") in order to have
-    // existing clients re-connect gracefully
-    props.setProperty(KafkaConfig.ListenersProp, s"CONTROLLER://localhost:$prevPort")
-    props.setProperty(KafkaConfig.QuorumVotersProp, s"1000@localhost:$prevPort")
-    log.info(s"Setting KRaft-based controller port to $prevPort as part of restart")
-    val config = new KafkaConfig(props)
-
-    val newControllerServer = new ControllerServer(
-      metaProperties = controllerServer.metaProperties,
-      config = config,
-      raftManager = raftManager,
-      time = Time.SYSTEM,
-      metrics = new Metrics(),
-      threadNamePrefix = controllerServer.threadNamePrefix,
-      controllerQuorumVotersFuture = controllerQuorumVotersFuture,
-      configSchema = KafkaRaftServer.configSchema,
-      raftApiVersions = controllerServer.raftApiVersions,
-      bootstrapMetadata = controllerServer.bootstrapMetadata
-    )
-
-    controllerServer = newControllerServer
-    newControllerServer.startup()
-
-  }
-
   def restartController(deleteTopicEnabled: Boolean): Unit = {
     val prevPort = controllerQuorumVotersFuture.get().get(1000).
       asInstanceOf[InetAddressSpec].address.getPort
@@ -207,11 +150,14 @@
       raftManager = raftManager,
       time = Time.SYSTEM,
       metrics = new Metrics(),
+      controllerMetrics = new QuorumControllerMetrics(KafkaYammerMetrics.defaultRegistry(), Time.SYSTEM),
       threadNamePrefix = controllerServer.threadNamePrefix,
       controllerQuorumVotersFuture = controllerQuorumVotersFuture,
       configSchema = KafkaRaftServer.configSchema,
       raftApiVersions = controllerServer.raftApiVersions,
-      bootstrapMetadata = controllerServer.bootstrapMetadata
+      bootstrapMetadata = controllerServer.bootstrapMetadata,
+      metadataFaultHandler = faultHandler,
+      fatalFaultHandler = faultHandler
     )
 
     controllerServer = newControllerServer
@@ -306,7 +252,6 @@
     }
   }
 
-<<<<<<< HEAD
   def stopController(): Unit = {
     if (isKRaftTest()) {
       asKRaft().controllerServer.shutdown()
@@ -326,9 +271,8 @@
         "Make sure you are using QuorumTestHarness's stopController method first")).startup()
     }
   }
-=======
+
   val faultHandler = new MockFaultHandler("quorumTestHarnessFaultHandler")
->>>>>>> 22007fba
 
   // Note: according to the junit documentation: "JUnit Jupiter does not guarantee the execution
   // order of multiple @BeforeEach methods that are declared within a single test class or test
