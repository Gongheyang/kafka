/**
 * Licensed to the Apache Software Foundation (ASF) under one or more
 * contributor license agreements.  See the NOTICE file distributed with
 * this work for additional information regarding copyright ownership.
 * The ASF licenses this file to You under the Apache License, Version 2.0
 * (the "License"); you may not use this file except in compliance with
 * the License.  You may obtain a copy of the License at
 *
 *    http://www.apache.org/licenses/LICENSE-2.0
 *
 * Unless required by applicable law or agreed to in writing, software
 * distributed under the License is distributed on an "AS IS" BASIS,
 * WITHOUT WARRANTIES OR CONDITIONS OF ANY KIND, either express or implied.
 * See the License for the specific language governing permissions and
 * limitations under the License.
 */
package kafka.zk

import kafka.server.KRaftCachedControllerId
import kafka.test.{ClusterConfig, ClusterInstance}
import kafka.test.annotation.{AutoStart, ClusterConfigProperty, ClusterTemplate, ClusterTest, Type}
import kafka.test.junit.ClusterTestExtensions
import kafka.test.junit.ZkClusterInvocationContext.ZkClusterInstance
import kafka.testkit.{KafkaClusterTestKit, TestKitNodes}
import kafka.utils.TestUtils
import org.apache.kafka.clients.ClientResponse
import org.apache.kafka.clients.admin._
import org.apache.kafka.common.{TopicPartition, Uuid}
import org.apache.kafka.common.acl.AclOperation.{DESCRIBE, READ, WRITE}
import org.apache.kafka.common.acl.AclPermissionType.ALLOW
import org.apache.kafka.common.acl.{AccessControlEntry, AclBinding}
import org.apache.kafka.common.config.{ConfigResource, TopicConfig}
import org.apache.kafka.common.errors.{TimeoutException, UnknownTopicOrPartitionException}
import org.apache.kafka.common.message.AllocateProducerIdsRequestData
import org.apache.kafka.common.quota.{ClientQuotaAlteration, ClientQuotaEntity}
import org.apache.kafka.common.requests.{AllocateProducerIdsRequest, AllocateProducerIdsResponse}
import org.apache.kafka.common.resource.PatternType.{LITERAL, PREFIXED}
import org.apache.kafka.common.resource.ResourcePattern
import org.apache.kafka.common.resource.ResourceType.TOPIC
import org.apache.kafka.common.security.auth.KafkaPrincipal
import org.apache.kafka.common.security.scram.internals.ScramCredentialUtils
import org.apache.kafka.common.utils.{Sanitizer, SecurityUtils}
import org.apache.kafka.image.{MetadataDelta, MetadataImage, MetadataProvenance}
import org.apache.kafka.metadata.authorizer.StandardAcl
import org.apache.kafka.metadata.migration.ZkMigrationLeadershipState
import org.apache.kafka.network.SocketServerConfigs
import org.apache.kafka.raft.QuorumConfig
import org.apache.kafka.security.authorizer.AclEntry.{WILDCARD_HOST, WILDCARD_PRINCIPAL_STRING}
import org.apache.kafka.security.PasswordEncoder
import org.apache.kafka.server.ControllerRequestCompletionHandler
import org.apache.kafka.server.common.{ApiMessageAndVersion, MetadataVersion, ProducerIdsBlock}
import org.apache.kafka.server.config.{ConfigType, KRaftConfigs, ServerLogConfigs, ZkConfigs}
import org.junit.jupiter.api.Assertions.{assertDoesNotThrow, assertEquals, assertFalse, assertNotEquals, assertNotNull, assertTrue, fail}
import org.junit.jupiter.api.{Assumptions, Timeout}
import org.junit.jupiter.api.extension.ExtendWith
import org.junit.jupiter.api.function.Executable
import org.slf4j.{Logger, LoggerFactory}

import java.util
import java.util.concurrent.{CompletableFuture, ExecutionException, TimeUnit}
import java.util.{Collections, Optional, UUID}
import scala.collection.Seq
import scala.jdk.CollectionConverters._

object ZkMigrationIntegrationTest {
  def zkClustersForAllMigrationVersions(): java.util.List[ClusterConfig] = {
    Seq(
      MetadataVersion.IBP_3_4_IV0,
      MetadataVersion.IBP_3_5_IV2,
      MetadataVersion.IBP_3_6_IV2,
      MetadataVersion.IBP_3_7_IV0,
      MetadataVersion.IBP_3_7_IV1,
      MetadataVersion.IBP_3_7_IV2,
      MetadataVersion.IBP_3_7_IV4,
      MetadataVersion.IBP_3_8_IV0,
<<<<<<< HEAD
      MetadataVersion.IBP_4_0_IV0,
      MetadataVersion.IBP_4_0_IV1
=======
      MetadataVersion.IBP_3_9_IV0,
      MetadataVersion.IBP_3_9_IV1
      // Note: ZK Migration is not supported in Apache Kafka 4.0 and beyond.
>>>>>>> c97d4ce0
    ).map { mv =>
      val serverProperties = new util.HashMap[String, String]()
      serverProperties.put("inter.broker.listener.name", "EXTERNAL")
      serverProperties.put("listeners", "PLAINTEXT://localhost:0,EXTERNAL://localhost:0")
      serverProperties.put("advertised.listeners", "PLAINTEXT://localhost:0,EXTERNAL://localhost:0")
      serverProperties.put("listener.security.protocol.map", "EXTERNAL:PLAINTEXT,PLAINTEXT:PLAINTEXT")
      ClusterConfig.defaultBuilder()
        .setMetadataVersion(mv)
        .setBrokers(3)
        .setServerProperties(serverProperties)
        .setTypes(Set(Type.ZK).asJava)
        .build()
    }.asJava
  }
}

@ExtendWith(value = Array(classOf[ClusterTestExtensions]))
@Timeout(300)
class ZkMigrationIntegrationTest {

  val log: Logger = LoggerFactory.getLogger(classOf[ZkMigrationIntegrationTest])

  class MetadataDeltaVerifier {
    val metadataDelta = new MetadataDelta(MetadataImage.EMPTY)
    var offset = 0
    def accept(batch: java.util.List[ApiMessageAndVersion]): Unit = {
      batch.forEach(message => {
        metadataDelta.replay(message.message())
        offset += 1
      })
    }

    def verify(verifier: MetadataImage => Unit): Unit = {
      val image = metadataDelta.apply(new MetadataProvenance(offset, 0, 0))
      verifier.apply(image)
    }
  }

  @ClusterTest(
    brokers = 3, types = Array(Type.ZK), autoStart = AutoStart.YES,
    metadataVersion = MetadataVersion.IBP_3_4_IV0,
    serverProperties = Array(
      new ClusterConfigProperty(key="authorizer.class.name", value="kafka.security.authorizer.AclAuthorizer"),
      new ClusterConfigProperty(key="super.users", value="User:ANONYMOUS")
    )
  )
  def testMigrateAcls(clusterInstance: ClusterInstance): Unit = {
    val admin = clusterInstance.createAdminClient()

    val resource1 = new ResourcePattern(TOPIC, "foo-" + UUID.randomUUID(), LITERAL)
    val resource2 = new ResourcePattern(TOPIC, "bar-" + UUID.randomUUID(), LITERAL)
    val prefixedResource = new ResourcePattern(TOPIC, "bar-", PREFIXED)
    val username = "alice"
    val principal = new KafkaPrincipal(KafkaPrincipal.USER_TYPE, username)
    val wildcardPrincipal = SecurityUtils.parseKafkaPrincipal(WILDCARD_PRINCIPAL_STRING)

    val acl1 = new AclBinding(resource1, new AccessControlEntry(principal.toString, WILDCARD_HOST, READ, ALLOW))
    val acl2 = new AclBinding(resource1, new AccessControlEntry(principal.toString, "192.168.0.1", WRITE, ALLOW))
    val acl3 = new AclBinding(resource2, new AccessControlEntry(principal.toString, WILDCARD_HOST, DESCRIBE, ALLOW))
    val acl4 = new AclBinding(prefixedResource, new AccessControlEntry(wildcardPrincipal.toString, WILDCARD_HOST, READ, ALLOW))

    val result = admin.createAcls(List(acl1, acl2, acl3, acl4).asJava)
    result.all().get

    val underlying = clusterInstance.asInstanceOf[ZkClusterInstance].getUnderlying()
    val zkClient = underlying.zkClient
    val migrationClient = ZkMigrationClient(zkClient, PasswordEncoder.NOOP)
    val verifier = new MetadataDeltaVerifier()
    migrationClient.readAllMetadata(batch => verifier.accept(batch), _ => { })
    verifier.verify { image =>
      val aclMap = image.acls().acls()
      assertEquals(4, aclMap.size())
      assertTrue(aclMap.values().containsAll(Seq(
        StandardAcl.fromAclBinding(acl1),
        StandardAcl.fromAclBinding(acl2),
        StandardAcl.fromAclBinding(acl3),
        StandardAcl.fromAclBinding(acl4)
      ).asJava))
    }
  }

  @ClusterTest(
    brokers = 3, types = Array(Type.ZK), autoStart = AutoStart.YES,
    metadataVersion = MetadataVersion.IBP_3_4_IV0,
    serverProperties = Array(
      new ClusterConfigProperty(key = "authorizer.class.name", value = "kafka.security.authorizer.AclAuthorizer"),
      new ClusterConfigProperty(key = "super.users", value = "User:ANONYMOUS"),
      new ClusterConfigProperty(key = "inter.broker.listener.name", value = "EXTERNAL"),
      new ClusterConfigProperty(key = "listeners", value = "PLAINTEXT://localhost:0,EXTERNAL://localhost:0"),
      new ClusterConfigProperty(key = "advertised.listeners", value = "PLAINTEXT://localhost:0,EXTERNAL://localhost:0"),
      new ClusterConfigProperty(key = "listener.security.protocol.map", value = "EXTERNAL:PLAINTEXT,PLAINTEXT:PLAINTEXT")
    )
  )
  def testStartZkBrokerWithAuthorizer(zkCluster: ClusterInstance): Unit = {
    // Bootstrap the ZK cluster ID into KRaft
    val clusterId = zkCluster.clusterId()
    val kraftCluster = new KafkaClusterTestKit.Builder(
      new TestKitNodes.Builder().
        setBootstrapMetadataVersion(MetadataVersion.IBP_3_4_IV0).
        setClusterId(Uuid.fromString(clusterId)).
        setNumBrokerNodes(0).
        setNumControllerNodes(1).build())
      .setConfigProp(KRaftConfigs.MIGRATION_ENABLED_CONFIG, "true")
      .setConfigProp(ZkConfigs.ZK_CONNECT_CONFIG, zkCluster.asInstanceOf[ZkClusterInstance].getUnderlying.zkConnect)
      .build()
    try {
      kraftCluster.format()
      kraftCluster.startup()
      val readyFuture = kraftCluster.controllers().values().asScala.head.controller.waitForReadyBrokers(3)

      // Enable migration configs and restart brokers
      log.info("Restart brokers in migration mode")
      val serverProperties = new util.HashMap[String, String](zkCluster.config().serverProperties())
      serverProperties.put(KRaftConfigs.MIGRATION_ENABLED_CONFIG, "true")
      serverProperties.put(QuorumConfig.QUORUM_VOTERS_CONFIG, kraftCluster.quorumVotersConfig())
      serverProperties.put(KRaftConfigs.CONTROLLER_LISTENER_NAMES_CONFIG, "CONTROLLER")
      serverProperties.put(SocketServerConfigs.LISTENER_SECURITY_PROTOCOL_MAP_CONFIG, "CONTROLLER:PLAINTEXT,EXTERNAL:PLAINTEXT,PLAINTEXT:PLAINTEXT")
      val clusterConfig = ClusterConfig.builder(zkCluster.config())
        .setServerProperties(serverProperties)
        .build()
      zkCluster.asInstanceOf[ZkClusterInstance].rollingBrokerRestart(Optional.of(clusterConfig)) // This would throw if authorizers weren't allowed
      zkCluster.waitForReadyBrokers()
      readyFuture.get(30, TimeUnit.SECONDS)

      val zkClient = zkCluster.asInstanceOf[ZkClusterInstance].getUnderlying().zkClient
      TestUtils.waitUntilTrue(
        () => zkClient.getControllerId.contains(3000),
        "Timed out waiting for KRaft controller to take over",
        30000)

      def inDualWrite(): Boolean = {
        val migrationState = kraftCluster.controllers().get(3000).migrationSupport.get.migrationDriver.migrationState().get(10, TimeUnit.SECONDS)
        migrationState.allowDualWrite()
      }
      TestUtils.waitUntilTrue(() => inDualWrite(), "Timed out waiting for dual-write mode")
    } finally {
      shutdownInSequence(zkCluster, kraftCluster)
    }
  }

  /**
   * Test ZkMigrationClient against a real ZooKeeper-backed Kafka cluster. This test creates a ZK cluster
   * and modifies data using AdminClient. The ZkMigrationClient is then used to read the metadata from ZK
   * as would happen during a migration. The generated records are then verified.
   */
  @ClusterTest(brokers = 3, types = Array(Type.ZK), metadataVersion = MetadataVersion.IBP_3_4_IV0)
  def testMigrate(clusterInstance: ClusterInstance): Unit = {
    val admin = clusterInstance.createAdminClient()
    val newTopics = new util.ArrayList[NewTopic]()
    newTopics.add(new NewTopic("test-topic-1", 2, 3.toShort)
      .configs(Map(TopicConfig.SEGMENT_BYTES_CONFIG -> "102400", TopicConfig.SEGMENT_MS_CONFIG -> "300000").asJava))
    newTopics.add(new NewTopic("test-topic-2", 1, 3.toShort))
    newTopics.add(new NewTopic("test-topic-3", 10, 3.toShort))
    val createTopicResult = admin.createTopics(newTopics)
    createTopicResult.all().get(60, TimeUnit.SECONDS)

    val quotas = new util.ArrayList[ClientQuotaAlteration]()
    val defaultUserEntity = new ClientQuotaEntity(Collections.singletonMap(ClientQuotaEntity.USER, null))
    quotas.add(new ClientQuotaAlteration(defaultUserEntity, List(new ClientQuotaAlteration.Op("consumer_byte_rate", 900.0)).asJava))
    val defaultClientIdEntity = new ClientQuotaEntity(Collections.singletonMap(ClientQuotaEntity.CLIENT_ID, null))
    quotas.add(new ClientQuotaAlteration(defaultClientIdEntity, List(new ClientQuotaAlteration.Op("consumer_byte_rate", 900.0)).asJava))
    val defaultIpEntity = new ClientQuotaEntity(Collections.singletonMap(ClientQuotaEntity.IP, null))
    quotas.add(new ClientQuotaAlteration(defaultIpEntity, List(new ClientQuotaAlteration.Op("connection_creation_rate", 9.0)).asJava))
    val userEntity = new ClientQuotaEntity(Map(ClientQuotaEntity.USER -> "user/1@prod").asJava)
    quotas.add(new ClientQuotaAlteration(userEntity, List(new ClientQuotaAlteration.Op("consumer_byte_rate", 1000.0)).asJava))
    val userClientEntity = new ClientQuotaEntity(Map(ClientQuotaEntity.USER -> "user/1@prod", ClientQuotaEntity.CLIENT_ID -> "client/1@domain").asJava)
    quotas.add(new ClientQuotaAlteration(userClientEntity,
      List(new ClientQuotaAlteration.Op("consumer_byte_rate", 800.0), new ClientQuotaAlteration.Op("producer_byte_rate", 100.0)).asJava))
    val ipEntity = new ClientQuotaEntity(Map(ClientQuotaEntity.IP -> "8.8.8.8").asJava)
    quotas.add(new ClientQuotaAlteration(ipEntity, List(new ClientQuotaAlteration.Op("connection_creation_rate", 10.0)).asJava))
    admin.alterClientQuotas(quotas).all().get(60, TimeUnit.SECONDS)

    val zkClient = clusterInstance.asInstanceOf[ZkClusterInstance].getUnderlying().zkClient
    val kafkaConfig = clusterInstance.asInstanceOf[ZkClusterInstance].getUnderlying.servers.head.config
    val zkConfigEncoder = kafkaConfig.passwordEncoderSecret match {
      case Some(secret) =>
        PasswordEncoder.encrypting(secret,
          kafkaConfig.passwordEncoderKeyFactoryAlgorithm,
          kafkaConfig.passwordEncoderCipherAlgorithm,
          kafkaConfig.passwordEncoderKeyLength,
          kafkaConfig.passwordEncoderIterations)
      case None => PasswordEncoder.NOOP
    }

    val migrationClient = ZkMigrationClient(zkClient, zkConfigEncoder)
    var migrationState = migrationClient.getOrCreateMigrationRecoveryState(ZkMigrationLeadershipState.EMPTY)
    migrationState = migrationState.withNewKRaftController(3000, 42)
    migrationState = migrationClient.claimControllerLeadership(migrationState)

    val brokers = new java.util.HashSet[Integer]()
    val verifier = new MetadataDeltaVerifier()
    migrationClient.readAllMetadata(batch => verifier.accept(batch), brokerId => brokers.add(brokerId))
    assertEquals(Seq(0, 1, 2), brokers.asScala.toSeq)

    verifier.verify { image =>
      assertNotNull(image.topics().getTopic("test-topic-1"))
      assertEquals(2, image.topics().getTopic("test-topic-1").partitions().size())

      assertNotNull(image.topics().getTopic("test-topic-2"))
      assertEquals(1, image.topics().getTopic("test-topic-2").partitions().size())

      assertNotNull(image.topics().getTopic("test-topic-3"))
      assertEquals(10, image.topics().getTopic("test-topic-3").partitions().size())

      val clientQuotas = image.clientQuotas().entities()
      assertEquals(new java.util.HashSet[ClientQuotaEntity](java.util.Arrays.asList(
        defaultUserEntity,
        defaultClientIdEntity,
        defaultIpEntity,
        userEntity,
        userClientEntity,
        ipEntity
      )), clientQuotas.keySet())
    }
    migrationState = migrationClient.releaseControllerLeadership(migrationState)
  }

  @ClusterTemplate("zkClustersForAllMigrationVersions")
  def testMigrateTopicDeletions(zkCluster: ClusterInstance): Unit = {
    // Create some topics in ZK mode
    var admin = zkCluster.createAdminClient()
    val newTopics = new util.ArrayList[NewTopic]()
    newTopics.add(new NewTopic("test-topic-1", 10, 3.toShort))
    newTopics.add(new NewTopic("test-topic-2", 10, 3.toShort))
    newTopics.add(new NewTopic("test-topic-3", 10, 3.toShort))
    val createTopicResult = admin.createTopics(newTopics)
    createTopicResult.all().get(300, TimeUnit.SECONDS)
    admin.close()
    val zkClient = zkCluster.asInstanceOf[ZkClusterInstance].getUnderlying().zkClient

    // Bootstrap the ZK cluster ID into KRaft
    val clusterId = zkCluster.clusterId()
    val kraftCluster = new KafkaClusterTestKit.Builder(
      new TestKitNodes.Builder().
        setBootstrapMetadataVersion(zkCluster.config().metadataVersion()).
        setClusterId(Uuid.fromString(clusterId)).
        setNumBrokerNodes(0).
        setNumControllerNodes(1).build())
      .setConfigProp(KRaftConfigs.MIGRATION_ENABLED_CONFIG, "true")
      .setConfigProp(ZkConfigs.ZK_CONNECT_CONFIG, zkCluster.asInstanceOf[ZkClusterInstance].getUnderlying.zkConnect)
      .build()
    try {
      kraftCluster.format()
      kraftCluster.startup()
      val readyFuture = kraftCluster.controllers().values().asScala.head.controller.waitForReadyBrokers(3)

      // Enable migration configs and restart brokers
      log.info("Restart brokers in migration mode")
      val serverProperties = new util.HashMap[String, String](zkCluster.config().serverProperties())
      serverProperties.put(KRaftConfigs.MIGRATION_ENABLED_CONFIG, "true")
      serverProperties.put(QuorumConfig.QUORUM_VOTERS_CONFIG, kraftCluster.quorumVotersConfig())
      serverProperties.put(KRaftConfigs.CONTROLLER_LISTENER_NAMES_CONFIG, "CONTROLLER")
      serverProperties.put(SocketServerConfigs.LISTENER_SECURITY_PROTOCOL_MAP_CONFIG, "CONTROLLER:PLAINTEXT,EXTERNAL:PLAINTEXT,PLAINTEXT:PLAINTEXT")
      val clusterConfig = ClusterConfig.builder(zkCluster.config())
        .setServerProperties(serverProperties)
        .build()
      zkCluster.asInstanceOf[ZkClusterInstance].rollingBrokerRestart(Optional.of(clusterConfig))

      // Emulate a ZK topic deletion
      zkClient.createDeleteTopicPath("test-topic-1")
      zkClient.createDeleteTopicPath("test-topic-2")
      zkClient.createDeleteTopicPath("test-topic-3")

      zkCluster.waitForReadyBrokers()
      readyFuture.get(60, TimeUnit.SECONDS)

      // Only continue with the test if there are some pending deletions to verify. If there are not any pending
      // deletions, this will mark the test as "skipped" instead of failed.
      val topicDeletions = zkClient.getTopicDeletions
      Assumptions.assumeTrue(topicDeletions.nonEmpty,
        "This test needs pending topic deletions after a migration in order to verify the behavior")

      // Wait for migration to begin
      log.info("Waiting for ZK migration to complete")
      TestUtils.waitUntilTrue(
        () => zkClient.getOrCreateMigrationState(ZkMigrationLeadershipState.EMPTY).initialZkMigrationComplete(),
        "Timed out waiting for migration to complete",
        30000)

      // At this point, some of the topics may have been deleted by ZK controller and the rest will be
      // implicitly deleted by the KRaft controller and remove from the ZK brokers as stray partitions
      def topicsAllDeleted(admin: Admin): Boolean = {
        val topics = admin.listTopics().names().get(60, TimeUnit.SECONDS)
        topics.retainAll(util.Arrays.asList(
          "test-topic-1", "test-topic-2", "test-topic-3"
        ))
        topics.isEmpty
      }

      admin = zkCluster.createAdminClient()
      log.info("Waiting for topics to be deleted")
      TestUtils.waitUntilTrue(
        () => topicsAllDeleted(admin),
        "Timed out waiting for topics to be deleted",
        30000,
        1000)

      val newTopics = new util.ArrayList[NewTopic]()
      newTopics.add(new NewTopic("test-topic-1", 2, 3.toShort))
      newTopics.add(new NewTopic("test-topic-2", 1, 3.toShort))
      newTopics.add(new NewTopic("test-topic-3", 10, 3.toShort))
      val createTopicResult = admin.createTopics(newTopics)
      createTopicResult.all().get(60, TimeUnit.SECONDS)

      def topicsAllRecreated(admin: Admin): Boolean = {
        val topics = admin.listTopics().names().get(60, TimeUnit.SECONDS)
        topics.retainAll(util.Arrays.asList(
          "test-topic-1", "test-topic-2", "test-topic-3"
        ))
        topics.size() == 3
      }

      log.info("Waiting for topics to be re-created")
      TestUtils.waitUntilTrue(
        () => topicsAllRecreated(admin),
        "Timed out waiting for topics to be created",
        30000,
        1000)

      TestUtils.retry(300000) {
        // Need a retry here since topic metadata may be inconsistent between brokers
        val topicDescriptions = try {
          admin.describeTopics(util.Arrays.asList(
            "test-topic-1", "test-topic-2", "test-topic-3"
          )).topicNameValues().asScala.map { case (name, description) =>
            name -> description.get(60, TimeUnit.SECONDS)
          }.toMap
        } catch {
          case e: ExecutionException if e.getCause.isInstanceOf[UnknownTopicOrPartitionException] => Map.empty[String, TopicDescription]
          case t: Throwable => fail("Error describing topics", t.getCause)
        }

        assertEquals(2, topicDescriptions("test-topic-1").partitions().size())
        assertEquals(1, topicDescriptions("test-topic-2").partitions().size())
        assertEquals(10, topicDescriptions("test-topic-3").partitions().size())
        topicDescriptions.foreach { case (topic, description) =>
          description.partitions().forEach(partition => {
            assertEquals(3, partition.replicas().size(), s"Unexpected number of replicas for $topic-${partition.partition()}")
            assertEquals(3, partition.isr().size(), s"Unexpected ISR for $topic-${partition.partition()}")
          })
        }

        val absentTopics = admin.listTopics().names().get(60, TimeUnit.SECONDS).asScala
        assertTrue(absentTopics.contains("test-topic-1"))
        assertTrue(absentTopics.contains("test-topic-2"))
        assertTrue(absentTopics.contains("test-topic-3"))
      }

      admin.close()
    } finally {
      shutdownInSequence(zkCluster, kraftCluster)
    }
  }

  // SCRAM and Quota are intermixed. Test SCRAM Only here
  @ClusterTest(types = Array(Type.ZK), brokers = 3, metadataVersion = MetadataVersion.IBP_3_5_IV2, serverProperties = Array(
    new ClusterConfigProperty(key = "inter.broker.listener.name", value = "EXTERNAL"),
    new ClusterConfigProperty(key = "listeners", value = "PLAINTEXT://localhost:0,EXTERNAL://localhost:0"),
    new ClusterConfigProperty(key = "advertised.listeners", value = "PLAINTEXT://localhost:0,EXTERNAL://localhost:0"),
    new ClusterConfigProperty(key = "listener.security.protocol.map", value = "EXTERNAL:PLAINTEXT,PLAINTEXT:PLAINTEXT"),
  ))
  def testDualWriteScram(zkCluster: ClusterInstance): Unit = {
    var admin = zkCluster.createAdminClient()
    createUserScramCredentials(admin).all().get(60, TimeUnit.SECONDS)
    admin.close()

    val zkClient = zkCluster.asInstanceOf[ZkClusterInstance].getUnderlying().zkClient

    // Bootstrap the ZK cluster ID into KRaft
    val clusterId = zkCluster.clusterId()
    val kraftCluster = new KafkaClusterTestKit.Builder(
      new TestKitNodes.Builder().
        setBootstrapMetadataVersion(MetadataVersion.IBP_3_5_IV2).
        setClusterId(Uuid.fromString(clusterId)).
        setNumBrokerNodes(0).
        setNumControllerNodes(1).build())
      .setConfigProp(KRaftConfigs.MIGRATION_ENABLED_CONFIG, "true")
      .setConfigProp(ZkConfigs.ZK_CONNECT_CONFIG, zkCluster.asInstanceOf[ZkClusterInstance].getUnderlying.zkConnect)
      .build()
    try {
      kraftCluster.format()
      kraftCluster.startup()
      val readyFuture = kraftCluster.controllers().values().asScala.head.controller.waitForReadyBrokers(3)

      // Enable migration configs and restart brokers
      log.info("Restart brokers in migration mode")
      val serverProperties = new util.HashMap[String, String](zkCluster.config().serverProperties())
      serverProperties.put(KRaftConfigs.MIGRATION_ENABLED_CONFIG, "true")
      serverProperties.put(QuorumConfig.QUORUM_VOTERS_CONFIG, kraftCluster.quorumVotersConfig())
      serverProperties.put(KRaftConfigs.CONTROLLER_LISTENER_NAMES_CONFIG, "CONTROLLER")
      serverProperties.put(SocketServerConfigs.LISTENER_SECURITY_PROTOCOL_MAP_CONFIG, "CONTROLLER:PLAINTEXT,EXTERNAL:PLAINTEXT,PLAINTEXT:PLAINTEXT")
      val clusterConfig = ClusterConfig.builder(zkCluster.config())
        .setServerProperties(serverProperties)
        .build()
      zkCluster.asInstanceOf[ZkClusterInstance].rollingBrokerRestart(Optional.of(clusterConfig))
      zkCluster.waitForReadyBrokers()
      readyFuture.get(30, TimeUnit.SECONDS)

      // Wait for migration to begin
      log.info("Waiting for ZK migration to begin")
      TestUtils.waitUntilTrue(
        () => zkClient.getControllerId.contains(3000),
        "Timed out waiting for KRaft controller to take over",
        30000)

      // Alter the metadata
      log.info("Updating metadata with AdminClient")
      admin = zkCluster.createAdminClient()
      alterUserScramCredentials(admin).all().get(60, TimeUnit.SECONDS)

      // Verify the changes made to KRaft are seen in ZK
      log.info("Verifying metadata changes with ZK")
      verifyUserScramCredentials(zkClient)
    } finally {
      shutdownInSequence(zkCluster, kraftCluster)
    }
  }

  @ClusterTest(types = Array(Type.ZK), brokers = 3, metadataVersion = MetadataVersion.IBP_3_9_IV1, serverProperties = Array(
    new ClusterConfigProperty(key = "inter.broker.listener.name", value = "EXTERNAL"),
    new ClusterConfigProperty(key = "listeners", value = "PLAINTEXT://localhost:0,EXTERNAL://localhost:0"),
    new ClusterConfigProperty(key = "advertised.listeners", value = "PLAINTEXT://localhost:0,EXTERNAL://localhost:0"),
    new ClusterConfigProperty(key = "listener.security.protocol.map", value = "EXTERNAL:PLAINTEXT,PLAINTEXT:PLAINTEXT"),
  ))
  def testDeleteLogOnStartup(zkCluster: ClusterInstance): Unit = {
    var admin = zkCluster.createAdminClient()
    try {
      val newTopics = new util.ArrayList[NewTopic]()
      newTopics.add(new NewTopic("testDeleteLogOnStartup", 2, 3.toShort)
        .configs(Map(TopicConfig.SEGMENT_BYTES_CONFIG -> "102400", TopicConfig.SEGMENT_MS_CONFIG -> "300000").asJava))
      val createTopicResult = admin.createTopics(newTopics)
      createTopicResult.all().get(60, TimeUnit.SECONDS)
    } finally {
      admin.close()
    }

    // Bootstrap the ZK cluster ID into KRaft
    val clusterId = zkCluster.clusterId()
    val kraftCluster = new KafkaClusterTestKit.Builder(
      new TestKitNodes.Builder().
        setBootstrapMetadataVersion(MetadataVersion.IBP_3_9_IV1).
        setClusterId(Uuid.fromString(clusterId)).
        setNumBrokerNodes(0).
        setNumControllerNodes(1).build())
      .setConfigProp(KRaftConfigs.MIGRATION_ENABLED_CONFIG, "true")
      .setConfigProp(ZkConfigs.ZK_CONNECT_CONFIG, zkCluster.asInstanceOf[ZkClusterInstance].getUnderlying.zkConnect)
      .build()
    try {
      kraftCluster.format()
      kraftCluster.startup()
      val readyFuture = kraftCluster.controllers().values().asScala.head.controller.waitForReadyBrokers(3)

      // Enable migration configs and restart brokers
      log.info("Restart brokers in migration mode")
      val serverProperties = new util.HashMap[String, String](zkCluster.config().serverProperties())
      serverProperties.put(KRaftConfigs.MIGRATION_ENABLED_CONFIG, "true")
      serverProperties.put(QuorumConfig.QUORUM_VOTERS_CONFIG, kraftCluster.quorumVotersConfig())
      serverProperties.put(KRaftConfigs.CONTROLLER_LISTENER_NAMES_CONFIG, "CONTROLLER")
      serverProperties.put(SocketServerConfigs.LISTENER_SECURITY_PROTOCOL_MAP_CONFIG, "CONTROLLER:PLAINTEXT,EXTERNAL:PLAINTEXT,PLAINTEXT:PLAINTEXT")
      val clusterConfig = ClusterConfig.builder(zkCluster.config())
        .setServerProperties(serverProperties)
        .build()
      zkCluster.asInstanceOf[ZkClusterInstance].rollingBrokerRestart(Optional.of(clusterConfig)) // This would throw if authorizers weren't allowed
      zkCluster.waitForReadyBrokers()
      readyFuture.get(30, TimeUnit.SECONDS)

      val zkClient = zkCluster.asInstanceOf[ZkClusterInstance].getUnderlying().zkClient
      TestUtils.waitUntilTrue(
        () => zkClient.getControllerId.contains(3000),
        "Timed out waiting for KRaft controller to take over",
        30000)

      def hasKRaftController: Boolean = {
        zkCluster.asInstanceOf[ZkClusterInstance].getUnderlying().brokers.forall(
          broker => broker.metadataCache.getControllerId match {
            case Some(_: KRaftCachedControllerId) => true
            case _ => false
          }
        )
      }
      TestUtils.waitUntilTrue(() => hasKRaftController, "Timed out waiting for ZK brokers to see a KRaft controller")

      log.info("Restart brokers again")
      zkCluster.asInstanceOf[ZkClusterInstance].rollingBrokerRestart(Optional.empty())
      zkCluster.waitForReadyBrokers()

      admin = zkCluster.createAdminClient()
      try {
        // List topics is served from local MetadataCache on brokers. For ZK brokers this cache is populated by UMR
        // which won't be sent until the broker has been unfenced by the KRaft controller. So, seeing the topic in
        // the brokers cache tells us it has recreated and re-replicated the metadata log
        TestUtils.waitUntilTrue(
          () => admin.listTopics().names().get(30, TimeUnit.SECONDS).asScala.contains("testDeleteLogOnStartup"),
          "Timed out listing topics",
          30000)
      } finally {
        admin.close()
      }
    } finally {
      shutdownInSequence(zkCluster, kraftCluster)
    }
  }

  // SCRAM and Quota are intermixed. Test Quota Only here
  @ClusterTemplate("zkClustersForAllMigrationVersions")
  def testDualWrite(zkCluster: ClusterInstance): Unit = {
    // Create a topic in ZK mode
    val topicName = "test"
    var admin = zkCluster.createAdminClient()
    val newTopics = new util.ArrayList[NewTopic]()
    newTopics.add(new NewTopic(topicName, 2, 3.toShort)
      .configs(Map(TopicConfig.SEGMENT_BYTES_CONFIG -> "102400", TopicConfig.SEGMENT_MS_CONFIG -> "300000").asJava))
    val createTopicResult = admin.createTopics(newTopics)
    createTopicResult.all().get(60, TimeUnit.SECONDS)
    admin.close()

    // Verify the configs exist in ZK
    val zkClient = zkCluster.asInstanceOf[ZkClusterInstance].getUnderlying().zkClient
    val propsBefore = zkClient.getEntityConfigs(ConfigType.TOPIC, topicName)
    assertEquals("102400", propsBefore.getProperty(TopicConfig.SEGMENT_BYTES_CONFIG))
    assertEquals("300000", propsBefore.getProperty(TopicConfig.SEGMENT_MS_CONFIG))

    // Bootstrap the ZK cluster ID into KRaft
    val clusterId = zkCluster.clusterId()
    val kraftCluster = new KafkaClusterTestKit.Builder(
      new TestKitNodes.Builder().
        setBootstrapMetadataVersion(zkCluster.config().metadataVersion()).
        setClusterId(Uuid.fromString(clusterId)).
        setNumBrokerNodes(0).
        setNumControllerNodes(1).build())
      .setConfigProp(KRaftConfigs.MIGRATION_ENABLED_CONFIG, "true")
      .setConfigProp(ZkConfigs.ZK_CONNECT_CONFIG, zkCluster.asInstanceOf[ZkClusterInstance].getUnderlying.zkConnect)
      .build()
    try {
      kraftCluster.format()
      kraftCluster.startup()
      val readyFuture = kraftCluster.controllers().values().asScala.head.controller.waitForReadyBrokers(3)

      // Allocate a block of producer IDs while in ZK mode
      var nextProducerId = -1L

      TestUtils.retry(60000) {
        assertDoesNotThrow((() => nextProducerId = sendAllocateProducerIds(zkCluster.asInstanceOf[ZkClusterInstance]).get(20, TimeUnit.SECONDS)): Executable)
      }
      assertEquals(0, nextProducerId)

      // Enable migration configs and restart brokers
      log.info("Restart brokers in migration mode")
      val serverProperties = new util.HashMap[String, String](zkCluster.config().serverProperties())
      serverProperties.put(KRaftConfigs.MIGRATION_ENABLED_CONFIG, "true")
      serverProperties.put(QuorumConfig.QUORUM_VOTERS_CONFIG, kraftCluster.quorumVotersConfig())
      serverProperties.put(KRaftConfigs.CONTROLLER_LISTENER_NAMES_CONFIG, "CONTROLLER")
      serverProperties.put(SocketServerConfigs.LISTENER_SECURITY_PROTOCOL_MAP_CONFIG, "CONTROLLER:PLAINTEXT,EXTERNAL:PLAINTEXT,PLAINTEXT:PLAINTEXT")
      val clusterConfig = ClusterConfig.builder(zkCluster.config())
        .setServerProperties(serverProperties)
        .build()
      zkCluster.asInstanceOf[ZkClusterInstance].rollingBrokerRestart(Optional.of(clusterConfig))
      zkCluster.waitForReadyBrokers()
      readyFuture.get(30, TimeUnit.SECONDS)

      // Wait for migration to begin
      log.info("Waiting for ZK migration to begin")
      TestUtils.waitUntilTrue(
        () => zkClient.getControllerId.contains(3000),
        "Timed out waiting for KRaft controller to take over",
        30000)

      // Alter the metadata
      log.info("Updating metadata with AdminClient")
      admin = zkCluster.createAdminClient()
      alterTopicConfig(admin)
      alterClientQuotas(admin)
      alterBrokerConfigs(admin)

      // Verify the changes made to KRaft are seen in ZK
      log.info("Verifying metadata changes with ZK")
      verifyTopicConfigs(zkClient)
      verifyClientQuotas(zkClient)
      verifyBrokerConfigs(zkClient)
      var nextKRaftProducerId = -1L

      TestUtils.retry(60000) {
        assertDoesNotThrow((() => nextKRaftProducerId = sendAllocateProducerIds(zkCluster.asInstanceOf[ZkClusterInstance]).get(20, TimeUnit.SECONDS)): Executable)
      }
      assertNotEquals(nextProducerId, nextKRaftProducerId)
    } finally {
      shutdownInSequence(zkCluster, kraftCluster)
    }
  }

  // SCRAM and Quota are intermixed. Test both here
  @ClusterTest(types = Array(Type.ZK), brokers = 3, metadataVersion = MetadataVersion.IBP_3_5_IV2, serverProperties = Array(
    new ClusterConfigProperty(key = "inter.broker.listener.name", value = "EXTERNAL"),
    new ClusterConfigProperty(key = "listeners", value = "PLAINTEXT://localhost:0,EXTERNAL://localhost:0"),
    new ClusterConfigProperty(key = "advertised.listeners", value = "PLAINTEXT://localhost:0,EXTERNAL://localhost:0"),
    new ClusterConfigProperty(key = "listener.security.protocol.map", value = "EXTERNAL:PLAINTEXT,PLAINTEXT:PLAINTEXT"),
  ))
  def testDualWriteQuotaAndScram(zkCluster: ClusterInstance): Unit = {
    var admin = zkCluster.createAdminClient()
    createUserScramCredentials(admin).all().get(60, TimeUnit.SECONDS)
    admin.close()

    val zkClient = zkCluster.asInstanceOf[ZkClusterInstance].getUnderlying().zkClient

    // Bootstrap the ZK cluster ID into KRaft
    val clusterId = zkCluster.clusterId()
    val kraftCluster = new KafkaClusterTestKit.Builder(
      new TestKitNodes.Builder().
        setBootstrapMetadataVersion(MetadataVersion.IBP_3_5_IV2).
        setClusterId(Uuid.fromString(clusterId)).
        setNumBrokerNodes(0).
        setNumControllerNodes(1).build())
      .setConfigProp(KRaftConfigs.MIGRATION_ENABLED_CONFIG, "true")
      .setConfigProp(ZkConfigs.ZK_CONNECT_CONFIG, zkCluster.asInstanceOf[ZkClusterInstance].getUnderlying.zkConnect)
      .build()
    try {
      kraftCluster.format()
      kraftCluster.startup()
      val readyFuture = kraftCluster.controllers().values().asScala.head.controller.waitForReadyBrokers(3)

      // Enable migration configs and restart brokers
      log.info("Restart brokers in migration mode")
      val serverProperties = new util.HashMap[String, String](zkCluster.config().serverProperties())
      serverProperties.put(KRaftConfigs.MIGRATION_ENABLED_CONFIG, "true")
      serverProperties.put(QuorumConfig.QUORUM_VOTERS_CONFIG, kraftCluster.quorumVotersConfig())
      serverProperties.put(KRaftConfigs.CONTROLLER_LISTENER_NAMES_CONFIG, "CONTROLLER")
      serverProperties.put(SocketServerConfigs.LISTENER_SECURITY_PROTOCOL_MAP_CONFIG, "CONTROLLER:PLAINTEXT,EXTERNAL:PLAINTEXT,PLAINTEXT:PLAINTEXT")
      val clusterConfig = ClusterConfig.builder(zkCluster.config())
        .setServerProperties(serverProperties)
        .build()
      zkCluster.asInstanceOf[ZkClusterInstance].rollingBrokerRestart(Optional.of(clusterConfig))
      zkCluster.waitForReadyBrokers()
      readyFuture.get(30, TimeUnit.SECONDS)

      // Wait for migration to begin
      log.info("Waiting for ZK migration to begin")
      TestUtils.waitUntilTrue(
        () => zkClient.getControllerId.contains(3000),
        "Timed out waiting for KRaft controller to take over",
        30000)

      // Alter the metadata
      log.info("Updating metadata with AdminClient")
      admin = zkCluster.createAdminClient()
      alterUserScramCredentials(admin).all().get(60, TimeUnit.SECONDS)
      alterClientQuotas(admin)

      // Verify the changes made to KRaft are seen in ZK
      log.info("Verifying metadata changes with ZK")
      verifyUserScramCredentials(zkClient)
      verifyClientQuotas(zkClient)
    } finally {
      shutdownInSequence(zkCluster, kraftCluster)
    }
  }

  @ClusterTest(types = Array(Type.ZK), brokers = 3, metadataVersion = MetadataVersion.IBP_3_4_IV0, serverProperties = Array(
    new ClusterConfigProperty(key = "inter.broker.listener.name", value = "EXTERNAL"),
    new ClusterConfigProperty(key = "listeners", value = "PLAINTEXT://localhost:0,EXTERNAL://localhost:0"),
    new ClusterConfigProperty(key = "advertised.listeners", value = "PLAINTEXT://localhost:0,EXTERNAL://localhost:0"),
    new ClusterConfigProperty(key = "listener.security.protocol.map", value = "EXTERNAL:PLAINTEXT,PLAINTEXT:PLAINTEXT"),
  ))
  def testNewAndChangedTopicsInDualWrite(zkCluster: ClusterInstance): Unit = {
    val topic1 = "test1"
    val topic2 = "test2"
    var admin = zkCluster.createAdminClient()
    val zkClient = zkCluster.asInstanceOf[ZkClusterInstance].getUnderlying().zkClient

    // Bootstrap the ZK cluster ID into KRaft
    val clusterId = zkCluster.clusterId()
    val kraftCluster = new KafkaClusterTestKit.Builder(
      new TestKitNodes.Builder().
        setBootstrapMetadataVersion(MetadataVersion.IBP_3_4_IV0).
        setClusterId(Uuid.fromString(clusterId)).
        setNumBrokerNodes(0).
        setNumControllerNodes(1).build())
      .setConfigProp(KRaftConfigs.MIGRATION_ENABLED_CONFIG, "true")
      .setConfigProp(ZkConfigs.ZK_CONNECT_CONFIG, zkCluster.asInstanceOf[ZkClusterInstance].getUnderlying.zkConnect)
      .build()
    try {
      kraftCluster.format()
      kraftCluster.startup()
      val readyFuture = kraftCluster.controllers().values().asScala.head.controller.waitForReadyBrokers(3)

      // Enable migration configs and restart brokers
      log.info("Restart brokers in migration mode")
      val serverProperties = new util.HashMap[String, String](zkCluster.config().serverProperties())
      serverProperties.put(KRaftConfigs.MIGRATION_ENABLED_CONFIG, "true")
      serverProperties.put(QuorumConfig.QUORUM_VOTERS_CONFIG, kraftCluster.quorumVotersConfig())
      serverProperties.put(KRaftConfigs.CONTROLLER_LISTENER_NAMES_CONFIG, "CONTROLLER")
      serverProperties.put(SocketServerConfigs.LISTENER_SECURITY_PROTOCOL_MAP_CONFIG, "CONTROLLER:PLAINTEXT,EXTERNAL:PLAINTEXT,PLAINTEXT:PLAINTEXT")
      val clusterConfig = ClusterConfig.builder(zkCluster.config())
        .setServerProperties(serverProperties)
        .build()
      zkCluster.asInstanceOf[ZkClusterInstance].rollingBrokerRestart(Optional.of(clusterConfig))
      zkCluster.waitForReadyBrokers()
      readyFuture.get(30, TimeUnit.SECONDS)

      // Wait for migration to begin
      log.info("Waiting for ZK migration to begin")
      TestUtils.waitUntilTrue(
        () => zkClient.getControllerId.contains(3000),
        "Timed out waiting for KRaft controller to take over",
        30000)

      // Alter the metadata
      admin = zkCluster.createAdminClient()
      log.info(s"Create new topic $topic1 with AdminClient with some configs")
      val topicConfigs = util.Collections.singletonMap("cleanup.policy", "compact")
      createTopic(topic1, 2, 3.toShort, topicConfigs, admin)
      verifyTopic(topic1, 2, 3.toShort, topicConfigs, admin, zkClient)

      log.info(s"Create new topic $topic2 with AdminClient without configs")
      val emptyTopicConfigs: util.Map[String, String] = util.Collections.emptyMap[String, String]
      createTopic(topic2, 2, 3.toShort, emptyTopicConfigs, admin)
      verifyTopic(topic2, 2, 3.toShort, emptyTopicConfigs, admin, zkClient)

      val newPartitionCount = 3
      log.info(s"Create new partitions with AdminClient to $topic1")
      admin.createPartitions(Map(topic1 -> NewPartitions.increaseTo(newPartitionCount)).asJava).all().get(60, TimeUnit.SECONDS)
      val (topicDescOpt, _) = TestUtils.computeUntilTrue(topicDesc(topic1, admin))(td => {
        td.isDefined && td.get.partitions().asScala.size == newPartitionCount
      })
      assertTrue(topicDescOpt.isDefined)
      val partitions = topicDescOpt.get.partitions().asScala
      assertEquals(newPartitionCount, partitions.size)

      // Verify the changes
      verifyZKTopicPartitionMetadata(topic1, newPartitionCount, 3.toShort, zkClient)
      verifyKRaftTopicPartitionMetadata(topic1, newPartitionCount, 3.toShort, admin)
    } finally {
      shutdownInSequence(zkCluster, kraftCluster)
    }
  }

  @ClusterTest(types = Array(Type.ZK), brokers = 4, metadataVersion = MetadataVersion.IBP_3_7_IV0, serverProperties = Array(
    new ClusterConfigProperty(key = "inter.broker.listener.name", value = "EXTERNAL"),
    new ClusterConfigProperty(key = "listeners", value = "PLAINTEXT://localhost:0,EXTERNAL://localhost:0"),
    new ClusterConfigProperty(key = "advertised.listeners", value = "PLAINTEXT://localhost:0,EXTERNAL://localhost:0"),
    new ClusterConfigProperty(key = "listener.security.protocol.map", value = "EXTERNAL:PLAINTEXT,PLAINTEXT:PLAINTEXT"),
  ))
  def testPartitionReassignmentInHybridMode(zkCluster: ClusterInstance): Unit = {
    // Create a topic in ZK mode
    val topicName = "test"
    var admin = zkCluster.createAdminClient()
    val zkClient = zkCluster.asInstanceOf[ZkClusterInstance].getUnderlying().zkClient

    // Bootstrap the ZK cluster ID into KRaft
    val clusterId = zkCluster.clusterId()
    val kraftCluster = new KafkaClusterTestKit.Builder(
      new TestKitNodes.Builder().
        setBootstrapMetadataVersion(MetadataVersion.IBP_3_7_IV0).
        setClusterId(Uuid.fromString(clusterId)).
        setNumBrokerNodes(0).
        setNumControllerNodes(1).build())
      .setConfigProp(KRaftConfigs.MIGRATION_ENABLED_CONFIG, "true")
      .setConfigProp(ZkConfigs.ZK_CONNECT_CONFIG, zkCluster.asInstanceOf[ZkClusterInstance].getUnderlying.zkConnect)
      .build()
    try {
      kraftCluster.format()
      kraftCluster.startup()
      val readyFuture = kraftCluster.controllers().values().asScala.head.controller.waitForReadyBrokers(3)

      // Enable migration configs and restart brokers
      log.info("Restart brokers in migration mode")
      val serverProperties = new util.HashMap[String, String](zkCluster.config().serverProperties())
      serverProperties.put(KRaftConfigs.MIGRATION_ENABLED_CONFIG, "true")
      serverProperties.put(QuorumConfig.QUORUM_VOTERS_CONFIG, kraftCluster.quorumVotersConfig())
      serverProperties.put(KRaftConfigs.CONTROLLER_LISTENER_NAMES_CONFIG, "CONTROLLER")
      serverProperties.put(SocketServerConfigs.LISTENER_SECURITY_PROTOCOL_MAP_CONFIG, "CONTROLLER:PLAINTEXT,EXTERNAL:PLAINTEXT,PLAINTEXT:PLAINTEXT")
      val clusterConfig = ClusterConfig.builder(zkCluster.config())
        .setServerProperties(serverProperties)
        .build()
      zkCluster.asInstanceOf[ZkClusterInstance].rollingBrokerRestart(Optional.of(clusterConfig))
      zkCluster.waitForReadyBrokers()
      readyFuture.get(30, TimeUnit.SECONDS)

      // Wait for migration to begin
      log.info("Waiting for ZK migration to begin")
      TestUtils.waitUntilTrue(
        () => zkClient.getControllerId.contains(3000),
        "Timed out waiting for KRaft controller to take over",
        30000)

      // Create a topic with replicas on brokers 0, 1, 2
      log.info("Create new topic with AdminClient")
      admin = zkCluster.createAdminClient()
      val newTopics = new util.ArrayList[NewTopic]()
      val replicaAssignment = Collections.singletonMap(Integer.valueOf(0), Seq(0, 1, 2).map(int2Integer).asJava)
      newTopics.add(new NewTopic(topicName, replicaAssignment))
      val createTopicResult = admin.createTopics(newTopics)
      createTopicResult.all().get(60, TimeUnit.SECONDS)

      val topicPartition = new TopicPartition(topicName, 0)

      // Verify the changes made to KRaft are seen in ZK
      verifyZKTopicPartitionMetadata(topicName, 1, 3.toShort, zkClient)

      // Reassign replicas to brokers 1, 2, 3 and wait for reassignment to complete
      admin.alterPartitionReassignments(Collections.singletonMap(topicPartition,
        Optional.of(new NewPartitionReassignment(Seq(1, 2, 3).map(int2Integer).asJava)))).all().get()

      TestUtils.waitUntilTrue(() => {
        val listPartitionReassignmentsResult = admin.listPartitionReassignments().reassignments().get()
        listPartitionReassignmentsResult.isEmpty
      }, "Timed out waiting for reassignments to complete.")

      // Verify that the partition is removed from broker 0
      TestUtils.waitUntilTrue(() => {
        val brokers = zkCluster.asInstanceOf[ZkClusterInstance].getUnderlying.brokers
        assertTrue(brokers.size == 4)
        assertTrue(brokers.head.config.brokerId == 0)
        brokers.head.replicaManager.onlinePartition(topicPartition).isEmpty
      }, "Timed out waiting for removed replica reassignment to be marked offline")
    } finally {
      shutdownInSequence(zkCluster, kraftCluster)
    }
  }

  @ClusterTest(types = Array(Type.ZK), brokers = 3, metadataVersion = MetadataVersion.IBP_3_4_IV0, serverProperties = Array(
    new ClusterConfigProperty(key = "inter.broker.listener.name", value = "EXTERNAL"),
    new ClusterConfigProperty(key = "listeners", value = "PLAINTEXT://localhost:0,EXTERNAL://localhost:0"),
    new ClusterConfigProperty(key = "advertised.listeners", value = "PLAINTEXT://localhost:0,EXTERNAL://localhost:0"),
    new ClusterConfigProperty(key = "listener.security.protocol.map", value = "EXTERNAL:PLAINTEXT,PLAINTEXT:PLAINTEXT"),
  ))
  def testIncrementalAlterConfigsPreMigration(zkCluster: ClusterInstance): Unit = {
    // Enable migration configs and restart brokers without KRaft quorum ready
    val serverProperties = new util.HashMap[String, String](zkCluster.config().serverProperties())
    serverProperties.put(KRaftConfigs.MIGRATION_ENABLED_CONFIG, "true")
    serverProperties.put(QuorumConfig.QUORUM_VOTERS_CONFIG, "1@localhost:9999")
    serverProperties.put(KRaftConfigs.CONTROLLER_LISTENER_NAMES_CONFIG, "CONTROLLER")
    serverProperties.put(SocketServerConfigs.LISTENER_SECURITY_PROTOCOL_MAP_CONFIG, "CONTROLLER:PLAINTEXT,EXTERNAL:PLAINTEXT,PLAINTEXT:PLAINTEXT")
    val clusterConfig = ClusterConfig.builder(zkCluster.config())
      .setServerProperties(serverProperties)
      .build()
    zkCluster.asInstanceOf[ZkClusterInstance].rollingBrokerRestart(Optional.of(clusterConfig))
    zkCluster.waitForReadyBrokers()

    val admin = zkCluster.createAdminClient()
    val zkClient = zkCluster.asInstanceOf[ZkClusterInstance].getUnderlying().zkClient
    try {
      alterBrokerConfigs(admin)
      verifyBrokerConfigs(zkClient)
    } finally {
      admin.close()
      zkClient.close()
      zkCluster.stop()
    }
  }

  def createTopic(topicName: String, numPartitions: Int, replicationFactor: Short, configs: util.Map[String, String], admin: Admin): Unit = {
    val newTopic = new NewTopic(topicName, numPartitions, replicationFactor).configs(configs)
    val createTopicResult = admin.createTopics(util.Collections.singletonList(newTopic))
    createTopicResult.all.get(60, TimeUnit.SECONDS)

    TestUtils.waitUntilTrue(() => {
      admin.listTopics.names.get.contains(topicName)
    }, s"Unable to find topic $topicName")
  }

  def verifyTopic(topicName: String, numPartitions: Int, replicationFactor: Short, configs: util.Map[String, String], admin: Admin, zkClient: KafkaZkClient): Unit = {
    // Verify the changes are in ZK
    verifyZKTopicPartitionMetadata(topicName, numPartitions, replicationFactor, zkClient)
    verifyZKTopicConfigs(topicName, configs, zkClient)
    // Verify the changes are in KRaft
    verifyKRaftTopicPartitionMetadata(topicName, numPartitions, replicationFactor, admin)
    verifyKRaftTopicConfigs(topicName, configs, admin)
  }

  def verifyKRaftTopicPartitionMetadata(topicName: String, numPartitions: Int, replicationFactor: Short, admin: Admin): Unit = {
    val description = topicDesc(topicName, admin).get
    assertEquals(numPartitions, description.partitions.size)
    description.partitions.forEach { p =>
      assertEquals(replicationFactor, p.isr.size)
    }
  }

  def verifyKRaftTopicConfigs(topicName: String, configs: util.Map[String, String], admin: Admin): Unit = {
    val configResource = new ConfigResource(ConfigResource.Type.TOPIC, topicName)
    val entries = admin.describeConfigs(util.Collections.singletonList(configResource)).values.get(configResource).get.entries
    val dynamicConfigs = entries.asScala.filter(configEntry => configEntry.source == ConfigEntry.ConfigSource.DYNAMIC_TOPIC_CONFIG).toList
    assertEquals(configs.size, dynamicConfigs.size)
    dynamicConfigs.foreach(c => assertEquals(configs.get(c.name), c.value))
  }

  def verifyZKTopicConfigs(topicName: String, configs: util.Map[String, String], zkClient: KafkaZkClient): Unit = {
    TestUtils.waitUntilTrue(() => {
      zkClient.pathExists(ConfigEntityZNode.path(ConfigType.TOPIC, topicName))
    }, s"Unable to find ${ConfigEntityZNode.path(ConfigType.TOPIC, topicName)} in ZooKeeper")
    val props = zkClient.getEntityConfigs(ConfigType.TOPIC, topicName)
    assertEquals(configs.size, props.size)
    configs.forEach { case (k, v) =>
      assertEquals(v, props.get(k))
    }
  }

  def verifyZKTopicPartitionMetadata(topicName: String, numPartitions: Int, replicationFactor: Short, zkClient: KafkaZkClient): Unit = {
    val partitions = (0 until numPartitions).map(pId => new TopicPartition(topicName, pId))
    val (topicIdReplicaAssignment, success) = TestUtils.computeUntilTrue(
      zkClient.getReplicaAssignmentAndTopicIdForTopics(Set(topicName)).headOption) {
      x => x.exists(_.assignment.size == partitions.size)
    }
    assertTrue(success, "Unable to find topic metadata in Zk")
    TestUtils.waitUntilTrue(() => {
      val lisrMap = zkClient.getTopicPartitionStates(partitions)
      lisrMap.size == partitions.size &&
        lisrMap.forall { case (tp, lisr) =>
          lisr.leaderAndIsr.isr.size == replicationFactor &&
          lisr.leaderAndIsr.leader >= 0 &&
            topicIdReplicaAssignment.exists(_.assignment(tp).replicas == lisr.leaderAndIsr.isr)
        }
    }, "Unable to find topic partition metadata")
  }

  def topicDesc(topic: String, admin: Admin): Option[TopicDescription] = {
    try {
      admin.describeTopics(util.Collections.singleton(topic)).allTopicNames.get.asScala.get(topic)
    } catch {
      case _: Throwable => None
    }
  }

  def sendAllocateProducerIds(zkClusterInstance: ZkClusterInstance): CompletableFuture[Long] = {
    val channel = zkClusterInstance.getUnderlying.brokers.head.clientToControllerChannelManager
    val brokerId = zkClusterInstance.getUnderlying.brokers.head.config.brokerId
    val brokerEpoch = zkClusterInstance.getUnderlying.brokers.head.replicaManager.brokerEpochSupplier.apply()
    val request = new AllocateProducerIdsRequest.Builder(new AllocateProducerIdsRequestData()
      .setBrokerId(brokerId)
      .setBrokerEpoch(brokerEpoch))

    val producerIdStart = new CompletableFuture[Long]()
    channel.sendRequest(request, new ControllerRequestCompletionHandler() {
        override def onTimeout(): Unit = {
          producerIdStart.completeExceptionally(new TimeoutException("Request timed out"))
        }

        override def onComplete(response: ClientResponse): Unit = {
          val body = response.responseBody().asInstanceOf[AllocateProducerIdsResponse]
          if (body.data().errorCode() != 0) {
            producerIdStart.completeExceptionally(new RuntimeException(s"Received error code ${body.data().errorCode()}"))
          } else {
            producerIdStart.complete(body.data().producerIdStart())
          }
        }
      })
    producerIdStart
  }

  def readProducerIdBlock(zkClient: KafkaZkClient): ProducerIdsBlock = {
    val (dataOpt, _) = zkClient.getDataAndVersion(ProducerIdBlockZNode.path)
    dataOpt.map(ProducerIdBlockZNode.parseProducerIdBlockData).get
  }

  def alterBrokerConfigs(admin: Admin): Unit = {
    val defaultBrokerResource = new ConfigResource(ConfigResource.Type.BROKER, "")
    val defaultBrokerConfigs = Seq(
      new AlterConfigOp(new ConfigEntry(ServerLogConfigs.LOG_RETENTION_TIME_MILLIS_CONFIG, "86400000"), AlterConfigOp.OpType.SET),
    ).asJavaCollection
    val broker0Resource = new ConfigResource(ConfigResource.Type.BROKER, "0")
    val broker1Resource = new ConfigResource(ConfigResource.Type.BROKER, "1")
    val specificBrokerConfigs = Seq(
      new AlterConfigOp(new ConfigEntry(ServerLogConfigs.LOG_RETENTION_TIME_MILLIS_CONFIG, "43200000"), AlterConfigOp.OpType.SET),
    ).asJavaCollection

    TestUtils.retry(60000) {
      val result = admin.incrementalAlterConfigs(Map(
        defaultBrokerResource -> defaultBrokerConfigs,
        broker0Resource -> specificBrokerConfigs,
        broker1Resource -> specificBrokerConfigs
      ).asJava)
      try {
        result.all().get(10, TimeUnit.SECONDS)
      } catch {
        case t: Throwable => fail("Alter Broker Configs had an error", t)
      }
    }
  }

  def alterTopicConfig(admin: Admin): Unit = {
    val topicResource = new ConfigResource(ConfigResource.Type.TOPIC, "test")
    val alterConfigs = Seq(
      new AlterConfigOp(new ConfigEntry(TopicConfig.SEGMENT_BYTES_CONFIG, "204800"), AlterConfigOp.OpType.SET),
      new AlterConfigOp(new ConfigEntry(TopicConfig.SEGMENT_MS_CONFIG, null), AlterConfigOp.OpType.DELETE)
    ).asJavaCollection
    TestUtils.retry(60000) {
      try {
        admin.incrementalAlterConfigs(Map(topicResource -> alterConfigs).asJava).all().get(10, TimeUnit.SECONDS)
      } catch {
        case t: Throwable => fail("Alter Topic Configs had an error", t)
      }
    }
  }

  def alterClientQuotas(admin: Admin): Unit = {
    val quotas = new util.ArrayList[ClientQuotaAlteration]()
    quotas.add(new ClientQuotaAlteration(
      new ClientQuotaEntity(Map("user" -> "user@1").asJava),
      List(new ClientQuotaAlteration.Op("consumer_byte_rate", 1000.0)).asJava))
    quotas.add(new ClientQuotaAlteration(
      new ClientQuotaEntity(Map("user" -> "user@1", "client-id" -> "clientA").asJava),
      List(new ClientQuotaAlteration.Op("consumer_byte_rate", 800.0), new ClientQuotaAlteration.Op("producer_byte_rate", 100.0)).asJava))
    quotas.add(new ClientQuotaAlteration(
      new ClientQuotaEntity(Collections.singletonMap("user", null)),
      List(new ClientQuotaAlteration.Op("consumer_byte_rate", 900.0), new ClientQuotaAlteration.Op("producer_byte_rate", 100.0)).asJava))
    quotas.add(new ClientQuotaAlteration(
      new ClientQuotaEntity(Map("ip" -> "8.8.8.8").asJava),
      List(new ClientQuotaAlteration.Op("connection_creation_rate", 10.0)).asJava))
    TestUtils.retry(60000) {
      try {
        admin.alterClientQuotas(quotas).all().get(10, TimeUnit.SECONDS)
      } catch {
        case t: Throwable => fail("Alter Client Quotas had an error", t)
      }
    }
  }

  def createUserScramCredentials(admin: Admin): AlterUserScramCredentialsResult = {
    val alterations = new util.ArrayList[UserScramCredentialAlteration]()
    alterations.add(new UserScramCredentialUpsertion("user1",
        new ScramCredentialInfo(ScramMechanism.SCRAM_SHA_256, 8190), "password0"))
    admin.alterUserScramCredentials(alterations)
  }

  def alterUserScramCredentials(admin: Admin): AlterUserScramCredentialsResult = {
    val alterations = new util.ArrayList[UserScramCredentialAlteration]()
    alterations.add(new UserScramCredentialUpsertion("user1",
        new ScramCredentialInfo(ScramMechanism.SCRAM_SHA_256, 8191), "password1"))
    alterations.add(new UserScramCredentialUpsertion("user@2",
        new ScramCredentialInfo(ScramMechanism.SCRAM_SHA_256, 8192), "password2"))
    admin.alterUserScramCredentials(alterations)
  }

  def verifyTopicConfigs(zkClient: KafkaZkClient): Unit = {
    TestUtils.retry(10000) {
      val propsAfter = zkClient.getEntityConfigs(ConfigType.TOPIC, "test")
      assertEquals("204800", propsAfter.getProperty(TopicConfig.SEGMENT_BYTES_CONFIG))
      assertFalse(propsAfter.containsKey(TopicConfig.SEGMENT_MS_CONFIG))
    }
  }

  def verifyBrokerConfigs(zkClient: KafkaZkClient): Unit = {
    TestUtils.retry(10000) {
      val defaultBrokerProps = zkClient.getEntityConfigs(ConfigType.BROKER, "<default>")
      assertEquals("86400000", defaultBrokerProps.getProperty(ServerLogConfigs.LOG_RETENTION_TIME_MILLIS_CONFIG))

      val broker0Props = zkClient.getEntityConfigs(ConfigType.BROKER, "0")
      assertEquals("43200000", broker0Props.getProperty(ServerLogConfigs.LOG_RETENTION_TIME_MILLIS_CONFIG))

      val broker1Props = zkClient.getEntityConfigs(ConfigType.BROKER, "1")
      assertEquals("43200000", broker1Props.getProperty(ServerLogConfigs.LOG_RETENTION_TIME_MILLIS_CONFIG))
    }
  }

  def verifyClientQuotas(zkClient: KafkaZkClient): Unit = {
    TestUtils.retry(10000) {
      assertEquals("1000", zkClient.getEntityConfigs(ConfigType.USER, Sanitizer.sanitize("user@1")).getProperty("consumer_byte_rate"))
      assertEquals("900", zkClient.getEntityConfigs(ConfigType.USER, "<default>").getProperty("consumer_byte_rate"))
      assertEquals("800", zkClient.getEntityConfigs("users/" + Sanitizer.sanitize("user@1") + "/clients", "clientA").getProperty("consumer_byte_rate"))
      assertEquals("100", zkClient.getEntityConfigs("users/" + Sanitizer.sanitize("user@1") + "/clients", "clientA").getProperty("producer_byte_rate"))
      assertEquals("10", zkClient.getEntityConfigs(ConfigType.IP, "8.8.8.8").getProperty("connection_creation_rate"))
    }
  }

  def verifyUserScramCredentials(zkClient: KafkaZkClient): Unit = {
    TestUtils.retry(10000) {
      val propertyValue1 = zkClient.getEntityConfigs(ConfigType.USER, Sanitizer.sanitize("user1")).getProperty("SCRAM-SHA-256")
      val scramCredentials1 = ScramCredentialUtils.credentialFromString(propertyValue1)
      assertEquals(8191, scramCredentials1.iterations)

      val propertyValue2 = zkClient.getEntityConfigs(ConfigType.USER, Sanitizer.sanitize("user@2")).getProperty("SCRAM-SHA-256")
      assertNotNull(propertyValue2)
      val scramCredentials2 = ScramCredentialUtils.credentialFromString(propertyValue2)
      assertEquals(8192, scramCredentials2.iterations)
    }
  }

  def shutdownInSequence(zkCluster: ClusterInstance, kraftCluster: KafkaClusterTestKit): Unit = {
    zkCluster.brokerIds().forEach(zkCluster.shutdownBroker(_))
    kraftCluster.close()
    zkCluster.stop()
  }
}<|MERGE_RESOLUTION|>--- conflicted
+++ resolved
@@ -73,14 +73,9 @@
       MetadataVersion.IBP_3_7_IV2,
       MetadataVersion.IBP_3_7_IV4,
       MetadataVersion.IBP_3_8_IV0,
-<<<<<<< HEAD
-      MetadataVersion.IBP_4_0_IV0,
-      MetadataVersion.IBP_4_0_IV1
-=======
       MetadataVersion.IBP_3_9_IV0,
       MetadataVersion.IBP_3_9_IV1
       // Note: ZK Migration is not supported in Apache Kafka 4.0 and beyond.
->>>>>>> c97d4ce0
     ).map { mv =>
       val serverProperties = new util.HashMap[String, String]()
       serverProperties.put("inter.broker.listener.name", "EXTERNAL")
