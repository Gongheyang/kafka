/**
 * Licensed to the Apache Software Foundation (ASF) under one or more
 * contributor license agreements.  See the NOTICE file distributed with
 * this work for additional information regarding copyright ownership.
 * The ASF licenses this file to You under the Apache License, Version 2.0
 * (the "License"); you may not use this file except in compliance with
 * the License.  You may obtain a copy of the License at
 *
 *    http://www.apache.org/licenses/LICENSE-2.0
 *
 * Unless required by applicable law or agreed to in writing, software
 * distributed under the License is distributed on an "AS IS" BASIS,
 * WITHOUT WARRANTIES OR CONDITIONS OF ANY KIND, either express or implied.
 * See the License for the specific language governing permissions and
 * limitations under the License.
 */
package kafka.zk

import kafka.security.authorizer.AclEntry.{WildcardHost, WildcardPrincipalString}
import kafka.server.{ConfigType, KafkaConfig}
import kafka.test.ClusterInstance
import kafka.test.annotation.{AutoStart, ClusterConfigProperty, ClusterTest, Type}
import kafka.test.junit.ClusterTestExtensions
import kafka.test.junit.ZkClusterInvocationContext.ZkClusterInstance
import kafka.testkit.{KafkaClusterTestKit, TestKitNodes}
import kafka.utils.{PasswordEncoder, TestUtils}
import org.apache.kafka.clients.admin._
import org.apache.kafka.clients.producer.{KafkaProducer, ProducerRecord}
import org.apache.kafka.common.{TopicPartition, Uuid}
import org.apache.kafka.common.acl.AclOperation.{DESCRIBE, READ, WRITE}
import org.apache.kafka.common.acl.AclPermissionType.ALLOW
import org.apache.kafka.common.acl.{AccessControlEntry, AclBinding}
import org.apache.kafka.common.config.{ConfigResource, TopicConfig}
import org.apache.kafka.common.quota.{ClientQuotaAlteration, ClientQuotaEntity}
import org.apache.kafka.common.resource.PatternType.{LITERAL, PREFIXED}
import org.apache.kafka.common.resource.ResourcePattern
import org.apache.kafka.common.resource.ResourceType.TOPIC
import org.apache.kafka.common.security.auth.KafkaPrincipal
import org.apache.kafka.common.security.scram.internals.ScramCredentialUtils
import org.apache.kafka.common.serialization.StringSerializer
import org.apache.kafka.common.utils.SecurityUtils
import org.apache.kafka.image.{MetadataDelta, MetadataImage, MetadataProvenance}
import org.apache.kafka.metadata.authorizer.StandardAcl
import org.apache.kafka.metadata.migration.ZkMigrationLeadershipState
import org.apache.kafka.raft.RaftConfig
import org.apache.kafka.server.common.{ApiMessageAndVersion, MetadataVersion, ProducerIdsBlock}
import org.junit.jupiter.api.Assertions.{assertEquals, assertFalse, assertNotNull, assertTrue}
import org.junit.jupiter.api.Timeout
import org.junit.jupiter.api.extension.ExtendWith
import org.slf4j.LoggerFactory

import java.util
import java.util.concurrent.TimeUnit
import java.util.{Properties, UUID}
import scala.collection.Seq
import scala.jdk.CollectionConverters._


@ExtendWith(value = Array(classOf[ClusterTestExtensions]))
@Timeout(300)
class ZkMigrationIntegrationTest {

  val log = LoggerFactory.getLogger(classOf[ZkMigrationIntegrationTest])

  class MetadataDeltaVerifier {
    val metadataDelta = new MetadataDelta(MetadataImage.EMPTY)
    var offset = 0
    def accept(batch: java.util.List[ApiMessageAndVersion]): Unit = {
      batch.forEach(message => {
        metadataDelta.replay(message.message())
        offset += 1
      })
    }

    def verify(verifier: MetadataImage => Unit): Unit = {
      val image = metadataDelta.apply(new MetadataProvenance(offset, 0, 0))
      verifier.apply(image)
    }
  }

  @ClusterTest(
    brokers = 3, clusterType = Type.ZK, autoStart = AutoStart.YES,
    metadataVersion = MetadataVersion.IBP_3_4_IV0,
    serverProperties = Array(
      new ClusterConfigProperty(key="authorizer.class.name", value="kafka.security.authorizer.AclAuthorizer"),
      new ClusterConfigProperty(key="super.users", value="User:ANONYMOUS")
    )
  )
  def testMigrateAcls(clusterInstance: ClusterInstance): Unit = {
    val admin = clusterInstance.createAdminClient()

    val resource1 = new ResourcePattern(TOPIC, "foo-" + UUID.randomUUID(), LITERAL)
    val resource2 = new ResourcePattern(TOPIC, "bar-" + UUID.randomUUID(), LITERAL)
    val prefixedResource = new ResourcePattern(TOPIC, "bar-", PREFIXED)
    val username = "alice"
    val principal = new KafkaPrincipal(KafkaPrincipal.USER_TYPE, username)
    val wildcardPrincipal = SecurityUtils.parseKafkaPrincipal(WildcardPrincipalString)

    val acl1 = new AclBinding(resource1, new AccessControlEntry(principal.toString, WildcardHost, READ, ALLOW))
    val acl2 = new AclBinding(resource1, new AccessControlEntry(principal.toString, "192.168.0.1", WRITE, ALLOW))
    val acl3 = new AclBinding(resource2, new AccessControlEntry(principal.toString, WildcardHost, DESCRIBE, ALLOW))
    val acl4 = new AclBinding(prefixedResource, new AccessControlEntry(wildcardPrincipal.toString, WildcardHost, READ, ALLOW))

    val result = admin.createAcls(List(acl1, acl2, acl3, acl4).asJava)
    result.all().get

    val underlying = clusterInstance.asInstanceOf[ZkClusterInstance].getUnderlying()
    val zkClient = underlying.zkClient
    val migrationClient = ZkMigrationClient(zkClient, PasswordEncoder.noop())
    val verifier = new MetadataDeltaVerifier()
    migrationClient.readAllMetadata(batch => verifier.accept(batch), _ => { })
    verifier.verify { image =>
      val aclMap = image.acls().acls()
      assertEquals(4, aclMap.size())
      assertTrue(aclMap.values().containsAll(Seq(
        StandardAcl.fromAclBinding(acl1),
        StandardAcl.fromAclBinding(acl2),
        StandardAcl.fromAclBinding(acl3),
        StandardAcl.fromAclBinding(acl4)
      ).asJava))
    }
  }

<<<<<<< HEAD
=======
  @ClusterTest(
    brokers = 3, clusterType = Type.ZK, autoStart = AutoStart.YES,
    metadataVersion = MetadataVersion.IBP_3_4_IV0,
    serverProperties = Array(
      new ClusterConfigProperty(key = "authorizer.class.name", value = "kafka.security.authorizer.AclAuthorizer"),
      new ClusterConfigProperty(key = "super.users", value = "User:ANONYMOUS"),
      new ClusterConfigProperty(key = "inter.broker.listener.name", value = "EXTERNAL"),
      new ClusterConfigProperty(key = "listeners", value = "PLAINTEXT://localhost:0,EXTERNAL://localhost:0"),
      new ClusterConfigProperty(key = "advertised.listeners", value = "PLAINTEXT://localhost:0,EXTERNAL://localhost:0"),
      new ClusterConfigProperty(key = "listener.security.protocol.map", value = "EXTERNAL:PLAINTEXT,PLAINTEXT:PLAINTEXT")
    )
  )
  def testStartZkBrokerWithAuthorizer(zkCluster: ClusterInstance): Unit = {
    // Bootstrap the ZK cluster ID into KRaft
    val clusterId = zkCluster.clusterId()
    val kraftCluster = new KafkaClusterTestKit.Builder(
      new TestKitNodes.Builder().
        setBootstrapMetadataVersion(MetadataVersion.IBP_3_4_IV0).
        setClusterId(Uuid.fromString(clusterId)).
        setNumBrokerNodes(0).
        setNumControllerNodes(1).build())
      .setConfigProp(KafkaConfig.MigrationEnabledProp, "true")
      .setConfigProp(KafkaConfig.ZkConnectProp, zkCluster.asInstanceOf[ZkClusterInstance].getUnderlying.zkConnect)
      .build()
    try {
      kraftCluster.format()
      kraftCluster.startup()
      val readyFuture = kraftCluster.controllers().values().asScala.head.controller.waitForReadyBrokers(3)

      // Enable migration configs and restart brokers
      log.info("Restart brokers in migration mode")
      val clientProps = kraftCluster.controllerClientProperties()
      val voters = clientProps.get(RaftConfig.QUORUM_VOTERS_CONFIG)
      zkCluster.config().serverProperties().put(KafkaConfig.MigrationEnabledProp, "true")
      zkCluster.config().serverProperties().put(RaftConfig.QUORUM_VOTERS_CONFIG, voters)
      zkCluster.config().serverProperties().put(KafkaConfig.ControllerListenerNamesProp, "CONTROLLER")
      zkCluster.config().serverProperties().put(KafkaConfig.ListenerSecurityProtocolMapProp, "CONTROLLER:PLAINTEXT,EXTERNAL:PLAINTEXT,PLAINTEXT:PLAINTEXT")
      zkCluster.rollingBrokerRestart() // This would throw if authorizers weren't allowed
      zkCluster.waitForReadyBrokers()
      readyFuture.get(30, TimeUnit.SECONDS)

      val zkClient = zkCluster.asInstanceOf[ZkClusterInstance].getUnderlying().zkClient
      TestUtils.waitUntilTrue(() => zkClient.getControllerId.contains(3000), "Timed out waiting for KRaft controller to take over")

      def inDualWrite(): Boolean = {
        val migrationState = kraftCluster.controllers().get(3000).migrationSupport.get.migrationDriver.migrationState().get(10, TimeUnit.SECONDS)
        migrationState.allowDualWrite()
      }
      TestUtils.waitUntilTrue(() => inDualWrite(), "Timed out waiting for dual-write mode")
    } finally {
      shutdownInSequence(zkCluster, kraftCluster)
    }
  }

>>>>>>> fd5b300b
  /**
   * Test ZkMigrationClient against a real ZooKeeper-backed Kafka cluster. This test creates a ZK cluster
   * and modifies data using AdminClient. The ZkMigrationClient is then used to read the metadata from ZK
   * as would happen during a migration. The generated records are then verified.
   */
  @ClusterTest(brokers = 3, clusterType = Type.ZK, metadataVersion = MetadataVersion.IBP_3_4_IV0)
  def testMigrate(clusterInstance: ClusterInstance): Unit = {
    val admin = clusterInstance.createAdminClient()
    val newTopics = new util.ArrayList[NewTopic]()
    newTopics.add(new NewTopic("test-topic-1", 2, 3.toShort)
      .configs(Map(TopicConfig.SEGMENT_BYTES_CONFIG -> "102400", TopicConfig.SEGMENT_MS_CONFIG -> "300000").asJava))
    newTopics.add(new NewTopic("test-topic-2", 1, 3.toShort))
    newTopics.add(new NewTopic("test-topic-3", 10, 3.toShort))
    val createTopicResult = admin.createTopics(newTopics)
    createTopicResult.all().get(60, TimeUnit.SECONDS)

    val quotas = new util.ArrayList[ClientQuotaAlteration]()
    quotas.add(new ClientQuotaAlteration(
      new ClientQuotaEntity(Map("user" -> "user1").asJava),
      List(new ClientQuotaAlteration.Op("consumer_byte_rate", 1000.0)).asJava))
    quotas.add(new ClientQuotaAlteration(
      new ClientQuotaEntity(Map("user" -> "user1", "client-id" -> "clientA").asJava),
      List(new ClientQuotaAlteration.Op("consumer_byte_rate", 800.0), new ClientQuotaAlteration.Op("producer_byte_rate", 100.0)).asJava))
    quotas.add(new ClientQuotaAlteration(
      new ClientQuotaEntity(Map("ip" -> "8.8.8.8").asJava),
      List(new ClientQuotaAlteration.Op("connection_creation_rate", 10.0)).asJava))
    admin.alterClientQuotas(quotas).all().get(60, TimeUnit.SECONDS)

    val zkClient = clusterInstance.asInstanceOf[ZkClusterInstance].getUnderlying().zkClient
    val kafkaConfig = clusterInstance.asInstanceOf[ZkClusterInstance].getUnderlying.servers.head.config
    val zkConfigEncoder = kafkaConfig.passwordEncoderSecret match {
      case Some(secret) =>
        PasswordEncoder.encrypting(secret,
          kafkaConfig.passwordEncoderKeyFactoryAlgorithm,
          kafkaConfig.passwordEncoderCipherAlgorithm,
          kafkaConfig.passwordEncoderKeyLength,
          kafkaConfig.passwordEncoderIterations)
      case None => PasswordEncoder.noop()
    }

    val migrationClient = ZkMigrationClient(zkClient, zkConfigEncoder)
    var migrationState = migrationClient.getOrCreateMigrationRecoveryState(ZkMigrationLeadershipState.EMPTY)
    migrationState = migrationState.withNewKRaftController(3000, 42)
    migrationState = migrationClient.claimControllerLeadership(migrationState)

    val brokers = new java.util.HashSet[Integer]()
    val verifier = new MetadataDeltaVerifier()
    migrationClient.readAllMetadata(batch => verifier.accept(batch), brokerId => brokers.add(brokerId))
    assertEquals(Seq(0, 1, 2), brokers.asScala.toSeq)

    verifier.verify { image =>
      assertNotNull(image.topics().getTopic("test-topic-1"))
      assertEquals(2, image.topics().getTopic("test-topic-1").partitions().size())

      assertNotNull(image.topics().getTopic("test-topic-2"))
      assertEquals(1, image.topics().getTopic("test-topic-2").partitions().size())

      assertNotNull(image.topics().getTopic("test-topic-3"))
      assertEquals(10, image.topics().getTopic("test-topic-3").partitions().size())

      val clientQuotas = image.clientQuotas().entities()
      assertEquals(3, clientQuotas.size())
    }

    migrationState = migrationClient.releaseControllerLeadership(migrationState)
  }

<<<<<<< HEAD
=======
  // SCRAM and Quota are intermixed. Test SCRAM Only here
  @ClusterTest(clusterType = Type.ZK, brokers = 3, metadataVersion = MetadataVersion.IBP_3_5_IV2, serverProperties = Array(
    new ClusterConfigProperty(key = "inter.broker.listener.name", value = "EXTERNAL"),
    new ClusterConfigProperty(key = "listeners", value = "PLAINTEXT://localhost:0,EXTERNAL://localhost:0"),
    new ClusterConfigProperty(key = "advertised.listeners", value = "PLAINTEXT://localhost:0,EXTERNAL://localhost:0"),
    new ClusterConfigProperty(key = "listener.security.protocol.map", value = "EXTERNAL:PLAINTEXT,PLAINTEXT:PLAINTEXT"),
  ))
  def testDualWriteScram(zkCluster: ClusterInstance): Unit = {
    var admin = zkCluster.createAdminClient()
    createUserScramCredentials(admin).all().get(60, TimeUnit.SECONDS)
    admin.close()

    val zkClient = zkCluster.asInstanceOf[ZkClusterInstance].getUnderlying().zkClient

    // Bootstrap the ZK cluster ID into KRaft
    val clusterId = zkCluster.clusterId()
    val kraftCluster = new KafkaClusterTestKit.Builder(
      new TestKitNodes.Builder().
        setBootstrapMetadataVersion(MetadataVersion.IBP_3_5_IV2).
        setClusterId(Uuid.fromString(clusterId)).
        setNumBrokerNodes(0).
        setNumControllerNodes(1).build())
      .setConfigProp(KafkaConfig.MigrationEnabledProp, "true")
      .setConfigProp(KafkaConfig.ZkConnectProp, zkCluster.asInstanceOf[ZkClusterInstance].getUnderlying.zkConnect)
      .build()
    try {
      kraftCluster.format()
      kraftCluster.startup()
      val readyFuture = kraftCluster.controllers().values().asScala.head.controller.waitForReadyBrokers(3)

      // Enable migration configs and restart brokers
      log.info("Restart brokers in migration mode")
      val clientProps = kraftCluster.controllerClientProperties()
      val voters = clientProps.get(RaftConfig.QUORUM_VOTERS_CONFIG)
      zkCluster.config().serverProperties().put(KafkaConfig.MigrationEnabledProp, "true")
      zkCluster.config().serverProperties().put(RaftConfig.QUORUM_VOTERS_CONFIG, voters)
      zkCluster.config().serverProperties().put(KafkaConfig.ControllerListenerNamesProp, "CONTROLLER")
      zkCluster.config().serverProperties().put(KafkaConfig.ListenerSecurityProtocolMapProp, "CONTROLLER:PLAINTEXT,EXTERNAL:PLAINTEXT,PLAINTEXT:PLAINTEXT")
      zkCluster.rollingBrokerRestart()
      zkCluster.waitForReadyBrokers()
      readyFuture.get(30, TimeUnit.SECONDS)

      // Wait for migration to begin
      log.info("Waiting for ZK migration to begin")
      TestUtils.waitUntilTrue(() => zkClient.getControllerId.contains(3000), "Timed out waiting for KRaft controller to take over")

      // Alter the metadata
      log.info("Updating metadata with AdminClient")
      admin = zkCluster.createAdminClient()
      alterUserScramCredentials(admin).all().get(60, TimeUnit.SECONDS)

      // Verify the changes made to KRaft are seen in ZK
      log.info("Verifying metadata changes with ZK")
      verifyUserScramCredentials(zkClient)
    } finally {
      shutdownInSequence(zkCluster, kraftCluster)
    }
  }

  // SCRAM and Quota are intermixed. Test Quota Only here
>>>>>>> fd5b300b
  @ClusterTest(clusterType = Type.ZK, brokers = 3, metadataVersion = MetadataVersion.IBP_3_4_IV0, serverProperties = Array(
    new ClusterConfigProperty(key = "inter.broker.listener.name", value = "EXTERNAL"),
    new ClusterConfigProperty(key = "listeners", value = "PLAINTEXT://localhost:0,EXTERNAL://localhost:0"),
    new ClusterConfigProperty(key = "advertised.listeners", value = "PLAINTEXT://localhost:0,EXTERNAL://localhost:0"),
    new ClusterConfigProperty(key = "listener.security.protocol.map", value = "EXTERNAL:PLAINTEXT,PLAINTEXT:PLAINTEXT"),
  ))
  def testDualWrite(zkCluster: ClusterInstance): Unit = {
    // Create a topic in ZK mode
    var admin = zkCluster.createAdminClient()
    val newTopics = new util.ArrayList[NewTopic]()
    newTopics.add(new NewTopic("test", 2, 3.toShort)
      .configs(Map(TopicConfig.SEGMENT_BYTES_CONFIG -> "102400", TopicConfig.SEGMENT_MS_CONFIG -> "300000").asJava))
    val createTopicResult = admin.createTopics(newTopics)
    createTopicResult.all().get(60, TimeUnit.SECONDS)
    admin.close()

    // Verify the configs exist in ZK
    val zkClient = zkCluster.asInstanceOf[ZkClusterInstance].getUnderlying().zkClient
    val propsBefore = zkClient.getEntityConfigs(ConfigType.Topic, "test")
    assertEquals("102400", propsBefore.getProperty(TopicConfig.SEGMENT_BYTES_CONFIG))
    assertEquals("300000", propsBefore.getProperty(TopicConfig.SEGMENT_MS_CONFIG))

    // Bootstrap the ZK cluster ID into KRaft
    val clusterId = zkCluster.clusterId()
    val kraftCluster = new KafkaClusterTestKit.Builder(
      new TestKitNodes.Builder().
        setBootstrapMetadataVersion(MetadataVersion.IBP_3_4_IV0).
        setClusterId(Uuid.fromString(clusterId)).
        setNumBrokerNodes(0).
        setNumControllerNodes(1).build())
      .setConfigProp(KafkaConfig.MigrationEnabledProp, "true")
      .setConfigProp(KafkaConfig.ZkConnectProp, zkCluster.asInstanceOf[ZkClusterInstance].getUnderlying.zkConnect)
      .build()
    try {
      kraftCluster.format()
      kraftCluster.startup()
      val readyFuture = kraftCluster.controllers().values().asScala.head.controller.waitForReadyBrokers(3)

      // Allocate a transactional producer ID while in ZK mode
      allocateProducerId(zkCluster.bootstrapServers())
      val producerIdBlock = readProducerIdBlock(zkClient)

      // Enable migration configs and restart brokers
      log.info("Restart brokers in migration mode")
      val clientProps = kraftCluster.controllerClientProperties()
      val voters = clientProps.get(RaftConfig.QUORUM_VOTERS_CONFIG)
      zkCluster.config().serverProperties().put(KafkaConfig.MigrationEnabledProp, "true")
      zkCluster.config().serverProperties().put(RaftConfig.QUORUM_VOTERS_CONFIG, voters)
      zkCluster.config().serverProperties().put(KafkaConfig.ControllerListenerNamesProp, "CONTROLLER")
      zkCluster.config().serverProperties().put(KafkaConfig.ListenerSecurityProtocolMapProp, "CONTROLLER:PLAINTEXT,EXTERNAL:PLAINTEXT,PLAINTEXT:PLAINTEXT")
      zkCluster.rollingBrokerRestart()
      zkCluster.waitForReadyBrokers()
      readyFuture.get(30, TimeUnit.SECONDS)

      // Wait for migration to begin
      log.info("Waiting for ZK migration to begin")
      TestUtils.waitUntilTrue(() => zkClient.getControllerId.contains(3000), "Timed out waiting for KRaft controller to take over")

      // Alter the metadata
      log.info("Updating metadata with AdminClient")
      admin = zkCluster.createAdminClient()
      alterTopicConfig(admin).all().get(60, TimeUnit.SECONDS)
      alterClientQuotas(admin).all().get(60, TimeUnit.SECONDS)

      // Verify the changes made to KRaft are seen in ZK
      log.info("Verifying metadata changes with ZK")
      verifyTopicConfigs(zkClient)
      verifyClientQuotas(zkClient)
      allocateProducerId(zkCluster.bootstrapServers())
      verifyProducerId(producerIdBlock, zkClient)

    } finally {
      shutdownInSequence(zkCluster, kraftCluster)
    }
  }

  // SCRAM and Quota are intermixed. Test both here
  @ClusterTest(clusterType = Type.ZK, brokers = 3, metadataVersion = MetadataVersion.IBP_3_5_IV2, serverProperties = Array(
    new ClusterConfigProperty(key = "inter.broker.listener.name", value = "EXTERNAL"),
    new ClusterConfigProperty(key = "listeners", value = "PLAINTEXT://localhost:0,EXTERNAL://localhost:0"),
    new ClusterConfigProperty(key = "advertised.listeners", value = "PLAINTEXT://localhost:0,EXTERNAL://localhost:0"),
    new ClusterConfigProperty(key = "listener.security.protocol.map", value = "EXTERNAL:PLAINTEXT,PLAINTEXT:PLAINTEXT"),
  ))
  def testDualWriteQuotaAndScram(zkCluster: ClusterInstance): Unit = {
    var admin = zkCluster.createAdminClient()
    createUserScramCredentials(admin).all().get(60, TimeUnit.SECONDS)
    admin.close()

    val zkClient = zkCluster.asInstanceOf[ZkClusterInstance].getUnderlying().zkClient

    // Bootstrap the ZK cluster ID into KRaft
    val clusterId = zkCluster.clusterId()
    val kraftCluster = new KafkaClusterTestKit.Builder(
      new TestKitNodes.Builder().
        setBootstrapMetadataVersion(MetadataVersion.IBP_3_5_IV2).
        setClusterId(Uuid.fromString(clusterId)).
        setNumBrokerNodes(0).
        setNumControllerNodes(1).build())
      .setConfigProp(KafkaConfig.MigrationEnabledProp, "true")
      .setConfigProp(KafkaConfig.ZkConnectProp, zkCluster.asInstanceOf[ZkClusterInstance].getUnderlying.zkConnect)
      .build()
    try {
      kraftCluster.format()
      kraftCluster.startup()
      val readyFuture = kraftCluster.controllers().values().asScala.head.controller.waitForReadyBrokers(3)

      // Enable migration configs and restart brokers
      log.info("Restart brokers in migration mode")
      val clientProps = kraftCluster.controllerClientProperties()
      val voters = clientProps.get(RaftConfig.QUORUM_VOTERS_CONFIG)
      zkCluster.config().serverProperties().put(KafkaConfig.MigrationEnabledProp, "true")
      zkCluster.config().serverProperties().put(RaftConfig.QUORUM_VOTERS_CONFIG, voters)
      zkCluster.config().serverProperties().put(KafkaConfig.ControllerListenerNamesProp, "CONTROLLER")
      zkCluster.config().serverProperties().put(KafkaConfig.ListenerSecurityProtocolMapProp, "CONTROLLER:PLAINTEXT,EXTERNAL:PLAINTEXT,PLAINTEXT:PLAINTEXT")
      zkCluster.rollingBrokerRestart()
      zkCluster.waitForReadyBrokers()
      readyFuture.get(30, TimeUnit.SECONDS)

      // Wait for migration to begin
      log.info("Waiting for ZK migration to begin")
      TestUtils.waitUntilTrue(() => zkClient.getControllerId.contains(3000), "Timed out waiting for KRaft controller to take over")

      // Alter the metadata
      log.info("Updating metadata with AdminClient")
      admin = zkCluster.createAdminClient()
      alterUserScramCredentials(admin).all().get(60, TimeUnit.SECONDS)
      alterClientQuotas(admin).all().get(60, TimeUnit.SECONDS)

      // Verify the changes made to KRaft are seen in ZK
      log.info("Verifying metadata changes with ZK")
      verifyUserScramCredentials(zkClient)
      verifyClientQuotas(zkClient)
    } finally {
      shutdownInSequence(zkCluster, kraftCluster)
    }
  }

  @ClusterTest(clusterType = Type.ZK, brokers = 3, metadataVersion = MetadataVersion.IBP_3_4_IV0, serverProperties = Array(
    new ClusterConfigProperty(key = "inter.broker.listener.name", value = "EXTERNAL"),
    new ClusterConfigProperty(key = "listeners", value = "PLAINTEXT://localhost:0,EXTERNAL://localhost:0"),
    new ClusterConfigProperty(key = "advertised.listeners", value = "PLAINTEXT://localhost:0,EXTERNAL://localhost:0"),
    new ClusterConfigProperty(key = "listener.security.protocol.map", value = "EXTERNAL:PLAINTEXT,PLAINTEXT:PLAINTEXT"),
  ))
  def testNewAndChangedTopicsInDualWrite(zkCluster: ClusterInstance): Unit = {
    // Create a topic in ZK mode
    val topicName = "test"
    var admin = zkCluster.createAdminClient()
    val zkClient = zkCluster.asInstanceOf[ZkClusterInstance].getUnderlying().zkClient

    // Bootstrap the ZK cluster ID into KRaft
    val clusterId = zkCluster.clusterId()
    val kraftCluster = new KafkaClusterTestKit.Builder(
      new TestKitNodes.Builder().
        setBootstrapMetadataVersion(MetadataVersion.IBP_3_4_IV0).
        setClusterId(Uuid.fromString(clusterId)).
        setNumBrokerNodes(0).
        setNumControllerNodes(1).build())
      .setConfigProp(KafkaConfig.MigrationEnabledProp, "true")
      .setConfigProp(KafkaConfig.ZkConnectProp, zkCluster.asInstanceOf[ZkClusterInstance].getUnderlying.zkConnect)
      .build()
    try {
      kraftCluster.format()
      kraftCluster.startup()
      val readyFuture = kraftCluster.controllers().values().asScala.head.controller.waitForReadyBrokers(3)

      // Enable migration configs and restart brokers
      log.info("Restart brokers in migration mode")
      val clientProps = kraftCluster.controllerClientProperties()
      val voters = clientProps.get(RaftConfig.QUORUM_VOTERS_CONFIG)
      zkCluster.config().serverProperties().put(KafkaConfig.MigrationEnabledProp, "true")
      zkCluster.config().serverProperties().put(RaftConfig.QUORUM_VOTERS_CONFIG, voters)
      zkCluster.config().serverProperties().put(KafkaConfig.ControllerListenerNamesProp, "CONTROLLER")
      zkCluster.config().serverProperties().put(KafkaConfig.ListenerSecurityProtocolMapProp, "CONTROLLER:PLAINTEXT,EXTERNAL:PLAINTEXT,PLAINTEXT:PLAINTEXT")
      zkCluster.rollingBrokerRestart()
      zkCluster.waitForReadyBrokers()
      readyFuture.get(30, TimeUnit.SECONDS)

      // Wait for migration to begin
      log.info("Waiting for ZK migration to begin")
      TestUtils.waitUntilTrue(() => zkClient.getControllerId.contains(3000), "Timed out waiting for KRaft controller to take over")

      // Alter the metadata
      log.info("Create new topic with AdminClient")
      admin = zkCluster.createAdminClient()
      val newTopics = new util.ArrayList[NewTopic]()
      newTopics.add(new NewTopic(topicName, 2, 3.toShort))
      val createTopicResult = admin.createTopics(newTopics)
      createTopicResult.all().get(60, TimeUnit.SECONDS)

      val existingPartitions = Seq(new TopicPartition(topicName, 0), new TopicPartition(topicName, 1))
      // Verify the changes made to KRaft are seen in ZK
      verifyTopicPartitionMetadata(topicName, existingPartitions, zkClient)

      val newPartitionCount = 3
      log.info("Create new partitions with AdminClient")
      admin.createPartitions(Map(topicName -> NewPartitions.increaseTo(newPartitionCount)).asJava).all().get(60, TimeUnit.SECONDS)
      val (topicDescOpt, _) = TestUtils.computeUntilTrue(topicDesc(topicName, admin))(td => {
        td.isDefined && td.get.partitions().asScala.size == newPartitionCount
      })
      assertTrue(topicDescOpt.isDefined)
      val partitions = topicDescOpt.get.partitions().asScala
      assertEquals(newPartitionCount, partitions.size)

      // Verify the changes seen in Zk.
      verifyTopicPartitionMetadata(topicName, existingPartitions ++ Seq(new TopicPartition(topicName, 2)), zkClient)
    } finally {
      shutdownInSequence(zkCluster, kraftCluster)
    }
  }

  def verifyTopicPartitionMetadata(topicName: String, partitions: Seq[TopicPartition], zkClient: KafkaZkClient): Unit = {
    val (topicIdReplicaAssignment, success) = TestUtils.computeUntilTrue(
      zkClient.getReplicaAssignmentAndTopicIdForTopics(Set(topicName)).headOption) {
      x => x.exists(_.assignment.size == partitions.size)
    }
    assertTrue(success, "Unable to find topic metadata in Zk")
    TestUtils.waitUntilTrue(() =>{
      val lisrMap = zkClient.getTopicPartitionStates(partitions.toSeq)
      lisrMap.size == partitions.size &&
        lisrMap.forall { case (tp, lisr) =>
          lisr.leaderAndIsr.leader >= 0 &&
            topicIdReplicaAssignment.exists(_.assignment(tp).replicas == lisr.leaderAndIsr.isr)
        }
    }, "Unable to find topic partition metadata")
  }

  def topicDesc(topic: String, admin: Admin): Option[TopicDescription] = {
    try {
      admin.describeTopics(util.Collections.singleton(topic)).allTopicNames().get().asScala.get(topic)
    } catch {
      case _: Throwable => None
    }
  }

  def allocateProducerId(bootstrapServers: String): Unit = {
    val props = new Properties()
    props.put("bootstrap.servers", bootstrapServers)
    props.put("transactional.id", "some-transaction-id")
    val producer = new KafkaProducer[String, String](props, new StringSerializer(), new StringSerializer())
    producer.initTransactions()
    producer.beginTransaction()
    producer.send(new ProducerRecord[String, String]("test", "", "one"))
    producer.commitTransaction()
    producer.flush()
    producer.close()
  }

  def readProducerIdBlock(zkClient: KafkaZkClient): ProducerIdsBlock = {
    val (dataOpt, _) = zkClient.getDataAndVersion(ProducerIdBlockZNode.path)
    dataOpt.map(ProducerIdBlockZNode.parseProducerIdBlockData).get
  }

  def alterTopicConfig(admin: Admin): AlterConfigsResult = {
    val topicResource = new ConfigResource(ConfigResource.Type.TOPIC, "test")
    val alterConfigs = Seq(
      new AlterConfigOp(new ConfigEntry(TopicConfig.SEGMENT_BYTES_CONFIG, "204800"), AlterConfigOp.OpType.SET),
      new AlterConfigOp(new ConfigEntry(TopicConfig.SEGMENT_MS_CONFIG, null), AlterConfigOp.OpType.DELETE)
    ).asJavaCollection
    admin.incrementalAlterConfigs(Map(topicResource -> alterConfigs).asJava)
  }

  def alterClientQuotas(admin: Admin): AlterClientQuotasResult = {
    val quotas = new util.ArrayList[ClientQuotaAlteration]()
    quotas.add(new ClientQuotaAlteration(
      new ClientQuotaEntity(Map("user" -> "user1").asJava),
      List(new ClientQuotaAlteration.Op("consumer_byte_rate", 1000.0)).asJava))
    quotas.add(new ClientQuotaAlteration(
      new ClientQuotaEntity(Map("user" -> "user1", "client-id" -> "clientA").asJava),
      List(new ClientQuotaAlteration.Op("consumer_byte_rate", 800.0), new ClientQuotaAlteration.Op("producer_byte_rate", 100.0)).asJava))
    quotas.add(new ClientQuotaAlteration(
      new ClientQuotaEntity(Map("ip" -> "8.8.8.8").asJava),
      List(new ClientQuotaAlteration.Op("connection_creation_rate", 10.0)).asJava))
    admin.alterClientQuotas(quotas)
  }

  def createUserScramCredentials(admin: Admin): AlterUserScramCredentialsResult = {
    val alterations = new util.ArrayList[UserScramCredentialAlteration]()
    alterations.add(new UserScramCredentialUpsertion("user1",
        new ScramCredentialInfo(ScramMechanism.SCRAM_SHA_256, 8190), "password0"))
    admin.alterUserScramCredentials(alterations)
  }

  def alterUserScramCredentials(admin: Admin): AlterUserScramCredentialsResult = {
    val alterations = new util.ArrayList[UserScramCredentialAlteration]()
    alterations.add(new UserScramCredentialUpsertion("user1",
        new ScramCredentialInfo(ScramMechanism.SCRAM_SHA_256, 8191), "password1"))
    alterations.add(new UserScramCredentialUpsertion("user2",
        new ScramCredentialInfo(ScramMechanism.SCRAM_SHA_256, 8192), "password2"))
    admin.alterUserScramCredentials(alterations)
  }

  def verifyTopicConfigs(zkClient: KafkaZkClient): Unit = {
    TestUtils.retry(10000) {
      val propsAfter = zkClient.getEntityConfigs(ConfigType.Topic, "test")
      assertEquals("204800", propsAfter.getProperty(TopicConfig.SEGMENT_BYTES_CONFIG))
      assertFalse(propsAfter.containsKey(TopicConfig.SEGMENT_MS_CONFIG))
    }
  }

  def verifyClientQuotas(zkClient: KafkaZkClient): Unit = {
    TestUtils.retry(10000) {
      assertEquals("1000", zkClient.getEntityConfigs(ConfigType.User, "user1").getProperty("consumer_byte_rate"))
      assertEquals("800", zkClient.getEntityConfigs("users/user1/clients", "clientA").getProperty("consumer_byte_rate"))
      assertEquals("100", zkClient.getEntityConfigs("users/user1/clients", "clientA").getProperty("producer_byte_rate"))
      assertEquals("10", zkClient.getEntityConfigs(ConfigType.Ip, "8.8.8.8").getProperty("connection_creation_rate"))
<<<<<<< HEAD
=======
    }
  }

  def verifyUserScramCredentials(zkClient: KafkaZkClient): Unit = {
    TestUtils.retry(10000) {
      val propertyValue1 = zkClient.getEntityConfigs(ConfigType.User, "user1").getProperty("SCRAM-SHA-256")
      val scramCredentials1 = ScramCredentialUtils.credentialFromString(propertyValue1)
      assertEquals(8191, scramCredentials1.iterations)

      val propertyValue2 = zkClient.getEntityConfigs(ConfigType.User, "user2").getProperty("SCRAM-SHA-256")
      assertNotNull(propertyValue2)
      val scramCredentials2 = ScramCredentialUtils.credentialFromString(propertyValue2)
      assertEquals(8192, scramCredentials2.iterations)
>>>>>>> fd5b300b
    }
  }

  def verifyProducerId(firstProducerIdBlock: ProducerIdsBlock, zkClient: KafkaZkClient): Unit = {
    TestUtils.retry(10000) {
      val producerIdBlock = readProducerIdBlock(zkClient)
      assertTrue(firstProducerIdBlock.firstProducerId() < producerIdBlock.firstProducerId())
    }
  }

  def shutdownInSequence(zkCluster: ClusterInstance, kraftCluster: KafkaClusterTestKit): Unit = {
    zkCluster.brokerIds().forEach(zkCluster.shutdownBroker(_))
    kraftCluster.close()
    zkCluster.stop()
  }
}<|MERGE_RESOLUTION|>--- conflicted
+++ resolved
@@ -121,8 +121,6 @@
     }
   }
 
-<<<<<<< HEAD
-=======
   @ClusterTest(
     brokers = 3, clusterType = Type.ZK, autoStart = AutoStart.YES,
     metadataVersion = MetadataVersion.IBP_3_4_IV0,
@@ -177,7 +175,6 @@
     }
   }
 
->>>>>>> fd5b300b
   /**
    * Test ZkMigrationClient against a real ZooKeeper-backed Kafka cluster. This test creates a ZK cluster
    * and modifies data using AdminClient. The ZkMigrationClient is then used to read the metadata from ZK
@@ -245,8 +242,6 @@
     migrationState = migrationClient.releaseControllerLeadership(migrationState)
   }
 
-<<<<<<< HEAD
-=======
   // SCRAM and Quota are intermixed. Test SCRAM Only here
   @ClusterTest(clusterType = Type.ZK, brokers = 3, metadataVersion = MetadataVersion.IBP_3_5_IV2, serverProperties = Array(
     new ClusterConfigProperty(key = "inter.broker.listener.name", value = "EXTERNAL"),
@@ -307,7 +302,6 @@
   }
 
   // SCRAM and Quota are intermixed. Test Quota Only here
->>>>>>> fd5b300b
   @ClusterTest(clusterType = Type.ZK, brokers = 3, metadataVersion = MetadataVersion.IBP_3_4_IV0, serverProperties = Array(
     new ClusterConfigProperty(key = "inter.broker.listener.name", value = "EXTERNAL"),
     new ClusterConfigProperty(key = "listeners", value = "PLAINTEXT://localhost:0,EXTERNAL://localhost:0"),
@@ -613,8 +607,6 @@
       assertEquals("800", zkClient.getEntityConfigs("users/user1/clients", "clientA").getProperty("consumer_byte_rate"))
       assertEquals("100", zkClient.getEntityConfigs("users/user1/clients", "clientA").getProperty("producer_byte_rate"))
       assertEquals("10", zkClient.getEntityConfigs(ConfigType.Ip, "8.8.8.8").getProperty("connection_creation_rate"))
-<<<<<<< HEAD
-=======
     }
   }
 
@@ -628,7 +620,6 @@
       assertNotNull(propertyValue2)
       val scramCredentials2 = ScramCredentialUtils.credentialFromString(propertyValue2)
       assertEquals(8192, scramCredentials2.iterations)
->>>>>>> fd5b300b
     }
   }
 
