/**
 * Licensed to the Apache Software Foundation (ASF) under one or more
 * contributor license agreements.  See the NOTICE file distributed with
 * this work for additional information regarding copyright ownership.
 * The ASF licenses this file to You under the Apache License, Version 2.0
 * (the "License"); you may not use this file except in compliance with
 * the License.  You may obtain a copy of the License at
 *
 * http://www.apache.org/licenses/LICENSE-2.0
 *
 * Unless required by applicable law or agreed to in writing, software
 * distributed under the License is distributed on an "AS IS" BASIS,
 * WITHOUT WARRANTIES OR CONDITIONS OF ANY KIND, either express or implied.
 * See the License for the specific language governing permissions and
 * limitations under the License.
 */
package kafka.admin

import org.apache.kafka.admin.BrokerMetadata

import scala.collection.{Map, Seq, mutable}
import org.junit.jupiter.api.Assertions._

<<<<<<< HEAD
import java.util.Optional
=======
import java.util
import java.util.Optional
import scala.jdk.CollectionConverters._
>>>>>>> 13f81253

trait RackAwareTest {

  def checkReplicaDistribution(assignment: Map[Int, Seq[Int]],
                               brokerRackMapping: Map[Int, String],
                               numBrokers: Int,
                               numPartitions: Int,
                               replicationFactor: Int,
                               verifyRackAware: Boolean = true,
                               verifyLeaderDistribution: Boolean = true,
                               verifyReplicasDistribution: Boolean = true): Unit = {
    // always verify that no broker will be assigned for more than one replica
    for ((_, brokerList) <- assignment) {
      assertEquals(brokerList.toSet.size, brokerList.size,
        "More than one replica is assigned to same broker for the same partition")
    }
    val distribution = getReplicaDistribution(assignment, brokerRackMapping)

    if (verifyRackAware) {
      val partitionRackMap = distribution.partitionRacks
      assertEquals(List.fill(numPartitions)(replicationFactor), partitionRackMap.values.toList.map(_.distinct.size),
        "More than one replica of the same partition is assigned to the same rack")
    }

    if (verifyLeaderDistribution) {
      val leaderCount = distribution.brokerLeaderCount
      val leaderCountPerBroker = numPartitions / numBrokers
      assertEquals(List.fill(numBrokers)(leaderCountPerBroker), leaderCount.values.toList,
        "Preferred leader count is not even for brokers")
    }

    if (verifyReplicasDistribution) {
      val replicasCount = distribution.brokerReplicasCount
      val numReplicasPerBroker = numPartitions * replicationFactor / numBrokers
      assertEquals(List.fill(numBrokers)(numReplicasPerBroker), replicasCount.values.toList,
        "Replica count is not even for broker")
    }
  }

  def getReplicaDistribution(assignment: Map[Int, Seq[Int]], brokerRackMapping: Map[Int, String]): ReplicaDistributions = {
    val leaderCount = mutable.Map[Int, Int]()
    val partitionCount = mutable.Map[Int, Int]()
    val partitionRackMap = mutable.Map[Int, List[String]]()
    assignment.foreach { case (partitionId, replicaList) =>
      val leader = replicaList.head
      leaderCount(leader) = leaderCount.getOrElse(leader, 0) + 1
      for (brokerId <- replicaList) {
        partitionCount(brokerId) = partitionCount.getOrElse(brokerId, 0) + 1
        val rack = brokerRackMapping.getOrElse(brokerId, sys.error(s"No mapping found for $brokerId in `brokerRackMapping`"))
        partitionRackMap(partitionId) = rack :: partitionRackMap.getOrElse(partitionId, List())
      }
    }
    ReplicaDistributions(partitionRackMap, leaderCount, partitionCount)
  }

<<<<<<< HEAD
  def toBrokerMetadata(rackMap: Map[Int, String], brokersWithoutRack: Seq[Int] = Seq.empty): Seq[BrokerMetadata] =
    rackMap.toSeq.map { case (brokerId, rack) =>
=======
  def toBrokerMetadata(rackMap: Map[Int, String], brokersWithoutRack: Seq[Int] = Seq.empty): util.Collection[BrokerMetadata] = {
    val res = rackMap.toSeq.map { case (brokerId, rack) =>
>>>>>>> 13f81253
      new BrokerMetadata(brokerId, Optional.of(rack))
    } ++ brokersWithoutRack.map { brokerId =>
      new BrokerMetadata(brokerId, Optional.empty())
    }.sortBy(_.id)

    res.asJavaCollection
  }

}

case class ReplicaDistributions(partitionRacks: Map[Int, Seq[String]], brokerLeaderCount: Map[Int, Int], brokerReplicasCount: Map[Int, Int])<|MERGE_RESOLUTION|>--- conflicted
+++ resolved
@@ -21,13 +21,9 @@
 import scala.collection.{Map, Seq, mutable}
 import org.junit.jupiter.api.Assertions._
 
-<<<<<<< HEAD
-import java.util.Optional
-=======
 import java.util
 import java.util.Optional
 import scala.jdk.CollectionConverters._
->>>>>>> 13f81253
 
 trait RackAwareTest {
 
@@ -83,13 +79,8 @@
     ReplicaDistributions(partitionRackMap, leaderCount, partitionCount)
   }
 
-<<<<<<< HEAD
-  def toBrokerMetadata(rackMap: Map[Int, String], brokersWithoutRack: Seq[Int] = Seq.empty): Seq[BrokerMetadata] =
-    rackMap.toSeq.map { case (brokerId, rack) =>
-=======
   def toBrokerMetadata(rackMap: Map[Int, String], brokersWithoutRack: Seq[Int] = Seq.empty): util.Collection[BrokerMetadata] = {
     val res = rackMap.toSeq.map { case (brokerId, rack) =>
->>>>>>> 13f81253
       new BrokerMetadata(brokerId, Optional.of(rack))
     } ++ brokersWithoutRack.map { brokerId =>
       new BrokerMetadata(brokerId, Optional.empty())
