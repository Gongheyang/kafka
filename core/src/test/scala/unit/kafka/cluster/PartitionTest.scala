--- conflicted
+++ resolved
@@ -921,106 +921,6 @@
       Set(leader, follower1, follower2))
   }
 
-<<<<<<< HEAD
-  /**
-   * Verify that delayed fetch operations which are completed when records are appended don't result in deadlocks.
-   * Delayed fetch operations acquire Partition leaderIsrUpdate read lock for one or more partitions. So they
-   * need to be completed after releasing the lock acquired to append records. Otherwise, waiting writers
-   * (e.g. to check if ISR needs to be shrinked) can trigger deadlock in request handler threads waiting for
-   * read lock of one Partition while holding on to read lock of another Partition.
-   */
-  @Test
-  def testDelayedFetchAfterAppendRecords(): Unit = {
-    val controllerEpoch = 0
-    val leaderEpoch = 5
-    val replicaIds = List[Integer](brokerId, brokerId + 1).asJava
-    val isr = replicaIds
-    val logConfig = LogConfig(new Properties)
-
-    val topicPartitions = (0 until 5).map { i => new TopicPartition("test-topic", i) }
-    val logs = topicPartitions.map { tp => logManager.getOrCreateLog(tp, () => logConfig) }
-    val partitions = ListBuffer.empty[Partition]
-
-    logs.foreach { log =>
-      val tp = log.topicPartition
-      val delayedOperations: DelayedOperations = mock(classOf[DelayedOperations])
-      val partition = new Partition(tp,
-        replicaLagTimeMaxMs = Defaults.ReplicaLagTimeMaxMs,
-        interBrokerProtocolVersion = ApiVersion.latestVersion,
-        localBrokerId = brokerId,
-        time,
-        stateStore,
-        delayedOperations,
-        metadataCache,
-        logManager,
-        alterIsrManager)
-
-      when(delayedOperations.checkAndCompleteFetch())
-        .thenAnswer((invocation: InvocationOnMock) => {
-          // Acquire leaderIsrUpdate read lock of a different partition when completing delayed fetch
-          val anotherPartition = (tp.partition + 1) % topicPartitions.size
-          val partition = partitions(anotherPartition)
-          partition.fetchOffsetSnapshot(Optional.of(leaderEpoch), fetchOnlyFromLeader = true)
-        })
-
-      partition.setLog(log, isFutureLog = false)
-      val leaderState = new LeaderAndIsrPartitionState()
-        .setControllerEpoch(controllerEpoch)
-        .setLeader(brokerId)
-        .setLeaderEpoch(leaderEpoch)
-        .setIsr(isr)
-        .setZkVersion(1)
-        .setReplicas(replicaIds)
-        .setIsNew(true)
-      partition.makeLeader(leaderState, offsetCheckpoints)
-      partitions += partition
-    }
-
-    def createRecords(baseOffset: Long): MemoryRecords = {
-      val records = List(
-        new SimpleRecord("k1".getBytes, "v1".getBytes),
-        new SimpleRecord("k2".getBytes, "v2".getBytes))
-      val buf = ByteBuffer.allocate(DefaultRecordBatch.sizeInBytes(records.asJava))
-      val builder = MemoryRecords.builder(
-        buf, RecordBatch.CURRENT_MAGIC_VALUE, CompressionType.NONE, TimestampType.CREATE_TIME,
-        baseOffset, time.milliseconds, 0)
-      records.foreach(builder.append)
-      builder.build()
-    }
-
-    val done = new AtomicBoolean()
-    val executor = Executors.newFixedThreadPool(topicPartitions.size + 1)
-    try {
-      // Invoke some operation that acquires leaderIsrUpdate write lock on one thread
-      executor.submit((() => {
-        while (!done.get) {
-          partitions.foreach(_.maybeShrinkIsr())
-        }
-      }): Runnable)
-      // Append records to partitions, one partition-per-thread
-      val futures = partitions.map { partition =>
-        executor.submit((() => {
-          (1 to 10000).foreach { _ =>
-            partition.appendRecordsToLeader(createRecords(baseOffset = 0),
-              origin = AppendOrigin.Client,
-              requiredAcks = 0)
-          }
-        }): Runnable)
-      }
-      futures.foreach(_.get(15, TimeUnit.SECONDS))
-      done.set(true)
-    } catch {
-      case e: TimeoutException =>
-        val allThreads = TestUtils.allThreadStackTraces()
-        fail(s"Test timed out with exception $e, thread stack traces: $allThreads")
-    } finally {
-      executor.shutdownNow()
-      executor.awaitTermination(5, TimeUnit.SECONDS)
-    }
-  }
-
-=======
->>>>>>> 12d98a3d
   def createRecords(records: Iterable[SimpleRecord], baseOffset: Long, partitionLeaderEpoch: Int = 0): MemoryRecords = {
     val buf = ByteBuffer.allocate(DefaultRecordBatch.sizeInBytes(records.asJava))
     val builder = MemoryRecords.builder(
