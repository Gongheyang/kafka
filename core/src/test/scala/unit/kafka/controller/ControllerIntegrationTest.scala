--- conflicted
+++ resolved
@@ -1475,17 +1475,10 @@
       "correct topic name expected but cannot be found in the controller context")
 
     // Downgrade back to 2.7
-<<<<<<< HEAD
-    servers.head.shutdown()
-    servers.head.awaitShutdown()
-    servers = makeServers(1, interBrokerProtocolVersion = Some(KAFKA_2_7_IV0))
-    waitForPartitionState(tp, firstControllerEpoch, 0, LeaderAndIsr.initialLeaderEpoch,
-=======
     servers(0).shutdown()
     servers(0).awaitShutdown()
     servers = makeServers(1, interBrokerProtocolVersion = Some(IBP_2_7_IV0))
     waitForPartitionState(tp, firstControllerEpoch, 0, LeaderAndIsr.InitialLeaderEpoch,
->>>>>>> 7143267f
       "failed to get expected partition state upon topic creation")
     val (topicIdAfterDowngrade, _) = TestUtils.computeUntilTrue(zkClient.getTopicIdsForTopics(Set(tp.topic)).get(tp.topic))(_.nonEmpty)
     assertTrue(topicIdAfterDowngrade.isDefined)
