--- conflicted
+++ resolved
@@ -98,20 +98,13 @@
   def testAddGetPids() {
     transactionManager.addLoadedTransactionsToCache(partitionId, coordinatorEpoch, new Pool[String, TransactionMetadata]())
 
-<<<<<<< HEAD
-    assertEquals(Right(None), transactionManager.getAndMaybeAddTransactionState(txnId1))
+    assertEquals(Right(None), transactionManager.getAndMaybeAddTransactionState(transactionalId1))
     assertEquals(Right(Some(CoordinatorEpochAndTxnMetadata(coordinatorEpoch, txnMetadata1))),
-      transactionManager.getAndMaybeAddTransactionState(txnId1, Some(txnMetadata1)))
+      transactionManager.getAndMaybeAddTransactionState(transactionalId1, Some(txnMetadata1)))
     assertEquals(Right(Some(CoordinatorEpochAndTxnMetadata(coordinatorEpoch, txnMetadata1))),
-      transactionManager.getAndMaybeAddTransactionState(txnId1))
+      transactionManager.getAndMaybeAddTransactionState(transactionalId1))
     assertEquals(Right(Some(CoordinatorEpochAndTxnMetadata(coordinatorEpoch, txnMetadata1))),
-      transactionManager.getAndMaybeAddTransactionState(txnId1, Some(txnMetadata2)))
-=======
-    assertEquals(None, transactionManager.getTransactionState(transactionalId1))
-    assertEquals(CoordinatorEpochAndTxnMetadata(coordinatorEpoch, txnMetadata1), transactionManager.addTransaction(txnMetadata1))
-    assertEquals(Some(CoordinatorEpochAndTxnMetadata(coordinatorEpoch, txnMetadata1)), transactionManager.getTransactionState(transactionalId1))
-    assertEquals(CoordinatorEpochAndTxnMetadata(coordinatorEpoch, txnMetadata2), transactionManager.addTransaction(txnMetadata2))
->>>>>>> 70ec4b1d
+      transactionManager.getAndMaybeAddTransactionState(transactionalId1, Some(txnMetadata2)))
   }
 
   @Test
@@ -167,76 +160,51 @@
     prepareTxnLog(topicPartition, startOffset, records)
 
     // this partition should not be part of the owned partitions
-<<<<<<< HEAD
-    transactionManager.getAndMaybeAddTransactionState(txnId1).fold(
+    transactionManager.getAndMaybeAddTransactionState(transactionalId1).fold(
       err => assertEquals(Errors.NOT_COORDINATOR, err),
-      _ => fail(txnId1 + "'s transaction state is already in the cache")
-    )
-    transactionManager.getAndMaybeAddTransactionState(txnId2).fold(
+      _ => fail(transactionalId1 + "'s transaction state is already in the cache")
+    )
+    transactionManager.getAndMaybeAddTransactionState(transactionalId2).fold(
       err => assertEquals(Errors.NOT_COORDINATOR, err),
-      _ => fail(txnId2 + "'s transaction state is already in the cache")
-    )
-=======
-    assertFalse(transactionManager.isCoordinatorFor(transactionalId1))
-    assertFalse(transactionManager.isCoordinatorFor(transactionalId2))
->>>>>>> 70ec4b1d
+      _ => fail(transactionalId2 + "'s transaction state is already in the cache")
+    )
 
     transactionManager.loadTransactionsForTxnTopicPartition(partitionId, 0, (_, _, _, _, _) => ())
 
     // let the time advance to trigger the background thread loading
     scheduler.tick()
 
-<<<<<<< HEAD
-    transactionManager.getAndMaybeAddTransactionState(txnId1).fold(
-      err => fail(txnId1 + "'s transaction state access returns error " + err),
-      entry => entry.getOrElse(fail(txnId1 + "'s transaction state was not loaded into the cache"))
-    )
-
-    val cachedPidMetadata1 = transactionManager.getAndMaybeAddTransactionState(txnId1).fold(
-      err => fail(txnId1 + "'s transaction state access returns error " + err),
-      entry => entry.getOrElse(fail(txnId1 + "'s transaction state was not loaded into the cache"))
-    )
-    val cachedPidMetadata2 = transactionManager.getAndMaybeAddTransactionState(txnId2).fold(
-      err => fail(txnId2 + "'s transaction state access returns error " + err),
-      entry => entry.getOrElse(fail(txnId2 + "'s transaction state was not loaded into the cache"))
-    )
-=======
-    val cachedPidMetadata1 = transactionManager.getTransactionState(transactionalId1).getOrElse(fail(transactionalId1 + "'s transaction state was not loaded into the cache"))
-    val cachedPidMetadata2 = transactionManager.getTransactionState(transactionalId2).getOrElse(fail(transactionalId2 + "'s transaction state was not loaded into the cache"))
->>>>>>> 70ec4b1d
+    transactionManager.getAndMaybeAddTransactionState(transactionalId1).fold(
+      err => fail(transactionalId1 + "'s transaction state access returns error " + err),
+      entry => entry.getOrElse(fail(transactionalId1 + "'s transaction state was not loaded into the cache"))
+    )
+
+    val cachedPidMetadata1 = transactionManager.getAndMaybeAddTransactionState(transactionalId1).fold(
+      err => fail(transactionalId1 + "'s transaction state access returns error " + err),
+      entry => entry.getOrElse(fail(transactionalId1 + "'s transaction state was not loaded into the cache"))
+    )
+    val cachedPidMetadata2 = transactionManager.getAndMaybeAddTransactionState(transactionalId2).fold(
+      err => fail(transactionalId2 + "'s transaction state access returns error " + err),
+      entry => entry.getOrElse(fail(transactionalId2 + "'s transaction state was not loaded into the cache"))
+    )
 
     // they should be equal to the latest status of the transaction
     assertEquals(txnMetadata1, cachedPidMetadata1.transactionMetadata)
     assertEquals(txnMetadata2, cachedPidMetadata2.transactionMetadata)
 
-<<<<<<< HEAD
-=======
-    // this partition should now be part of the owned partitions
-    assertTrue(transactionManager.isCoordinatorFor(transactionalId1))
-    assertTrue(transactionManager.isCoordinatorFor(transactionalId2))
-
->>>>>>> 70ec4b1d
     transactionManager.removeTransactionsForTxnTopicPartition(partitionId, coordinatorEpoch)
 
     // let the time advance to trigger the background thread removing
     scheduler.tick()
 
-<<<<<<< HEAD
-    transactionManager.getAndMaybeAddTransactionState(txnId1).fold(
+    transactionManager.getAndMaybeAddTransactionState(transactionalId1).fold(
       err => assertEquals(Errors.NOT_COORDINATOR, err),
-      _ => fail(txnId1 + "'s transaction state is still in the cache")
-    )
-    transactionManager.getAndMaybeAddTransactionState(txnId2).fold(
+      _ => fail(transactionalId1 + "'s transaction state is still in the cache")
+    )
+    transactionManager.getAndMaybeAddTransactionState(transactionalId2).fold(
       err => assertEquals(Errors.NOT_COORDINATOR, err),
-      _ => fail(txnId2 + "'s transaction state is still in the cache")
-    )
-=======
-    assertFalse(transactionManager.isCoordinatorFor(transactionalId1))
-    assertFalse(transactionManager.isCoordinatorFor(transactionalId2))
-
-    assertEquals(None, transactionManager.getTransactionState(transactionalId1))
-    assertEquals(None, transactionManager.getTransactionState(transactionalId2))
->>>>>>> 70ec4b1d
+      _ => fail(transactionalId2 + "'s transaction state is still in the cache")
+    )
   }
 
   @Test
@@ -244,11 +212,7 @@
     transactionManager.addLoadedTransactionsToCache(partitionId, coordinatorEpoch, new Pool[String, TransactionMetadata]())
 
     // first insert the initial transaction metadata
-<<<<<<< HEAD
-    transactionManager.getAndMaybeAddTransactionState(txnId1, Some(txnMetadata1))
-=======
-    transactionManager.addTransaction(txnMetadata1)
->>>>>>> 70ec4b1d
+    transactionManager.getAndMaybeAddTransactionState(transactionalId1, Some(txnMetadata1))
 
     prepareForTxnMessageAppend(Errors.NONE)
     expectedError = Errors.NONE
@@ -260,11 +224,7 @@
     // append the new metadata into log
     transactionManager.appendTransactionToLog(transactionalId1, coordinatorEpoch, newMetadata, assertCallback)
 
-<<<<<<< HEAD
-    assertEquals(Right(Some(CoordinatorEpochAndTxnMetadata(coordinatorEpoch, txnMetadata1))), transactionManager.getAndMaybeAddTransactionState(txnId1))
-=======
-    assertEquals(Some(CoordinatorEpochAndTxnMetadata(coordinatorEpoch, txnMetadata1)), transactionManager.getTransactionState(transactionalId1))
->>>>>>> 70ec4b1d
+    assertEquals(Right(Some(CoordinatorEpochAndTxnMetadata(coordinatorEpoch, txnMetadata1))), transactionManager.getAndMaybeAddTransactionState(transactionalId1))
 
     // append to log again with expected failures
     txnMetadata1.pendingState = None
@@ -274,69 +234,38 @@
     expectedError = Errors.COORDINATOR_NOT_AVAILABLE
 
     prepareForTxnMessageAppend(Errors.UNKNOWN_TOPIC_OR_PARTITION)
-<<<<<<< HEAD
-    transactionManager.appendTransactionToLog(txnId1, coordinatorEpoch = 10, failedMetadata, assertCallback)
-    assertEquals(Right(Some(CoordinatorEpochAndTxnMetadata(coordinatorEpoch, txnMetadata1))), transactionManager.getAndMaybeAddTransactionState(txnId1))
+    transactionManager.appendTransactionToLog(transactionalId1, coordinatorEpoch = 10, failedMetadata, assertCallback)
+    assertEquals(Right(Some(CoordinatorEpochAndTxnMetadata(coordinatorEpoch, txnMetadata1))), transactionManager.getAndMaybeAddTransactionState(transactionalId1))
 
     prepareForTxnMessageAppend(Errors.NOT_ENOUGH_REPLICAS)
-    transactionManager.appendTransactionToLog(txnId1, coordinatorEpoch = 10, failedMetadata, assertCallback)
-    assertEquals(Right(Some(CoordinatorEpochAndTxnMetadata(coordinatorEpoch, txnMetadata1))), transactionManager.getAndMaybeAddTransactionState(txnId1))
+    transactionManager.appendTransactionToLog(transactionalId1, coordinatorEpoch = 10, failedMetadata, assertCallback)
+    assertEquals(Right(Some(CoordinatorEpochAndTxnMetadata(coordinatorEpoch, txnMetadata1))), transactionManager.getAndMaybeAddTransactionState(transactionalId1))
 
     prepareForTxnMessageAppend(Errors.NOT_ENOUGH_REPLICAS_AFTER_APPEND)
-    transactionManager.appendTransactionToLog(txnId1, coordinatorEpoch = 10, failedMetadata, assertCallback)
-    assertEquals(Right(Some(CoordinatorEpochAndTxnMetadata(coordinatorEpoch, txnMetadata1))), transactionManager.getAndMaybeAddTransactionState(txnId1))
+    transactionManager.appendTransactionToLog(transactionalId1, coordinatorEpoch = 10, failedMetadata, assertCallback)
+    assertEquals(Right(Some(CoordinatorEpochAndTxnMetadata(coordinatorEpoch, txnMetadata1))), transactionManager.getAndMaybeAddTransactionState(transactionalId1))
 
     prepareForTxnMessageAppend(Errors.REQUEST_TIMED_OUT)
-    transactionManager.appendTransactionToLog(txnId1, coordinatorEpoch = 10, failedMetadata, assertCallback)
-    assertEquals(Right(Some(CoordinatorEpochAndTxnMetadata(coordinatorEpoch, txnMetadata1))), transactionManager.getAndMaybeAddTransactionState(txnId1))
-=======
-    transactionManager.appendTransactionToLog(transactionalId1, coordinatorEpoch = 10, failedMetadata, assertCallback)
-    assertEquals(Some(CoordinatorEpochAndTxnMetadata(coordinatorEpoch, txnMetadata1)), transactionManager.getTransactionState(transactionalId1))
-
-    prepareForTxnMessageAppend(Errors.NOT_ENOUGH_REPLICAS)
-    transactionManager.appendTransactionToLog(transactionalId1, coordinatorEpoch = 10, failedMetadata, assertCallback)
-    assertEquals(Some(CoordinatorEpochAndTxnMetadata(coordinatorEpoch, txnMetadata1)), transactionManager.getTransactionState(transactionalId1))
-
-    prepareForTxnMessageAppend(Errors.NOT_ENOUGH_REPLICAS_AFTER_APPEND)
-    transactionManager.appendTransactionToLog(transactionalId1, coordinatorEpoch = 10, failedMetadata, assertCallback)
-    assertEquals(Some(CoordinatorEpochAndTxnMetadata(coordinatorEpoch, txnMetadata1)), transactionManager.getTransactionState(transactionalId1))
-
-    prepareForTxnMessageAppend(Errors.REQUEST_TIMED_OUT)
-    transactionManager.appendTransactionToLog(transactionalId1, coordinatorEpoch = 10, failedMetadata, assertCallback)
-    assertEquals(Some(CoordinatorEpochAndTxnMetadata(coordinatorEpoch, txnMetadata1)), transactionManager.getTransactionState(transactionalId1))
->>>>>>> 70ec4b1d
+    transactionManager.appendTransactionToLog(transactionalId1, coordinatorEpoch = 10, failedMetadata, assertCallback)
+    assertEquals(Right(Some(CoordinatorEpochAndTxnMetadata(coordinatorEpoch, txnMetadata1))), transactionManager.getAndMaybeAddTransactionState(transactionalId1))
 
     // test NOT_COORDINATOR cases
     expectedError = Errors.NOT_COORDINATOR
 
     prepareForTxnMessageAppend(Errors.NOT_LEADER_FOR_PARTITION)
-<<<<<<< HEAD
-    transactionManager.appendTransactionToLog(txnId1, coordinatorEpoch = 10, failedMetadata, assertCallback)
-    assertEquals(Right(Some(CoordinatorEpochAndTxnMetadata(coordinatorEpoch, txnMetadata1))), transactionManager.getAndMaybeAddTransactionState(txnId1))
-=======
-    transactionManager.appendTransactionToLog(transactionalId1, coordinatorEpoch = 10, failedMetadata, assertCallback)
-    assertEquals(Some(CoordinatorEpochAndTxnMetadata(coordinatorEpoch, txnMetadata1)), transactionManager.getTransactionState(transactionalId1))
->>>>>>> 70ec4b1d
+    transactionManager.appendTransactionToLog(transactionalId1, coordinatorEpoch = 10, failedMetadata, assertCallback)
+    assertEquals(Right(Some(CoordinatorEpochAndTxnMetadata(coordinatorEpoch, txnMetadata1))), transactionManager.getAndMaybeAddTransactionState(transactionalId1))
 
     // test NOT_COORDINATOR cases
     expectedError = Errors.UNKNOWN
 
     prepareForTxnMessageAppend(Errors.MESSAGE_TOO_LARGE)
-<<<<<<< HEAD
-    transactionManager.appendTransactionToLog(txnId1, coordinatorEpoch = 10, failedMetadata, assertCallback)
-    assertEquals(Right(Some(CoordinatorEpochAndTxnMetadata(coordinatorEpoch, txnMetadata1))), transactionManager.getAndMaybeAddTransactionState(txnId1))
+    transactionManager.appendTransactionToLog(transactionalId1, coordinatorEpoch = 10, failedMetadata, assertCallback)
+    assertEquals(Right(Some(CoordinatorEpochAndTxnMetadata(coordinatorEpoch, txnMetadata1))), transactionManager.getAndMaybeAddTransactionState(transactionalId1))
 
     prepareForTxnMessageAppend(Errors.RECORD_LIST_TOO_LARGE)
-    transactionManager.appendTransactionToLog(txnId1, coordinatorEpoch = 10, failedMetadata, assertCallback)
-    assertEquals(Right(Some(CoordinatorEpochAndTxnMetadata(coordinatorEpoch, txnMetadata1))), transactionManager.getAndMaybeAddTransactionState(txnId1))
-=======
-    transactionManager.appendTransactionToLog(transactionalId1, coordinatorEpoch = 10, failedMetadata, assertCallback)
-    assertEquals(Some(CoordinatorEpochAndTxnMetadata(coordinatorEpoch, txnMetadata1)), transactionManager.getTransactionState(transactionalId1))
-
-    prepareForTxnMessageAppend(Errors.RECORD_LIST_TOO_LARGE)
-    transactionManager.appendTransactionToLog(transactionalId1, coordinatorEpoch = 10, failedMetadata, assertCallback)
-    assertEquals(Some(CoordinatorEpochAndTxnMetadata(coordinatorEpoch, txnMetadata1)), transactionManager.getTransactionState(transactionalId1))
->>>>>>> 70ec4b1d
+    transactionManager.appendTransactionToLog(transactionalId1, coordinatorEpoch = 10, failedMetadata, assertCallback)
+    assertEquals(Right(Some(CoordinatorEpochAndTxnMetadata(coordinatorEpoch, txnMetadata1))), transactionManager.getAndMaybeAddTransactionState(transactionalId1))
   }
 
   @Test
@@ -344,11 +273,7 @@
     transactionManager.addLoadedTransactionsToCache(partitionId, 0, new Pool[String, TransactionMetadata]())
 
     // first insert the initial transaction metadata
-<<<<<<< HEAD
-    transactionManager.getAndMaybeAddTransactionState(txnId1, Some(txnMetadata1))
-=======
-    transactionManager.addTransaction(txnMetadata1)
->>>>>>> 70ec4b1d
+    transactionManager.getAndMaybeAddTransactionState(transactionalId1, Some(txnMetadata1))
 
     prepareForTxnMessageAppend(Errors.NONE)
     expectedError = Errors.NOT_COORDINATOR
@@ -366,12 +291,8 @@
   @Test(expected = classOf[IllegalStateException])
   def testAppendTransactionToLogWhilePendingStateChanged() = {
     // first insert the initial transaction metadata
-<<<<<<< HEAD
     transactionManager.addLoadedTransactionsToCache(partitionId, coordinatorEpoch, new Pool[String, TransactionMetadata]())
-    transactionManager.getAndMaybeAddTransactionState(txnId1, Some(txnMetadata1))
-=======
-    transactionManager.addTransaction(txnMetadata1)
->>>>>>> 70ec4b1d
+    transactionManager.getAndMaybeAddTransactionState(transactionalId1, Some(txnMetadata1))
 
     prepareForTxnMessageAppend(Errors.NONE)
     expectedError = Errors.INVALID_PRODUCER_EPOCH
@@ -387,16 +308,11 @@
   }
 
   @Test
-<<<<<<< HEAD
   def shouldReturnNotCooridnatorErrorIfTransactionIdPartitionNotOwned(): Unit = {
-    transactionManager.getAndMaybeAddTransactionState(txnId1).fold(
+    transactionManager.getAndMaybeAddTransactionState(transactionalId1).fold(
       err => assertEquals(Errors.NOT_COORDINATOR, err),
-      _ => fail(txnId1 + "'s transaction state is already in the cache")
-    )
-=======
-  def shouldReturnNoneIfTransactionIdPartitionNotOwned(): Unit = {
-    assertEquals(None, transactionManager.getTransactionState(transactionalId1))
->>>>>>> 70ec4b1d
+      _ => fail(transactionalId1 + "'s transaction state is already in the cache")
+    )
   }
 
   @Test
@@ -405,39 +321,12 @@
       transactionManager.addLoadedTransactionsToCache(partitionId, 0, new Pool[String, TransactionMetadata]())
     }
 
-<<<<<<< HEAD
-    txnMetadata1.state = Ongoing
-    txnMetadata1.txnStartTimestamp = time.milliseconds()
-    transactionManager.getAndMaybeAddTransactionState(txnId1, Some(txnMetadata1))
-    transactionManager.getAndMaybeAddTransactionState(txnId2, Some(txnMetadata2))
-
-    val ongoingButNotExpiring = txnMetadata1.copy()
-    ongoingButNotExpiring.txnTimeoutMs = 10000
-    transactionManager.getAndMaybeAddTransactionState("not-expiring", Some(ongoingButNotExpiring))
-
-    val prepareCommit = txnMetadata1.copy()
-    prepareCommit.state = PrepareCommit
-    transactionManager.getAndMaybeAddTransactionState("pc", Some(prepareCommit))
-
-    val prepareAbort = txnMetadata1.copy()
-    prepareAbort.state = PrepareAbort
-    transactionManager.getAndMaybeAddTransactionState("pa", Some(prepareAbort))
-
-    val committed = txnMetadata1.copy()
-    committed.state = CompleteCommit
-    transactionManager.getAndMaybeAddTransactionState("cc", Some(committed))
-
-    val aborted = txnMetadata1.copy()
-    aborted.state = CompleteAbort
-    transactionManager.getAndMaybeAddTransactionState("ca", Some(aborted))
-=======
-    transactionManager.addTransaction(transactionMetadata("ongoing", producerId = 0, state = Ongoing))
-    transactionManager.addTransaction(transactionMetadata("not-expiring", producerId = 1, state = Ongoing, txnTimeout = 10000))
-    transactionManager.addTransaction(transactionMetadata("prepare-commit", producerId = 2, state = PrepareCommit))
-    transactionManager.addTransaction(transactionMetadata("prepare-abort", producerId = 3, state = PrepareAbort))
-    transactionManager.addTransaction(transactionMetadata("complete-commit", producerId = 4, state = CompleteCommit))
-    transactionManager.addTransaction(transactionMetadata("complete-abort", producerId = 5, state = CompleteAbort))
->>>>>>> 70ec4b1d
+    transactionManager.getAndMaybeAddTransactionState("ongoing", Some(transactionMetadata("ongoing", producerId = 0, state = Ongoing)))
+    transactionManager.getAndMaybeAddTransactionState("not-expiring", Some(transactionMetadata("not-expiring", producerId = 1, state = Ongoing, txnTimeout = 10000)))
+    transactionManager.getAndMaybeAddTransactionState("prepare-commit", Some(transactionMetadata("prepare-commit", producerId = 2, state = PrepareCommit)))
+    transactionManager.getAndMaybeAddTransactionState("prepare-abort", Some(transactionMetadata("prepare-abort", producerId = 3, state = PrepareAbort)))
+    transactionManager.getAndMaybeAddTransactionState("complete-commit", Some(transactionMetadata("complete-commit", producerId = 4, state = CompleteCommit)))
+    transactionManager.getAndMaybeAddTransactionState("complete-abort", Some(transactionMetadata("complete-abort", producerId = 5, state = CompleteAbort)))
 
     time.sleep(2000)
     val expiring = transactionManager.transactionsToExpire()
