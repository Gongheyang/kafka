--- conflicted
+++ resolved
@@ -39,13 +39,6 @@
   private val overridingProps = new Properties
   overridingProps.put(KafkaConfig.DeleteTopicEnableProp, "true")
   overridingProps.put(KafkaConfig.AutoCreateTopicsEnableProp, "false")
-<<<<<<< HEAD
-  // speed up the test for UnderReplicatedPartitions
-  // which relies on the ISR expiry thread to execute concurrently with topic creation
-=======
-  // speed up the test for UnderReplicatedPartitions, which relies on the ISR expiry thread to execute concurrently with topic creation
-  // But the replica.lag.time.max.ms value still need to consider the slow Jenkins testing environment
->>>>>>> 5936a249
   overridingProps.put(KafkaConfig.ReplicaLagTimeMaxMsProp, "4000")
 
   private val testedMetrics = List("OfflinePartitionsCount","PreferredReplicaImbalanceCount","UnderReplicatedPartitions")
