/**
 * Licensed to the Apache Software Foundation (ASF) under one or more
 * contributor license agreements.  See the NOTICE file distributed with
 * this work for additional information regarding copyright ownership.
 * The ASF licenses this file to You under the Apache License, Version 2.0
 * (the "License"); you may not use this file except in compliance with
 * the License.  You may obtain a copy of the License at
 *
 *    http://www.apache.org/licenses/LICENSE-2.0
 *
 * Unless required by applicable law or agreed to in writing, software
 * distributed under the License is distributed on an "AS IS" BASIS,
 * WITHOUT WARRANTIES OR CONDITIONS OF ANY KIND, either express or implied.
 * See the License for the specific language governing permissions and
 * limitations under the License.
 */

package kafka.integration

import java.util.Properties
import java.util.concurrent.ExecutionException
import scala.util.Random
import scala.jdk.CollectionConverters._
import scala.collection.{Map, Seq}
import kafka.server.{KafkaBroker, KafkaConfig, MetadataCache, QuorumTestHarness}
import kafka.utils.{CoreUtils, TestUtils}
import kafka.utils.TestUtils._
import org.apache.kafka.common.TopicPartition
import org.apache.kafka.common.config.{ConfigResource, TopicConfig}
import org.apache.kafka.common.errors.{InvalidConfigurationException, TimeoutException}
import org.apache.kafka.common.serialization.StringDeserializer
import org.apache.kafka.common.network.ListenerName
import org.apache.kafka.common.security.auth.SecurityProtocol
import org.apache.kafka.clients.admin.{Admin, AdminClientConfig, AlterConfigOp, AlterConfigsResult, ConfigEntry}
import org.apache.kafka.server.config.ReplicationConfigs
import org.apache.kafka.server.metrics.KafkaYammerMetrics
import org.apache.log4j.{Level, Logger}
import org.junit.jupiter.api.{AfterEach, BeforeEach, TestInfo}
import org.junit.jupiter.api.Assertions._
import org.junit.jupiter.params.ParameterizedTest
import org.junit.jupiter.params.provider.ValueSource
import com.yammer.metrics.core.Meter
import org.apache.kafka.metadata.LeaderConstants

class UncleanLeaderElectionTest extends QuorumTestHarness {
  val brokerId1 = 0
  val brokerId2 = 1

  // controlled shutdown is needed for these tests, but we can trim the retry count and backoff interval to
  // reduce test execution time
  val enableControlledShutdown = true

  var configProps1: Properties = _
  var configProps2: Properties = _

  var configs: Seq[KafkaConfig] = Seq.empty[KafkaConfig]
  var brokers: Seq[KafkaBroker] = Seq.empty[KafkaBroker]

  var admin: Admin = _

  val random = new Random()
  val topic = "topic" + random.nextLong()
  val partitionId = 0
  val topicPartition = new TopicPartition(topic, partitionId)

  val kafkaApisLogger = Logger.getLogger(classOf[kafka.server.KafkaApis])
  val networkProcessorLogger = Logger.getLogger(classOf[kafka.network.Processor])

  @BeforeEach
  override def setUp(testInfo: TestInfo): Unit = {
    super.setUp(testInfo)

    configProps1 = createBrokerConfig(brokerId1, zkConnectOrNull)
    configProps2 = createBrokerConfig(brokerId2, zkConnectOrNull)

    for (configProps <- List(configProps1, configProps2)) {
      configProps.put("controlled.shutdown.enable", enableControlledShutdown.toString)
      configProps.put("controlled.shutdown.max.retries", "1")
      configProps.put("controlled.shutdown.retry.backoff.ms", "1000")
    }

    // temporarily set loggers to a higher level so that tests run quietly
    kafkaApisLogger.setLevel(Level.FATAL)
    networkProcessorLogger.setLevel(Level.FATAL)
  }

  @AfterEach
  override def tearDown(): Unit = {
    brokers.foreach(broker => shutdownBroker(broker))
    brokers.foreach(broker => CoreUtils.delete(broker.config.logDirs))

    // restore log levels
    kafkaApisLogger.setLevel(Level.ERROR)
    networkProcessorLogger.setLevel(Level.ERROR)

    admin.close()

    super.tearDown()
  }

  override def kraftControllerConfigs(testInfo: TestInfo): Seq[Properties] = {
    val properties = new Properties()
    if (testInfo.getTestMethod.get().getName.contains("testUncleanLeaderElectionEnabled")) {
      properties.setProperty("unclean.leader.election.enable", "true")
    }
    properties.setProperty("unclean.leader.election.interval.ms", "10")
    Seq(properties)
  }

  private def startBrokers(cluster: Seq[Properties]): Unit = {
    for (props <- cluster) {
      val config = KafkaConfig.fromProps(props)
      val broker = createBroker(config = config)
      configs ++= List(config)
      brokers ++= List(broker)
    }

    val adminConfigs = new Properties
    admin = TestUtils.createAdminClient(brokers, ListenerName.forSecurityProtocol(SecurityProtocol.PLAINTEXT), adminConfigs)
  }

  @ParameterizedTest
  @ValueSource(strings = Array("zk", "kraft"))
  def testUncleanLeaderElectionEnabled(quorum: String): Unit = {
    // enable unclean leader election
    configProps1.put("unclean.leader.election.enable", "true")
    configProps2.put("unclean.leader.election.enable", "true")
    startBrokers(Seq(configProps1, configProps2))

    // create topic with 1 partition, 2 replicas, one on each broker
    TestUtils.createTopicWithAdmin(admin, topic, brokers, controllerServers, replicaAssignment =  Map(partitionId -> Seq(brokerId1, brokerId2)))
    verifyUncleanLeaderElectionEnabled()
  }

  @ParameterizedTest
<<<<<<< HEAD
  @ValueSource(strings = Array("zk"))
=======
  @ValueSource(strings = Array("zk", "kraft"))
>>>>>>> 049b7cde
  def testUncleanLeaderElectionDisabled(quorum: String): Unit = {
    // unclean leader election is disabled by default
    startBrokers(Seq(configProps1, configProps2))

    // create topic with 1 partition, 2 replicas, one on each broker
    TestUtils.createTopicWithAdmin(admin, topic, brokers, controllerServers, replicaAssignment =  Map(partitionId -> Seq(brokerId1, brokerId2)))

    verifyUncleanLeaderElectionDisabled()
  }

  @ParameterizedTest
<<<<<<< HEAD
  @ValueSource(strings = Array("zk"))
=======
  @ValueSource(strings = Array("zk", "kraft"))
>>>>>>> 049b7cde
  def testUncleanLeaderElectionEnabledByTopicOverride(quorum: String): Unit = {
    // disable unclean leader election globally, but enable for our specific test topic
    configProps1.put("unclean.leader.election.enable", "false")
    configProps2.put("unclean.leader.election.enable", "false")
    startBrokers(Seq(configProps1, configProps2))

    // create topic with 1 partition, 2 replicas, one on each broker, and unclean leader election enabled
    val topicProps = new Properties()
    topicProps.put(TopicConfig.UNCLEAN_LEADER_ELECTION_ENABLE_CONFIG, "true")
    TestUtils.createTopicWithAdmin(admin, topic, brokers, controllerServers, replicaAssignment = Map(partitionId -> Seq(brokerId1, brokerId2)), topicConfig = topicProps)

    verifyUncleanLeaderElectionEnabled()
  }

  @ParameterizedTest
<<<<<<< HEAD
  @ValueSource(strings = Array("zk"))
=======
  @ValueSource(strings = Array("zk", "kraft"))
>>>>>>> 049b7cde
  def testUncleanLeaderElectionDisabledByTopicOverride(quorum: String): Unit = {
    // enable unclean leader election globally, but disable for our specific test topic
    configProps1.put("unclean.leader.election.enable", "true")
    configProps2.put("unclean.leader.election.enable", "true")
    startBrokers(Seq(configProps1, configProps2))

    // create topic with 1 partition, 2 replicas, one on each broker, and unclean leader election disabled
    val topicProps = new Properties()
    topicProps.put(TopicConfig.UNCLEAN_LEADER_ELECTION_ENABLE_CONFIG, "false")
    TestUtils.createTopicWithAdmin(admin, topic, brokers, controllerServers, replicaAssignment = Map(partitionId -> Seq(brokerId1, brokerId2)), topicConfig = topicProps)

    verifyUncleanLeaderElectionDisabled()
  }

  @ParameterizedTest
<<<<<<< HEAD
  @ValueSource(strings = Array("zk"))
=======
  @ValueSource(strings = Array("zk", "kraft"))
>>>>>>> 049b7cde
  def testUncleanLeaderElectionInvalidTopicOverride(quorum: String): Unit = {
    startBrokers(Seq(configProps1))

    // create topic with an invalid value for unclean leader election
    val topicProps = new Properties()
    topicProps.put(TopicConfig.UNCLEAN_LEADER_ELECTION_ENABLE_CONFIG, "invalid")

    val e = assertThrows(classOf[ExecutionException],
      () => TestUtils.createTopicWithAdmin(admin, topic, brokers, controllerServers, replicaAssignment = Map(partitionId -> Seq(brokerId1, brokerId2)), topicConfig = topicProps))

    assertEquals(classOf[InvalidConfigurationException], e.getCause.getClass)
  }

  def verifyUncleanLeaderElectionEnabled(): Unit = {
    // wait until leader is elected
    val leaderId = awaitLeaderChange(brokers, topicPartition)
    debug("Leader for " + topic + " is elected to be: %s".format(leaderId))
    assertTrue(leaderId == brokerId1 || leaderId == brokerId2,
      "Leader id is set to expected value for topic: " + topic)

    // the non-leader broker is the follower
    val followerId = if (leaderId == brokerId1) brokerId2 else brokerId1
    debug("Follower for " + topic + " is: %s".format(followerId))

    produceMessage(brokers, topic, "first")
    waitForPartitionMetadata(brokers, topic, partitionId)
    assertEquals(List("first"), consumeAllMessages(topic, 1))

    // shutdown follower server
    brokers.filter(broker => broker.config.brokerId == followerId).map(broker => shutdownBroker(broker))

    produceMessage(brokers, topic, "second")
    assertEquals(List("first", "second"), consumeAllMessages(topic, 2))

    //verify that unclean election metric count is 0
    val uncleanLeaderElectionsPerSecGauge = getGauge("UncleanLeaderElectionsPerSec")
    @volatile var uncleanLeaderElectionsPerSec = uncleanLeaderElectionsPerSecGauge.count()
    assertEquals(0, uncleanLeaderElectionsPerSec)

    // shutdown leader and then restart follower
    brokers.filter(_.config.brokerId == leaderId).map(shutdownBroker)
    val followerBroker = brokers.find(_.config.brokerId == followerId).get
    followerBroker.startup()

    // wait until new leader is (uncleanly) elected
    awaitLeaderChange(brokers, topicPartition, expectedLeaderOpt = Some(followerId), timeout = 30000)
    uncleanLeaderElectionsPerSec = uncleanLeaderElectionsPerSecGauge.count()
    assertEquals(1, uncleanLeaderElectionsPerSec)

    produceMessage(brokers, topic, "third")

    // second message was lost due to unclean election
    assertEquals(List("first", "third"), consumeAllMessages(topic, 2))
  }

  def verifyUncleanLeaderElectionDisabled(): Unit = {
    // wait until leader is elected
    val leaderId = awaitLeaderChange(brokers, topicPartition)
    debug("Leader for " + topic  + " is elected to be: %s".format(leaderId))
    assertTrue(leaderId == brokerId1 || leaderId == brokerId2,
      "Leader id is set to expected value for topic: " + topic)

    // the non-leader broker is the follower
    val followerId = if (leaderId == brokerId1) brokerId2 else brokerId1
    debug("Follower for " + topic  + " is: %s".format(followerId))

    produceMessage(brokers, topic, "first")
    waitForPartitionMetadata(brokers, topic, partitionId)
    assertEquals(List("first"), consumeAllMessages(topic, 1))

    // shutdown follower server
    brokers.filter(broker => broker.config.brokerId == followerId).map(broker => shutdownBroker(broker))

    produceMessage(brokers, topic, "second")
    assertEquals(List("first", "second"), consumeAllMessages(topic, 2))

    //remove any previous unclean election metric
    val uncleanLeaderElectionsPerSecGauge = getGauge("UncleanLeaderElectionsPerSec")
    @volatile var uncleanLeaderElectionsPerSec = uncleanLeaderElectionsPerSecGauge.count()
    assertEquals(0, uncleanLeaderElectionsPerSec)

    // shutdown leader and then restart follower
    brokers.filter(_.config.brokerId == leaderId).map(shutdownBroker)
    val followerServer = brokers.find(_.config.brokerId == followerId).get
    followerServer.startup()

    // verify that unclean election to non-ISR follower does not occur.
    // That is, leader should be NO_LEADER(-1) and the ISR should has only old leaderId.
    waitForNoLeaderAndIsrHasOldLeaderId(followerServer.replicaManager.metadataCache, leaderId)
    uncleanLeaderElectionsPerSec = uncleanLeaderElectionsPerSecGauge.count()
    assertEquals(0, uncleanLeaderElectionsPerSec)

    // message production and consumption should both fail while leader is down
    val e = assertThrows(classOf[ExecutionException], () => produceMessage(brokers, topic, "third", deliveryTimeoutMs = 1000, requestTimeoutMs = 1000))
    assertEquals(classOf[TimeoutException], e.getCause.getClass)

    assertEquals(List.empty[String], consumeAllMessages(topic, 0))

    // restart leader temporarily to send a successfully replicated message
    brokers.find(_.config.brokerId == leaderId).get.startup()
    awaitLeaderChange(brokers, topicPartition, expectedLeaderOpt = Some(leaderId))

    produceMessage(brokers, topic, "third")
    //make sure follower server joins the ISR
    TestUtils.waitUntilTrue(() => {
      val partitionInfoOpt = followerServer.metadataCache.getPartitionInfo(topic, partitionId)
      partitionInfoOpt.isDefined && partitionInfoOpt.get.isr.contains(followerId)
    }, "Inconsistent metadata after first server startup")

    brokers.filter(_.config.brokerId == leaderId).map(shutdownBroker)

    // verify clean leader transition to ISR follower
    awaitLeaderChange(brokers, topicPartition, expectedLeaderOpt = Some(followerId))
    // verify messages can be consumed from ISR follower that was just promoted to leader
    assertEquals(List("first", "second", "third"), consumeAllMessages(topic, 3))
  }

  private def getGauge(metricName: String) = {
    KafkaYammerMetrics.defaultRegistry.allMetrics.asScala
      .find { case (k, _) => k.getName.endsWith(metricName) }
      .getOrElse(throw new AssertionError("Unable to find metric " + metricName))
      ._2.asInstanceOf[Meter]
  }

  private def shutdownBroker(broker: KafkaBroker) = {
    broker.shutdown()
    broker.awaitShutdown()
  }

  private def consumeAllMessages(topic: String, numMessages: Int): Seq[String] = {
    val brokerList = TestUtils.plaintextBootstrapServers(brokers)
    // Don't rely on coordinator as it may be down when this method is called
    val consumer = TestUtils.createConsumer(brokerList,
      groupId = "group" + random.nextLong(),
      enableAutoCommit = false,
      valueDeserializer = new StringDeserializer)
    try {
      val tp = new TopicPartition(topic, partitionId)
      consumer.assign(Seq(tp).asJava)
      consumer.seek(tp, 0)
      TestUtils.consumeRecords(consumer, numMessages).map(_.value)
    } finally consumer.close()
  }

  @ParameterizedTest
<<<<<<< HEAD
  @ValueSource(strings = Array("zk"))
=======
  @ValueSource(strings = Array("zk", "kraft"))
>>>>>>> 049b7cde
  def testTopicUncleanLeaderElectionEnableWithAlterTopicConfigs(quorum: String): Unit = {
    // unclean leader election is disabled by default
    startBrokers(Seq(configProps1, configProps2))

    // create topic with 1 partition, 2 replicas, one on each broker
    TestUtils.createTopicWithAdmin(admin, topic, brokers, controllerServers, replicaAssignment = Map(partitionId -> Seq(brokerId1, brokerId2)))

    // wait until leader is elected
    val leaderId = awaitLeaderChange(brokers, topicPartition)

    // the non-leader broker is the follower
    val followerId = if (leaderId == brokerId1) brokerId2 else brokerId1

    produceMessage(brokers, topic, "first")
    waitForPartitionMetadata(brokers, topic, partitionId)
    assertEquals(List("first"), consumeAllMessages(topic, 1))

    // Verify the "unclean.leader.election.enable" won't be triggered even if it is enabled/disabled dynamically,
    // because the leader is still alive
    val adminClient = createAdminClient()
    try {
      val newProps = new Properties
      newProps.put(ReplicationConfigs.UNCLEAN_LEADER_ELECTION_ENABLE_CONFIG, "true")
      alterTopicConfigs(adminClient, topic, newProps).all.get
      // leader should not change to followerId
      awaitLeaderChange(brokers, topicPartition, expectedLeaderOpt = Some(leaderId), timeout = 10000)

      newProps.put(ReplicationConfigs.UNCLEAN_LEADER_ELECTION_ENABLE_CONFIG, "false")
      alterTopicConfigs(adminClient, topic, newProps).all.get
      // leader should not change to followerId
      awaitLeaderChange(brokers, topicPartition, expectedLeaderOpt = Some(leaderId), timeout = 10000)
    } finally {
      adminClient.close()
    }

    // shutdown follower server
    brokers.filter(broker => broker.config.brokerId == followerId).map(broker => shutdownBroker(broker))

    produceMessage(brokers, topic, "second")
    assertEquals(List("first", "second"), consumeAllMessages(topic, 2))

    // verify that unclean election metric count is 0
    val uncleanLeaderElectionsPerSecGauge = getGauge("UncleanLeaderElectionsPerSec")
    @volatile var uncleanLeaderElectionsPerSec = uncleanLeaderElectionsPerSecGauge.count()
    assertEquals(0, uncleanLeaderElectionsPerSec)

    // shutdown leader and then restart follower
    brokers.filter(_.config.brokerId == leaderId).map(shutdownBroker)
    val followerBroker = brokers.find(_.config.brokerId == followerId).get
    followerBroker.startup()

    // verify that unclean election to non-ISR follower does not occur.
    // That is, leader should be NO_LEADER(-1) and the ISR should has only old leaderId.
    waitForNoLeaderAndIsrHasOldLeaderId(followerBroker.replicaManager.metadataCache, leaderId)
    uncleanLeaderElectionsPerSec = uncleanLeaderElectionsPerSecGauge.count()
    assertEquals(0, uncleanLeaderElectionsPerSec)

    // message production and consumption should both fail while leader is down
    val e = assertThrows(classOf[ExecutionException], () => produceMessage(brokers, topic, "third", deliveryTimeoutMs = 1000, requestTimeoutMs = 1000))
    assertEquals(classOf[TimeoutException], e.getCause.getClass)

    assertEquals(List.empty[String], consumeAllMessages(topic, 0))

    // Enable unclean leader election for topic
    val adminClient2 = createAdminClient()
    try {
      val newProps = new Properties
      newProps.put(ReplicationConfigs.UNCLEAN_LEADER_ELECTION_ENABLE_CONFIG, "true")
      alterTopicConfigs(adminClient2, topic, newProps).all.get
    } finally {
      adminClient2.close()
    }

    // wait until new leader is (uncleanly) elected
    awaitLeaderChange(brokers, topicPartition, expectedLeaderOpt = Some(followerId), timeout = 30000)
    uncleanLeaderElectionsPerSec = uncleanLeaderElectionsPerSecGauge.count()
    assertEquals(1, uncleanLeaderElectionsPerSec)

    produceMessage(brokers, topic, "third")

    // second message was lost due to unclean election
    assertEquals(List("first", "third"), consumeAllMessages(topic, 2))
  }

  private def alterTopicConfigs(adminClient: Admin, topic: String, topicConfigs: Properties): AlterConfigsResult = {
    val configEntries = topicConfigs.asScala.map { case (k, v) => new ConfigEntry(k, v) }.toList.asJava
    adminClient.incrementalAlterConfigs(Map(new ConfigResource(ConfigResource.Type.TOPIC, topic) ->
      configEntries.asScala.map((e: ConfigEntry) => new AlterConfigOp(e, AlterConfigOp.OpType.SET)).toSeq
        .asJavaCollection).asJava)
  }

  private def createAdminClient(): Admin = {
    val config = new Properties
    val bootstrapServers = TestUtils.plaintextBootstrapServers(brokers)
    config.put(AdminClientConfig.BOOTSTRAP_SERVERS_CONFIG, bootstrapServers)
    config.put(AdminClientConfig.METADATA_MAX_AGE_CONFIG, "10")
    Admin.create(config)
  }

  private def waitForNoLeaderAndIsrHasOldLeaderId(metadataCache: MetadataCache, leaderId: Int): Unit = {
    waitUntilTrue(() => metadataCache.getPartitionInfo(topic, partitionId).isDefined &&
      metadataCache.getPartitionInfo(topic, partitionId).get.leader() == LeaderConstants.NO_LEADER &&
      java.util.Arrays.asList(leaderId).equals(metadataCache.getPartitionInfo(topic, partitionId).get.isr()),
      "Timed out waiting for broker metadata cache updates the info for topic partition:" + topicPartition)
  }
}<|MERGE_RESOLUTION|>--- conflicted
+++ resolved
@@ -133,11 +133,7 @@
   }
 
   @ParameterizedTest
-<<<<<<< HEAD
-  @ValueSource(strings = Array("zk"))
-=======
-  @ValueSource(strings = Array("zk", "kraft"))
->>>>>>> 049b7cde
+  @ValueSource(strings = Array("zk", "kraft"))
   def testUncleanLeaderElectionDisabled(quorum: String): Unit = {
     // unclean leader election is disabled by default
     startBrokers(Seq(configProps1, configProps2))
@@ -149,11 +145,7 @@
   }
 
   @ParameterizedTest
-<<<<<<< HEAD
-  @ValueSource(strings = Array("zk"))
-=======
-  @ValueSource(strings = Array("zk", "kraft"))
->>>>>>> 049b7cde
+  @ValueSource(strings = Array("zk", "kraft"))
   def testUncleanLeaderElectionEnabledByTopicOverride(quorum: String): Unit = {
     // disable unclean leader election globally, but enable for our specific test topic
     configProps1.put("unclean.leader.election.enable", "false")
@@ -169,11 +161,7 @@
   }
 
   @ParameterizedTest
-<<<<<<< HEAD
-  @ValueSource(strings = Array("zk"))
-=======
-  @ValueSource(strings = Array("zk", "kraft"))
->>>>>>> 049b7cde
+  @ValueSource(strings = Array("zk", "kraft"))
   def testUncleanLeaderElectionDisabledByTopicOverride(quorum: String): Unit = {
     // enable unclean leader election globally, but disable for our specific test topic
     configProps1.put("unclean.leader.election.enable", "true")
@@ -189,11 +177,7 @@
   }
 
   @ParameterizedTest
-<<<<<<< HEAD
-  @ValueSource(strings = Array("zk"))
-=======
-  @ValueSource(strings = Array("zk", "kraft"))
->>>>>>> 049b7cde
+  @ValueSource(strings = Array("zk", "kraft"))
   def testUncleanLeaderElectionInvalidTopicOverride(quorum: String): Unit = {
     startBrokers(Seq(configProps1))
 
@@ -339,11 +323,7 @@
   }
 
   @ParameterizedTest
-<<<<<<< HEAD
-  @ValueSource(strings = Array("zk"))
-=======
-  @ValueSource(strings = Array("zk", "kraft"))
->>>>>>> 049b7cde
+  @ValueSource(strings = Array("zk", "kraft"))
   def testTopicUncleanLeaderElectionEnableWithAlterTopicConfigs(quorum: String): Unit = {
     // unclean leader election is disabled by default
     startBrokers(Seq(configProps1, configProps2))
