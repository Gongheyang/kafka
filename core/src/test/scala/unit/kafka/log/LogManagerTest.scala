/**
 * Licensed to the Apache Software Foundation (ASF) under one or more
 * contributor license agreements.  See the NOTICE file distributed with
 * this work for additional information regarding copyright ownership.
 * The ASF licenses this file to You under the Apache License, Version 2.0
 * (the "License"); you may not use this file except in compliance with
 * the License.  You may obtain a copy of the License at
 *
 *    http://www.apache.org/licenses/LICENSE-2.0
 *
 * Unless required by applicable law or agreed to in writing, software
 * distributed under the License is distributed on an "AS IS" BASIS,
 * WITHOUT WARRANTIES OR CONDITIONS OF ANY KIND, either express or implied.
 * See the License for the specific language governing permissions and
 * limitations under the License.
 */

package kafka.log

import java.io._
import java.util.{Collections, Properties}

import com.yammer.metrics.core.MetricName
import kafka.metrics.KafkaYammerMetrics
import kafka.server.{FetchDataInfo, FetchLogEnd}
import kafka.server.checkpoints.OffsetCheckpointFile
import kafka.utils._
import org.apache.kafka.common.errors.OffsetOutOfRangeException
import org.apache.kafka.common.utils.Utils
import org.apache.kafka.common.{KafkaException, TopicPartition}
import org.easymock.EasyMock
import org.junit.Assert._
import org.junit.{After, Before, Test}
import org.mockito.ArgumentMatchers.any
import org.mockito.Mockito.{doAnswer, spy}

import scala.collection.mutable
import scala.jdk.CollectionConverters._
import scala.util.{Failure, Try}

class LogManagerTest {

  val time = new MockTime()
  val maxRollInterval = 100
  val maxLogAgeMs = 10 * 60 * 1000
  val logProps = new Properties()
  logProps.put(LogConfig.SegmentBytesProp, 1024: java.lang.Integer)
  logProps.put(LogConfig.SegmentIndexBytesProp, 4096: java.lang.Integer)
  logProps.put(LogConfig.RetentionMsProp, maxLogAgeMs: java.lang.Integer)
  logProps.put(LogConfig.MessageTimestampDifferenceMaxMsProp, Long.MaxValue.toString)
  val logConfig = LogConfig(logProps)
  var logDir: File = null
  var logManager: LogManager = null
  val name = "kafka"
  val veryLargeLogFlushInterval = 10000000L

  @Before
  def setUp(): Unit = {
    logDir = TestUtils.tempDir()
    logManager = createLogManager()
    logManager.startup()
  }

  @After
  def tearDown(): Unit = {
    if (logManager != null)
      logManager.shutdown()
    Utils.delete(logDir)
    // Some tests assign a new LogManager
    logManager.liveLogDirs.foreach(Utils.delete)
  }

  /**
   * Test that getOrCreateLog on a non-existent log creates a new log and that we can append to the new log.
   */
  @Test
  def testCreateLog(): Unit = {
    val log = logManager.getOrCreateLog(new TopicPartition(name, 0), () => logConfig)
    assertEquals(1, logManager.liveLogDirs.size)

    val logFile = new File(logDir, name + "-0")
    assertTrue(logFile.exists)
    log.appendAsLeader(TestUtils.singletonRecords("test".getBytes()), leaderEpoch = 0)
  }

  /**
   * Test that getOrCreateLog on a non-existent log creates a new log and that we can append to the new log.
   * The LogManager is configured with one invalid log directory which should be marked as offline.
   */
  @Test
  def testCreateLogWithInvalidLogDir(): Unit = {
    // Configure the log dir with the Nul character as the path, which causes dir.getCanonicalPath() to throw an
    // IOException. This simulates the scenario where the disk is not properly mounted (which is hard to achieve in
    // a unit test)
    val dirs = Seq(logDir, new File("\u0000"))

    logManager.shutdown()
    logManager = createLogManager(dirs)
    logManager.startup()

    val log = logManager.getOrCreateLog(new TopicPartition(name, 0), () => logConfig, isNew = true)
    val logFile = new File(logDir, name + "-0")
    assertTrue(logFile.exists)
    log.appendAsLeader(TestUtils.singletonRecords("test".getBytes()), leaderEpoch = 0)
  }

  @Test
  def testCreateLogWithLogDirFallback(): Unit = {
    // Configure a number of directories one level deeper in logDir,
    // so they all get cleaned up in tearDown().
    val dirs = (0 to 4)
      .map(_.toString)
      .map(logDir.toPath.resolve(_).toFile)

    // Create a new LogManager with the configured directories and an overridden createLogDirectory.
    logManager.shutdown()
    logManager = spy(createLogManager(dirs))
    val brokenDirs = mutable.Set[File]()
    doAnswer { invocation =>
      // The first half of directories tried will fail, the rest goes through.
      val logDir = invocation.getArgument[File](0)
      if (brokenDirs.contains(logDir) || brokenDirs.size < dirs.length / 2) {
        brokenDirs.add(logDir)
        Failure(new Throwable("broken dir"))
      } else {
        invocation.callRealMethod().asInstanceOf[Try[File]]
      }
    }.when(logManager).createLogDirectory(any(), any())
    logManager.startup()

    // Request creating a new log.
    // LogManager should try using all configured log directories until one succeeds.
    logManager.getOrCreateLog(new TopicPartition(name, 0), () => logConfig, isNew = true)

    // Verify that half the directories were considered broken,
    assertEquals(dirs.length / 2, brokenDirs.size)

    // and that exactly one log file was created,
    val containsLogFile: File => Boolean = dir => new File(dir, name + "-0").exists()
    assertEquals("More than one log file created", 1, dirs.count(containsLogFile))

    // and that it wasn't created in one of the broken directories.
    assertFalse(brokenDirs.exists(containsLogFile))
  }

  /**
   * Test that get on a non-existent returns None and no log is created.
   */
  @Test
  def testGetNonExistentLog(): Unit = {
    val log = logManager.getLog(new TopicPartition(name, 0))
    assertEquals("No log should be found.", None, log)
    val logFile = new File(logDir, name + "-0")
    assertTrue(!logFile.exists)
  }

  /**
   * Test time-based log cleanup. First append messages, then set the time into the future and run cleanup.
   */
  @Test
  def testCleanupExpiredSegments(): Unit = {
    val log = logManager.getOrCreateLog(new TopicPartition(name, 0), () => logConfig)
    var offset = 0L
    for(_ <- 0 until 200) {
      val set = TestUtils.singletonRecords("test".getBytes())
      val info = log.appendAsLeader(set, leaderEpoch = 0)
      offset = info.lastOffset
    }
    assertTrue("There should be more than one segment now.", log.numberOfSegments > 1)
    log.updateHighWatermark(log.logEndOffset)

    log.logSegments.foreach(_.log.file.setLastModified(time.milliseconds))

    time.sleep(maxLogAgeMs + 1)
    assertEquals("Now there should only be only one segment in the index.", 1, log.numberOfSegments)
    time.sleep(log.config.fileDeleteDelayMs + 1)

    log.logSegments.foreach(s => {
      s.lazyOffsetIndex.get
      s.lazyTimeIndex.get
    })

    // there should be a log file, two indexes, one producer snapshot, partition metadata, and the leader epoch checkpoint
    assertEquals("Files should have been deleted", log.numberOfSegments * 4 + 1 + 1, log.dir.list.length)
    assertEquals("Should get empty fetch off new log.", 0, readLog(log, offset + 1).records.sizeInBytes)

    try {
      readLog(log, 0)
      fail("Should get exception from fetching earlier.")
    } catch {
      case _: OffsetOutOfRangeException => // This is good.
    }
    // log should still be appendable
    log.appendAsLeader(TestUtils.singletonRecords("test".getBytes()), leaderEpoch = 0)
  }

  /**
   * Test size-based cleanup. Append messages, then run cleanup and check that segments are deleted.
   */
  @Test
  def testCleanupSegmentsToMaintainSize(): Unit = {
    val setSize = TestUtils.singletonRecords("test".getBytes()).sizeInBytes
    logManager.shutdown()
    val logProps = new Properties()
    logProps.put(LogConfig.SegmentBytesProp, 10 * setSize: java.lang.Integer)
    logProps.put(LogConfig.RetentionBytesProp, 5L * 10L * setSize + 10L: java.lang.Long)
    val config = LogConfig.fromProps(logConfig.originals, logProps)

    logManager = createLogManager()
    logManager.startup()

    // create a log
    val log = logManager.getOrCreateLog(new TopicPartition(name, 0), () => config)
    var offset = 0L

    // add a bunch of messages that should be larger than the retentionSize
    val numMessages = 200
    for (_ <- 0 until numMessages) {
      val set = TestUtils.singletonRecords("test".getBytes())
      val info = log.appendAsLeader(set, leaderEpoch = 0)
      offset = info.firstOffset.get
    }

    log.updateHighWatermark(log.logEndOffset)
    assertEquals("Check we have the expected number of segments.", numMessages * setSize / config.segmentSize, log.numberOfSegments)

    // this cleanup shouldn't find any expired segments but should delete some to reduce size
    time.sleep(logManager.InitialTaskDelayMs)
    assertEquals("Now there should be exactly 6 segments", 6, log.numberOfSegments)
    time.sleep(log.config.fileDeleteDelayMs + 1)

    // there should be a log file, two indexes (the txn index is created lazily),
<<<<<<< HEAD
    // the partition metadata file,
    // the leader epoch checkpoint and two producer snapshot files (one for the active and previous segments)
    assertEquals("Files should have been deleted", log.numberOfSegments * 3 + 3 + 1, log.dir.list.length)
=======
    // and a producer snapshot file per segment, and the leader epoch checkpoint.
    assertEquals("Files should have been deleted", log.numberOfSegments * 4 + 1, log.dir.list.length)
>>>>>>> fd71e135
    assertEquals("Should get empty fetch off new log.", 0, readLog(log, offset + 1).records.sizeInBytes)
    try {
      readLog(log, 0)
      fail("Should get exception from fetching earlier.")
    } catch {
      case _: OffsetOutOfRangeException => // This is good.
    }
    // log should still be appendable
    log.appendAsLeader(TestUtils.singletonRecords("test".getBytes()), leaderEpoch = 0)
  }

  /**
    * Ensures that LogManager doesn't run on logs with cleanup.policy=compact,delete
    * LogCleaner.CleanerThread handles all logs where compaction is enabled.
    */
  @Test
  def testDoesntCleanLogsWithCompactDeletePolicy(): Unit = {
    testDoesntCleanLogs(LogConfig.Compact + "," + LogConfig.Delete)
  }

  /**
    * Ensures that LogManager doesn't run on logs with cleanup.policy=compact
    * LogCleaner.CleanerThread handles all logs where compaction is enabled.
    */
  @Test
  def testDoesntCleanLogsWithCompactPolicy(): Unit = {
    testDoesntCleanLogs(LogConfig.Compact)
  }

  private def testDoesntCleanLogs(policy: String): Unit = {
    val logProps = new Properties()
    logProps.put(LogConfig.CleanupPolicyProp, policy)
    val log = logManager.getOrCreateLog(new TopicPartition(name, 0), () => LogConfig.fromProps(logConfig.originals, logProps))
    var offset = 0L
    for (_ <- 0 until 200) {
      val set = TestUtils.singletonRecords("test".getBytes(), key="test".getBytes())
      val info = log.appendAsLeader(set, leaderEpoch = 0)
      offset = info.lastOffset
    }

    val numSegments = log.numberOfSegments
    assertTrue("There should be more than one segment now.", log.numberOfSegments > 1)

    log.logSegments.foreach(_.log.file.setLastModified(time.milliseconds))

    time.sleep(maxLogAgeMs + 1)
    assertEquals("number of segments shouldn't have changed", numSegments, log.numberOfSegments)
  }

  /**
   * Test that flush is invoked by the background scheduler thread.
   */
  @Test
  def testTimeBasedFlush(): Unit = {
    logManager.shutdown()
    val logProps = new Properties()
    logProps.put(LogConfig.FlushMsProp, 1000: java.lang.Integer)
    val config = LogConfig.fromProps(logConfig.originals, logProps)

    logManager = createLogManager()
    logManager.startup()
    val log = logManager.getOrCreateLog(new TopicPartition(name, 0), () => config)
    val lastFlush = log.lastFlushTime
    for (_ <- 0 until 200) {
      val set = TestUtils.singletonRecords("test".getBytes())
      log.appendAsLeader(set, leaderEpoch = 0)
    }
    time.sleep(logManager.InitialTaskDelayMs)
    assertTrue("Time based flush should have been triggered", lastFlush != log.lastFlushTime)
  }

  /**
   * Test that new logs that are created are assigned to the least loaded log directory
   */
  @Test
  def testLeastLoadedAssignment(): Unit = {
    // create a log manager with multiple data directories
    val dirs = Seq(TestUtils.tempDir(),
                     TestUtils.tempDir(),
                     TestUtils.tempDir())
    logManager.shutdown()
    logManager = createLogManager(dirs)

    // verify that logs are always assigned to the least loaded partition
    for(partition <- 0 until 20) {
      logManager.getOrCreateLog(new TopicPartition("test", partition), () => logConfig)
      assertEquals("We should have created the right number of logs", partition + 1, logManager.allLogs.size)
      val counts = logManager.allLogs.groupBy(_.dir.getParent).values.map(_.size)
      assertTrue("Load should balance evenly", counts.max <= counts.min + 1)
    }
  }

  /**
   * Test that it is not possible to open two log managers using the same data directory
   */
  @Test
  def testTwoLogManagersUsingSameDirFails(): Unit = {
    try {
      createLogManager()
      fail("Should not be able to create a second log manager instance with the same data directory")
    } catch {
      case _: KafkaException => // this is good
    }
  }

  /**
   * Test that recovery points are correctly written out to disk
   */
  @Test
  def testCheckpointRecoveryPoints(): Unit = {
    verifyCheckpointRecovery(Seq(new TopicPartition("test-a", 1), new TopicPartition("test-b", 1)), logManager, logDir)
  }

  /**
   * Test that recovery points directory checking works with trailing slash
   */
  @Test
  def testRecoveryDirectoryMappingWithTrailingSlash(): Unit = {
    logManager.shutdown()
    logManager = TestUtils.createLogManager(logDirs = Seq(new File(TestUtils.tempDir().getAbsolutePath + File.separator)))
    logManager.startup()
    verifyCheckpointRecovery(Seq(new TopicPartition("test-a", 1)), logManager, logManager.liveLogDirs.head)
  }

  /**
   * Test that recovery points directory checking works with relative directory
   */
  @Test
  def testRecoveryDirectoryMappingWithRelativeDirectory(): Unit = {
    logManager.shutdown()
    logManager = createLogManager(Seq(new File("data", logDir.getName).getAbsoluteFile))
    logManager.startup()
    verifyCheckpointRecovery(Seq(new TopicPartition("test-a", 1)), logManager, logManager.liveLogDirs.head)
  }

  private def verifyCheckpointRecovery(topicPartitions: Seq[TopicPartition], logManager: LogManager, logDir: File): Unit = {
    val logs = topicPartitions.map(logManager.getOrCreateLog(_, () => logConfig))
    logs.foreach { log =>
      for (_ <- 0 until 50)
        log.appendAsLeader(TestUtils.singletonRecords("test".getBytes()), leaderEpoch = 0)

      log.flush()
    }

    logManager.checkpointLogRecoveryOffsets()
    val checkpoints = new OffsetCheckpointFile(new File(logDir, LogManager.RecoveryPointCheckpointFile)).read()

    topicPartitions.zip(logs).foreach { case (tp, log) =>
      assertEquals("Recovery point should equal checkpoint", checkpoints(tp), log.recoveryPoint)
    }
  }

  private def createLogManager(logDirs: Seq[File] = Seq(this.logDir)): LogManager = {
    TestUtils.createLogManager(
      defaultConfig = logConfig,
      logDirs = logDirs,
      time = this.time)
  }

  @Test
  def testFileReferencesAfterAsyncDelete(): Unit = {
    val log = logManager.getOrCreateLog(new TopicPartition(name, 0), () => logConfig)
    val activeSegment = log.activeSegment
    val logName = activeSegment.log.file.getName
    val indexName = activeSegment.offsetIndex.file.getName
    val timeIndexName = activeSegment.timeIndex.file.getName
    val txnIndexName = activeSegment.txnIndex.file.getName
    val indexFilesOnDiskBeforeDelete = activeSegment.log.file.getParentFile.listFiles.filter(_.getName.endsWith("index"))

    val removedLog = logManager.asyncDelete(new TopicPartition(name, 0)).get
    val removedSegment = removedLog.activeSegment
    val indexFilesAfterDelete = Seq(removedSegment.lazyOffsetIndex.file, removedSegment.lazyTimeIndex.file,
      removedSegment.txnIndex.file)

    assertEquals(new File(removedLog.dir, logName), removedSegment.log.file)
    assertEquals(new File(removedLog.dir, indexName), removedSegment.lazyOffsetIndex.file)
    assertEquals(new File(removedLog.dir, timeIndexName), removedSegment.lazyTimeIndex.file)
    assertEquals(new File(removedLog.dir, txnIndexName), removedSegment.txnIndex.file)

    // Try to detect the case where a new index type was added and we forgot to update the pointer
    // This will only catch cases where the index file is created eagerly instead of lazily
    indexFilesOnDiskBeforeDelete.foreach { fileBeforeDelete =>
      val fileInIndex = indexFilesAfterDelete.find(_.getName == fileBeforeDelete.getName)
      assertEquals(s"Could not find index file ${fileBeforeDelete.getName} in indexFilesAfterDelete",
        Some(fileBeforeDelete.getName), fileInIndex.map(_.getName))
      assertNotEquals("File reference was not updated in index", fileBeforeDelete.getAbsolutePath,
        fileInIndex.get.getAbsolutePath)
    }

    time.sleep(logManager.InitialTaskDelayMs)
    assertTrue("Logs deleted too early", logManager.hasLogsToBeDeleted)
    time.sleep(logManager.currentDefaultConfig.fileDeleteDelayMs - logManager.InitialTaskDelayMs)
    assertFalse("Logs not deleted", logManager.hasLogsToBeDeleted)
  }

  @Test
  def testCreateAndDeleteOverlyLongTopic(): Unit = {
    val invalidTopicName = String.join("", Collections.nCopies(253, "x"))
    logManager.getOrCreateLog(new TopicPartition(invalidTopicName, 0), () => logConfig)
    logManager.asyncDelete(new TopicPartition(invalidTopicName, 0))
  }

  @Test
  def testCheckpointForOnlyAffectedLogs(): Unit = {
    val tps = Seq(
      new TopicPartition("test-a", 0),
      new TopicPartition("test-a", 1),
      new TopicPartition("test-a", 2),
      new TopicPartition("test-b", 0),
      new TopicPartition("test-b", 1))

    val allLogs = tps.map(logManager.getOrCreateLog(_, () => logConfig))
    allLogs.foreach { log =>
      for (_ <- 0 until 50)
        log.appendAsLeader(TestUtils.singletonRecords("test".getBytes), leaderEpoch = 0)
      log.flush()
    }

    logManager.checkpointRecoveryOffsetsInDir(logDir)

    val checkpoints = new OffsetCheckpointFile(new File(logDir, LogManager.RecoveryPointCheckpointFile)).read()

    tps.zip(allLogs).foreach { case (tp, log) =>
      assertEquals("Recovery point should equal checkpoint", checkpoints(tp), log.recoveryPoint)
    }
  }

  private def readLog(log: Log, offset: Long, maxLength: Int = 1024): FetchDataInfo = {
    log.read(offset, maxLength, isolation = FetchLogEnd, minOneMessage = true)
  }

  /**
   * Test when a configuration of a topic is updated while its log is getting initialized,
   * the config is refreshed when log initialization is finished.
   */
  @Test
  def testTopicConfigChangeUpdatesLogConfig(): Unit = {
    val testTopicOne = "test-topic-one"
    val testTopicTwo = "test-topic-two"
    val testTopicOnePartition: TopicPartition = new TopicPartition(testTopicOne, 1)
    val testTopicTwoPartition: TopicPartition = new TopicPartition(testTopicTwo, 1)
    val mockLog: Log = EasyMock.mock(classOf[Log])

    logManager.initializingLog(testTopicOnePartition)
    logManager.initializingLog(testTopicTwoPartition)

    logManager.topicConfigUpdated(testTopicOne)

    val logConfig: LogConfig = null
    var configUpdated = false
    logManager.finishedInitializingLog(testTopicOnePartition, Some(mockLog), () => {
      configUpdated = true
      logConfig
    })
    assertTrue(configUpdated)

    var configNotUpdated = true
    logManager.finishedInitializingLog(testTopicTwoPartition, Some(mockLog), () => {
      configNotUpdated = false
      logConfig
    })
    assertTrue(configNotUpdated)
  }

  /**
   * Test if an error occurs when creating log, log manager removes corresponding
   * topic partition from the list of initializing partitions.
   */
  @Test
  def testConfigChangeGetsCleanedUp(): Unit = {
    val testTopicPartition: TopicPartition = new TopicPartition("test-topic", 1)

    logManager.initializingLog(testTopicPartition)

    val logConfig: LogConfig = null
    var configUpdateNotCalled = true
    logManager.finishedInitializingLog(testTopicPartition, None, () => {
      configUpdateNotCalled = false
      logConfig
    })

    assertTrue(logManager.partitionsInitializing.isEmpty)
    assertTrue(configUpdateNotCalled)
  }

  /**
   * Test when a broker configuration change happens all logs in process of initialization
   * pick up latest config when finished with initialization.
   */
  @Test
  def testBrokerConfigChangeDeliveredToAllLogs(): Unit = {
    val testTopicOne = "test-topic-one"
    val testTopicTwo = "test-topic-two"
    val testTopicOnePartition: TopicPartition = new TopicPartition(testTopicOne, 1)
    val testTopicTwoPartition: TopicPartition = new TopicPartition(testTopicTwo, 1)
    val mockLog: Log = EasyMock.mock(classOf[Log])

    logManager.initializingLog(testTopicOnePartition)
    logManager.initializingLog(testTopicTwoPartition)

    logManager.brokerConfigUpdated()

    val logConfig: LogConfig = null
    var totalChanges = 0
    logManager.finishedInitializingLog(testTopicOnePartition, Some(mockLog), () => {
      totalChanges += 1
      logConfig
    })
    logManager.finishedInitializingLog(testTopicTwoPartition, Some(mockLog), () => {
      totalChanges += 1
      logConfig
    })

    assertEquals(2, totalChanges)
  }

  /**
   * Test even if no log is getting initialized, if config change events are delivered
   * things continue to work correctly. This test should not throw.
   *
   * This makes sure that events can be delivered even when no log is getting initialized.
   */
  @Test
  def testConfigChangesWithNoLogGettingInitialized(): Unit = {
    logManager.brokerConfigUpdated()
    logManager.topicConfigUpdated("test-topic")
    assertTrue(logManager.partitionsInitializing.isEmpty)
  }

  @Test
  def testMetricsExistWhenLogIsRecreatedBeforeDeletion(): Unit = {
    val topicName = "metric-test"
    def logMetrics: mutable.Set[MetricName] = KafkaYammerMetrics.defaultRegistry.allMetrics.keySet.asScala.
      filter(metric => metric.getType == "Log" && metric.getScope.contains(topicName))

    val tp = new TopicPartition(topicName, 0)
    val metricTag = s"topic=${tp.topic},partition=${tp.partition}"

    def verifyMetrics(): Unit = {
      assertEquals(LogMetricNames.allMetricNames.size, logMetrics.size)
      logMetrics.foreach { metric =>
        assertTrue(metric.getMBeanName.contains(metricTag))
      }
    }

    // Create the Log and assert that the metrics are present
    logManager.getOrCreateLog(tp, () => logConfig)
    verifyMetrics()

    // Trigger the deletion and assert that the metrics have been removed
    val removedLog = logManager.asyncDelete(tp).get
    assertTrue(logMetrics.isEmpty)

    // Recreate the Log and assert that the metrics are present
    logManager.getOrCreateLog(tp, () => logConfig)
    verifyMetrics()

    // Advance time past the file deletion delay and assert that the removed log has been deleted but the metrics
    // are still present
    time.sleep(logConfig.fileDeleteDelayMs + 1)
    assertTrue(removedLog.logSegments.isEmpty)
    verifyMetrics()
  }

  @Test
  def testMetricsAreRemovedWhenMovingCurrentToFutureLog(): Unit = {
    val dir1 = TestUtils.tempDir()
    val dir2 = TestUtils.tempDir()
    logManager = createLogManager(Seq(dir1, dir2))
    logManager.startup()

    val topicName = "future-log"
    def logMetrics: mutable.Set[MetricName] = KafkaYammerMetrics.defaultRegistry.allMetrics.keySet.asScala.
      filter(metric => metric.getType == "Log" && metric.getScope.contains(topicName))

    val tp = new TopicPartition(topicName, 0)
    val metricTag = s"topic=${tp.topic},partition=${tp.partition}"

    def verifyMetrics(logCount: Int): Unit = {
      assertEquals(LogMetricNames.allMetricNames.size * logCount, logMetrics.size)
      logMetrics.foreach { metric =>
        assertTrue(metric.getMBeanName.contains(metricTag))
      }
    }

    // Create the current and future logs and verify that metrics are present for both current and future logs
    logManager.maybeUpdatePreferredLogDir(tp, dir1.getAbsolutePath)
    logManager.getOrCreateLog(tp, () => logConfig)
    logManager.maybeUpdatePreferredLogDir(tp, dir2.getAbsolutePath)
    logManager.getOrCreateLog(tp, () => logConfig, isFuture = true)
    verifyMetrics(2)

    // Replace the current log with the future one and verify that only one set of metrics are present
    logManager.replaceCurrentWithFutureLog(tp)
    verifyMetrics(1)

    // Trigger the deletion of the former current directory and verify that one set of metrics is still present
    time.sleep(logConfig.fileDeleteDelayMs + 1)
    verifyMetrics(1)
  }
}<|MERGE_RESOLUTION|>--- conflicted
+++ resolved
@@ -230,14 +230,8 @@
     time.sleep(log.config.fileDeleteDelayMs + 1)
 
     // there should be a log file, two indexes (the txn index is created lazily),
-<<<<<<< HEAD
-    // the partition metadata file,
-    // the leader epoch checkpoint and two producer snapshot files (one for the active and previous segments)
-    assertEquals("Files should have been deleted", log.numberOfSegments * 3 + 3 + 1, log.dir.list.length)
-=======
     // and a producer snapshot file per segment, and the leader epoch checkpoint.
     assertEquals("Files should have been deleted", log.numberOfSegments * 4 + 1, log.dir.list.length)
->>>>>>> fd71e135
     assertEquals("Should get empty fetch off new log.", 0, readLog(log, offset + 1).records.sizeInBytes)
     try {
       readLog(log, 0)
