--- conflicted
+++ resolved
@@ -414,13 +414,8 @@
       override def read(): java.util.List[EpochEntry] = this.epochs.asJava
     }
 
-<<<<<<< HEAD
     val cache = new LeaderEpochFileCache(topicPartition, checkpoint, new MockScheduler(new MockTime()))
-    seg.append(105L, RecordBatch.NO_TIMESTAMP, 104L, MemoryRecords.withRecords(104L, CompressionType.NONE, 0,
-=======
-    val cache = new LeaderEpochFileCache(topicPartition, checkpoint)
     seg.append(105L, RecordBatch.NO_TIMESTAMP, 104L, MemoryRecords.withRecords(104L, Compression.NONE, 0,
->>>>>>> 06739d5a
         new SimpleRecord("a".getBytes), new SimpleRecord("b".getBytes)))
 
     seg.append(107L, RecordBatch.NO_TIMESTAMP, 106L, MemoryRecords.withRecords(106L, Compression.NONE, 1,
