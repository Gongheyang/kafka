--- conflicted
+++ resolved
@@ -150,17 +150,12 @@
     val records = TestUtils.records(List(new SimpleRecord(mockTime.milliseconds, "key".getBytes, "value".getBytes)), producerId = pid, producerEpoch = epoch, sequence = 0)
     log.appendAsLeader(records, leaderEpoch = 0)
 
-<<<<<<< HEAD
-    val nextRecords = TestUtils.records(List(new SimpleRecord(time.milliseconds, "key".getBytes, "value".getBytes)), producerId = pid, producerEpoch = epoch, sequence = 2)
+    val nextRecords = TestUtils.records(List(new SimpleRecord(mockTime.milliseconds, "key".getBytes, "value".getBytes)), producerId = pid, producerEpoch = epoch, sequence = 2)
     try {
       log.appendAsLeader(nextRecords, leaderEpoch = 0)
     } finally {
       log.close()
     }
-=======
-    val nextRecords = TestUtils.records(List(new SimpleRecord(mockTime.milliseconds, "key".getBytes, "value".getBytes)), producerId = pid, producerEpoch = epoch, sequence = 2)
-    log.appendAsLeader(nextRecords, leaderEpoch = 0)
->>>>>>> 5d816399
   }
 
   @Test
@@ -265,9 +260,6 @@
         }
       }
     }
-<<<<<<< HEAD
-    reloadedLog.close()
-=======
 
     // Retain snapshots for the last 2 segments
     ProducerStateManager.deleteSnapshotsBefore(logDir, segmentOffsets(segmentOffsets.size - 2))
@@ -295,7 +287,6 @@
     expectedSnapshotOffsets = log.logSegments.map(_.baseOffset).toVector.takeRight(2) :+ log.logEndOffset
     assertEquals(expectedSnapshotOffsets, listProducerSnapshotOffsets)
     log.close()
->>>>>>> 5d816399
   }
 
   @Test
@@ -418,46 +409,6 @@
     EasyMock.expectLastCall().anyTimes()
 
     EasyMock.replay(stateManager)
-
-    val logProps = new Properties()
-    logProps.put(LogConfig.MessageFormatVersionProp, "0.10.2")
-    val config = LogConfig(logProps)
-    val log = new Log(logDir,
-      config,
-      logStartOffset = 0L,
-      recoveryPoint = 0L,
-      scheduler = mockTime.scheduler,
-      brokerTopicStats = brokerTopicStats,
-      time = mockTime,
-      maxProducerIdExpirationMs = 300000,
-      producerIdExpirationCheckIntervalMs = 30000,
-      topicPartition = Log.parseTopicPartitionName(logDir),
-<<<<<<< HEAD
-      stateManager)
-    log.close()
-=======
-      producerStateManager = stateManager,
-      logDirFailureChannel = null)
->>>>>>> 5d816399
-
-    EasyMock.verify(stateManager)
-  }
-
-  @Test
-  def testSkipTruncateAndReloadIfOldMessageFormatAndCleanShutdown(): Unit = {
-    val stateManager = EasyMock.mock(classOf[ProducerStateManager])
-
-    EasyMock.expect(stateManager.latestSnapshotOffset).andReturn(None)
-
-    stateManager.updateMapEndOffset(0L)
-    EasyMock.expectLastCall().anyTimes()
-
-    stateManager.takeSnapshot()
-    EasyMock.expectLastCall().anyTimes()
-
-    EasyMock.replay(stateManager)
-
-    val cleanShutdownFile = createCleanShutdownFile()
 
     val logProps = new Properties()
     logProps.put(LogConfig.MessageFormatVersionProp, "0.10.2")
@@ -474,14 +425,46 @@
       topicPartition = Log.parseTopicPartitionName(logDir),
       producerStateManager = stateManager,
       logDirFailureChannel = null)
+    log.close()
 
     EasyMock.verify(stateManager)
-<<<<<<< HEAD
-    cleanShutdownFile.delete()
-    log.close()
-=======
+  }
+
+  @Test
+  def testSkipTruncateAndReloadIfOldMessageFormatAndCleanShutdown(): Unit = {
+    val stateManager = EasyMock.mock(classOf[ProducerStateManager])
+
+    EasyMock.expect(stateManager.latestSnapshotOffset).andReturn(None)
+
+    stateManager.updateMapEndOffset(0L)
+    EasyMock.expectLastCall().anyTimes()
+
+    stateManager.takeSnapshot()
+    EasyMock.expectLastCall().anyTimes()
+
+    EasyMock.replay(stateManager)
+
+    val cleanShutdownFile = createCleanShutdownFile()
+
+    val logProps = new Properties()
+    logProps.put(LogConfig.MessageFormatVersionProp, "0.10.2")
+    val config = LogConfig(logProps)
+    val log = new Log(logDir,
+      config,
+      logStartOffset = 0L,
+      recoveryPoint = 0L,
+      scheduler = mockTime.scheduler,
+      brokerTopicStats = brokerTopicStats,
+      time = mockTime,
+      maxProducerIdExpirationMs = 300000,
+      producerIdExpirationCheckIntervalMs = 30000,
+      topicPartition = Log.parseTopicPartitionName(logDir),
+      producerStateManager = stateManager,
+      logDirFailureChannel = null)
+
+    EasyMock.verify(stateManager)
     Utils.delete(cleanShutdownFile)
->>>>>>> 5d816399
+    log.close()
   }
 
   @Test
@@ -517,12 +500,8 @@
       logDirFailureChannel = null)
 
     EasyMock.verify(stateManager)
-<<<<<<< HEAD
-    cleanShutdownFile.delete()
-    log.close()
-=======
     Utils.delete(cleanShutdownFile)
->>>>>>> 5d816399
+    log.close()
   }
 
   @Test
@@ -564,18 +543,10 @@
     val activeProducers = log.activeProducersWithLastSequence
     assertTrue(activeProducers.contains(pid))
 
-<<<<<<< HEAD
-    val entry = activeProducers(pid)
+    val lastSeq = activeProducers(pid)
     assertEquals(0, entry.firstSeq)
-    assertEquals(baseOffset, entry.firstOffset)
     assertEquals(3, entry.lastSeq)
-    assertEquals(baseOffset + 3, entry.lastOffset)
-
-    log.close()
-=======
-    val lastSeq = activeProducers(pid)
-    assertEquals(3, lastSeq)
->>>>>>> 5d816399
+    log.close()
   }
 
   @Test
@@ -615,18 +586,10 @@
     val activeProducers = log.activeProducersWithLastSequence
     assertTrue(activeProducers.contains(pid))
 
-<<<<<<< HEAD
-    val entry = activeProducers(pid)
+    val lastSeq = activeProducers(pid)
     assertEquals(0, entry.firstSeq)
-    assertEquals(baseOffset, entry.firstOffset)
     assertEquals(1, entry.lastSeq)
-    assertEquals(baseOffset + 1, entry.lastOffset)
-
-    log.close()
-=======
-    val lastSeq = activeProducers(pid)
-    assertEquals(1, lastSeq)
->>>>>>> 5d816399
+    log.close()
   }
 
   @Test
@@ -658,18 +621,10 @@
     val activeProducers = log.activeProducersWithLastSequence
     assertTrue(activeProducers.contains(pid))
 
-<<<<<<< HEAD
-    val entry = activeProducers(pid)
+    val lastSeq = activeProducers(pid)
     assertEquals(0, entry.firstSeq)
-    assertEquals(baseOffset, entry.firstOffset)
     assertEquals(3, entry.lastSeq)
-    assertEquals(baseOffset + 3, entry.lastOffset)
-
-    log.close()
-=======
-    val lastSeq = activeProducers(pid)
-    assertEquals(3, lastSeq)
->>>>>>> 5d816399
+    log.close()
   }
 
   @Test
@@ -715,15 +670,9 @@
     val lastSeqOpt = log.activeProducersWithLastSequence.get(pid)
     assertTrue(lastSeqOpt.isDefined)
 
-<<<<<<< HEAD
-    val pidEntry = pidEntryOpt.get
-    assertEquals(0, pidEntry.lastSeq)
-
-    log.close()
-=======
     val lastSeq = lastSeqOpt.get
     assertEquals(0, lastSeq)
->>>>>>> 5d816399
+    log.close()
   }
 
   @Test
@@ -749,18 +698,11 @@
 
     log.close()
 
-<<<<<<< HEAD
-    val reloadedLog = createLog(2048, logStartOffset = 1L)
-    assertEquals(1, reloadedLog.activeProducers.size)
-    val reloadedEntryOpt = log.activeProducers.get(pid2)
-    assertEquals(retainedEntryOpt, reloadedEntryOpt)
-    reloadedLog.close()
-=======
     val reloadedLog = createLog(logDir, logConfig, logStartOffset = 1L)
     assertEquals(1, reloadedLog.activeProducersWithLastSequence.size)
     val reloadedLastSeqOpt = log.activeProducersWithLastSequence.get(pid2)
     assertEquals(retainedLastSeqOpt, reloadedLastSeqOpt)
->>>>>>> 5d816399
+    reloadedLog.close()
   }
 
   @Test
@@ -793,18 +735,11 @@
     time.sleep(log.config.fileDeleteDelayMs + 1)
     log.close()
 
-<<<<<<< HEAD
-    val reloadedLog = createLog(2048, logStartOffset = 1L)
-    assertEquals(1, reloadedLog.activeProducers.size)
-    val reloadedEntryOpt = log.activeProducers.get(pid2)
-    assertEquals(retainedEntryOpt, reloadedEntryOpt)
-    reloadedLog.close()
-=======
     val reloadedLog = createLog(logDir, logConfig, logStartOffset = 1L)
     assertEquals(1, reloadedLog.activeProducersWithLastSequence.size)
     val reloadedEntryOpt = log.activeProducersWithLastSequence.get(pid2)
     assertEquals(retainedLastSeqOpt, reloadedEntryOpt)
->>>>>>> 5d816399
+    reloadedLog.close()
   }
 
   @Test
@@ -855,14 +790,8 @@
     log.deleteOldSegments()
 
     assertEquals(2, log.logSegments.size)
-<<<<<<< HEAD
-    assertEquals(Set(pid2), log.activeProducers.keySet)
-
-    time.sleep(log.config.fileDeleteDelayMs + 1)
-    log.close()
-=======
     assertEquals(Set(pid2), log.activeProducersWithLastSequence.keySet)
->>>>>>> 5d816399
+    log.close()
   }
 
   @Test
@@ -956,15 +885,9 @@
     mockTime.sleep(producerIdExpirationCheckIntervalMs)
     assertEquals(Set(pid), log.activeProducersWithLastSequence.keySet)
 
-<<<<<<< HEAD
-    time.sleep(expirationCheckInterval)
-    assertEquals(Set(), log.activeProducers.keySet)
-
-	log.close()
-=======
     mockTime.sleep(producerIdExpirationCheckIntervalMs)
     assertEquals(Set(), log.activeProducersWithLastSequence.keySet)
->>>>>>> 5d816399
+	  log.close()
   }
 
   @Test
@@ -1105,21 +1028,12 @@
     assertEquals(0L, log.logEndOffset)
     log.appendAsFollower(MemoryRecords.withIdempotentRecords(0L, CompressionType.NONE, pid, epoch, baseSequence,
       partitionLeaderEpoch, new SimpleRecord("a".getBytes), new SimpleRecord("b".getBytes)))
-<<<<<<< HEAD
-
-    try {
-      log.appendAsFollower(MemoryRecords.withIdempotentRecords(2L, CompressionType.NONE, pid, epoch, baseSequence,
-        partitionLeaderEpoch, new SimpleRecord("a".getBytes), new SimpleRecord("b".getBytes)))
-    } finally {
-      log.close()
-    }
-=======
     log.appendAsFollower(MemoryRecords.withIdempotentRecords(2L, CompressionType.NONE, pid, epoch, baseSequence,
       partitionLeaderEpoch, new SimpleRecord("a".getBytes), new SimpleRecord("b".getBytes)))
 
     // Ensure that even the duplicate sequences are accepted on the follower.
     assertEquals(4L, log.logEndOffset)
->>>>>>> 5d816399
+    log.close()
   }
 
   @Test
@@ -1167,21 +1081,12 @@
 
     val records = MemoryRecords.readableRecords(buffer)
     records.batches.asScala.foreach(_.setPartitionLeaderEpoch(0))
-<<<<<<< HEAD
     try {
-      log.appendAsFollower(records)
-    } finally {
-      log.close()
-    }
-    // Should throw a duplicate sequence exception here.
-    fail("should have thrown a DuplicateSequenceNumberException.")
-=======
-
     // Ensure that batches with duplicates are accepted on the follower.
     assertEquals(0L, log.logEndOffset)
     log.appendAsFollower(records)
     assertEquals(5L, log.logEndOffset)
->>>>>>> 5d816399
+    log.close()
   }
 
   @Test(expected = classOf[ProducerFencedException])
@@ -1195,17 +1100,12 @@
     val records = TestUtils.records(List(new SimpleRecord(mockTime.milliseconds, "key".getBytes, "value".getBytes)), producerId = pid, producerEpoch = newEpoch, sequence = 0)
     log.appendAsLeader(records, leaderEpoch = 0)
 
-<<<<<<< HEAD
-    val nextRecords = TestUtils.records(List(new SimpleRecord(time.milliseconds, "key".getBytes, "value".getBytes)), producerId = pid, producerEpoch = oldEpoch, sequence = 0)
+    val nextRecords = TestUtils.records(List(new SimpleRecord(mockTime.milliseconds, "key".getBytes, "value".getBytes)), producerId = pid, producerEpoch = oldEpoch, sequence = 0)
     try {
       log.appendAsLeader(nextRecords, leaderEpoch = 0)
     } finally {
       log.close()
     }
-=======
-    val nextRecords = TestUtils.records(List(new SimpleRecord(mockTime.milliseconds, "key".getBytes, "value".getBytes)), producerId = pid, producerEpoch = oldEpoch, sequence = 0)
-    log.appendAsLeader(nextRecords, leaderEpoch = 0)
->>>>>>> 5d816399
   }
 
   /**
@@ -1262,15 +1162,9 @@
   @Test
   def testLoadEmptyLog() {
     createEmptyLogs(logDir, 0)
-<<<<<<< HEAD
-    val log = Log(logDir, logConfig, logStartOffset = 0L, recoveryPoint = 0L, scheduler = time.scheduler,
-      brokerTopicStats = brokerTopicStats, time = time)
-    log.appendAsLeader(TestUtils.singletonRecords(value = "test".getBytes, timestamp = time.milliseconds), leaderEpoch = 0)
-    log.close()
-=======
     val log = createLog(logDir, LogConfig())
     log.appendAsLeader(TestUtils.singletonRecords(value = "test".getBytes, timestamp = mockTime.milliseconds), leaderEpoch = 0)
->>>>>>> 5d816399
+    log.close()
   }
 
   /**
@@ -1702,15 +1596,10 @@
     messages.foreach(log.appendAsFollower)
     val timeIndexEntries = log.logSegments.foldLeft(0) { (entries, segment) => entries + segment.timeIndex.entries }
     assertEquals(s"There should be ${numMessages - 1} time index entries", numMessages - 1, timeIndexEntries)
-<<<<<<< HEAD
-    assertEquals(s"The last time index entry should have timestamp ${time.milliseconds + numMessages - 1}",
-      time.milliseconds + numMessages - 1, log.activeSegment.timeIndex.lastEntry.timestamp)
-
-    log.close()
-=======
     assertEquals(s"The last time index entry should have timestamp ${mockTime.milliseconds + numMessages - 1}",
       mockTime.milliseconds + numMessages - 1, log.activeSegment.timeIndex.lastEntry.timestamp)
->>>>>>> 5d816399
+
+    log.close()
   }
 
   /**
@@ -2005,25 +1894,9 @@
    */
   @Test
   def testOpenDeletesObsoleteFiles() {
-<<<<<<< HEAD
-    def createRecords = TestUtils.singletonRecords(value = "test".getBytes, timestamp = time.milliseconds - 1000)
-    val logProps = new Properties()
-    logProps.put(LogConfig.SegmentBytesProp, createRecords.sizeInBytes * 5: java.lang.Integer)
-    logProps.put(LogConfig.SegmentIndexBytesProp, 1000: java.lang.Integer)
-    logProps.put(LogConfig.RetentionMsProp, 999: java.lang.Integer)
-    val config = LogConfig(logProps)
-    val log = Log(logDir,
-      config,
-      logStartOffset = 0L,
-      recoveryPoint = 0L,
-      scheduler = time.scheduler,
-      brokerTopicStats = brokerTopicStats,
-      time = time)
-=======
     def createRecords = TestUtils.singletonRecords(value = "test".getBytes, timestamp = mockTime.milliseconds - 1000)
     val logConfig = createLogConfig(segmentBytes = createRecords.sizeInBytes * 5, segmentIndexBytes = 1000, retentionMs = 999)
     var log = createLog(logDir, logConfig)
->>>>>>> 5d816399
 
     // append some messages to create some segments
     for (_ <- 0 until 100)
@@ -2032,31 +1905,10 @@
     // expire all segments
     log.onHighWatermarkIncremented(log.logEndOffset)
     log.deleteOldSegments()
-<<<<<<< HEAD
-
-    // The segment files scheduled for physical deletion remain open (until fileDeleteDelayMs has elapsed), causing
-    // errors to arise on Windows if a new Log instance, pointed at those files, attempts to physically delete the
-    // files itself during its startup.  Our solution here is to simply copy the log's files to a fresh directory
-    // and point a new Log instance at those.
-    val log2Dir = TestUtils.randomPartitionLogDir(tmpDir)
-    TestUtils.copyDir(logDir.toPath, log2Dir.toPath)
-    val log2 = Log(log2Dir,
-      config,
-      logStartOffset = 0L,
-      recoveryPoint = 0L,
-      scheduler = time.scheduler,
-      brokerTopicStats = brokerTopicStats,
-      time = time)
-    assertEquals("The deleted segments should be gone.", 1, log2.numberOfSegments)
-
-    time.sleep(log.config.fileDeleteDelayMs + 1)
-    log.close()
-    log2.close()
-=======
     log.close()
     log = createLog(logDir, logConfig)
     assertEquals("The deleted segments should be gone.", 1, log.numberOfSegments)
->>>>>>> 5d816399
+    log.close()
   }
 
   @Test
@@ -2184,12 +2036,8 @@
     recoveryPoint = log.logEndOffset
     log = createLog(logDir, logConfig)
     assertEquals(recoveryPoint, log.logEndOffset)
-<<<<<<< HEAD
-    cleanShutdownFile.delete()
-    log.close()
-=======
     Utils.delete(cleanShutdownFile)
->>>>>>> 5d816399
+    log.close()
   }
 
   @Test
@@ -2395,8 +2243,6 @@
     assertEquals("The number of segments should be 0", 0, log.numberOfSegments)
     assertEquals("The number of deleted segments should be zero.", 0, log.deleteOldSegments())
     assertEquals("Epoch entries should have gone.", 0, epochCache(log).epochEntries().size)
-<<<<<<< HEAD
-=======
   }
 
   @Test
@@ -2415,7 +2261,6 @@
     log.delete()
     assertEquals("The number of segments should be 0", 0, log.numberOfSegments)
     assertEquals("Epoch entries should have gone.", 0, epochCache(log).epochEntries().size)
->>>>>>> 5d816399
   }
 
   @Test
@@ -2904,20 +2749,12 @@
     appendEndTxnMarkerAsLeader(log, pid4, epoch, ControlRecordType.COMMIT) // 90
 
     // delete all the offset and transaction index files to force recovery
-<<<<<<< HEAD
-    val indexFilePairs = log.logSegments.map(segment => (segment.index.file, segment.txnIndex.file))
-=======
     log.logSegments.foreach { segment =>
       segment.offsetIndex.deleteIfExists()
       segment.txnIndex.deleteIfExists()
     }
 
->>>>>>> 5d816399
-    log.close()
-    indexFilePairs.foreach { indexFilePair =>
-      Files.deleteIfExists(indexFilePair._1.toPath)
-      Files.deleteIfExists(indexFilePair._2.toPath)
-    }
+    log.close()
 
     val reloadedLogConfig = createLogConfig(segmentBytes = 1024 * 5)
     val reloadedLog = createLog(logDir, reloadedLogConfig)
@@ -2966,13 +2803,9 @@
     // delete the last offset and transaction index files to force recovery
     val lastSegment = log.logSegments.last
     val recoveryPoint = lastSegment.baseOffset
-<<<<<<< HEAD
-    val indexFilePair = (lastSegment.index.file, lastSegment.txnIndex.file)
-=======
     lastSegment.offsetIndex.deleteIfExists()
     lastSegment.txnIndex.deleteIfExists()
 
->>>>>>> 5d816399
     log.close()
     Files.deleteIfExists(indexFilePair._1.toPath)
     Files.deleteIfExists(indexFilePair._2.toPath)
@@ -3021,31 +2854,16 @@
     appendPid4(4) // 89
     appendEndTxnMarkerAsLeader(log, pid4, epoch, ControlRecordType.COMMIT) // 90
 
-<<<<<<< HEAD
-    log.close()
-
-    // delete all snapshot files
-    logDir.listFiles.filter(f => f.isFile && f.getName.endsWith(Log.PidSnapshotFileSuffix)).foreach { file =>
-      Files.delete(file.toPath)
-    }
-=======
     deleteProducerSnapshotFiles()
->>>>>>> 5d816399
 
     // delete the last offset and transaction index files to force recovery. this should force us to rebuild
     // the producer state from the start of the log
     val lastSegment = log.logSegments.last
     val recoveryPoint = lastSegment.baseOffset
-<<<<<<< HEAD
-    val indexFilePair = (lastSegment.index.file, lastSegment.txnIndex.file)
-    Files.deleteIfExists(indexFilePair._1.toPath)
-    Files.deleteIfExists(indexFilePair._2.toPath)
-=======
     lastSegment.offsetIndex.deleteIfExists()
     lastSegment.txnIndex.deleteIfExists()
 
     log.close()
->>>>>>> 5d816399
 
     val reloadedLogConfig = createLogConfig(segmentBytes = 1024 * 5)
     val reloadedLog = createLog(logDir, reloadedLogConfig, recoveryPoint = recoveryPoint)
