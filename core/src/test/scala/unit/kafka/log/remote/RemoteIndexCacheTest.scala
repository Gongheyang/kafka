/**
 * Licensed to the Apache Software Foundation (ASF) under one or more
 * contributor license agreements.  See the NOTICE file distributed with
 * this work for additional information regarding copyright ownership.
 * The ASF licenses this file to You under the Apache License, Version 2.0
 * (the "License"); you may not use this file except in compliance with
 * the License.  You may obtain a copy of the License at
 *
 * http://www.apache.org/licenses/LICENSE-2.0
 *
 * Unless required by applicable law or agreed to in writing, software
 * distributed under the License is distributed on an "AS IS" BASIS,
 * WITHOUT WARRANTIES OR CONDITIONS OF ANY KIND, either express or implied.
 * See the License for the specific language governing permissions and
 * limitations under the License.
 */
package kafka.log.remote

import kafka.utils.TestUtils
import org.apache.kafka.common.utils.Utils
import org.apache.kafka.common.{TopicIdPartition, TopicPartition, Uuid}
import org.apache.kafka.server.log.remote.storage.RemoteStorageManager.IndexType
import org.apache.kafka.server.log.remote.storage.{RemoteLogSegmentId, RemoteLogSegmentMetadata, RemoteResourceNotFoundException, RemoteStorageManager}
import org.apache.kafka.server.util.MockTime
import org.apache.kafka.storage.internals.log.RemoteIndexCache.{REMOTE_LOG_INDEX_CACHE_CLEANER_THREAD, remoteOffsetIndexFile, remoteOffsetIndexFileName, remoteTimeIndexFile, remoteTimeIndexFileName, remoteTransactionIndexFile, remoteTransactionIndexFileName}
import org.apache.kafka.storage.internals.log.{LogFileUtils, OffsetIndex, OffsetPosition, RemoteIndexCache, TimeIndex, TransactionIndex}
import org.apache.kafka.test.{TestUtils => JTestUtils}
import org.junit.jupiter.api.Assertions._
import org.junit.jupiter.api.{AfterEach, BeforeEach, Test}
import org.mockito.ArgumentMatchers
import org.mockito.ArgumentMatchers.any
import org.mockito.Mockito._
import org.slf4j.{Logger, LoggerFactory}

import java.io.{File, FileInputStream, IOException, PrintWriter}
import java.nio.file.Files
import java.util
import java.util.Collections
import java.util.concurrent.{CountDownLatch, Executors, TimeUnit}
import scala.collection.mutable

class RemoteIndexCacheTest {
  private val defaultRemoteIndexCacheSizeBytes = 1024 * 1024L
  private val logger: Logger = LoggerFactory.getLogger(classOf[RemoteIndexCacheTest])
  private val time = new MockTime()
  private val brokerId = 1
  private val baseOffset: Long = Int.MaxValue.toLong + 101337 // start with a base offset which is a long
  private val lastOffset: Long = baseOffset + 30L
  private val segmentSize: Int = 1024
  private val rsm: RemoteStorageManager = mock(classOf[RemoteStorageManager])
  private var cache: RemoteIndexCache = _
  private var rlsMetadata: RemoteLogSegmentMetadata = _
  private var logDir: File = _
  private var tpDir: File = _
  private var idPartition: TopicIdPartition = _

  @BeforeEach
  def setup(): Unit = {
    idPartition = new TopicIdPartition(Uuid.randomUuid(), new TopicPartition("foo", 0))
    logDir = JTestUtils.tempDirectory(s"kafka-${this.getClass.getSimpleName}")
    tpDir = new File(logDir, idPartition.toString)
    Files.createDirectory(tpDir.toPath)

    val remoteLogSegmentId = RemoteLogSegmentId.generateNew(idPartition)
    rlsMetadata = new RemoteLogSegmentMetadata(remoteLogSegmentId, baseOffset, lastOffset,
      time.milliseconds(), brokerId, time.milliseconds(), segmentSize, Collections.singletonMap(0, 0L))

    cache = new RemoteIndexCache(defaultRemoteIndexCacheSizeBytes, rsm, tpDir.toString)

    mockRsmFetchIndex(rsm)
  }

  @AfterEach
  def cleanup(): Unit = {
    reset(rsm)
    // the files created for the test will be deleted automatically on thread exit since we use temp dir
    Utils.closeQuietly(cache, "RemoteIndexCache created for unit test")
    // best effort to delete the per-test resource. Even if we don't delete, it is ok because the parent directory
    // will be deleted at the end of test.
    try {
      Utils.delete(logDir)
    } catch {
      case _: IOException => // ignore
    }
    // Verify no lingering threads. It is important to have this as the very last statement in the @aftereach
    // because this may throw an exception and prevent cleanup after it
    TestUtils.assertNoNonDaemonThreads(REMOTE_LOG_INDEX_CACHE_CLEANER_THREAD)
  }

  @Test
  def testIndexFileNameAndLocationOnDisk(): Unit = {
    val entry = cache.getIndexEntry(rlsMetadata)
    val offsetIndexFile = entry.offsetIndex.file().toPath
    val txnIndexFile = entry.txnIndex.file().toPath
    val timeIndexFile = entry.timeIndex.file().toPath

    val expectedOffsetIndexFileName: String = remoteOffsetIndexFileName(rlsMetadata)
    val expectedTimeIndexFileName: String = remoteTimeIndexFileName(rlsMetadata)
    val expectedTxnIndexFileName: String = remoteTransactionIndexFileName(rlsMetadata)

    assertEquals(expectedOffsetIndexFileName, offsetIndexFile.getFileName.toString)
    assertEquals(expectedTxnIndexFileName, txnIndexFile.getFileName.toString)
    assertEquals(expectedTimeIndexFileName, timeIndexFile.getFileName.toString)

    // assert that parent directory for the index files is correct
    assertEquals(RemoteIndexCache.DIR_NAME, offsetIndexFile.getParent.getFileName.toString,
      s"offsetIndex=$offsetIndexFile is created under incorrect parent")
    assertEquals(RemoteIndexCache.DIR_NAME, txnIndexFile.getParent.getFileName.toString,
      s"txnIndex=$txnIndexFile is created under incorrect parent")
    assertEquals(RemoteIndexCache.DIR_NAME, timeIndexFile.getParent.getFileName.toString,
      s"timeIndex=$timeIndexFile is created under incorrect parent")
  }

  @Test
  def testFetchIndexFromRemoteStorage(): Unit = {
    val offsetIndex = cache.getIndexEntry(rlsMetadata).offsetIndex
    val offsetPosition1 = offsetIndex.entry(1)
    // this call should have invoked fetchOffsetIndex, fetchTimestampIndex once
    val resultPosition = cache.lookupOffset(rlsMetadata, offsetPosition1.offset)
    assertEquals(offsetPosition1.position, resultPosition)
    verifyFetchIndexInvocation(count = 1, Seq(IndexType.OFFSET, IndexType.TIMESTAMP))

    // this should not cause fetching index from RemoteStorageManager as it is already fetched earlier
    reset(rsm)
    val offsetPosition2 = offsetIndex.entry(2)
    val resultPosition2 = cache.lookupOffset(rlsMetadata, offsetPosition2.offset)
    assertEquals(offsetPosition2.position, resultPosition2)
    assertNotNull(cache.getIndexEntry(rlsMetadata))
    verifyNoInteractions(rsm)
  }

  @Test
  def testFetchIndexForMissingTransactionIndex(): Unit = {
    when(rsm.fetchIndex(any(classOf[RemoteLogSegmentMetadata]), any(classOf[IndexType])))
      .thenAnswer(ans => {
        val metadata = ans.getArgument[RemoteLogSegmentMetadata](0)
        val indexType = ans.getArgument[IndexType](1)
        val offsetIdx = createOffsetIndexForSegmentMetadata(metadata)
        val timeIdx = createTimeIndexForSegmentMetadata(metadata)
        maybeAppendIndexEntries(offsetIdx, timeIdx)
        indexType match {
          case IndexType.OFFSET => new FileInputStream(offsetIdx.file)
          case IndexType.TIMESTAMP => new FileInputStream(timeIdx.file)
          // Throw RemoteResourceNotFoundException since transaction index is not available
          case IndexType.TRANSACTION => throw new RemoteResourceNotFoundException("txn index not found")
          case IndexType.LEADER_EPOCH => // leader-epoch-cache is not accessed.
          case IndexType.PRODUCER_SNAPSHOT => // producer-snapshot is not accessed.
        }
      })

    val entry = cache.getIndexEntry(rlsMetadata)
    // Verify an empty file is created in the cache directory
    assertTrue(entry.txnIndex().file().exists())
    assertEquals(0, entry.txnIndex().file().length())
  }

  @Test
  def testPositionForNonExistingIndexFromRemoteStorage(): Unit = {
    val offsetIndex = cache.getIndexEntry(rlsMetadata).offsetIndex
    val lastOffsetPosition = cache.lookupOffset(rlsMetadata, offsetIndex.lastOffset)
    val greaterOffsetThanLastOffset = offsetIndex.lastOffset + 1
    assertEquals(lastOffsetPosition, cache.lookupOffset(rlsMetadata, greaterOffsetThanLastOffset))

    // offsetIndex.lookup() returns OffsetPosition(baseOffset, 0) for offsets smaller than least entry in the offset index.
    val nonExistentOffsetPosition = new OffsetPosition(baseOffset, 0)
    val lowerOffsetThanBaseOffset = offsetIndex.baseOffset - 1
    assertEquals(nonExistentOffsetPosition.position, cache.lookupOffset(rlsMetadata, lowerOffsetThanBaseOffset))
  }

  @Test
  def testCacheEntryExpiry(): Unit = {
    val estimateEntryBytesSize = estimateOneEntryBytesSize()
    // close existing cache created in test setup before creating a new one
    Utils.closeQuietly(cache, "RemoteIndexCache created for unit test")
    cache = new RemoteIndexCache(2 * estimateEntryBytesSize, rsm, tpDir.toString)
    val tpId = new TopicIdPartition(Uuid.randomUuid(), new TopicPartition("foo", 0))
    val metadataList = generateRemoteLogSegmentMetadata(size = 3, tpId)

    assertCacheSize(0)
    // getIndex for first time will call rsm#fetchIndex
    cache.getIndexEntry(metadataList.head)
    assertCacheSize(1)
    // Calling getIndex on the same entry should not call rsm#fetchIndex again, but it should retrieve from cache
    cache.getIndexEntry(metadataList.head)
    assertCacheSize(1)
    verifyFetchIndexInvocation(count = 1)

    // Here a new key metadataList(1) is invoked, that should call rsm#fetchIndex, making the count to 2
    cache.getIndexEntry(metadataList.head)
    cache.getIndexEntry(metadataList(1))
    assertCacheSize(2)
    verifyFetchIndexInvocation(count = 2)

    // Getting index for metadataList.last should call rsm#fetchIndex
    // to populate this entry one of the other 2 entries will be evicted. We don't know which one since it's based on
    // a probabilistic formula for Window TinyLfu. See docs for RemoteIndexCache
    assertNotNull(cache.getIndexEntry(metadataList.last))
    assertAtLeastOnePresent(cache, metadataList(1).remoteLogSegmentId().id(), metadataList.head.remoteLogSegmentId().id())
    assertCacheSize(2)
    verifyFetchIndexInvocation(count = 3)

    // getting index for last expired entry should call rsm#fetchIndex as that entry was expired earlier
    val missingEntryOpt = {
      metadataList.find(segmentMetadata => {
        val segmentId = segmentMetadata.remoteLogSegmentId().id()
        !cache.internalCache.asMap().containsKey(segmentId)
      })
    }
    assertFalse(missingEntryOpt.isEmpty)
    cache.getIndexEntry(missingEntryOpt.get)
    assertCacheSize(2)
    verifyFetchIndexInvocation(count = 4)
  }

  @Test
  def testGetIndexAfterCacheClose(): Unit = {
    // close existing cache created in test setup before creating a new one
    Utils.closeQuietly(cache, "RemoteIndexCache created for unit test")

    cache = new RemoteIndexCache(2 * estimateOneEntryBytesSize(), rsm, tpDir.toString)
    val tpId = new TopicIdPartition(Uuid.randomUuid(), new TopicPartition("foo", 0))
    val metadataList = generateRemoteLogSegmentMetadata(size = 3, tpId)

    assertCacheSize(0)
    cache.getIndexEntry(metadataList.head)
    assertCacheSize(1)
    verifyFetchIndexInvocation(count = 1)

    cache.close()

    // Check IllegalStateException is thrown when index is accessed after it is closed.
    assertThrows(classOf[IllegalStateException], () => cache.getIndexEntry(metadataList.head))
  }

  @Test
  def testCloseIsIdempotent(): Unit = {
    // generate and add entry to cache
    val spyEntry = generateSpyCacheEntry()
    cache.internalCache.put(rlsMetadata.remoteLogSegmentId().id(), spyEntry)

    cache.close()
    cache.close()

    // verify that entry is only closed once
    verify(spyEntry).close()
  }

  @Test
  def testCacheEntryIsDeletedOnInvalidation(): Unit = {
    def getIndexFileFromDisk(suffix: String) = {
      Files.walk(tpDir.toPath)
        .filter(Files.isRegularFile(_))
        .filter(path => path.getFileName.toString.endsWith(suffix))
        .findAny()
    }

    val internalIndexKey = rlsMetadata.remoteLogSegmentId().id()
    val cacheEntry = generateSpyCacheEntry()

    // verify index files on disk
    assertTrue(getIndexFileFromDisk(LogFileUtils.INDEX_FILE_SUFFIX).isPresent, s"Offset index file should be present on disk at ${tpDir.toPath}")
    assertTrue(getIndexFileFromDisk(LogFileUtils.TXN_INDEX_FILE_SUFFIX).isPresent, s"Txn index file should be present on disk at ${tpDir.toPath}")
    assertTrue(getIndexFileFromDisk(LogFileUtils.TIME_INDEX_FILE_SUFFIX).isPresent, s"Time index file should be present on disk at ${tpDir.toPath}")

    // add the spied entry into the cache, it will overwrite the non-spied entry
    cache.internalCache.put(internalIndexKey, cacheEntry)

    // no expired entries yet
    assertEquals(0, cache.expiredIndexes.size, "expiredIndex queue should be zero at start of test")

    // invalidate the cache. it should async mark the entry for removal
    cache.internalCache.invalidate(internalIndexKey)

    // wait until entry is marked for deletion
    TestUtils.waitUntilTrue(() => cacheEntry.isMarkedForCleanup,
      "Failed to mark cache entry for cleanup after invalidation")
    TestUtils.waitUntilTrue(() => cacheEntry.isCleanStarted,
      "Failed to cleanup cache entry after invalidation")

    // first it will be marked for cleanup, second time markForCleanup is called when cleanup() is called
    verify(cacheEntry, times(2)).markForCleanup()
    // after that async it will be cleaned up
    verify(cacheEntry).cleanup()

    // verify that index(s) rename is only called 1 time
    verify(cacheEntry.timeIndex).renameTo(any(classOf[File]))
    verify(cacheEntry.offsetIndex).renameTo(any(classOf[File]))
    verify(cacheEntry.txnIndex).renameTo(any(classOf[File]))

    // verify no index files on disk
    assertFalse(getIndexFileFromDisk(LogFileUtils.INDEX_FILE_SUFFIX).isPresent,
      s"Offset index file should not be present on disk at ${tpDir.toPath}")
    assertFalse(getIndexFileFromDisk(LogFileUtils.TXN_INDEX_FILE_SUFFIX).isPresent,
      s"Txn index file should not be present on disk at ${tpDir.toPath}")
    assertFalse(getIndexFileFromDisk(LogFileUtils.TIME_INDEX_FILE_SUFFIX).isPresent,
      s"Time index file should not be present on disk at ${tpDir.toPath}")
    assertFalse(getIndexFileFromDisk(LogFileUtils.DELETED_FILE_SUFFIX).isPresent,
      s"Index file marked for deletion should not be present on disk at ${tpDir.toPath}")
  }

  @Test
  def testCleanerThreadShutdown(): Unit = {
    // cache is empty at beginning
    assertTrue(cache.internalCache.asMap().isEmpty)
    // verify that cleaner thread is running
    TestUtils.numThreadsRunning(REMOTE_LOG_INDEX_CACHE_CLEANER_THREAD, isDaemon = true)
    // create a new entry
    val spyEntry = generateSpyCacheEntry()
    // an exception should not close the cleaner thread
    when(spyEntry.cleanup()).thenThrow(new RuntimeException("kaboom! I am expected exception in unit test."))
    val key = Uuid.randomUuid()
    cache.internalCache.put(key, spyEntry)
    // trigger cleanup
    cache.internalCache.invalidate(key)
    // wait for cleanup to start
    TestUtils.waitUntilTrue(() => spyEntry.isCleanStarted, "Failed while waiting for clean up to start")
    // Give the thread cleaner thread some time to throw an exception
    Thread.sleep(100)
    // Verify that Cleaner thread is still running even when exception is thrown in doWork()
    var threads = TestUtils.numThreadsRunning(REMOTE_LOG_INDEX_CACHE_CLEANER_THREAD, isDaemon = true)
    assertEquals(1, threads.size,
      s"Found unexpected ${threads.size} threads=${threads.map(t => t.getName).mkString(", ")}")

    // close the cache properly
    cache.close()

    // verify that the thread is closed properly
    threads = TestUtils.numThreadsRunning(REMOTE_LOG_INDEX_CACHE_CLEANER_THREAD, isDaemon = true)
    assertTrue(threads.isEmpty, s"Found unexpected ${threads.size} threads=${threads.map(t => t.getName).mkString(", ")}")
    // if the thread is correctly being shutdown it will not be running
    assertFalse(cache.cleanerThread.isRunning, "Unexpected thread state=running. Check error logs.")
  }

  @Test
  def testClose(): Unit = {
    val spyEntry = generateSpyCacheEntry()
    cache.internalCache.put(rlsMetadata.remoteLogSegmentId().id(), spyEntry)

    // close the cache
    cache.close()

    // closing the cache should close the entry
    verify(spyEntry).close()

    // close for all index entries must be invoked
    verify(spyEntry.txnIndex).close()
    verify(spyEntry.offsetIndex).close()
    verify(spyEntry.timeIndex).close()

    // index files must not be deleted
    verify(spyEntry.txnIndex, times(0)).deleteIfExists()
    verify(spyEntry.offsetIndex, times(0)).deleteIfExists()
    verify(spyEntry.timeIndex, times(0)).deleteIfExists()

    // verify cleaner thread is shutdown
    assertTrue(cache.cleanerThread.isShutdownComplete)
  }

  @Test
  def testConcurrentReadWriteAccessForCache(): Unit = {
    val tpId = new TopicIdPartition(Uuid.randomUuid(), new TopicPartition("foo", 0))
    val metadataList = generateRemoteLogSegmentMetadata(size = 3, tpId)

    assertCacheSize(0)
    // getIndex for first time will call rsm#fetchIndex
    cache.getIndexEntry(metadataList.head)
    assertCacheSize(1)
    verifyFetchIndexInvocation(count = 1, Seq(IndexType.OFFSET, IndexType.TIMESTAMP))
    reset(rsm)

    // Simulate a concurrency situation where one thread is reading the entry already present in the cache (cache hit)
    // and the other thread is reading an entry which is not available in the cache (cache miss). The expected behaviour
    // is for the former thread to succeed while latter is fetching from rsm.
    // In this this test we simulate the situation using latches. We perform the following operations:
    // 1. Start the CacheMiss thread and wait until it starts executing the rsm.fetchIndex
    // 2. Block the CacheMiss thread inside the call to rsm.fetchIndex.
    // 3. Start the CacheHit thread. Assert that it performs a successful read.
    // 4. On completion of successful read by CacheHit thread, signal the CacheMiss thread to release it's block.
    // 5. Validate that the test passes. If the CacheMiss thread was blocking the CacheHit thread, the test will fail.
    //
    val latchForCacheHit = new CountDownLatch(1)
    val latchForCacheMiss = new CountDownLatch(1)

    val readerCacheHit = (() => {
      // Wait for signal to start executing the read
      logger.debug(s"Waiting for signal to begin read from ${Thread.currentThread()}")
      latchForCacheHit.await()
      val entry = cache.getIndexEntry(metadataList.head)
      assertNotNull(entry)
      // Signal the CacheMiss to unblock itself
      logger.debug(s"Signaling CacheMiss to unblock from ${Thread.currentThread()}")
      latchForCacheMiss.countDown()
    }): Runnable

    when(rsm.fetchIndex(any(classOf[RemoteLogSegmentMetadata]), any(classOf[IndexType])))
      .thenAnswer(_ => {
        logger.debug(s"Signaling CacheHit to begin read from ${Thread.currentThread()}")
        latchForCacheHit.countDown()
        logger.debug(s"Waiting for signal to complete rsm fetch from ${Thread.currentThread()}")
        latchForCacheMiss.await()
      })

    val readerCacheMiss = (() => {
      val entry = cache.getIndexEntry(metadataList.last)
      assertNotNull(entry)
    }): Runnable

    val executor = Executors.newFixedThreadPool(2)
    try {
      executor.submit(readerCacheMiss: Runnable)
      executor.submit(readerCacheHit: Runnable)
      assertTrue(latchForCacheMiss.await(30, TimeUnit.SECONDS))
    } finally {
      executor.shutdownNow()
    }
  }

  @Test
  def testReloadCacheAfterClose(): Unit = {
    val estimateEntryBytesSize = estimateOneEntryBytesSize()
    // close existing cache created in test setup before creating a new one
    Utils.closeQuietly(cache, "RemoteIndexCache created for unit test")
    cache = new RemoteIndexCache(2 * estimateEntryBytesSize, rsm, tpDir.toString)
    val tpId = new TopicIdPartition(Uuid.randomUuid(), new TopicPartition("foo", 0))
    val metadataList = generateRemoteLogSegmentMetadata(size = 3, tpId)

    assertCacheSize(0)
    // getIndex for first time will call rsm#fetchIndex
    cache.getIndexEntry(metadataList.head)
    assertCacheSize(1)
    // Calling getIndex on the same entry should not call rsm#fetchIndex again, but it should retrieve from cache
    cache.getIndexEntry(metadataList.head)
    assertCacheSize(1)
    verifyFetchIndexInvocation(count = 1)

    // Here a new key metadataList(1) is invoked, that should call rsm#fetchIndex, making the count to 2
    cache.getIndexEntry(metadataList(1))
    assertCacheSize(2)
    // Calling getIndex on the same entry should not call rsm#fetchIndex again, but it should retrieve from cache
    cache.getIndexEntry(metadataList(1))
    assertCacheSize(2)
    verifyFetchIndexInvocation(count = 2)

    // Here a new key metadataList(2) is invoked, that should call rsm#fetchIndex
    // The cache max size is 2, it will remove one entry and keep the overall size to 2
    cache.getIndexEntry(metadataList(2))
    assertCacheSize(2)
    // Calling getIndex on the same entry should not call rsm#fetchIndex again, but it should retrieve from cache
    cache.getIndexEntry(metadataList(2))
    assertCacheSize(2)
    verifyFetchIndexInvocation(count = 3)

    // Close the cache
    cache.close()

    // Reload the cache from the disk and check the cache size is same as earlier
    val reloadedCache = new RemoteIndexCache(2 * estimateEntryBytesSize, rsm, tpDir.toString)
    assertEquals(2, reloadedCache.internalCache.asMap().size())
    reloadedCache.close()

    verifyNoMoreInteractions(rsm)
  }

  @Test
  def testRemoveItem(): Unit = {
    val segmentId = rlsMetadata.remoteLogSegmentId()
    val segmentUuid = segmentId.id()
    // generate and add entry to cache
    val spyEntry = generateSpyCacheEntry(segmentId)
    cache.internalCache.put(segmentUuid, spyEntry)
    assertTrue(cache.internalCache().asMap().containsKey(segmentUuid))
    assertFalse(spyEntry.isMarkedForCleanup)

    cache.remove(segmentId.id())
    assertFalse(cache.internalCache().asMap().containsKey(segmentUuid))
    TestUtils.waitUntilTrue(() => spyEntry.isMarkedForCleanup, "Failed to mark cache entry for cleanup after invalidation")
  }

  @Test
  def testRemoveNonExistentItem(): Unit = {
    // generate and add entry to cache
    val segmentId = rlsMetadata.remoteLogSegmentId()
    val segmentUuid = segmentId.id()
    // generate and add entry to cache
    val spyEntry = generateSpyCacheEntry(segmentId)
    cache.internalCache.put(segmentUuid, spyEntry)
    assertTrue(cache.internalCache().asMap().containsKey(segmentUuid))

    // remove a random Uuid
    cache.remove(Uuid.randomUuid())
    assertTrue(cache.internalCache().asMap().containsKey(segmentUuid))
    assertFalse(spyEntry.isMarkedForCleanup)
  }

  @Test
  def testRemoveMultipleItems(): Unit = {
    // generate and add entry to cache
    val uuidAndEntryList = new util.HashMap[Uuid, RemoteIndexCache.Entry]()
    for (_ <- 0 until 10) {
      val segmentId = RemoteLogSegmentId.generateNew(idPartition)
      val segmentUuid = segmentId.id()
      val spyEntry = generateSpyCacheEntry(segmentId)
      uuidAndEntryList.put(segmentUuid, spyEntry)

      cache.internalCache.put(segmentUuid, spyEntry)
      assertTrue(cache.internalCache().asMap().containsKey(segmentUuid))
      assertFalse(spyEntry.isMarkedForCleanup)
    }
    cache.removeAll(uuidAndEntryList.keySet())
    uuidAndEntryList.values().forEach { entry =>
      TestUtils.waitUntilTrue(() => entry.isMarkedForCleanup, "Failed to mark cache entry for cleanup after invalidation")
    }
  }

  @Test
<<<<<<< HEAD
  def testClearCacheAndIndexFilesWhenResizeCache(): Unit = {

    def getIndexFileFromRemoteCacheDir(suffix: String) = {
      Files.walk(cache.cacheDir())
        .filter(Files.isRegularFile(_))
        .filter(path => path.getFileName.toString.endsWith(suffix))
        .findAny()
    }

    val tpId = new TopicIdPartition(Uuid.randomUuid(), new TopicPartition("foo", 0))
    val metadataList = generateRemoteLogSegmentMetadata(size = 1, tpId)

    assertCacheSize(0)
    // getIndex for first time will call rsm#fetchIndex
    val cacheEntry = cache.getIndexEntry(metadataList.head)
    assertCacheSize(1)
    assertTrue(getIndexFileFromRemoteCacheDir(LogFileUtils.INDEX_FILE_SUFFIX).isPresent)
    assertTrue(getIndexFileFromRemoteCacheDir(LogFileUtils.TXN_INDEX_FILE_SUFFIX).isPresent)
    assertTrue(getIndexFileFromRemoteCacheDir(LogFileUtils.TIME_INDEX_FILE_SUFFIX).isPresent)

    cache.resizeCacheSize(1L)

    // wait until entry is marked for deletion
    TestUtils.waitUntilTrue(() => cacheEntry.isMarkedForCleanup,
      "Failed to mark cache entry for cleanup after resizing cache.")
    TestUtils.waitUntilTrue(() => cacheEntry.isCleanStarted,
      "Failed to cleanup cache entry after resizing cache.")

    // verify no index files on remote cache dir
    TestUtils.waitUntilTrue(() => !getIndexFileFromRemoteCacheDir(LogFileUtils.INDEX_FILE_SUFFIX).isPresent,
      s"Offset index file should not be present on disk at ${cache.cacheDir()}")
    TestUtils.waitUntilTrue(() => !getIndexFileFromRemoteCacheDir(LogFileUtils.TXN_INDEX_FILE_SUFFIX).isPresent,
      s"Txn index file should not be present on disk at ${cache.cacheDir()}")
    TestUtils.waitUntilTrue(() => !getIndexFileFromRemoteCacheDir(LogFileUtils.TIME_INDEX_FILE_SUFFIX).isPresent,
      s"Time index file should not be present on disk at ${cache.cacheDir()}")
    TestUtils.waitUntilTrue(() => !getIndexFileFromRemoteCacheDir(LogFileUtils.DELETED_FILE_SUFFIX).isPresent,
      s"Index file marked for deletion should not be present on disk at ${cache.cacheDir()}")

    assertTrue(cache.internalCache().estimatedSize() == 0)
=======
  def testCorruptOffsetIndexFileExistsButNotInCache(): Unit = {
    // create Corrupt Offset Index File
    createCorruptRemoteIndexCacheOffsetFile()
    val entry = cache.getIndexEntry(rlsMetadata)
    // Test would fail if it throws corrupt Exception
    val expectedOffsetIndexFileName: String = remoteOffsetIndexFileName(rlsMetadata)
    val offsetIndexFile = entry.offsetIndex.file().toPath

    assertEquals(expectedOffsetIndexFileName, offsetIndexFile.getFileName.toString)
    // assert that parent directory for the index files is correct
    assertEquals(RemoteIndexCache.DIR_NAME, offsetIndexFile.getParent.getFileName.toString,
      s"offsetIndex=$offsetIndexFile is not overwrite under incorrect parent")
    // file is corrupted it should fetch from remote storage again
    verifyFetchIndexInvocation(count = 1)
>>>>>>> 7e1c453a
  }

  private def generateSpyCacheEntry(remoteLogSegmentId: RemoteLogSegmentId
                                    = RemoteLogSegmentId.generateNew(idPartition)): RemoteIndexCache.Entry = {
    val rlsMetadata = new RemoteLogSegmentMetadata(remoteLogSegmentId, baseOffset, lastOffset,
      time.milliseconds(), brokerId, time.milliseconds(), segmentSize, Collections.singletonMap(0, 0L))
    val timeIndex = spy(createTimeIndexForSegmentMetadata(rlsMetadata))
    val txIndex = spy(createTxIndexForSegmentMetadata(rlsMetadata))
    val offsetIndex = spy(createOffsetIndexForSegmentMetadata(rlsMetadata))
    spy(new RemoteIndexCache.Entry(offsetIndex, timeIndex, txIndex))
  }

  private def assertAtLeastOnePresent(cache: RemoteIndexCache, uuids: Uuid*): Unit = {
    uuids.foreach {
      uuid => {
        if (cache.internalCache.asMap().containsKey(uuid)) return
      }
    }
    fail("all uuids are not present in cache")
  }

  private def assertCacheSize(expectedSize: Int): Unit = {
    // Cache may grow beyond the size temporarily while evicting, hence, run in a loop to validate
    // that cache reaches correct state eventually
    TestUtils.waitUntilTrue(() => cache.internalCache.asMap().size() == expectedSize,
      msg = s"cache did not adhere to expected size of $expectedSize")
  }

  private def verifyFetchIndexInvocation(count: Int,
                                         indexTypes: Seq[IndexType] =
                                         Seq(IndexType.OFFSET, IndexType.TIMESTAMP, IndexType.TRANSACTION)): Unit = {
    for (indexType <- indexTypes) {
      verify(rsm, times(count)).fetchIndex(any(classOf[RemoteLogSegmentMetadata]), ArgumentMatchers.eq(indexType))
    }
  }

  private def createTxIndexForSegmentMetadata(metadata: RemoteLogSegmentMetadata): TransactionIndex = {
    val txnIdxFile = remoteTransactionIndexFile(tpDir, metadata)
    txnIdxFile.createNewFile()
    new TransactionIndex(metadata.startOffset(), txnIdxFile)
  }

  private def createTimeIndexForSegmentMetadata(metadata: RemoteLogSegmentMetadata): TimeIndex = {
    val maxEntries = (metadata.endOffset() - metadata.startOffset()).asInstanceOf[Int]
    new TimeIndex(remoteTimeIndexFile(tpDir, metadata), metadata.startOffset(), maxEntries * 12)
  }

  private def createOffsetIndexForSegmentMetadata(metadata: RemoteLogSegmentMetadata) = {
    val maxEntries = (metadata.endOffset() - metadata.startOffset()).asInstanceOf[Int]
    new OffsetIndex(remoteOffsetIndexFile(tpDir, metadata), metadata.startOffset(), maxEntries * 8)
  }

  private def generateRemoteLogSegmentMetadata(size: Int,
                                               tpId: TopicIdPartition): List[RemoteLogSegmentMetadata] = {
    val metadataList = mutable.Buffer.empty[RemoteLogSegmentMetadata]
    for (i <- 0 until size) {
      metadataList.append(new RemoteLogSegmentMetadata(new RemoteLogSegmentId(tpId, Uuid.randomUuid()), baseOffset * i,
        baseOffset * i + 10, time.milliseconds(), brokerId, time.milliseconds(), segmentSize,
        Collections.singletonMap(0, 0L)))
    }
    metadataList.toList
  }

  private def maybeAppendIndexEntries(offsetIndex: OffsetIndex,
                                      timeIndex: TimeIndex): Unit = {
    if (!offsetIndex.isFull) {
      val curTime = time.milliseconds()
      for (i <- 0 until offsetIndex.maxEntries) {
        val offset = offsetIndex.baseOffset + i
        offsetIndex.append(offset, i)
        timeIndex.maybeAppend(curTime + i, offset, true)
      }
      offsetIndex.flush()
      timeIndex.flush()
    }
  }

<<<<<<< HEAD
  private def estimateOneEntryBytesSize(): Long = {
    val tp = new TopicPartition("estimate-entry-bytes-size", 0)
    val tpId = new TopicIdPartition(Uuid.randomUuid(), tp)
    val tpDir = new File(logDir, tpId.toString)
    Files.createDirectory(tpDir.toPath)
    val rsm = mock(classOf[RemoteStorageManager])
    mockRsmFetchIndex(rsm)
    val cache = new RemoteIndexCache(2L, rsm, tpDir.toString)
    val metadataList = generateRemoteLogSegmentMetadata(size = 1, tpId)
    val entry = cache.getIndexEntry(metadataList.head)
    val entrySizeInBytes = entry.entrySizeBytes()
    Utils.closeQuietly(cache, "RemoteIndexCache created for estimating entry size")
    entrySizeInBytes
  }

  private def mockRsmFetchIndex(rsm: RemoteStorageManager): Unit = {
    when(rsm.fetchIndex(any(classOf[RemoteLogSegmentMetadata]), any(classOf[IndexType])))
      .thenAnswer(ans => {
        val metadata = ans.getArgument[RemoteLogSegmentMetadata](0)
        val indexType = ans.getArgument[IndexType](1)
        val offsetIdx = createOffsetIndexForSegmentMetadata(metadata)
        val timeIdx = createTimeIndexForSegmentMetadata(metadata)
        val txnIdx = createTxIndexForSegmentMetadata(metadata)
        maybeAppendIndexEntries(offsetIdx, timeIdx)
        indexType match {
          case IndexType.OFFSET => new FileInputStream(offsetIdx.file)
          case IndexType.TIMESTAMP => new FileInputStream(timeIdx.file)
          case IndexType.TRANSACTION => new FileInputStream(txnIdx.file)
          case IndexType.LEADER_EPOCH => // leader-epoch-cache is not accessed.
          case IndexType.PRODUCER_SNAPSHOT => // producer-snapshot is not accessed.
        }
      })
  }
=======
  private def createCorruptRemoteIndexCacheOffsetFile(): Unit = {
    val pw =  new PrintWriter(remoteOffsetIndexFile(new File(tpDir, RemoteIndexCache.DIR_NAME), rlsMetadata))
    pw.write("Hello, world")
    // The size of the string written in the file is 12 bytes,
    // but it should be multiple of Offset Index EntrySIZE which is equal to 8.
    pw.close()
  }

>>>>>>> 7e1c453a
}<|MERGE_RESOLUTION|>--- conflicted
+++ resolved
@@ -513,7 +513,6 @@
   }
 
   @Test
-<<<<<<< HEAD
   def testClearCacheAndIndexFilesWhenResizeCache(): Unit = {
 
     def getIndexFileFromRemoteCacheDir(suffix: String) = {
@@ -553,7 +552,9 @@
       s"Index file marked for deletion should not be present on disk at ${cache.cacheDir()}")
 
     assertTrue(cache.internalCache().estimatedSize() == 0)
-=======
+  }
+
+  @Test
   def testCorruptOffsetIndexFileExistsButNotInCache(): Unit = {
     // create Corrupt Offset Index File
     createCorruptRemoteIndexCacheOffsetFile()
@@ -568,7 +569,6 @@
       s"offsetIndex=$offsetIndexFile is not overwrite under incorrect parent")
     // file is corrupted it should fetch from remote storage again
     verifyFetchIndexInvocation(count = 1)
->>>>>>> 7e1c453a
   }
 
   private def generateSpyCacheEntry(remoteLogSegmentId: RemoteLogSegmentId
@@ -646,7 +646,6 @@
     }
   }
 
-<<<<<<< HEAD
   private def estimateOneEntryBytesSize(): Long = {
     val tp = new TopicPartition("estimate-entry-bytes-size", 0)
     val tpId = new TopicIdPartition(Uuid.randomUuid(), tp)
@@ -680,7 +679,7 @@
         }
       })
   }
-=======
+
   private def createCorruptRemoteIndexCacheOffsetFile(): Unit = {
     val pw =  new PrintWriter(remoteOffsetIndexFile(new File(tpDir, RemoteIndexCache.DIR_NAME), rlsMetadata))
     pw.write("Hello, world")
@@ -688,6 +687,4 @@
     // but it should be multiple of Offset Index EntrySIZE which is equal to 8.
     pw.close()
   }
-
->>>>>>> 7e1c453a
 }