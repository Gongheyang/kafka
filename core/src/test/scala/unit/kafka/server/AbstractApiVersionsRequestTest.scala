/*
 * Licensed to the Apache Software Foundation (ASF) under one or more
 * contributor license agreements. See the NOTICE file distributed with
 * this work for additional information regarding copyright ownership.
 * The ASF licenses this file to You under the Apache License, Version 2.0
 * (the "License"); you may not use this file except in compliance with
 * the License. You may obtain a copy of the License at
 *
 *    http://www.apache.org/licenses/LICENSE-2.0
 *
 * Unless required by applicable law or agreed to in writing, software
 * distributed under the License is distributed on an "AS IS" BASIS,
 * WITHOUT WARRANTIES OR CONDITIONS OF ANY KIND, either express or implied.
 * See the License for the specific language governing permissions and
 * limitations under the License.
 */
package kafka.server

import java.util.Properties

import org.apache.kafka.common.message.ApiVersionsResponseData
import org.apache.kafka.common.network.ListenerName
import org.apache.kafka.common.protocol.ApiKeys
import org.apache.kafka.common.requests.{ApiVersionsRequest, ApiVersionsResponse}
import org.junit.jupiter.api.Assertions._

import scala.jdk.CollectionConverters._

abstract class AbstractApiVersionsRequestTest extends BaseRequestTest {

  def controlPlaneListenerName = new ListenerName("CONTROLLER")

  // Configure control plane listener to make sure we have separate listeners for testing.
  override def brokerPropertyOverrides(properties: Properties): Unit = {
    properties.setProperty(KafkaConfig.ControlPlaneListenerNameProp, controlPlaneListenerName.value())
    properties.setProperty(KafkaConfig.ListenerSecurityProtocolMapProp, s"${controlPlaneListenerName.value()}:$securityProtocol,$securityProtocol:$securityProtocol")
    properties.setProperty("listeners", s"$securityProtocol://localhost:0,${controlPlaneListenerName.value()}://localhost:0")
    properties.setProperty(KafkaConfig.AdvertisedListenersProp, s"$securityProtocol://localhost:0,${controlPlaneListenerName.value()}://localhost:0")
  }

  def sendUnsupportedApiVersionRequest(request: ApiVersionsRequest): ApiVersionsResponse = {
    val overrideHeader = nextRequestHeader(ApiKeys.API_VERSIONS, Short.MaxValue)
    val socket = connect(anySocketServer)
    try {
      sendWithHeader(request, overrideHeader, socket)
      receive[ApiVersionsResponse](socket, ApiKeys.API_VERSIONS, 0.toShort)
    } finally socket.close()
  }

  def validateApiVersionsResponse(apiVersionsResponse: ApiVersionsResponse, listenerName: ListenerName = interBrokerListenerName): Unit = {
    val expectedApis = ApiKeys.enabledApis()
    if (listenerName == controlPlaneListenerName) {
      expectedApis.add(ApiKeys.ENVELOPE)
    }
<<<<<<< HEAD
    assertEquals("API keys in ApiVersionsResponse must match API keys supported by broker.",
      expectedApis.size(), apiVersionsResponse.data.apiKeys().size())
    for (expectedApiVersion: ApiVersionsResponseData.ApiVersion <- ApiVersionsResponse.DEFAULT_API_VERSIONS_RESPONSE.data.apiKeys().asScala) {
=======
    assertEquals(expectedApis.size(), apiVersionsResponse.data.apiKeys().size(),
      "API keys in ApiVersionsResponse must match API keys supported by broker.")
    for (expectedApiVersion: ApiVersionsResponseKey <- ApiVersionsResponse.DEFAULT_API_VERSIONS_RESPONSE.data.apiKeys().asScala) {
>>>>>>> efff9db8
      val actualApiVersion = apiVersionsResponse.apiVersion(expectedApiVersion.apiKey)
      assertNotNull(actualApiVersion, s"API key ${actualApiVersion.apiKey} is supported by broker, but not received in ApiVersionsResponse.")
      assertEquals(expectedApiVersion.apiKey, actualApiVersion.apiKey, "API key must be supported by the broker.")
      assertEquals(expectedApiVersion.minVersion, actualApiVersion.minVersion, s"Received unexpected min version for API key ${actualApiVersion.apiKey}.")
      assertEquals(expectedApiVersion.maxVersion, actualApiVersion.maxVersion, s"Received unexpected max version for API key ${actualApiVersion.apiKey}.")
    }
  }
}<|MERGE_RESOLUTION|>--- conflicted
+++ resolved
@@ -52,15 +52,9 @@
     if (listenerName == controlPlaneListenerName) {
       expectedApis.add(ApiKeys.ENVELOPE)
     }
-<<<<<<< HEAD
-    assertEquals("API keys in ApiVersionsResponse must match API keys supported by broker.",
-      expectedApis.size(), apiVersionsResponse.data.apiKeys().size())
-    for (expectedApiVersion: ApiVersionsResponseData.ApiVersion <- ApiVersionsResponse.DEFAULT_API_VERSIONS_RESPONSE.data.apiKeys().asScala) {
-=======
     assertEquals(expectedApis.size(), apiVersionsResponse.data.apiKeys().size(),
       "API keys in ApiVersionsResponse must match API keys supported by broker.")
-    for (expectedApiVersion: ApiVersionsResponseKey <- ApiVersionsResponse.DEFAULT_API_VERSIONS_RESPONSE.data.apiKeys().asScala) {
->>>>>>> efff9db8
+      for (expectedApiVersion: ApiVersionsResponseData.ApiVersion <- ApiVersionsResponse.DEFAULT_API_VERSIONS_RESPONSE.data.apiKeys().asScala) {
       val actualApiVersion = apiVersionsResponse.apiVersion(expectedApiVersion.apiKey)
       assertNotNull(actualApiVersion, s"API key ${actualApiVersion.apiKey} is supported by broker, but not received in ApiVersionsResponse.")
       assertEquals(expectedApiVersion.apiKey, actualApiVersion.apiKey, "API key must be supported by the broker.")
