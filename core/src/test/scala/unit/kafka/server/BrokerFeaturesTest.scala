--- conflicted
+++ resolved
@@ -95,11 +95,8 @@
 
     val expectedFeatures = Map[String, Short](
       MetadataVersion.FEATURE_NAME -> MetadataVersion.latestTesting().featureLevel(),
-<<<<<<< HEAD
       ServerFeatures.TRANSACTION_VERSION.featureName() -> ServerFeatures.TRANSACTION_VERSION.latestTesting(),
-=======
       "kraft.version" -> 0,
->>>>>>> f595802c
       "test_feature_1" -> 4,
       "test_feature_2" -> 3,
       "test_feature_3" -> 7)
