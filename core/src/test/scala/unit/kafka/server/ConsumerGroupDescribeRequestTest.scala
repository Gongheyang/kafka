/**
 * Licensed to the Apache Software Foundation (ASF) under one or more
 * contributor license agreements.  See the NOTICE file distributed with
 * this work for additional information regarding copyright ownership.
 * The ASF licenses this file to You under the Apache License, Version 2.0
 * (the "License"); you may not use this file except in compliance with
 * the License.  You may obtain a copy of the License at
 *
 * http://www.apache.org/licenses/LICENSE-2.0
 *
 * Unless required by applicable law or agreed to in writing, software
 * distributed under the License is distributed on an "AS IS" BASIS,
 * WITHOUT WARRANTIES OR CONDITIONS OF ANY KIND, either express or implied.
 * See the License for the specific language governing permissions and
 * limitations under the License.
 */
package kafka.server

import kafka.test.ClusterInstance
import kafka.test.annotation._
import kafka.test.junit.ClusterTestExtensions
import kafka.utils.TestUtils
import org.apache.kafka.common.ConsumerGroupState
import org.apache.kafka.common.message.ConsumerGroupDescribeResponseData.{Assignment, DescribedGroup, TopicPartitions}
import org.apache.kafka.common.message.{ConsumerGroupDescribeRequestData, ConsumerGroupDescribeResponseData, ConsumerGroupHeartbeatResponseData}
import org.apache.kafka.common.protocol.{ApiKeys, Errors}
import org.apache.kafka.common.requests.{ConsumerGroupDescribeRequest, ConsumerGroupDescribeResponse}
import org.apache.kafka.common.resource.ResourceType
import org.apache.kafka.common.utils.Utils
import org.apache.kafka.coordinator.common.runtime.CoordinatorCommonConfig
import org.apache.kafka.coordinator.group.GroupCoordinatorConfig
import org.apache.kafka.security.authorizer.AclEntry
import org.apache.kafka.server.common.Features
import org.junit.jupiter.api.Assertions.assertEquals
import org.junit.jupiter.api.Timeout
import org.junit.jupiter.api.extension.ExtendWith

import java.lang.{Byte => JByte}
import scala.jdk.CollectionConverters._

@Timeout(120)
@ExtendWith(value = Array(classOf[ClusterTestExtensions]))
@ClusterTestDefaults(types = Array(Type.KRAFT), brokers = 1)
class ConsumerGroupDescribeRequestTest(cluster: ClusterInstance) extends GroupCoordinatorBaseRequestTest(cluster) {

  @ClusterTest(types = Array(Type.ZK), serverProperties = Array(
    new ClusterConfigProperty(key = GroupCoordinatorConfig.NEW_GROUP_COORDINATOR_ENABLE_CONFIG, value = "false"),
  ))
  def testConsumerGroupDescribeWithZookeeperCluster(): Unit = {
    val consumerGroupDescribeRequest = new ConsumerGroupDescribeRequest.Builder(
      new ConsumerGroupDescribeRequestData().setGroupIds(List("grp-1", "grp-2").asJava)
    ).build(ApiKeys.CONSUMER_GROUP_DESCRIBE.latestVersion(isUnstableApiEnabled))

    val consumerGroupDescribeResponse = connectAndReceive[ConsumerGroupDescribeResponse](consumerGroupDescribeRequest)
    val expectedResponse = new ConsumerGroupDescribeResponseData()
    expectedResponse.groups().add(
      new ConsumerGroupDescribeResponseData.DescribedGroup()
        .setGroupId("grp-1")
        .setErrorCode(Errors.UNSUPPORTED_VERSION.code)
    )
    expectedResponse.groups.add(
      new ConsumerGroupDescribeResponseData.DescribedGroup()
        .setGroupId("grp-2")
        .setErrorCode(Errors.UNSUPPORTED_VERSION.code)
    )

    assertEquals(expectedResponse, consumerGroupDescribeResponse.data)
  }

  @ClusterTest(
    types = Array(Type.KRAFT),
    serverProperties = Array(
<<<<<<< HEAD
      new ClusterConfigProperty(key = GroupCoordinatorConfig.NEW_GROUP_COORDINATOR_ENABLE_CONFIG, value = "true"),
      new ClusterConfigProperty(key = CoordinatorCommonConfig.GROUP_COORDINATOR_REBALANCE_PROTOCOLS_CONFIG, value = "classic,consumer"),
=======
>>>>>>> a9f3ea2d
      new ClusterConfigProperty(key = GroupCoordinatorConfig.OFFSETS_TOPIC_PARTITIONS_CONFIG, value = "1"),
      new ClusterConfigProperty(key = GroupCoordinatorConfig.OFFSETS_TOPIC_REPLICATION_FACTOR_CONFIG, value = "1")
    ),
    features = Array(
      new ClusterFeature(feature = Features.GROUP_VERSION, version = 0)
    )
  )
  def testConsumerGroupDescribeWhenFeatureFlagNotEnabled(): Unit = {
    val consumerGroupDescribeRequest = new ConsumerGroupDescribeRequest.Builder(
      new ConsumerGroupDescribeRequestData().setGroupIds(List("grp-1", "grp-2").asJava)
    ).build(ApiKeys.CONSUMER_GROUP_DESCRIBE.latestVersion(isUnstableApiEnabled))

    val consumerGroupDescribeResponse = connectAndReceive[ConsumerGroupDescribeResponse](consumerGroupDescribeRequest)
    val expectedResponse = new ConsumerGroupDescribeResponseData()
    expectedResponse.groups().add(
      new ConsumerGroupDescribeResponseData.DescribedGroup()
        .setGroupId("grp-1")
        .setErrorCode(Errors.UNSUPPORTED_VERSION.code)
    )
    expectedResponse.groups.add(
      new ConsumerGroupDescribeResponseData.DescribedGroup()
        .setGroupId("grp-2")
        .setErrorCode(Errors.UNSUPPORTED_VERSION.code)
    )

    assertEquals(expectedResponse, consumerGroupDescribeResponse.data)
  }

  @ClusterTest(
    types = Array(Type.KRAFT),
    serverProperties = Array(
<<<<<<< HEAD
      new ClusterConfigProperty(key = GroupCoordinatorConfig.NEW_GROUP_COORDINATOR_ENABLE_CONFIG, value = "true"),
      new ClusterConfigProperty(key = CoordinatorCommonConfig.GROUP_COORDINATOR_REBALANCE_PROTOCOLS_CONFIG, value = "classic,consumer"),
=======
>>>>>>> a9f3ea2d
      new ClusterConfigProperty(key = GroupCoordinatorConfig.OFFSETS_TOPIC_PARTITIONS_CONFIG, value = "1"),
      new ClusterConfigProperty(key = GroupCoordinatorConfig.OFFSETS_TOPIC_REPLICATION_FACTOR_CONFIG, value = "1")
    )
  )
  def testConsumerGroupDescribeWithNewGroupCoordinator(): Unit = {
    // Creates the __consumer_offsets topics because it won't be created automatically
    // in this test because it does not use FindCoordinator API.
    createOffsetsTopic()

    val admin = cluster.createAdminClient()
    val topicId = TestUtils.createTopicWithAdminRaw(
      admin = admin,
      topic = "foo",
      numPartitions = 3
    )

    val timeoutMs = 5 * 60 * 1000
    val clientId = "client-id"
    val clientHost = "/127.0.0.1"
    val authorizedOperationsInt = Utils.to32BitField(
      AclEntry.supportedOperations(ResourceType.GROUP).asScala
        .map(_.code.asInstanceOf[JByte]).asJava)

    // Add first group with one member.
    var grp1Member1Response: ConsumerGroupHeartbeatResponseData = null
    TestUtils.waitUntilTrue(() => {
      grp1Member1Response = consumerGroupHeartbeat(
        groupId = "grp-1",
        rebalanceTimeoutMs = timeoutMs,
        subscribedTopicNames = List("bar"),
        topicPartitions = List.empty
      )
      grp1Member1Response.errorCode == Errors.NONE.code
    }, msg = s"Could not join the group successfully. Last response $grp1Member1Response.")

    // Add second group with two members. For the first member, we
    // wait until it receives an assignment. We use 'range` in this
    // case to validate the assignor selection logic.
    var grp2Member1Response: ConsumerGroupHeartbeatResponseData = null
    TestUtils.waitUntilTrue(() => {
      grp2Member1Response = consumerGroupHeartbeat(
        memberId = "member-1",
        groupId = "grp-2",
        serverAssignor = "range",
        rebalanceTimeoutMs = timeoutMs,
        subscribedTopicNames = List("foo"),
        topicPartitions = List.empty
      )
      grp2Member1Response.assignment != null && !grp2Member1Response.assignment.topicPartitions.isEmpty
    }, msg = s"Could not join the group successfully. Last response $grp2Member1Response.")

    val grp2Member2Response = consumerGroupHeartbeat(
      memberId = "member-2",
      groupId = "grp-2",
      serverAssignor = "range",
      rebalanceTimeoutMs = timeoutMs,
      subscribedTopicNames = List("foo"),
      topicPartitions = List.empty
    )

    for (version <- ApiKeys.CONSUMER_GROUP_DESCRIBE.oldestVersion() to ApiKeys.CONSUMER_GROUP_DESCRIBE.latestVersion(isUnstableApiEnabled)) {
      val expected = List(
        new DescribedGroup()
          .setGroupId("grp-1")
          .setGroupState(ConsumerGroupState.STABLE.toString)
          .setGroupEpoch(1)
          .setAssignmentEpoch(1)
          .setAssignorName("uniform")
          .setAuthorizedOperations(authorizedOperationsInt)
          .setMembers(List(
            new ConsumerGroupDescribeResponseData.Member()
              .setMemberId(grp1Member1Response.memberId)
              .setMemberEpoch(grp1Member1Response.memberEpoch)
              .setClientId(clientId)
              .setClientHost(clientHost)
              .setSubscribedTopicRegex("")
              .setSubscribedTopicNames(List("bar").asJava)
          ).asJava),
        new DescribedGroup()
          .setGroupId("grp-2")
          .setGroupState(ConsumerGroupState.RECONCILING.toString)
          .setGroupEpoch(grp2Member2Response.memberEpoch)
          .setAssignmentEpoch(grp2Member2Response.memberEpoch)
          .setAssignorName("range")
          .setAuthorizedOperations(authorizedOperationsInt)
          .setMembers(List(
            new ConsumerGroupDescribeResponseData.Member()
              .setMemberId(grp2Member2Response.memberId)
              .setMemberEpoch(grp2Member2Response.memberEpoch)
              .setClientId(clientId)
              .setClientHost(clientHost)
              .setSubscribedTopicRegex("")
              .setSubscribedTopicNames(List("foo").asJava)
              .setAssignment(new Assignment())
              .setTargetAssignment(new Assignment()
                .setTopicPartitions(List(
                  new TopicPartitions()
                    .setTopicId(topicId)
                    .setTopicName("foo")
                    .setPartitions(List[Integer](2).asJava)
                ).asJava)),
            new ConsumerGroupDescribeResponseData.Member()
              .setMemberId(grp2Member1Response.memberId)
              .setMemberEpoch(grp2Member1Response.memberEpoch)
              .setClientId(clientId)
              .setClientHost(clientHost)
              .setSubscribedTopicRegex("")
              .setSubscribedTopicNames(List("foo").asJava)
              .setAssignment(new Assignment()
                .setTopicPartitions(List(
                  new TopicPartitions()
                    .setTopicId(topicId)
                    .setTopicName("foo")
                    .setPartitions(List[Integer](0, 1, 2).asJava)
                ).asJava))
              .setTargetAssignment(new Assignment()
                .setTopicPartitions(List(
                  new TopicPartitions()
                    .setTopicId(topicId)
                    .setTopicName("foo")
                    .setPartitions(List[Integer](0, 1).asJava)
                ).asJava)),
          ).asJava),
      )

      val actual = consumerGroupDescribe(
        groupIds = List("grp-1", "grp-2"),
        includeAuthorizedOperations = true,
        version = version.toShort,
      )

      assertEquals(expected, actual)
    }
  }
}<|MERGE_RESOLUTION|>--- conflicted
+++ resolved
@@ -27,7 +27,6 @@
 import org.apache.kafka.common.requests.{ConsumerGroupDescribeRequest, ConsumerGroupDescribeResponse}
 import org.apache.kafka.common.resource.ResourceType
 import org.apache.kafka.common.utils.Utils
-import org.apache.kafka.coordinator.common.runtime.CoordinatorCommonConfig
 import org.apache.kafka.coordinator.group.GroupCoordinatorConfig
 import org.apache.kafka.security.authorizer.AclEntry
 import org.apache.kafka.server.common.Features
@@ -70,11 +69,6 @@
   @ClusterTest(
     types = Array(Type.KRAFT),
     serverProperties = Array(
-<<<<<<< HEAD
-      new ClusterConfigProperty(key = GroupCoordinatorConfig.NEW_GROUP_COORDINATOR_ENABLE_CONFIG, value = "true"),
-      new ClusterConfigProperty(key = CoordinatorCommonConfig.GROUP_COORDINATOR_REBALANCE_PROTOCOLS_CONFIG, value = "classic,consumer"),
-=======
->>>>>>> a9f3ea2d
       new ClusterConfigProperty(key = GroupCoordinatorConfig.OFFSETS_TOPIC_PARTITIONS_CONFIG, value = "1"),
       new ClusterConfigProperty(key = GroupCoordinatorConfig.OFFSETS_TOPIC_REPLICATION_FACTOR_CONFIG, value = "1")
     ),
@@ -106,11 +100,6 @@
   @ClusterTest(
     types = Array(Type.KRAFT),
     serverProperties = Array(
-<<<<<<< HEAD
-      new ClusterConfigProperty(key = GroupCoordinatorConfig.NEW_GROUP_COORDINATOR_ENABLE_CONFIG, value = "true"),
-      new ClusterConfigProperty(key = CoordinatorCommonConfig.GROUP_COORDINATOR_REBALANCE_PROTOCOLS_CONFIG, value = "classic,consumer"),
-=======
->>>>>>> a9f3ea2d
       new ClusterConfigProperty(key = GroupCoordinatorConfig.OFFSETS_TOPIC_PARTITIONS_CONFIG, value = "1"),
       new ClusterConfigProperty(key = GroupCoordinatorConfig.OFFSETS_TOPIC_REPLICATION_FACTOR_CONFIG, value = "1")
     )
