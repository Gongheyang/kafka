/**
 * Licensed to the Apache Software Foundation (ASF) under one or more
 * contributor license agreements.  See the NOTICE file distributed with
 * this work for additional information regarding copyright ownership.
 * The ASF licenses this file to You under the Apache License, Version 2.0
 * (the "License"); you may not use this file except in compliance with
 * the License.  You may obtain a copy of the License at
 *
 * http://www.apache.org/licenses/LICENSE-2.0
 *
 * Unless required by applicable law or agreed to in writing, software
 * distributed under the License is distributed on an "AS IS" BASIS,
 * WITHOUT WARRANTIES OR CONDITIONS OF ANY KIND, either express or implied.
 * See the License for the specific language governing permissions and
 * limitations under the License.
 */
package kafka.server

import java.util
import java.util.{Optional, Properties}
import kafka.log.LogConfig
import kafka.utils.TestUtils
import org.apache.kafka.clients.producer.{KafkaProducer, ProducerRecord}
<<<<<<< HEAD
import org.apache.kafka.common.{TopicIdPartition, TopicPartition, Uuid}
=======
import org.apache.kafka.common.{TopicPartition, Uuid}
>>>>>>> 4cdc41c3
import org.apache.kafka.common.protocol.{ApiKeys, Errors}
import org.apache.kafka.common.requests.{FetchRequest, FetchResponse}
import org.apache.kafka.common.serialization.StringSerializer
import org.junit.jupiter.api.Assertions._
import org.junit.jupiter.api.{AfterEach, BeforeEach, Test}

import scala.jdk.CollectionConverters._

class FetchRequestDownConversionConfigTest extends BaseRequestTest {
  private var producer: KafkaProducer[String, String] = null
  override def brokerCount: Int = 1

  @BeforeEach
  override def setUp(): Unit = {
    super.setUp()
    initProducer()
  }

  @AfterEach
  override def tearDown(): Unit = {
    if (producer != null)
      producer.close()
    super.tearDown()
  }

  override protected def brokerPropertyOverrides(properties: Properties): Unit = {
    super.brokerPropertyOverrides(properties)
    properties.put(KafkaConfig.LogMessageDownConversionEnableProp, "false")
  }

  private def initProducer(): Unit = {
    producer = TestUtils.createProducer(TestUtils.getBrokerListStrFromServers(servers),
      keySerializer = new StringSerializer, valueSerializer = new StringSerializer)
  }

  private def createTopics(numTopics: Int, numPartitions: Int,
                           configs: Map[String, String] = Map.empty, topicSuffixStart: Int = 0): Map[TopicPartition, Int] = {
    val topics = (0 until numTopics).map(t => s"topic${t + topicSuffixStart}")
    val topicConfig = new Properties
    topicConfig.setProperty(LogConfig.MinInSyncReplicasProp, 1.toString)
    configs.foreach { case (k, v) => topicConfig.setProperty(k, v) }
    topics.flatMap { topic =>
      val partitionToLeader = createTopic(topic, numPartitions = numPartitions, replicationFactor = 1,
        topicConfig = topicConfig)
      partitionToLeader.map { case (partition, leader) => new TopicPartition(topic, partition) -> leader }
    }.toMap
  }

  private def createPartitionMap(maxPartitionBytes: Int, topicPartitions: Seq[TopicPartition],
                                 topicIds: Map[String, Uuid],
<<<<<<< HEAD
                                 offsetMap: Map[TopicPartition, Long] = Map.empty): util.LinkedHashMap[TopicIdPartition, FetchRequest.PartitionData] = {
    val partitionMap = new util.LinkedHashMap[TopicIdPartition, FetchRequest.PartitionData]
    topicPartitions.foreach { tp =>
      partitionMap.put(new TopicIdPartition(topicIds.getOrElse(tp.topic, Uuid.ZERO_UUID), tp), new FetchRequest.PartitionData(offsetMap.getOrElse(tp, 0), 0L,
=======
                                 offsetMap: Map[TopicPartition, Long] = Map.empty): util.LinkedHashMap[TopicPartition, FetchRequest.PartitionData] = {
    val partitionMap = new util.LinkedHashMap[TopicPartition, FetchRequest.PartitionData]
    topicPartitions.foreach { tp =>
      partitionMap.put(tp, new FetchRequest.PartitionData(topicIds.getOrElse(tp.topic, Uuid.ZERO_UUID), offsetMap.getOrElse(tp, 0), 0L,
>>>>>>> 4cdc41c3
        maxPartitionBytes, Optional.empty()))
    }
    partitionMap
  }

  private def sendFetchRequest(leaderId: Int, request: FetchRequest): FetchResponse = {
    connectAndReceive[FetchResponse](request, destination = brokerSocketServer(leaderId))
  }

  /**
   * Tests that fetch request that require down-conversion returns with an error response when down-conversion is disabled on broker.
   */
  @Test
  def testV1FetchWithDownConversionDisabled(): Unit = {
    val topicMap = createTopics(numTopics = 5, numPartitions = 1)
    val topicPartitions = topicMap.keySet.toSeq
    val topicIdPartitions = topicPartitions.map(new TopicIdPartition(Uuid.ZERO_UUID, _))
    val topicIds = servers.head.kafkaController.controllerContext.topicIds
    val topicNames = topicIds.map(_.swap)
    topicPartitions.foreach(tp => producer.send(new ProducerRecord(tp.topic(), "key", "value")).get())
    val fetchRequest = FetchRequest.Builder.forConsumer(1, Int.MaxValue, 0, createPartitionMap(1024,
      topicPartitions, topicIds.toMap)).build(1)
    val fetchResponse = sendFetchRequest(topicMap.head._2, fetchRequest)
    val fetchResponseData = fetchResponse.responseData(topicNames.asJava, 1)
    topicIdPartitions.foreach(tp => assertEquals(Errors.UNSUPPORTED_VERSION, Errors.forCode(fetchResponseData.get(tp).errorCode)))
  }

  /**
   * Tests that "message.downconversion.enable" has no effect when down-conversion is not required.
   */
  @Test
  def testLatestFetchWithDownConversionDisabled(): Unit = {
    val topicMap = createTopics(numTopics = 5, numPartitions = 1)
    val topicPartitions = topicMap.keySet.toSeq
    val topicIds = servers.head.kafkaController.controllerContext.topicIds
    val topicIdPartitions = topicPartitions.map(tp => new TopicIdPartition(topicIds(tp.topic), tp))
    val topicNames = topicIds.map(_.swap)
    topicPartitions.foreach(tp => producer.send(new ProducerRecord(tp.topic(), "key", "value")).get())
    val fetchRequest = FetchRequest.Builder.forConsumer(ApiKeys.FETCH.latestVersion, Int.MaxValue, 0, createPartitionMap(1024,
      topicPartitions, topicIds.toMap)).build()
    val fetchResponse = sendFetchRequest(topicMap.head._2, fetchRequest)
    val fetchResponseData = fetchResponse.responseData(topicNames.asJava, ApiKeys.FETCH.latestVersion)
    topicIdPartitions.foreach(tp => assertEquals(Errors.NONE, Errors.forCode(fetchResponseData.get(tp).errorCode)))
  }

  /**
   * Tests that "message.downconversion.enable" has no effect when down-conversion is not required on last version before topic IDs.
   */
  @Test
  def testV12WithDownConversionDisabled(): Unit = {
    val topicMap = createTopics(numTopics = 5, numPartitions = 1)
    val topicPartitions = topicMap.keySet.toSeq
    val topicIdPartitions = topicPartitions.map(new TopicIdPartition(Uuid.ZERO_UUID, _))
    val topicIds = servers.head.kafkaController.controllerContext.topicIds
    val topicNames = topicIds.map(_.swap)
    topicPartitions.foreach(tp => producer.send(new ProducerRecord(tp.topic(), "key", "value")).get())
    val fetchRequest = FetchRequest.Builder.forConsumer(ApiKeys.FETCH.latestVersion, Int.MaxValue, 0, createPartitionMap(1024,
      topicPartitions, topicIds.toMap)).build(12)
    val fetchResponse = sendFetchRequest(topicMap.head._2, fetchRequest)
    val fetchResponseData = fetchResponse.responseData(topicNames.asJava, 12)
    topicIdPartitions.foreach(tp => assertEquals(Errors.NONE, Errors.forCode(fetchResponseData.get(tp).errorCode)))
  }

  /**
   * Tests that "message.downconversion.enable" can be set at topic level, and its configuration is obeyed for client
   * fetch requests.
   */
  @Test
  def testV1FetchWithTopicLevelOverrides(): Unit = {
    // create topics with default down-conversion configuration (i.e. conversion disabled)
    val conversionDisabledTopicsMap = createTopics(numTopics = 5, numPartitions = 1, topicSuffixStart = 0)
    val conversionDisabledTopicPartitions = conversionDisabledTopicsMap.keySet.toSeq
    val conversionDisabledTopicIdPartitions = conversionDisabledTopicPartitions.map(new TopicIdPartition(Uuid.ZERO_UUID, _))

    // create topics with down-conversion configuration enabled
    val topicConfig = Map(LogConfig.MessageDownConversionEnableProp -> "true")
    val conversionEnabledTopicsMap = createTopics(numTopics = 5, numPartitions = 1, topicConfig, topicSuffixStart = 5)
    val conversionEnabledTopicPartitions = conversionEnabledTopicsMap.keySet.toSeq
    val conversionEnabledTopicIdPartitions = conversionEnabledTopicPartitions.map(new TopicIdPartition(Uuid.ZERO_UUID, _))

    val allTopics = conversionDisabledTopicPartitions ++ conversionEnabledTopicPartitions
    val leaderId = conversionDisabledTopicsMap.head._2
    val topicIds = servers.head.kafkaController.controllerContext.topicIds
    val topicNames = topicIds.map(_.swap)

    allTopics.foreach(tp => producer.send(new ProducerRecord(tp.topic(), "key", "value")).get())
    val fetchRequest = FetchRequest.Builder.forConsumer(1, Int.MaxValue, 0, createPartitionMap(1024,
      allTopics, topicIds.toMap)).build(1)
    val fetchResponse = sendFetchRequest(leaderId, fetchRequest)

    val fetchResponseData = fetchResponse.responseData(topicNames.asJava, 1)
    conversionDisabledTopicIdPartitions.foreach(tp => assertEquals(Errors.UNSUPPORTED_VERSION, Errors.forCode(fetchResponseData.get(tp).errorCode)))
    conversionEnabledTopicIdPartitions.foreach(tp => assertEquals(Errors.NONE, Errors.forCode(fetchResponseData.get(tp).errorCode)))
  }

  /**
   * Tests that "message.downconversion.enable" has no effect on fetch requests from replicas.
   */
  @Test
  def testV1FetchFromReplica(): Unit = {
    // create topics with default down-conversion configuration (i.e. conversion disabled)
    val conversionDisabledTopicsMap = createTopics(numTopics = 5, numPartitions = 1, topicSuffixStart = 0)
    val conversionDisabledTopicPartitions = conversionDisabledTopicsMap.keySet.toSeq

    // create topics with down-conversion configuration enabled
    val topicConfig = Map(LogConfig.MessageDownConversionEnableProp -> "true")
    val conversionEnabledTopicsMap = createTopics(numTopics = 5, numPartitions = 1, topicConfig, topicSuffixStart = 5)
    val conversionEnabledTopicPartitions = conversionEnabledTopicsMap.keySet.toSeq

    val allTopicPartitions = conversionDisabledTopicPartitions ++ conversionEnabledTopicPartitions
    val allTopicIdPartitions = allTopicPartitions.map(new TopicIdPartition(Uuid.ZERO_UUID, _))
    val topicIds = servers.head.kafkaController.controllerContext.topicIds
    val topicNames = topicIds.map(_.swap)
    val leaderId = conversionDisabledTopicsMap.head._2

    allTopicPartitions.foreach(tp => producer.send(new ProducerRecord(tp.topic, "key", "value")).get())
    val fetchRequest = FetchRequest.Builder.forReplica(1, 1, Int.MaxValue, 0,
      createPartitionMap(1024, allTopicPartitions, topicIds.toMap)).build()
    val fetchResponse = sendFetchRequest(leaderId, fetchRequest)
    val fetchResponseData = fetchResponse.responseData(topicNames.asJava, 1)
    allTopicIdPartitions.foreach(tp => assertEquals(Errors.NONE, Errors.forCode(fetchResponseData.get(tp).errorCode)))
  }
}<|MERGE_RESOLUTION|>--- conflicted
+++ resolved
@@ -21,11 +21,7 @@
 import kafka.log.LogConfig
 import kafka.utils.TestUtils
 import org.apache.kafka.clients.producer.{KafkaProducer, ProducerRecord}
-<<<<<<< HEAD
-import org.apache.kafka.common.{TopicIdPartition, TopicPartition, Uuid}
-=======
 import org.apache.kafka.common.{TopicPartition, Uuid}
->>>>>>> 4cdc41c3
 import org.apache.kafka.common.protocol.{ApiKeys, Errors}
 import org.apache.kafka.common.requests.{FetchRequest, FetchResponse}
 import org.apache.kafka.common.serialization.StringSerializer
@@ -76,17 +72,10 @@
 
   private def createPartitionMap(maxPartitionBytes: Int, topicPartitions: Seq[TopicPartition],
                                  topicIds: Map[String, Uuid],
-<<<<<<< HEAD
-                                 offsetMap: Map[TopicPartition, Long] = Map.empty): util.LinkedHashMap[TopicIdPartition, FetchRequest.PartitionData] = {
-    val partitionMap = new util.LinkedHashMap[TopicIdPartition, FetchRequest.PartitionData]
-    topicPartitions.foreach { tp =>
-      partitionMap.put(new TopicIdPartition(topicIds.getOrElse(tp.topic, Uuid.ZERO_UUID), tp), new FetchRequest.PartitionData(offsetMap.getOrElse(tp, 0), 0L,
-=======
                                  offsetMap: Map[TopicPartition, Long] = Map.empty): util.LinkedHashMap[TopicPartition, FetchRequest.PartitionData] = {
     val partitionMap = new util.LinkedHashMap[TopicPartition, FetchRequest.PartitionData]
     topicPartitions.foreach { tp =>
       partitionMap.put(tp, new FetchRequest.PartitionData(topicIds.getOrElse(tp.topic, Uuid.ZERO_UUID), offsetMap.getOrElse(tp, 0), 0L,
->>>>>>> 4cdc41c3
         maxPartitionBytes, Optional.empty()))
     }
     partitionMap
@@ -103,7 +92,6 @@
   def testV1FetchWithDownConversionDisabled(): Unit = {
     val topicMap = createTopics(numTopics = 5, numPartitions = 1)
     val topicPartitions = topicMap.keySet.toSeq
-    val topicIdPartitions = topicPartitions.map(new TopicIdPartition(Uuid.ZERO_UUID, _))
     val topicIds = servers.head.kafkaController.controllerContext.topicIds
     val topicNames = topicIds.map(_.swap)
     topicPartitions.foreach(tp => producer.send(new ProducerRecord(tp.topic(), "key", "value")).get())
@@ -111,7 +99,7 @@
       topicPartitions, topicIds.toMap)).build(1)
     val fetchResponse = sendFetchRequest(topicMap.head._2, fetchRequest)
     val fetchResponseData = fetchResponse.responseData(topicNames.asJava, 1)
-    topicIdPartitions.foreach(tp => assertEquals(Errors.UNSUPPORTED_VERSION, Errors.forCode(fetchResponseData.get(tp).errorCode)))
+    topicPartitions.foreach(tp => assertEquals(Errors.UNSUPPORTED_VERSION, Errors.forCode(fetchResponseData.get(tp).errorCode)))
   }
 
   /**
@@ -122,14 +110,13 @@
     val topicMap = createTopics(numTopics = 5, numPartitions = 1)
     val topicPartitions = topicMap.keySet.toSeq
     val topicIds = servers.head.kafkaController.controllerContext.topicIds
-    val topicIdPartitions = topicPartitions.map(tp => new TopicIdPartition(topicIds(tp.topic), tp))
     val topicNames = topicIds.map(_.swap)
     topicPartitions.foreach(tp => producer.send(new ProducerRecord(tp.topic(), "key", "value")).get())
     val fetchRequest = FetchRequest.Builder.forConsumer(ApiKeys.FETCH.latestVersion, Int.MaxValue, 0, createPartitionMap(1024,
       topicPartitions, topicIds.toMap)).build()
     val fetchResponse = sendFetchRequest(topicMap.head._2, fetchRequest)
     val fetchResponseData = fetchResponse.responseData(topicNames.asJava, ApiKeys.FETCH.latestVersion)
-    topicIdPartitions.foreach(tp => assertEquals(Errors.NONE, Errors.forCode(fetchResponseData.get(tp).errorCode)))
+    topicPartitions.foreach(tp => assertEquals(Errors.NONE, Errors.forCode(fetchResponseData.get(tp).errorCode)))
   }
 
   /**
@@ -139,7 +126,6 @@
   def testV12WithDownConversionDisabled(): Unit = {
     val topicMap = createTopics(numTopics = 5, numPartitions = 1)
     val topicPartitions = topicMap.keySet.toSeq
-    val topicIdPartitions = topicPartitions.map(new TopicIdPartition(Uuid.ZERO_UUID, _))
     val topicIds = servers.head.kafkaController.controllerContext.topicIds
     val topicNames = topicIds.map(_.swap)
     topicPartitions.foreach(tp => producer.send(new ProducerRecord(tp.topic(), "key", "value")).get())
@@ -147,7 +133,7 @@
       topicPartitions, topicIds.toMap)).build(12)
     val fetchResponse = sendFetchRequest(topicMap.head._2, fetchRequest)
     val fetchResponseData = fetchResponse.responseData(topicNames.asJava, 12)
-    topicIdPartitions.foreach(tp => assertEquals(Errors.NONE, Errors.forCode(fetchResponseData.get(tp).errorCode)))
+    topicPartitions.foreach(tp => assertEquals(Errors.NONE, Errors.forCode(fetchResponseData.get(tp).errorCode)))
   }
 
   /**
@@ -159,13 +145,11 @@
     // create topics with default down-conversion configuration (i.e. conversion disabled)
     val conversionDisabledTopicsMap = createTopics(numTopics = 5, numPartitions = 1, topicSuffixStart = 0)
     val conversionDisabledTopicPartitions = conversionDisabledTopicsMap.keySet.toSeq
-    val conversionDisabledTopicIdPartitions = conversionDisabledTopicPartitions.map(new TopicIdPartition(Uuid.ZERO_UUID, _))
 
     // create topics with down-conversion configuration enabled
     val topicConfig = Map(LogConfig.MessageDownConversionEnableProp -> "true")
     val conversionEnabledTopicsMap = createTopics(numTopics = 5, numPartitions = 1, topicConfig, topicSuffixStart = 5)
     val conversionEnabledTopicPartitions = conversionEnabledTopicsMap.keySet.toSeq
-    val conversionEnabledTopicIdPartitions = conversionEnabledTopicPartitions.map(new TopicIdPartition(Uuid.ZERO_UUID, _))
 
     val allTopics = conversionDisabledTopicPartitions ++ conversionEnabledTopicPartitions
     val leaderId = conversionDisabledTopicsMap.head._2
@@ -178,8 +162,8 @@
     val fetchResponse = sendFetchRequest(leaderId, fetchRequest)
 
     val fetchResponseData = fetchResponse.responseData(topicNames.asJava, 1)
-    conversionDisabledTopicIdPartitions.foreach(tp => assertEquals(Errors.UNSUPPORTED_VERSION, Errors.forCode(fetchResponseData.get(tp).errorCode)))
-    conversionEnabledTopicIdPartitions.foreach(tp => assertEquals(Errors.NONE, Errors.forCode(fetchResponseData.get(tp).errorCode)))
+    conversionDisabledTopicPartitions.foreach(tp => assertEquals(Errors.UNSUPPORTED_VERSION, Errors.forCode(fetchResponseData.get(tp).errorCode)))
+    conversionEnabledTopicPartitions.foreach(tp => assertEquals(Errors.NONE, Errors.forCode(fetchResponseData.get(tp).errorCode)))
   }
 
   /**
@@ -197,7 +181,6 @@
     val conversionEnabledTopicPartitions = conversionEnabledTopicsMap.keySet.toSeq
 
     val allTopicPartitions = conversionDisabledTopicPartitions ++ conversionEnabledTopicPartitions
-    val allTopicIdPartitions = allTopicPartitions.map(new TopicIdPartition(Uuid.ZERO_UUID, _))
     val topicIds = servers.head.kafkaController.controllerContext.topicIds
     val topicNames = topicIds.map(_.swap)
     val leaderId = conversionDisabledTopicsMap.head._2
@@ -207,6 +190,6 @@
       createPartitionMap(1024, allTopicPartitions, topicIds.toMap)).build()
     val fetchResponse = sendFetchRequest(leaderId, fetchRequest)
     val fetchResponseData = fetchResponse.responseData(topicNames.asJava, 1)
-    allTopicIdPartitions.foreach(tp => assertEquals(Errors.NONE, Errors.forCode(fetchResponseData.get(tp).errorCode)))
+    allTopicPartitions.foreach(tp => assertEquals(Errors.NONE, Errors.forCode(fetchResponseData.get(tp).errorCode)))
   }
 }