/**
 * Licensed to the Apache Software Foundation (ASF) under one or more
 * contributor license agreements.  See the NOTICE file distributed with
 * this work for additional information regarding copyright ownership.
 * The ASF licenses this file to You under the Apache License, Version 2.0
 * (the "License"); you may not use this file except in compliance with
 * the License.  You may obtain a copy of the License at
 *
 * http://www.apache.org/licenses/LICENSE-2.0
 *
 * Unless required by applicable law or agreed to in writing, software
 * distributed under the License is distributed on an "AS IS" BASIS,
 * WITHOUT WARRANTIES OR CONDITIONS OF ANY KIND, either express or implied.
 * See the License for the specific language governing permissions and
 * limitations under the License.
 */
package kafka.server

import kafka.test.ClusterInstance
import kafka.test.annotation.{ClusterConfigProperty, ClusterTest, ClusterTestDefaults, Type}
import kafka.test.junit.ClusterTestExtensions
import kafka.utils.TestUtils
import org.apache.kafka.clients.consumer.ConsumerPartitionAssignor
import org.apache.kafka.clients.consumer.internals.ConsumerProtocol
import org.apache.kafka.common.message.SyncGroupRequestData
import org.apache.kafka.common.protocol.{ApiKeys, Errors}
import org.apache.kafka.coordinator.group.generic.GenericGroupState
import org.junit.jupiter.api.{Tag, Timeout}
import org.junit.jupiter.api.extension.ExtendWith

import java.util.Collections
import scala.concurrent.ExecutionContext.Implicits.global
import scala.concurrent.Future

@Timeout(120)
@ExtendWith(value = Array(classOf[ClusterTestExtensions]))
@ClusterTestDefaults(clusterType = Type.KRAFT, brokers = 1)
@Tag("integration")
class HeartbeatRequestTest(cluster: ClusterInstance) extends GroupCoordinatorBaseRequestTest(cluster) {
  @ClusterTest(serverProperties = Array(
    new ClusterConfigProperty(key = "unstable.api.versions.enable", value = "false"),
    new ClusterConfigProperty(key = "group.coordinator.new.enable", value = "true"),
    new ClusterConfigProperty(key = "offsets.topic.num.partitions", value = "1"),
    new ClusterConfigProperty(key = "offsets.topic.replication.factor", value = "1")
  ))
  def testHeartbeatWithOldConsumerGroupProtocolAndNewGroupCoordinator(): Unit = {
    testHeartbeat()
  }

  @ClusterTest(clusterType = Type.ALL, serverProperties = Array(
    new ClusterConfigProperty(key = "unstable.api.versions.enable", value = "false"),
    new ClusterConfigProperty(key = "group.coordinator.new.enable", value = "false"),
    new ClusterConfigProperty(key = "offsets.topic.num.partitions", value = "1"),
    new ClusterConfigProperty(key = "offsets.topic.replication.factor", value = "1")
  ))
  def testHeartbeatWithOldConsumerGroupProtocolAndOldGroupCoordinator(): Unit = {
    testHeartbeat()
  }

  private def testHeartbeat(): Unit = {
    // Creates the __consumer_offsets topics because it won't be created automatically
    // in this test because it does not use FindCoordinator API.
    createOffsetsTopic()

    // Create the topic.
    createTopic(
      topic = "foo",
      numPartitions = 3
    )

    for (version <- ApiKeys.HEARTBEAT.oldestVersion() to ApiKeys.HEARTBEAT.latestVersion(isUnstableApiEnabled)) {
      val metadata = ConsumerProtocol.serializeSubscription(
        new ConsumerPartitionAssignor.Subscription(Collections.singletonList("foo"))
      ).array

      val (leaderMemberId, leaderEpoch) = joinDynamicConsumerGroupWithOldProtocol(
        groupId = "grp",
        metadata = metadata,
        completeRebalance = false
      )

      // Heartbeat with unknown group id and unknown member id.
      heartbeat(
        groupId = "grp-unknown",
        memberId = "member-id-unknown",
        generationId = -1,
        expectedError = Errors.UNKNOWN_MEMBER_ID,
        version = version.toShort
      )

      // Heartbeat with unknown group id.
      heartbeat(
        groupId = "grp-unknown",
        memberId = leaderMemberId,
        generationId = -1,
        expectedError = Errors.UNKNOWN_MEMBER_ID,
        version = version.toShort
      )

      // Heartbeat with unknown member id.
      heartbeat(
        groupId = "grp",
        memberId = "member-id-unknown",
        generationId = -1,
        expectedError = Errors.UNKNOWN_MEMBER_ID,
        version = version.toShort
      )

      // Heartbeat with unmatched generation id.
      heartbeat(
        groupId = "grp",
        memberId = leaderMemberId,
        generationId = -1,
        expectedError = Errors.ILLEGAL_GENERATION,
        version = version.toShort
      )

      // Heartbeat COMPLETING_REBALANCE group.
      heartbeat(
        groupId = "grp",
        memberId = leaderMemberId,
        generationId = leaderEpoch,
        version = version.toShort
      )

      syncGroupWithOldProtocol(
        groupId = "grp",
        memberId = leaderMemberId,
        generationId = leaderEpoch,
        assignments = List(new SyncGroupRequestData.SyncGroupRequestAssignment()
          .setMemberId(leaderMemberId)
          .setAssignment(Array[Byte](1))
        ),
        expectedAssignment = Array[Byte](1)
      )

      // Heartbeat STABLE group.
      heartbeat(
        groupId = "grp",
        memberId = leaderMemberId,
        generationId = leaderEpoch,
        version = version.toShort
      )

      // Join the second member.
      val joinFollowerResponseData = sendJoinRequest(
        groupId = "grp",
        metadata = metadata
      )

      Future {
        sendJoinRequest(
          groupId = "grp",
          memberId = joinFollowerResponseData.memberId,
          metadata = metadata
        )
      }
<<<<<<< HEAD
      val verifyAndRejoinLeaderFuture = Future {
        TestUtils.waitUntilTrue(() => {
          val described = describeGroups(List("grp"))
          GenericGroupState.PREPARING_REBALANCE.toString == described.head.groupState
        }, msg = s"The group is not in PREPARING_REBALANCE state.")

        // Heartbeat PREPARING_REBALANCE group.
        heartbeat(
          groupId = "grp",
          memberId = leaderMemberId,
          generationId = leaderEpoch,
          expectedError = Errors.REBALANCE_IN_PROGRESS,
          version = version.toShort
        )
        
        sendJoinRequest(
          groupId = "grp",
          memberId = leaderMemberId,
          metadata = metadata
        )
      }
=======
>>>>>>> 7657131e

      TestUtils.waitUntilTrue(() => {
        val described = describeGroups(groupIds = List("grp"), version = ApiKeys.DESCRIBE_GROUPS.latestVersion(isUnstableApiEnabled))
        GenericGroupState.PREPARING_REBALANCE.toString == described.head.groupState
      }, msg = s"The group is not in PREPARING_REBALANCE state.")

      // Heartbeat PREPARING_REBALANCE group.
      heartbeat(
        groupId = "grp",
        memberId = leaderMemberId,
        generationId = leaderEpoch,
        expectedError = Errors.REBALANCE_IN_PROGRESS,
        version = version.toShort
      )

      sendJoinRequest(
        groupId = "grp",
        memberId = leaderMemberId,
        metadata = metadata
      )

      leaveGroup(
        groupId = "grp",
        memberId = leaderMemberId,
        useNewProtocol = false,
        version = ApiKeys.LEAVE_GROUP.latestVersion(isUnstableApiEnabled)
      )
      leaveGroup(
        groupId = "grp",
        memberId = joinFollowerResponseData.memberId,
        useNewProtocol = false,
        version = ApiKeys.LEAVE_GROUP.latestVersion(isUnstableApiEnabled)
      )

      // Heartbeat empty group.
      heartbeat(
        groupId = "grp",
        memberId = leaderMemberId,
        generationId = -1,
        expectedError = Errors.UNKNOWN_MEMBER_ID,
        version = version.toShort
      )
    }
  }
}<|MERGE_RESOLUTION|>--- conflicted
+++ resolved
@@ -38,7 +38,6 @@
 @Tag("integration")
 class HeartbeatRequestTest(cluster: ClusterInstance) extends GroupCoordinatorBaseRequestTest(cluster) {
   @ClusterTest(serverProperties = Array(
-    new ClusterConfigProperty(key = "unstable.api.versions.enable", value = "false"),
     new ClusterConfigProperty(key = "group.coordinator.new.enable", value = "true"),
     new ClusterConfigProperty(key = "offsets.topic.num.partitions", value = "1"),
     new ClusterConfigProperty(key = "offsets.topic.replication.factor", value = "1")
@@ -48,7 +47,6 @@
   }
 
   @ClusterTest(clusterType = Type.ALL, serverProperties = Array(
-    new ClusterConfigProperty(key = "unstable.api.versions.enable", value = "false"),
     new ClusterConfigProperty(key = "group.coordinator.new.enable", value = "false"),
     new ClusterConfigProperty(key = "offsets.topic.num.partitions", value = "1"),
     new ClusterConfigProperty(key = "offsets.topic.replication.factor", value = "1")
@@ -155,30 +153,6 @@
           metadata = metadata
         )
       }
-<<<<<<< HEAD
-      val verifyAndRejoinLeaderFuture = Future {
-        TestUtils.waitUntilTrue(() => {
-          val described = describeGroups(List("grp"))
-          GenericGroupState.PREPARING_REBALANCE.toString == described.head.groupState
-        }, msg = s"The group is not in PREPARING_REBALANCE state.")
-
-        // Heartbeat PREPARING_REBALANCE group.
-        heartbeat(
-          groupId = "grp",
-          memberId = leaderMemberId,
-          generationId = leaderEpoch,
-          expectedError = Errors.REBALANCE_IN_PROGRESS,
-          version = version.toShort
-        )
-        
-        sendJoinRequest(
-          groupId = "grp",
-          memberId = leaderMemberId,
-          metadata = metadata
-        )
-      }
-=======
->>>>>>> 7657131e
 
       TestUtils.waitUntilTrue(() => {
         val described = describeGroups(groupIds = List("grp"), version = ApiKeys.DESCRIBE_GROUPS.latestVersion(isUnstableApiEnabled))
