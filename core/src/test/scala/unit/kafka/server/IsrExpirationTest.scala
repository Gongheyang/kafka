--- conflicted
+++ resolved
@@ -64,14 +64,9 @@
     EasyMock.replay(logManager)
 
     alterIsrManager = TestUtils.createAlterIsrManager()
-<<<<<<< HEAD
+    quotaManager = QuotaFactory.instantiate(configs.head, metrics, time, "")
     replicaManager = new ReplicaManager(configs.head, metrics, time, null, null, logManager, None, new AtomicBoolean(false),
-      QuotaFactory.instantiate(configs.head, metrics, time, ""), new BrokerTopicStats, new MetadataCache(configs.head.brokerId),
-=======
-    quotaManager = QuotaFactory.instantiate(configs.head, metrics, time, "")
-    replicaManager = new ReplicaManager(configs.head, metrics, time, null, null, logManager, new AtomicBoolean(false),
       quotaManager, new BrokerTopicStats, new MetadataCache(configs.head.brokerId),
->>>>>>> 3ebd32b2
       new LogDirFailureChannel(configs.head.logDirs.size), alterIsrManager)
   }
 
