--- conflicted
+++ resolved
@@ -21,11 +21,8 @@
 import java.nio.charset.StandardCharsets
 import java.util
 import java.util.Arrays.asList
-<<<<<<< HEAD
+import java.util.{Collections, Optional}
 import java.util.concurrent.TimeUnit
-=======
-import java.util.{Collections, Optional}
->>>>>>> 6b905ade
 
 import kafka.api.{ApiVersion, KAFKA_0_10_2_IV0, KAFKA_2_2_IV1}
 import kafka.cluster.Partition
@@ -55,15 +52,6 @@
 import org.apache.kafka.common.requests.WriteTxnMarkersRequest.TxnMarkerEntry
 import org.apache.kafka.common.requests.{FetchMetadata => JFetchMetadata, _}
 import org.apache.kafka.common.security.auth.{KafkaPrincipal, SecurityProtocol}
-<<<<<<< HEAD
-import org.easymock.{Capture, EasyMock, IAnswer}
-import EasyMock._
-import org.apache.kafka.common.message.{HeartbeatRequestData, InitProducerIdRequestData, JoinGroupRequestData, OffsetCommitRequestData, OffsetCommitResponseData, SyncGroupRequestData, TxnOffsetCommitRequestData}
-import org.apache.kafka.common.message.JoinGroupRequestData.JoinGroupRequestProtocol
-import org.apache.kafka.common.message.LeaveGroupRequestData.MemberIdentity
-import org.apache.kafka.common.replica.ClientMetadata
-=======
->>>>>>> 6b905ade
 import org.apache.kafka.server.authorizer.Authorizer
 import org.easymock.EasyMock._
 import org.easymock.{Capture, EasyMock, IAnswer}
@@ -787,41 +775,6 @@
   }
 
   @Test
-<<<<<<< HEAD
-  def rejectInitProducerIdWhenIdButNotEpochProvided(): Unit = {
-    val capturedResponse = expectNoThrottling()
-    EasyMock.replay(clientRequestQuotaManager, requestChannel)
-
-    val (initProducerIdRequest, requestChannelRequest) = buildRequest(new InitProducerIdRequest.Builder(
-      new InitProducerIdRequestData()
-        .setTransactionalId("known")
-        .setTransactionTimeoutMs(TimeUnit.MINUTES.toMillis(15).toInt)
-        .setProducerId(10)
-        .setProducerEpoch(RecordBatch.NO_PRODUCER_EPOCH)
-        ))
-    createKafkaApis(KAFKA_2_2_IV1).handleInitProducerIdRequest(requestChannelRequest)
-
-    val response = readResponse(ApiKeys.INIT_PRODUCER_ID, initProducerIdRequest, capturedResponse).asInstanceOf[InitProducerIdResponse]
-    assertEquals(Errors.INVALID_REQUEST, response.error)
-  }
-
-  @Test
-  def rejectInitProducerIdWhenEpochButNotIdProvided(): Unit = {
-    val capturedResponse = expectNoThrottling()
-    EasyMock.replay(clientRequestQuotaManager, requestChannel)
-
-    val (initProducerIdRequest, requestChannelRequest) = buildRequest(new InitProducerIdRequest.Builder(
-      new InitProducerIdRequestData()
-        .setTransactionalId("known")
-        .setTransactionTimeoutMs(TimeUnit.MINUTES.toMillis(15).toInt)
-        .setProducerId(RecordBatch.NO_PRODUCER_ID)
-        .setProducerEpoch(2)
-    ))
-    createKafkaApis(KAFKA_2_2_IV1).handleInitProducerIdRequest(requestChannelRequest)
-
-    val response = readResponse(ApiKeys.INIT_PRODUCER_ID, initProducerIdRequest, capturedResponse).asInstanceOf[InitProducerIdResponse]
-    assertEquals(Errors.INVALID_REQUEST, response.error)
-=======
   def testReassignmentAndReplicationBytesOutRateWhenReassigning(): Unit = {
     assertReassignmentAndReplicationBytesOutPerSec(true)
   }
@@ -879,7 +832,42 @@
       assertEquals(0, brokerTopicStats.allTopicsStats.reassignmentBytesOutPerSec.get.count())
     assertEquals(records.sizeInBytes(), brokerTopicStats.allTopicsStats.replicationBytesOutRate.get.count())
 
->>>>>>> 6b905ade
+  }
+
+  @Test
+  def rejectInitProducerIdWhenIdButNotEpochProvided(): Unit = {
+    val capturedResponse = expectNoThrottling()
+    EasyMock.replay(clientRequestQuotaManager, requestChannel)
+
+    val (initProducerIdRequest, requestChannelRequest) = buildRequest(new InitProducerIdRequest.Builder(
+      new InitProducerIdRequestData()
+        .setTransactionalId("known")
+        .setTransactionTimeoutMs(TimeUnit.MINUTES.toMillis(15).toInt)
+        .setProducerId(10)
+        .setProducerEpoch(RecordBatch.NO_PRODUCER_EPOCH)
+        ))
+    createKafkaApis(KAFKA_2_2_IV1).handleInitProducerIdRequest(requestChannelRequest)
+
+    val response = readResponse(ApiKeys.INIT_PRODUCER_ID, initProducerIdRequest, capturedResponse).asInstanceOf[InitProducerIdResponse]
+    assertEquals(Errors.INVALID_REQUEST, response.error)
+  }
+
+  @Test
+  def rejectInitProducerIdWhenEpochButNotIdProvided(): Unit = {
+    val capturedResponse = expectNoThrottling()
+    EasyMock.replay(clientRequestQuotaManager, requestChannel)
+
+    val (initProducerIdRequest, requestChannelRequest) = buildRequest(new InitProducerIdRequest.Builder(
+      new InitProducerIdRequestData()
+        .setTransactionalId("known")
+        .setTransactionTimeoutMs(TimeUnit.MINUTES.toMillis(15).toInt)
+        .setProducerId(RecordBatch.NO_PRODUCER_ID)
+        .setProducerEpoch(2)
+    ))
+    createKafkaApis(KAFKA_2_2_IV1).handleInitProducerIdRequest(requestChannelRequest)
+
+    val response = readResponse(ApiKeys.INIT_PRODUCER_ID, initProducerIdRequest, capturedResponse).asInstanceOf[InitProducerIdResponse]
+    assertEquals(Errors.INVALID_REQUEST, response.error)
   }
 
   /**
