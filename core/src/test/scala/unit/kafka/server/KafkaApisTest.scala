--- conflicted
+++ resolved
@@ -2679,19 +2679,11 @@
 
       val produceRequest = ProduceRequest.forCurrentMagic(new ProduceRequestData()
         .setTopicData(new ProduceRequestData.TopicProduceDataCollection(
-<<<<<<< HEAD
           Collections.singletonList(topicProduceData
             .setPartitionData(Collections.singletonList(
-              new ProduceRequestData.PartitionProduceData()
-                .setIndex(tp.partition)
-                .setRecords(MemoryRecords.withRecords(CompressionType.NONE, new SimpleRecord("test".getBytes))))))
-=======
-          Collections.singletonList(new ProduceRequestData.TopicProduceData()
-            .setName(tp.topic).setPartitionData(Collections.singletonList(
             new ProduceRequestData.PartitionProduceData()
               .setIndex(tp.partition)
               .setRecords(MemoryRecords.withRecords(Compression.NONE, new SimpleRecord("test".getBytes))))))
->>>>>>> 5552f5c2
             .iterator))
         .setAcks(1.toShort)
         .setTimeoutMs(5000))
@@ -2717,8 +2709,11 @@
       when(clientQuotaManager.maybeRecordAndGetThrottleTimeMs(
         any[RequestChannel.Request](), anyDouble, anyLong)).thenReturn(0)
       when(metadataCache.contains(tp.topicPartition())).thenAnswer(_ => true)
-      when(metadataCache.getTopicName(tp.topicId())).thenReturn(Some(tp.topic()))
-      when(metadataCache.getTopicId(tp.topic())).thenReturn(tp.topicId())
+      if (version >= 12) {
+        when(metadataCache.getTopicName(tp.topicId())).thenReturn(Some(tp.topic()))
+      } else {
+        when(metadataCache.getTopicId(tp.topic())).thenReturn(tp.topicId())
+      }
       when(metadataCache.getPartitionInfo(tp.topic(), tp.partition())).thenAnswer(_ => Option.empty)
       when(metadataCache.getAliveBrokerNode(any(), any())).thenReturn(Option.empty)
       kafkaApis = createKafkaApis()
