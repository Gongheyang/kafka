/*
 * Licensed to the Apache Software Foundation (ASF) under one or more
 * contributor license agreements. See the NOTICE file distributed with
 * this work for additional information regarding copyright ownership.
 * The ASF licenses this file to You under the Apache License, Version 2.0
 * (the "License"); you may not use this file except in compliance with
 * the License. You may obtain a copy of the License at
 *
 *    http://www.apache.org/licenses/LICENSE-2.0
 *
 * Unless required by applicable law or agreed to in writing, software
 * distributed under the License is distributed on an "AS IS" BASIS,
 * WITHOUT WARRANTIES OR CONDITIONS OF ANY KIND, either express or implied.
 * See the License for the specific language governing permissions and
 * limitations under the License.
 */

package kafka.server

import java.net.InetAddress
import java.nio.charset.StandardCharsets
import java.util
import java.util.Arrays.asList
import java.util.concurrent.{CompletableFuture, TimeUnit}
import java.util.{Collections, Comparator, Optional, OptionalInt, OptionalLong, Properties}
import kafka.api.LeaderAndIsr
import kafka.cluster.{Broker, Partition}
import kafka.controller.{ControllerContext, KafkaController}
import kafka.coordinator.transaction.{InitProducerIdResult, TransactionCoordinator}
import kafka.log.UnifiedLog
import kafka.network.{RequestChannel, RequestMetrics}
import kafka.server.QuotaFactory.QuotaManagers
import kafka.server.metadata.{ConfigRepository, KRaftMetadataCache, MockConfigRepository, ZkMetadataCache}
import kafka.utils.{CoreUtils, Log4jController, Logging, TestUtils}
import kafka.zk.KafkaZkClient
import org.apache.kafka.clients.admin.AlterConfigOp.OpType
import org.apache.kafka.clients.admin.{AlterConfigOp, ConfigEntry}
import org.apache.kafka.common.acl.AclOperation
import org.apache.kafka.common.config.ConfigResource
import org.apache.kafka.common.errors.UnsupportedVersionException
import org.apache.kafka.common.internals.{KafkaFutureImpl, Topic}
import org.apache.kafka.common.memory.MemoryPool
import org.apache.kafka.common.config.ConfigResource.Type.{BROKER, BROKER_LOGGER}
import org.apache.kafka.common.message.AddPartitionsToTxnRequestData.{AddPartitionsToTxnTopic, AddPartitionsToTxnTopicCollection, AddPartitionsToTxnTransaction, AddPartitionsToTxnTransactionCollection}
import org.apache.kafka.common.message.AddPartitionsToTxnResponseData.AddPartitionsToTxnResult
import org.apache.kafka.common.message.AlterConfigsRequestData.{AlterConfigsResourceCollection => LAlterConfigsResourceCollection}
import org.apache.kafka.common.message.AlterConfigsRequestData.{AlterConfigsResource => LAlterConfigsResource}
import org.apache.kafka.common.message.AlterConfigsRequestData.{AlterableConfigCollection => LAlterableConfigCollection}
import org.apache.kafka.common.message.AlterConfigsRequestData.{AlterableConfig => LAlterableConfig}
import org.apache.kafka.common.message.AlterConfigsResponseData.{AlterConfigsResourceResponse => LAlterConfigsResourceResponse}
import org.apache.kafka.common.message.ApiMessageType.ListenerType
import org.apache.kafka.common.message.ConsumerGroupDescribeResponseData.DescribedGroup
import org.apache.kafka.common.message.CreateTopicsRequestData.{CreatableTopic, CreatableTopicCollection}
import org.apache.kafka.common.message.DescribeConfigsResponseData.DescribeConfigsResult
import org.apache.kafka.common.message.IncrementalAlterConfigsRequestData.{AlterConfigsResource => IAlterConfigsResource}
import org.apache.kafka.common.message.IncrementalAlterConfigsRequestData.{AlterConfigsResourceCollection => IAlterConfigsResourceCollection}
import org.apache.kafka.common.message.IncrementalAlterConfigsRequestData.{AlterableConfig => IAlterableConfig}
import org.apache.kafka.common.message.IncrementalAlterConfigsRequestData.{AlterableConfigCollection => IAlterableConfigCollection}
import org.apache.kafka.common.message.IncrementalAlterConfigsResponseData.{AlterConfigsResourceResponse => IAlterConfigsResourceResponse}
import org.apache.kafka.common.message.LeaveGroupRequestData.MemberIdentity
import org.apache.kafka.common.message.ListOffsetsRequestData.{ListOffsetsPartition, ListOffsetsTopic}
import org.apache.kafka.common.message.MetadataResponseData.MetadataResponseTopic
import org.apache.kafka.common.message.OffsetDeleteRequestData.{OffsetDeleteRequestPartition, OffsetDeleteRequestTopic, OffsetDeleteRequestTopicCollection}
import org.apache.kafka.common.message.StopReplicaRequestData.{StopReplicaPartitionState, StopReplicaTopicState}
import org.apache.kafka.common.message.UpdateMetadataRequestData.{UpdateMetadataBroker, UpdateMetadataEndpoint, UpdateMetadataPartitionState}
import org.apache.kafka.common.message._
import org.apache.kafka.common.metrics.Metrics
import org.apache.kafka.common.network.{ClientInformation, ListenerName}
import org.apache.kafka.common.protocol.{ApiKeys, Errors, MessageUtil}
import org.apache.kafka.common.quota.{ClientQuotaAlteration, ClientQuotaEntity}
import org.apache.kafka.common.record.FileRecords.TimestampAndOffset
import org.apache.kafka.common.record._
import org.apache.kafka.common.requests.FindCoordinatorRequest.CoordinatorType
import org.apache.kafka.common.requests.MetadataResponse.TopicMetadata
import org.apache.kafka.common.requests.ProduceResponse.PartitionResponse
import org.apache.kafka.common.requests.WriteTxnMarkersRequest.TxnMarkerEntry
import org.apache.kafka.common.requests.{FetchMetadata => JFetchMetadata, _}
import org.apache.kafka.common.resource.{PatternType, Resource, ResourcePattern, ResourceType}
import org.apache.kafka.common.security.auth.{KafkaPrincipal, KafkaPrincipalSerde, SecurityProtocol}
import org.apache.kafka.common.utils.annotation.ApiKeyVersionsSource
import org.apache.kafka.common.utils.{ProducerIdAndEpoch, SecurityUtils, Utils}
import org.apache.kafka.common.{ElectionType, IsolationLevel, Node, TopicIdPartition, TopicPartition, Uuid}
import org.apache.kafka.server.authorizer.{Action, AuthorizationResult, Authorizer}
import org.junit.jupiter.api.Assertions._
import org.junit.jupiter.api.{AfterEach, Test}
import org.junit.jupiter.params.ParameterizedTest
import org.junit.jupiter.params.provider.{CsvSource, EnumSource, ValueSource}
import org.mockito.ArgumentMatchers.{any, anyBoolean, anyDouble, anyInt, anyLong, anyShort, anyString, argThat, isNotNull}
import org.mockito.Mockito.{mock, reset, times, verify, when}
import org.mockito.{ArgumentCaptor, ArgumentMatchers, Mockito}

import scala.collection.{Map, Seq, mutable}
import scala.jdk.CollectionConverters._
import org.apache.kafka.common.message.CreatePartitionsRequestData.CreatePartitionsTopic
import org.apache.kafka.common.message.CreateTopicsResponseData.CreatableTopicResult
import org.apache.kafka.common.message.ListClientMetricsResourcesResponseData.ClientMetricsResource
import org.apache.kafka.common.message.OffsetDeleteResponseData.{OffsetDeleteResponsePartition, OffsetDeleteResponsePartitionCollection, OffsetDeleteResponseTopic, OffsetDeleteResponseTopicCollection}
import org.apache.kafka.coordinator.group.GroupCoordinator
import org.apache.kafka.server.ClientMetricsManager
import org.apache.kafka.server.common.{Features, MetadataVersion}
import org.apache.kafka.server.common.MetadataVersion.{IBP_0_10_2_IV0, IBP_2_2_IV1}
import org.apache.kafka.server.config.ConfigType
import org.apache.kafka.server.metrics.ClientMetricsTestUtils
import org.apache.kafka.server.util.{FutureUtils, MockTime}
import org.apache.kafka.storage.internals.log.{AppendOrigin, FetchParams, FetchPartitionData, LogConfig}

import java.time.Duration

class KafkaApisTest extends Logging {
  private val requestChannel: RequestChannel = mock(classOf[RequestChannel])
  private val requestChannelMetrics: RequestChannel.Metrics = mock(classOf[RequestChannel.Metrics])
  private val replicaManager: ReplicaManager = mock(classOf[ReplicaManager])
  private val groupCoordinator: GroupCoordinator = mock(classOf[GroupCoordinator])
  private val adminManager: ZkAdminManager = mock(classOf[ZkAdminManager])
  private val txnCoordinator: TransactionCoordinator = mock(classOf[TransactionCoordinator])
  private val controller: KafkaController = mock(classOf[KafkaController])
  private val forwardingManager: ForwardingManager = mock(classOf[ForwardingManager])
  private val autoTopicCreationManager: AutoTopicCreationManager = mock(classOf[AutoTopicCreationManager])

  private val kafkaPrincipalSerde = new KafkaPrincipalSerde {
    override def serialize(principal: KafkaPrincipal): Array[Byte] = Utils.utf8(principal.toString)
    override def deserialize(bytes: Array[Byte]): KafkaPrincipal = SecurityUtils.parseKafkaPrincipal(Utils.utf8(bytes))
  }
  private val zkClient: KafkaZkClient = mock(classOf[KafkaZkClient])
  private val metrics = new Metrics()
  private val brokerId = 1
  // KRaft tests should override this with a KRaftMetadataCache
  private var metadataCache: MetadataCache = MetadataCache.zkMetadataCache(brokerId, MetadataVersion.latest())
  private val brokerEpochManager: ZkBrokerEpochManager = new ZkBrokerEpochManager(metadataCache, controller, None)
  private val clientQuotaManager: ClientQuotaManager = mock(classOf[ClientQuotaManager])
  private val clientRequestQuotaManager: ClientRequestQuotaManager = mock(classOf[ClientRequestQuotaManager])
  private val clientControllerQuotaManager: ControllerMutationQuotaManager = mock(classOf[ControllerMutationQuotaManager])
  private val replicaQuotaManager: ReplicationQuotaManager = mock(classOf[ReplicationQuotaManager])
  private val quotas = QuotaManagers(clientQuotaManager, clientQuotaManager, clientRequestQuotaManager,
    clientControllerQuotaManager, replicaQuotaManager, replicaQuotaManager, replicaQuotaManager, None)
  private val fetchManager: FetchManager = mock(classOf[FetchManager])
  private val clientMetricsManager: ClientMetricsManager = mock(classOf[ClientMetricsManager])
  private val brokerTopicStats = new BrokerTopicStats
  private val clusterId = "clusterId"
  private val time = new MockTime
  private val clientId = ""
  private var kafkaApis: KafkaApis = _

  @AfterEach
  def tearDown(): Unit = {
    CoreUtils.swallow(quotas.shutdown(), this)
    if (kafkaApis != null)
      CoreUtils.swallow(kafkaApis.close(), this)
    TestUtils.clearYammerMetrics()
    metrics.close()
  }

  def createKafkaApis(interBrokerProtocolVersion: MetadataVersion = MetadataVersion.latest,
                      authorizer: Option[Authorizer] = None,
                      enableForwarding: Boolean = false,
                      configRepository: ConfigRepository = new MockConfigRepository(),
                      raftSupport: Boolean = false,
                      overrideProperties: Map[String, String] = Map.empty): KafkaApis = {
    val properties = if (raftSupport) {
      val properties = TestUtils.createBrokerConfig(brokerId, "")
      properties.put(KafkaConfig.NodeIdProp, brokerId.toString)
      properties.put(KafkaConfig.ProcessRolesProp, "broker")
      val voterId = brokerId + 1
      properties.put(KafkaConfig.QuorumVotersProp, s"$voterId@localhost:9093")
      properties.put(KafkaConfig.ControllerListenerNamesProp, "SSL")
      properties
    } else {
      TestUtils.createBrokerConfig(brokerId, "zk")
    }
    overrideProperties.foreach( p => properties.put(p._1, p._2))
    TestUtils.setIbpAndMessageFormatVersions(properties, interBrokerProtocolVersion)
    val config = new KafkaConfig(properties)

    val forwardingManagerOpt = if (enableForwarding)
      Some(this.forwardingManager)
    else
      None

    val metadataSupport = if (raftSupport) {
      // it will be up to the test to replace the default ZkMetadataCache implementation
      // with a KRaftMetadataCache instance
      metadataCache match {
        case cache: KRaftMetadataCache => RaftSupport(forwardingManager, cache)
        case _ => throw new IllegalStateException("Test must set an instance of KRaftMetadataCache")
      }
    } else {
      metadataCache match {
        case zkMetadataCache: ZkMetadataCache =>
          ZkSupport(adminManager, controller, zkClient, forwardingManagerOpt, zkMetadataCache, brokerEpochManager)
        case _ => throw new IllegalStateException("Test must set an instance of ZkMetadataCache")
      }
    }

    val listenerType = if (raftSupport) ListenerType.BROKER else ListenerType.ZK_BROKER
    val enabledApis = if (enableForwarding) {
      ApiKeys.apisForListener(listenerType).asScala ++ Set(ApiKeys.ENVELOPE)
    } else {
      ApiKeys.apisForListener(listenerType).asScala.toSet
    }
    val apiVersionManager = new SimpleApiVersionManager(
      listenerType,
      enabledApis,
      BrokerFeatures.defaultSupportedFeatures(),
      true,
      false,
      () => new Features(MetadataVersion.latest(), Collections.emptyMap[String, java.lang.Short], 0, raftSupport))

    val clientMetricsManagerOpt = if (raftSupport) Some(clientMetricsManager) else None

    new KafkaApis(
      requestChannel = requestChannel,
      metadataSupport = metadataSupport,
      replicaManager = replicaManager,
      groupCoordinator = groupCoordinator,
      txnCoordinator = txnCoordinator,
      autoTopicCreationManager = autoTopicCreationManager,
      brokerId = brokerId,
      config = config,
      configRepository = configRepository,
      metadataCache = metadataCache,
      metrics = metrics,
      authorizer = authorizer,
      quotas = quotas,
      fetchManager = fetchManager,
      brokerTopicStats = brokerTopicStats,
      clusterId = clusterId,
      time = time,
      tokenManager = null,
      apiVersionManager = apiVersionManager,
      clientMetricsManager = clientMetricsManagerOpt)
  }

  @Test
  def testDescribeConfigsWithAuthorizer(): Unit = {
    val authorizer: Authorizer = mock(classOf[Authorizer])

    val operation = AclOperation.DESCRIBE_CONFIGS
    val resourceType = ResourceType.TOPIC
    val resourceName = "topic-1"
    val requestHeader = new RequestHeader(ApiKeys.DESCRIBE_CONFIGS, ApiKeys.DESCRIBE_CONFIGS.latestVersion,
      clientId, 0)

    val expectedActions = Seq(
      new Action(operation, new ResourcePattern(resourceType, resourceName, PatternType.LITERAL),
        1, true, true)
    )

    // Verify that authorize is only called once
    when(authorizer.authorize(any[RequestContext], ArgumentMatchers.eq(expectedActions.asJava)))
      .thenReturn(Seq(AuthorizationResult.ALLOWED).asJava)

    val configRepository: ConfigRepository = mock(classOf[ConfigRepository])
    val topicConfigs = new Properties()
    val propName = "min.insync.replicas"
    val propValue = "3"
    topicConfigs.put(propName, propValue)
    when(configRepository.topicConfig(resourceName)).thenReturn(topicConfigs)

    metadataCache = mock(classOf[ZkMetadataCache])
    when(metadataCache.contains(resourceName)).thenReturn(true)

    val describeConfigsRequest = new DescribeConfigsRequest.Builder(new DescribeConfigsRequestData()
      .setIncludeSynonyms(true)
      .setResources(List(new DescribeConfigsRequestData.DescribeConfigsResource()
        .setResourceName(resourceName)
        .setResourceType(ConfigResource.Type.TOPIC.id)).asJava))
      .build(requestHeader.apiVersion)
    val request = buildRequest(describeConfigsRequest,
      requestHeader = Option(requestHeader))
    when(clientRequestQuotaManager.maybeRecordAndGetThrottleTimeMs(any[RequestChannel.Request](),
      any[Long])).thenReturn(0)
    kafkaApis = createKafkaApis(authorizer = Some(authorizer), configRepository = configRepository)
    kafkaApis.handleDescribeConfigsRequest(request)

    verify(authorizer).authorize(any(), ArgumentMatchers.eq(expectedActions.asJava))
    val response = verifyNoThrottling[DescribeConfigsResponse](request)
    val results = response.data().results()
    assertEquals(1, results.size())
    val describeConfigsResult: DescribeConfigsResult = results.get(0)
    assertEquals(ConfigResource.Type.TOPIC.id, describeConfigsResult.resourceType())
    assertEquals(resourceName, describeConfigsResult.resourceName())
    val configs = describeConfigsResult.configs().asScala.filter(_.name() == propName)
    assertEquals(1, configs.length)
    val describeConfigsResponseData = configs.head
    assertEquals(propName, describeConfigsResponseData.name())
    assertEquals(propValue, describeConfigsResponseData.value())
  }

  @Test
  def testEnvelopeRequestHandlingAsController(): Unit = {
    testEnvelopeRequestWithAlterConfig(
      alterConfigHandler = () => ApiError.NONE,
      expectedError = Errors.NONE
    )
  }

  @Test
  def testEnvelopeRequestWithAlterConfigUnhandledError(): Unit = {
    testEnvelopeRequestWithAlterConfig(
      alterConfigHandler = () => throw new IllegalStateException(),
      expectedError = Errors.UNKNOWN_SERVER_ERROR
    )
  }

  private def testEnvelopeRequestWithAlterConfig(
    alterConfigHandler: () => ApiError,
    expectedError: Errors
  ): Unit = {
    val authorizer: Authorizer = mock(classOf[Authorizer])

    authorizeResource(authorizer, AclOperation.CLUSTER_ACTION, ResourceType.CLUSTER, Resource.CLUSTER_NAME, AuthorizationResult.ALLOWED)

    val operation = AclOperation.ALTER_CONFIGS
    val resourceName = "topic-1"
    val requestHeader = new RequestHeader(ApiKeys.ALTER_CONFIGS, ApiKeys.ALTER_CONFIGS.latestVersion,
      clientId, 0)

    when(controller.isActive).thenReturn(true)

    authorizeResource(authorizer, operation, ResourceType.TOPIC, resourceName, AuthorizationResult.ALLOWED)

    val configResource = new ConfigResource(ConfigResource.Type.TOPIC, resourceName)
    when(adminManager.alterConfigs(any(), ArgumentMatchers.eq(false)))
      .thenAnswer(_ => {
        Map(configResource -> alterConfigHandler.apply())
      })

    val configs = Map(
      configResource -> new AlterConfigsRequest.Config(
        Seq(new AlterConfigsRequest.ConfigEntry("foo", "bar")).asJava))
    val alterConfigsRequest = new AlterConfigsRequest.Builder(configs.asJava, false).build(requestHeader.apiVersion)

    val startTimeNanos = time.nanoseconds()
    val queueDurationNanos = 5 * 1000 * 1000
    val request = TestUtils.buildEnvelopeRequest(
      alterConfigsRequest, kafkaPrincipalSerde, requestChannelMetrics, startTimeNanos, startTimeNanos + queueDurationNanos)

    val capturedResponse: ArgumentCaptor[AlterConfigsResponse] = ArgumentCaptor.forClass(classOf[AlterConfigsResponse])
    val capturedRequest: ArgumentCaptor[RequestChannel.Request] = ArgumentCaptor.forClass(classOf[RequestChannel.Request])
    kafkaApis = createKafkaApis(authorizer = Some(authorizer), enableForwarding = true)
    kafkaApis.handle(request, RequestLocal.withThreadConfinedCaching)

    verify(requestChannel).sendResponse(
      capturedRequest.capture(),
      capturedResponse.capture(),
      any()
    )
    assertEquals(Some(request), capturedRequest.getValue.envelope)
    // the dequeue time of forwarded request should equals to envelop request
    assertEquals(request.requestDequeueTimeNanos, capturedRequest.getValue.requestDequeueTimeNanos)
    val innerResponse = capturedResponse.getValue
    val responseMap = innerResponse.data.responses().asScala.map { resourceResponse =>
      resourceResponse.resourceName() -> Errors.forCode(resourceResponse.errorCode)
    }.toMap

    assertEquals(Map(resourceName -> expectedError), responseMap)

    verify(controller).isActive
    verify(adminManager).alterConfigs(any(), ArgumentMatchers.eq(false))
  }

  @Test
  def testInvalidEnvelopeRequestWithNonForwardableAPI(): Unit = {
    val requestHeader = new RequestHeader(ApiKeys.LEAVE_GROUP, ApiKeys.LEAVE_GROUP.latestVersion,
      clientId, 0)
    val leaveGroupRequest = new LeaveGroupRequest.Builder("group",
      Collections.singletonList(new MemberIdentity())).build(requestHeader.apiVersion)

    when(controller.isActive).thenReturn(true)

    val request = TestUtils.buildEnvelopeRequest(
      leaveGroupRequest, kafkaPrincipalSerde, requestChannelMetrics, time.nanoseconds())
    when(clientRequestQuotaManager.maybeRecordAndGetThrottleTimeMs(any[RequestChannel.Request](),
      any[Long])).thenReturn(0)
    kafkaApis = createKafkaApis(enableForwarding = true)
    kafkaApis.handle(request, RequestLocal.withThreadConfinedCaching)

    val response = verifyNoThrottling[EnvelopeResponse](request)
    assertEquals(Errors.INVALID_REQUEST, response.error())
  }

  @Test
  def testEnvelopeRequestWithNotFromPrivilegedListener(): Unit = {
    testInvalidEnvelopeRequest(Errors.NONE, fromPrivilegedListener = false,
      shouldCloseConnection = true)
  }

  @Test
  def testEnvelopeRequestNotAuthorized(): Unit = {
    testInvalidEnvelopeRequest(Errors.CLUSTER_AUTHORIZATION_FAILED,
      performAuthorize = true, authorizeResult = AuthorizationResult.DENIED)
  }

  @Test
  def testEnvelopeRequestNotControllerHandling(): Unit = {
    testInvalidEnvelopeRequest(Errors.NOT_CONTROLLER, performAuthorize = true, isActiveController = false)
  }

  private def testInvalidEnvelopeRequest(expectedError: Errors,
                                         fromPrivilegedListener: Boolean = true,
                                         shouldCloseConnection: Boolean = false,
                                         performAuthorize: Boolean = false,
                                         authorizeResult: AuthorizationResult = AuthorizationResult.ALLOWED,
                                         isActiveController: Boolean = true): Unit = {
    val authorizer: Authorizer = mock(classOf[Authorizer])

    if (performAuthorize) {
      authorizeResource(authorizer, AclOperation.CLUSTER_ACTION, ResourceType.CLUSTER, Resource.CLUSTER_NAME, authorizeResult)
    }

    val resourceName = "topic-1"
    val requestHeader = new RequestHeader(ApiKeys.ALTER_CONFIGS, ApiKeys.ALTER_CONFIGS.latestVersion,
      clientId, 0)

    when(controller.isActive).thenReturn(isActiveController)

    val configResource = new ConfigResource(ConfigResource.Type.TOPIC, resourceName)

    val configs = Map(
      configResource -> new AlterConfigsRequest.Config(
        Seq(new AlterConfigsRequest.ConfigEntry("foo", "bar")).asJava))
    val alterConfigsRequest = new AlterConfigsRequest.Builder(configs.asJava, false)
      .build(requestHeader.apiVersion)

    val request = TestUtils.buildEnvelopeRequest(
      alterConfigsRequest, kafkaPrincipalSerde, requestChannelMetrics, time.nanoseconds(), fromPrivilegedListener = fromPrivilegedListener)

    val capturedResponse: ArgumentCaptor[AbstractResponse] = ArgumentCaptor.forClass(classOf[AbstractResponse])
    kafkaApis = createKafkaApis(authorizer = Some(authorizer), enableForwarding = true)
    kafkaApis.handle(request, RequestLocal.withThreadConfinedCaching)

    if (shouldCloseConnection) {
      verify(requestChannel).closeConnection(
        ArgumentMatchers.eq(request),
        ArgumentMatchers.eq(java.util.Collections.emptyMap())
      )
    } else {
      verify(requestChannel).sendResponse(
        ArgumentMatchers.eq(request),
        capturedResponse.capture(),
        ArgumentMatchers.eq(None))
      val response = capturedResponse.getValue.asInstanceOf[EnvelopeResponse]
      assertEquals(expectedError, response.error)
    }
    if (performAuthorize) {
      verify(authorizer).authorize(any(), any())
    }
  }

  @Test
  def testAlterConfigsWithAuthorizer(): Unit = {
    val authorizer: Authorizer = mock(classOf[Authorizer])

    val authorizedTopic = "authorized-topic"
    val unauthorizedTopic = "unauthorized-topic"
    val (authorizedResource, unauthorizedResource) =
      createConfigsWithAuthorization(authorizer, authorizedTopic, unauthorizedTopic)

    val configs = Map(
      authorizedResource -> new AlterConfigsRequest.Config(
        Seq(new AlterConfigsRequest.ConfigEntry("foo", "bar")).asJava),
      unauthorizedResource -> new AlterConfigsRequest.Config(
        Seq(new AlterConfigsRequest.ConfigEntry("foo-1", "bar-1")).asJava)
    )

    val topicHeader = new RequestHeader(ApiKeys.ALTER_CONFIGS, ApiKeys.ALTER_CONFIGS.latestVersion,
      clientId, 0)

    val alterConfigsRequest = new AlterConfigsRequest.Builder(configs.asJava, false)
      .build(topicHeader.apiVersion)
    val request = buildRequest(alterConfigsRequest)

    when(controller.isActive).thenReturn(false)
    when(clientRequestQuotaManager.maybeRecordAndGetThrottleTimeMs(any[RequestChannel.Request](),
      any[Long])).thenReturn(0)
    when(adminManager.alterConfigs(any(), ArgumentMatchers.eq(false)))
      .thenReturn(Map(authorizedResource -> ApiError.NONE))
    kafkaApis = createKafkaApis(authorizer = Some(authorizer))
    kafkaApis.handleAlterConfigsRequest(request)

    val response = verifyNoThrottling[AlterConfigsResponse](request)
    verifyAlterConfigResult(response, Map(authorizedTopic -> Errors.NONE,
        unauthorizedTopic -> Errors.TOPIC_AUTHORIZATION_FAILED))
    verify(authorizer, times(2)).authorize(any(), any())
    verify(adminManager).alterConfigs(any(), anyBoolean())
  }

  @Test
  def testElectLeadersForwarding(): Unit = {
    val requestBuilder = new ElectLeadersRequest.Builder(ElectionType.PREFERRED, null, 30000)
    testKraftForwarding(ApiKeys.ELECT_LEADERS, requestBuilder)
  }

  @Test
  def testIncrementalConsumerGroupAlterConfigs(): Unit = {
    val authorizer: Authorizer = mock(classOf[Authorizer])

    val consumerGroupId = "consumer_group_1"
    val resource = new ConfigResource(ConfigResource.Type.GROUP, consumerGroupId)

    authorizeResource(authorizer, AclOperation.ALTER_CONFIGS, ResourceType.GROUP,
      consumerGroupId, AuthorizationResult.ALLOWED)

    val requestHeader = new RequestHeader(ApiKeys.INCREMENTAL_ALTER_CONFIGS,
      ApiKeys.INCREMENTAL_ALTER_CONFIGS.latestVersion, clientId, 0)

    val incrementalAlterConfigsRequest = getIncrementalConsumerGroupAlterConfigRequestBuilder(
      Seq(resource)).build(requestHeader.apiVersion)
    val request = buildRequest(incrementalAlterConfigsRequest,
      fromPrivilegedListener = true, requestHeader = Option(requestHeader))

    when(controller.isActive).thenReturn(true)
    when(clientRequestQuotaManager.maybeRecordAndGetThrottleTimeMs(any[RequestChannel.Request](),
      any[Long])).thenReturn(0)
    when(adminManager.incrementalAlterConfigs(any(), ArgumentMatchers.eq(false)))
      .thenReturn(Map(resource -> ApiError.NONE))

    createKafkaApis(authorizer = Some(authorizer)).handleIncrementalAlterConfigsRequest(request)
    val response = verifyNoThrottling[IncrementalAlterConfigsResponse](request)
    verifyIncrementalAlterConfigResult(response, Map(consumerGroupId -> Errors.NONE ))
    verify(authorizer, times(1)).authorize(any(), any())
    verify(adminManager).incrementalAlterConfigs(any(), anyBoolean())
  }

  private def getIncrementalConsumerGroupAlterConfigRequestBuilder(configResources: Seq[ConfigResource]): IncrementalAlterConfigsRequest.Builder = {
    val resourceMap = configResources.map(configResource => {
      val entryToBeModified = new ConfigEntry("consumer.session.timeout.ms", "45000")
      configResource -> Set(new AlterConfigOp(entryToBeModified, OpType.SET)).asJavaCollection
    }).toMap.asJava
    new IncrementalAlterConfigsRequest.Builder(resourceMap, false)
  }

  @Test
  def testAlterConfigsClientMetrics(): Unit = {
    val subscriptionName = "client_metric_subscription_1"
    val authorizedResource = new ConfigResource(ConfigResource.Type.CLIENT_METRICS, subscriptionName)

    val authorizer: Authorizer = mock(classOf[Authorizer])
    authorizeResource(authorizer, AclOperation.ALTER_CONFIGS, ResourceType.CLUSTER,
      Resource.CLUSTER_NAME, AuthorizationResult.ALLOWED)

    val props = ClientMetricsTestUtils.defaultProperties
    val configEntries = new util.ArrayList[AlterConfigsRequest.ConfigEntry]()
    props.forEach((x, y) =>
      configEntries.add(new AlterConfigsRequest.ConfigEntry(x.asInstanceOf[String], y.asInstanceOf[String])))

    val configs = Map(authorizedResource -> new AlterConfigsRequest.Config(configEntries))

    val requestHeader = new RequestHeader(ApiKeys.ALTER_CONFIGS, ApiKeys.ALTER_CONFIGS.latestVersion, clientId, 0)
    val request = buildRequest(
      new AlterConfigsRequest.Builder(configs.asJava, false).build(requestHeader.apiVersion))

    when(controller.isActive).thenReturn(false)
    when(clientRequestQuotaManager.maybeRecordAndGetThrottleTimeMs(any[RequestChannel.Request](),
      any[Long])).thenReturn(0)
    when(adminManager.alterConfigs(any(), ArgumentMatchers.eq(false)))
      .thenReturn(Map(authorizedResource -> ApiError.NONE))
    kafkaApis = createKafkaApis(authorizer = Some(authorizer))
    kafkaApis.handleAlterConfigsRequest(request)
    val response = verifyNoThrottling[AlterConfigsResponse](request)
    verifyAlterConfigResult(response, Map(subscriptionName -> Errors.NONE))
    verify(authorizer, times(1)).authorize(any(), any())
    verify(adminManager).alterConfigs(any(), anyBoolean())
  }

  @Test
  def testIncrementalClientMetricAlterConfigs(): Unit = {
    val authorizer: Authorizer = mock(classOf[Authorizer])

    val subscriptionName = "client_metric_subscription_1"
    val resource = new ConfigResource(ConfigResource.Type.CLIENT_METRICS, subscriptionName)

    authorizeResource(authorizer, AclOperation.ALTER_CONFIGS, ResourceType.CLUSTER,
      Resource.CLUSTER_NAME, AuthorizationResult.ALLOWED)

    val requestHeader = new RequestHeader(ApiKeys.INCREMENTAL_ALTER_CONFIGS,
      ApiKeys.INCREMENTAL_ALTER_CONFIGS.latestVersion, clientId, 0)

    val incrementalAlterConfigsRequest = getIncrementalClientMetricsAlterConfigRequestBuilder(
      Seq(resource)).build(requestHeader.apiVersion)
    val request = buildRequest(incrementalAlterConfigsRequest,
      fromPrivilegedListener = true, requestHeader = Option(requestHeader))

    when(controller.isActive).thenReturn(true)
    when(clientRequestQuotaManager.maybeRecordAndGetThrottleTimeMs(any[RequestChannel.Request](),
      any[Long])).thenReturn(0)
    when(adminManager.incrementalAlterConfigs(any(), ArgumentMatchers.eq(false)))
      .thenReturn(Map(resource -> ApiError.NONE))
    kafkaApis = createKafkaApis(authorizer = Some(authorizer))
    kafkaApis.handleIncrementalAlterConfigsRequest(request)
    val response = verifyNoThrottling[IncrementalAlterConfigsResponse](request)
    verifyIncrementalAlterConfigResult(response, Map(subscriptionName -> Errors.NONE ))
    verify(authorizer, times(1)).authorize(any(), any())
    verify(adminManager).incrementalAlterConfigs(any(), anyBoolean())
  }

  private def getIncrementalClientMetricsAlterConfigRequestBuilder(configResources: Seq[ConfigResource]): IncrementalAlterConfigsRequest.Builder = {
    val resourceMap = configResources.map(configResource => {
      val entryToBeModified = new ConfigEntry("metrics", "foo.bar")
      configResource -> Set(new AlterConfigOp(entryToBeModified, OpType.SET)).asJavaCollection
    }).toMap.asJava
    new IncrementalAlterConfigsRequest.Builder(resourceMap, false)
  }

  @Test
  def testDescribeConfigsClientMetrics(): Unit = {
    val authorizer: Authorizer = mock(classOf[Authorizer])
    val operation = AclOperation.DESCRIBE_CONFIGS
    val resourceType = ResourceType.CLUSTER
    val subscriptionName = "client_metric_subscription_1"
    val requestHeader =
      new RequestHeader(ApiKeys.DESCRIBE_CONFIGS, ApiKeys.DESCRIBE_CONFIGS.latestVersion, clientId, 0)
    val expectedActions = Seq(
      new Action(operation, new ResourcePattern(resourceType, Resource.CLUSTER_NAME, PatternType.LITERAL),
        1, true, true)
    )

    when(authorizer.authorize(any[RequestContext], ArgumentMatchers.eq(expectedActions.asJava)))
      .thenReturn(Seq(AuthorizationResult.ALLOWED).asJava)

    val resource = new ConfigResource(ConfigResource.Type.CLIENT_METRICS, subscriptionName)
    val configRepository: ConfigRepository = mock(classOf[ConfigRepository])
    val cmConfigs = ClientMetricsTestUtils.defaultProperties
    when(configRepository.config(resource)).thenReturn(cmConfigs)

    metadataCache = mock(classOf[ZkMetadataCache])
    when(metadataCache.contains(subscriptionName)).thenReturn(true)

    val describeConfigsRequest = new DescribeConfigsRequest.Builder(new DescribeConfigsRequestData()
      .setIncludeSynonyms(true)
      .setResources(List(new DescribeConfigsRequestData.DescribeConfigsResource()
        .setResourceName(subscriptionName)
        .setResourceType(ConfigResource.Type.CLIENT_METRICS.id)).asJava))
      .build(requestHeader.apiVersion)
    val request = buildRequest(describeConfigsRequest,
      requestHeader = Option(requestHeader))
    when(clientRequestQuotaManager.maybeRecordAndGetThrottleTimeMs(any[RequestChannel.Request](),
      any[Long])).thenReturn(0)
    kafkaApis = createKafkaApis(authorizer = Some(authorizer), configRepository = configRepository)
    kafkaApis.handleDescribeConfigsRequest(request)

    val response = verifyNoThrottling[DescribeConfigsResponse](request)
    // Verify that authorize is only called once
    verify(authorizer, times(1)).authorize(any(), any())
    val results = response.data().results()
    assertEquals(1, results.size())
    val describeConfigsResult: DescribeConfigsResult = results.get(0)

    assertEquals(ConfigResource.Type.CLIENT_METRICS.id, describeConfigsResult.resourceType())
    assertEquals(subscriptionName, describeConfigsResult.resourceName())
    val configs = describeConfigsResult.configs()
    assertEquals(cmConfigs.size(), configs.size())
  }

  @Test
  def testDescribeQuorumNotAllowedForZkClusters(): Unit = {
    val requestData = DescribeQuorumRequest.singletonRequest(KafkaRaftServer.MetadataPartition)
    val requestBuilder = new DescribeQuorumRequest.Builder(requestData)
    val request = buildRequest(requestBuilder.build())

    when(clientRequestQuotaManager.maybeRecordAndGetThrottleTimeMs(any[RequestChannel.Request](),
      any[Long])).thenReturn(0)
    kafkaApis = createKafkaApis(enableForwarding = true)
    kafkaApis.handle(request, RequestLocal.withThreadConfinedCaching)

    val response = verifyNoThrottling[DescribeQuorumResponse](request)
    assertEquals(Errors.UNKNOWN_SERVER_ERROR, Errors.forCode(response.data.errorCode))
  }

  @Test
  def testDescribeQuorumForwardedForKRaftClusters(): Unit = {
    val requestData = DescribeQuorumRequest.singletonRequest(KafkaRaftServer.MetadataPartition)
    val requestBuilder = new DescribeQuorumRequest.Builder(requestData)
    metadataCache = MetadataCache.kRaftMetadataCache(brokerId)
    kafkaApis = createKafkaApis(raftSupport = true)
    testForwardableApi(kafkaApis = kafkaApis,
      ApiKeys.DESCRIBE_QUORUM,
      requestBuilder
    )
  }

  private def testKraftForwarding(
    apiKey: ApiKeys,
    requestBuilder: AbstractRequest.Builder[_ <: AbstractRequest]
  ): Unit = {
    metadataCache = MetadataCache.kRaftMetadataCache(brokerId)
    kafkaApis = createKafkaApis(enableForwarding = true, raftSupport = true)
    testForwardableApi(kafkaApis = kafkaApis,
      apiKey,
      requestBuilder
    )
  }

  private def testForwardableApi(apiKey: ApiKeys, requestBuilder: AbstractRequest.Builder[_ <: AbstractRequest]): Unit = {
    kafkaApis = createKafkaApis(enableForwarding = true)
    testForwardableApi(kafkaApis = kafkaApis,
      apiKey,
      requestBuilder
    )
  }

  private def testForwardableApi(
    kafkaApis: KafkaApis,
    apiKey: ApiKeys,
    requestBuilder: AbstractRequest.Builder[_ <: AbstractRequest]
  ): Unit = {
    val topicHeader = new RequestHeader(apiKey, apiKey.latestVersion,
      clientId, 0)

    val apiRequest = requestBuilder.build(topicHeader.apiVersion)
    val request = buildRequest(apiRequest)

    if (kafkaApis.metadataSupport.isInstanceOf[ZkSupport]) {
      // The controller check only makes sense for ZK clusters. For KRaft,
      // controller requests are handled on a separate listener, so there
      // is no choice but to forward them.
      when(controller.isActive).thenReturn(false)
    }

    when(clientRequestQuotaManager.maybeRecordAndGetThrottleTimeMs(any[RequestChannel.Request](),
      any[Long])).thenReturn(0)
    val forwardCallback: ArgumentCaptor[Option[AbstractResponse] => Unit] = ArgumentCaptor.forClass(classOf[Option[AbstractResponse] => Unit])

    kafkaApis.handle(request, RequestLocal.withThreadConfinedCaching)
    verify(forwardingManager).forwardRequest(
      ArgumentMatchers.eq(request),
      forwardCallback.capture()
    )
    assertNotNull(request.buffer, "The buffer was unexpectedly deallocated after " +
      s"`handle` returned (is $apiKey marked as forwardable in `ApiKeys`?)")

    val expectedResponse = apiRequest.getErrorResponse(Errors.NOT_CONTROLLER.exception)
    forwardCallback.getValue.apply(Some(expectedResponse))

    val capturedResponse = verifyNoThrottling[AbstractResponse](request)
    assertEquals(expectedResponse.data, capturedResponse.data)

    if (kafkaApis.metadataSupport.isInstanceOf[ZkSupport]) {
      verify(controller).isActive
    }
  }

  private def authorizeResource(authorizer: Authorizer,
                                operation: AclOperation,
                                resourceType: ResourceType,
                                resourceName: String,
                                result: AuthorizationResult,
                                logIfAllowed: Boolean = true,
                                logIfDenied: Boolean = true): Unit = {
    val expectedAuthorizedAction = if (operation == AclOperation.CLUSTER_ACTION)
      new Action(operation,
        new ResourcePattern(ResourceType.CLUSTER, Resource.CLUSTER_NAME, PatternType.LITERAL),
        1, logIfAllowed, logIfDenied)
    else
      new Action(operation,
        new ResourcePattern(resourceType, resourceName, PatternType.LITERAL),
        1, logIfAllowed, logIfDenied)

    when(authorizer.authorize(any[RequestContext], ArgumentMatchers.eq(Seq(expectedAuthorizedAction).asJava)))
      .thenReturn(Seq(result).asJava)
  }

  private def verifyAlterConfigResult(response: AlterConfigsResponse,
                                      expectedResults: Map[String, Errors]): Unit = {
    val responseMap = response.data.responses().asScala.map { resourceResponse =>
      resourceResponse.resourceName() -> Errors.forCode(resourceResponse.errorCode)
    }.toMap

    assertEquals(expectedResults, responseMap)
  }

  private def createConfigsWithAuthorization(authorizer: Authorizer,
                                             authorizedTopic: String,
                                             unauthorizedTopic: String): (ConfigResource, ConfigResource) = {
    val authorizedResource = new ConfigResource(ConfigResource.Type.TOPIC, authorizedTopic)

    val unauthorizedResource = new ConfigResource(ConfigResource.Type.TOPIC, unauthorizedTopic)

    createTopicAuthorization(authorizer, AclOperation.ALTER_CONFIGS, authorizedTopic, unauthorizedTopic)
    (authorizedResource, unauthorizedResource)
  }

  @Test
  def testIncrementalAlterConfigsWithAuthorizer(): Unit = {
    val authorizer: Authorizer = mock(classOf[Authorizer])

    val authorizedTopic = "authorized-topic"
    val unauthorizedTopic = "unauthorized-topic"
    val (authorizedResource, unauthorizedResource) =
      createConfigsWithAuthorization(authorizer, authorizedTopic, unauthorizedTopic)

    val requestHeader = new RequestHeader(ApiKeys.INCREMENTAL_ALTER_CONFIGS, ApiKeys.INCREMENTAL_ALTER_CONFIGS.latestVersion, clientId, 0)

    val incrementalAlterConfigsRequest = getIncrementalAlterConfigRequestBuilder(Seq(authorizedResource, unauthorizedResource))
      .build(requestHeader.apiVersion)
    val request = buildRequest(incrementalAlterConfigsRequest,
      fromPrivilegedListener = true, requestHeader = Option(requestHeader))

    when(controller.isActive).thenReturn(true)
    when(clientRequestQuotaManager.maybeRecordAndGetThrottleTimeMs(any[RequestChannel.Request](),
      any[Long])).thenReturn(0)
    when(adminManager.incrementalAlterConfigs(any(), ArgumentMatchers.eq(false)))
      .thenReturn(Map(authorizedResource -> ApiError.NONE))
    kafkaApis = createKafkaApis(authorizer = Some(authorizer))
    kafkaApis.handleIncrementalAlterConfigsRequest(request)

    val capturedResponse = verifyNoThrottling[IncrementalAlterConfigsResponse](request)
    verifyIncrementalAlterConfigResult(capturedResponse, Map(
      authorizedTopic -> Errors.NONE,
      unauthorizedTopic -> Errors.TOPIC_AUTHORIZATION_FAILED
    ))

    verify(authorizer, times(2)).authorize(any(), any())
    verify(adminManager).incrementalAlterConfigs(any(), anyBoolean())
  }

  private def getIncrementalAlterConfigRequestBuilder(configResources: Seq[ConfigResource]): IncrementalAlterConfigsRequest.Builder = {
    val resourceMap = configResources.map(configResource => {
      configResource -> Set(
        new AlterConfigOp(new ConfigEntry("foo", "bar"),
        OpType.forId(configResource.`type`.id))).asJavaCollection
    }).toMap.asJava

    new IncrementalAlterConfigsRequest.Builder(resourceMap, false)
  }

  private def verifyIncrementalAlterConfigResult(response: IncrementalAlterConfigsResponse,
                                                 expectedResults: Map[String, Errors]): Unit = {
    val responseMap = response.data.responses().asScala.map { resourceResponse =>
      resourceResponse.resourceName() -> Errors.forCode(resourceResponse.errorCode)
    }.toMap
    assertEquals(expectedResults, responseMap)
  }

  @Test
  def testAlterClientQuotasWithAuthorizer(): Unit = {
    val authorizer: Authorizer = mock(classOf[Authorizer])

    authorizeResource(authorizer, AclOperation.ALTER_CONFIGS, ResourceType.CLUSTER,
      Resource.CLUSTER_NAME, AuthorizationResult.DENIED)

    val quotaEntity = new ClientQuotaEntity(Collections.singletonMap(ClientQuotaEntity.USER, "user"))
    val quotas = Seq(new ClientQuotaAlteration(quotaEntity, Seq.empty.asJavaCollection))

    val requestHeader = new RequestHeader(ApiKeys.ALTER_CLIENT_QUOTAS, ApiKeys.ALTER_CLIENT_QUOTAS.latestVersion, clientId, 0)

    val alterClientQuotasRequest = new AlterClientQuotasRequest.Builder(quotas.asJavaCollection, false)
      .build(requestHeader.apiVersion)
    val request = buildRequest(alterClientQuotasRequest,
      fromPrivilegedListener = true, requestHeader = Option(requestHeader))

    when(controller.isActive).thenReturn(true)
    when(clientRequestQuotaManager.maybeRecordAndGetThrottleTimeMs(any[RequestChannel.Request](),
      anyLong)).thenReturn(0)
    kafkaApis = createKafkaApis(authorizer = Some(authorizer))
    kafkaApis.handleAlterClientQuotasRequest(request)

    val capturedResponse = verifyNoThrottling[AlterClientQuotasResponse](request)
    verifyAlterClientQuotaResult(capturedResponse, Map(quotaEntity -> Errors.CLUSTER_AUTHORIZATION_FAILED))

    verify(authorizer).authorize(any(), any())
    verify(clientRequestQuotaManager).maybeRecordAndGetThrottleTimeMs(any(), anyLong)
  }

  @Test
  def testAlterClientQuotasWithForwarding(): Unit = {
    val requestBuilder = new AlterClientQuotasRequest.Builder(List.empty.asJava, false)
    testForwardableApi(ApiKeys.ALTER_CLIENT_QUOTAS, requestBuilder)
  }

  private def verifyAlterClientQuotaResult(response: AlterClientQuotasResponse,
                                           expected: Map[ClientQuotaEntity, Errors]): Unit = {
    val futures = expected.keys.map(quotaEntity => quotaEntity -> new KafkaFutureImpl[Void]()).toMap
    response.complete(futures.asJava)
    futures.foreach {
      case (entity, future) =>
        future.whenComplete((_, thrown) =>
          assertEquals(thrown, expected(entity).exception())
        ).isDone
    }
  }

  @Test
  def testCreateTopicsWithAuthorizer(): Unit = {
    val authorizer: Authorizer = mock(classOf[Authorizer])

    val authorizedTopic = "authorized-topic"
    val unauthorizedTopic = "unauthorized-topic"

    authorizeResource(authorizer, AclOperation.CREATE, ResourceType.CLUSTER,
      Resource.CLUSTER_NAME, AuthorizationResult.DENIED, logIfDenied = false)

    createCombinedTopicAuthorization(authorizer, AclOperation.CREATE,
      authorizedTopic, unauthorizedTopic)

    createCombinedTopicAuthorization(authorizer, AclOperation.DESCRIBE_CONFIGS,
      authorizedTopic, unauthorizedTopic, logIfDenied = false)

    val requestHeader = new RequestHeader(ApiKeys.CREATE_TOPICS, ApiKeys.CREATE_TOPICS.latestVersion, clientId, 0)

    when(controller.isActive).thenReturn(true)

    val topics = new CreateTopicsRequestData.CreatableTopicCollection(2)
    val topicToCreate = new CreateTopicsRequestData.CreatableTopic()
      .setName(authorizedTopic)
    topics.add(topicToCreate)

    val topicToFilter = new CreateTopicsRequestData.CreatableTopic()
      .setName(unauthorizedTopic)
    topics.add(topicToFilter)

    val timeout = 10
    val createTopicsRequest = new CreateTopicsRequest.Builder(
      new CreateTopicsRequestData()
        .setTimeoutMs(timeout)
        .setValidateOnly(false)
        .setTopics(topics))
      .build(requestHeader.apiVersion)
    val request = buildRequest(createTopicsRequest,
      fromPrivilegedListener = true, requestHeader = Option(requestHeader))

    when(clientRequestQuotaManager.maybeRecordAndGetThrottleTimeMs(any[RequestChannel.Request](),
      any[Long])).thenReturn(0)
    when(clientControllerQuotaManager.newQuotaFor(
      ArgumentMatchers.eq(request), ArgumentMatchers.eq(6))).thenReturn(UnboundedControllerMutationQuota)
    kafkaApis = createKafkaApis(authorizer = Some(authorizer))
    kafkaApis.handleCreateTopicsRequest(request)

    val capturedCallback: ArgumentCaptor[Map[String, ApiError] => Unit] = ArgumentCaptor.forClass(classOf[Map[String, ApiError] => Unit])

    verify(adminManager).createTopics(
      ArgumentMatchers.eq(timeout),
      ArgumentMatchers.eq(false),
      ArgumentMatchers.eq(Map(authorizedTopic -> topicToCreate)),
      any(),
      ArgumentMatchers.eq(UnboundedControllerMutationQuota),
      capturedCallback.capture())
    capturedCallback.getValue.apply(Map(authorizedTopic -> ApiError.NONE))

    val capturedResponse = verifyNoThrottling[CreateTopicsResponse](request)
    verifyCreateTopicsResult(capturedResponse, Map(authorizedTopic -> Errors.NONE,
        unauthorizedTopic -> Errors.TOPIC_AUTHORIZATION_FAILED))
  }

  @Test
  def testCreateTopicsWithForwarding(): Unit = {
    val requestBuilder = new CreateTopicsRequest.Builder(
      new CreateTopicsRequestData().setTopics(
        new CreatableTopicCollection(Collections.singleton(
          new CreatableTopic().setName("topic").setNumPartitions(1).
            setReplicationFactor(1.toShort)).iterator())))
    testForwardableApi(ApiKeys.CREATE_TOPICS, requestBuilder)
  }

  @ParameterizedTest
  @CsvSource(value = Array("0,1500", "1500,0", "3000,1000"))
  def testKRaftControllerThrottleTimeEnforced(
    controllerThrottleTimeMs: Int,
    requestThrottleTimeMs: Int
  ): Unit = {
    metadataCache = MetadataCache.kRaftMetadataCache(brokerId)

    val topicToCreate = new CreatableTopic()
      .setName("topic")
      .setNumPartitions(1)
      .setReplicationFactor(1.toShort)

    val requestData = new CreateTopicsRequestData()
    requestData.topics().add(topicToCreate)

    val requestBuilder = new CreateTopicsRequest.Builder(requestData).build()
    val request = buildRequest(requestBuilder)

    kafkaApis = createKafkaApis(enableForwarding = true, raftSupport = true)
    val forwardCallback: ArgumentCaptor[Option[AbstractResponse] => Unit] =
      ArgumentCaptor.forClass(classOf[Option[AbstractResponse] => Unit])

    when(clientRequestQuotaManager.maybeRecordAndGetThrottleTimeMs(request, time.milliseconds()))
      .thenReturn(requestThrottleTimeMs)

    kafkaApis.handle(request, RequestLocal.withThreadConfinedCaching)

    verify(forwardingManager).forwardRequest(
      ArgumentMatchers.eq(request),
      forwardCallback.capture()
    )

    val responseData = new CreateTopicsResponseData()
      .setThrottleTimeMs(controllerThrottleTimeMs)
    responseData.topics().add(new CreatableTopicResult()
      .setErrorCode(Errors.THROTTLING_QUOTA_EXCEEDED.code))

    forwardCallback.getValue.apply(Some(new CreateTopicsResponse(responseData)))

    val expectedThrottleTimeMs = math.max(controllerThrottleTimeMs, requestThrottleTimeMs)

    verify(clientRequestQuotaManager).throttle(
      ArgumentMatchers.eq(request),
      any[ThrottleCallback](),
      ArgumentMatchers.eq(expectedThrottleTimeMs)
    )

    assertEquals(expectedThrottleTimeMs, responseData.throttleTimeMs)
  }

  @Test
  def testCreatePartitionsAuthorization(): Unit = {
    val authorizer: Authorizer = mock(classOf[Authorizer])
    kafkaApis = createKafkaApis(authorizer = Some(authorizer))

    val timeoutMs = 35000
    val requestData = new CreatePartitionsRequestData()
      .setTimeoutMs(timeoutMs)
      .setValidateOnly(false)
    val fooCreatePartitionsData = new CreatePartitionsTopic().setName("foo").setAssignments(null).setCount(2)
    val barCreatePartitionsData = new CreatePartitionsTopic().setName("bar").setAssignments(null).setCount(10)
    requestData.topics().add(fooCreatePartitionsData)
    requestData.topics().add(barCreatePartitionsData)

    val fooResource = new ResourcePattern(ResourceType.TOPIC, "foo", PatternType.LITERAL)
    val fooAction = new Action(AclOperation.ALTER, fooResource, 1, true, true)

    val barResource = new ResourcePattern(ResourceType.TOPIC, "bar", PatternType.LITERAL)
    val barAction = new Action(AclOperation.ALTER, barResource, 1, true, true)

    when(authorizer.authorize(
      any[RequestContext](),
      any[util.List[Action]]()
    )).thenAnswer { invocation =>
      val actions = invocation.getArgument[util.List[Action]](1).asScala
      val results = actions.map { action =>
        if (action == fooAction) AuthorizationResult.ALLOWED
        else if (action == barAction) AuthorizationResult.DENIED
        else throw new AssertionError(s"Unexpected action $action")
      }
      new util.ArrayList[AuthorizationResult](results.asJava)
    }

    val request = buildRequest(new CreatePartitionsRequest.Builder(requestData).build())

    when(controller.isActive).thenReturn(true)
    when(controller.isTopicQueuedForDeletion("foo")).thenReturn(false)
    when(clientControllerQuotaManager.newQuotaFor(
      ArgumentMatchers.eq(request), ArgumentMatchers.anyShort())
    ).thenReturn(UnboundedControllerMutationQuota)
    when(adminManager.createPartitions(
      timeoutMs = ArgumentMatchers.eq(timeoutMs),
      newPartitions = ArgumentMatchers.eq(Seq(fooCreatePartitionsData)),
      validateOnly = ArgumentMatchers.eq(false),
      controllerMutationQuota = ArgumentMatchers.eq(UnboundedControllerMutationQuota),
      callback = ArgumentMatchers.any[Map[String, ApiError] => Unit]()
    )).thenAnswer { invocation =>
      val callback = invocation.getArgument[Map[String, ApiError] => Unit](4)
      callback.apply(Map("foo" -> ApiError.NONE))
    }

    kafkaApis.handle(request, RequestLocal.withThreadConfinedCaching)

    val response = verifyNoThrottling[CreatePartitionsResponse](request)
    val results = response.data.results.asScala
    assertEquals(Some(Errors.NONE), results.find(_.name == "foo").map(result => Errors.forCode(result.errorCode)))
    assertEquals(Some(Errors.TOPIC_AUTHORIZATION_FAILED), results.find(_.name == "bar").map(result => Errors.forCode(result.errorCode)))
  }

  private def createTopicAuthorization(authorizer: Authorizer,
                                       operation: AclOperation,
                                       authorizedTopic: String,
                                       unauthorizedTopic: String,
                                       logIfAllowed: Boolean = true,
                                       logIfDenied: Boolean = true): Unit = {
    authorizeResource(authorizer, operation, ResourceType.TOPIC,
      authorizedTopic, AuthorizationResult.ALLOWED, logIfAllowed, logIfDenied)
    authorizeResource(authorizer, operation, ResourceType.TOPIC,
      unauthorizedTopic, AuthorizationResult.DENIED, logIfAllowed, logIfDenied)
  }

  private def createCombinedTopicAuthorization(authorizer: Authorizer,
                                               operation: AclOperation,
                                               authorizedTopic: String,
                                               unauthorizedTopic: String,
                                               logIfAllowed: Boolean = true,
                                               logIfDenied: Boolean = true): Unit = {
    val expectedAuthorizedActions = Seq(
      new Action(operation,
        new ResourcePattern(ResourceType.TOPIC, authorizedTopic, PatternType.LITERAL),
        1, logIfAllowed, logIfDenied),
      new Action(operation,
        new ResourcePattern(ResourceType.TOPIC, unauthorizedTopic, PatternType.LITERAL),
        1, logIfAllowed, logIfDenied))

    when(authorizer.authorize(
      any[RequestContext], argThat((t: java.util.List[Action]) => t != null && t.containsAll(expectedAuthorizedActions.asJava))
    )).thenAnswer { invocation =>
      val actions = invocation.getArgument(1).asInstanceOf[util.List[Action]]
      actions.asScala.map { action =>
        if (action.resourcePattern().name().equals(authorizedTopic))
          AuthorizationResult.ALLOWED
        else
          AuthorizationResult.DENIED
      }.asJava
    }
  }

  private def verifyCreateTopicsResult(response: CreateTopicsResponse,
                                       expectedResults: Map[String, Errors]): Unit = {
    val responseMap = response.data.topics().asScala.map { topicResponse =>
      topicResponse.name() -> Errors.forCode(topicResponse.errorCode)
    }.toMap

    assertEquals(expectedResults, responseMap)
  }

  @Test
  def testCreateAclWithForwarding(): Unit = {
    val requestBuilder = new CreateAclsRequest.Builder(new CreateAclsRequestData())
    testForwardableApi(ApiKeys.CREATE_ACLS, requestBuilder)
  }

  @Test
  def testDeleteAclWithForwarding(): Unit = {
    val requestBuilder = new DeleteAclsRequest.Builder(new DeleteAclsRequestData())
    testForwardableApi(ApiKeys.DELETE_ACLS, requestBuilder)
  }

  @Test
  def testCreateDelegationTokenWithForwarding(): Unit = {
    val requestBuilder = new CreateDelegationTokenRequest.Builder(new CreateDelegationTokenRequestData())
    testForwardableApi(ApiKeys.CREATE_DELEGATION_TOKEN, requestBuilder)
  }

  @Test
  def testRenewDelegationTokenWithForwarding(): Unit = {
    val requestBuilder = new RenewDelegationTokenRequest.Builder(new RenewDelegationTokenRequestData())
    testForwardableApi(ApiKeys.RENEW_DELEGATION_TOKEN, requestBuilder)
  }

  @Test
  def testExpireDelegationTokenWithForwarding(): Unit = {
    val requestBuilder = new ExpireDelegationTokenRequest.Builder(new ExpireDelegationTokenRequestData())
    testForwardableApi(ApiKeys.EXPIRE_DELEGATION_TOKEN, requestBuilder)
  }

  @Test
  def testAlterPartitionReassignmentsWithForwarding(): Unit = {
    val requestBuilder = new AlterPartitionReassignmentsRequest.Builder(new AlterPartitionReassignmentsRequestData())
    testForwardableApi(ApiKeys.ALTER_PARTITION_REASSIGNMENTS, requestBuilder)
  }

  @Test
  def testCreatePartitionsWithForwarding(): Unit = {
    val requestBuilder = new CreatePartitionsRequest.Builder(new CreatePartitionsRequestData())
    testForwardableApi(ApiKeys.CREATE_PARTITIONS, requestBuilder)
  }

  @Test
  def testUpdateFeaturesWithForwarding(): Unit = {
    val requestBuilder = new UpdateFeaturesRequest.Builder(new UpdateFeaturesRequestData())
    testForwardableApi(ApiKeys.UPDATE_FEATURES, requestBuilder)
  }

  @Test
  def testDeleteTopicsWithForwarding(): Unit = {
    val requestBuilder = new DeleteTopicsRequest.Builder(new DeleteTopicsRequestData())
    testForwardableApi(ApiKeys.DELETE_TOPICS, requestBuilder)
  }

  @Test
  def testAlterScramWithForwarding(): Unit = {
    val requestBuilder = new AlterUserScramCredentialsRequest.Builder(new AlterUserScramCredentialsRequestData())
    testForwardableApi(ApiKeys.ALTER_USER_SCRAM_CREDENTIALS, requestBuilder)
  }

  @Test
  def testFindCoordinatorAutoTopicCreationForOffsetTopic(): Unit = {
    testFindCoordinatorWithTopicCreation(CoordinatorType.GROUP)
  }

  @Test
  def testFindCoordinatorAutoTopicCreationForTxnTopic(): Unit = {
    testFindCoordinatorWithTopicCreation(CoordinatorType.TRANSACTION)
  }

  @Test
  def testFindCoordinatorNotEnoughBrokersForOffsetTopic(): Unit = {
    testFindCoordinatorWithTopicCreation(CoordinatorType.GROUP, hasEnoughLiveBrokers = false)
  }

  @Test
  def testFindCoordinatorNotEnoughBrokersForTxnTopic(): Unit = {
    testFindCoordinatorWithTopicCreation(CoordinatorType.TRANSACTION, hasEnoughLiveBrokers = false)
  }

  @Test
  def testOldFindCoordinatorAutoTopicCreationForOffsetTopic(): Unit = {
    testFindCoordinatorWithTopicCreation(CoordinatorType.GROUP, version = 3)
  }

  @Test
  def testOldFindCoordinatorAutoTopicCreationForTxnTopic(): Unit = {
    testFindCoordinatorWithTopicCreation(CoordinatorType.TRANSACTION, version = 3)
  }

  @Test
  def testOldFindCoordinatorNotEnoughBrokersForOffsetTopic(): Unit = {
    testFindCoordinatorWithTopicCreation(CoordinatorType.GROUP, hasEnoughLiveBrokers = false, version = 3)
  }

  @Test
  def testOldFindCoordinatorNotEnoughBrokersForTxnTopic(): Unit = {
    testFindCoordinatorWithTopicCreation(CoordinatorType.TRANSACTION, hasEnoughLiveBrokers = false, version = 3)
  }

  private def testFindCoordinatorWithTopicCreation(coordinatorType: CoordinatorType,
                                                   hasEnoughLiveBrokers: Boolean = true,
                                                   version: Short = ApiKeys.FIND_COORDINATOR.latestVersion): Unit = {
    val authorizer: Authorizer = mock(classOf[Authorizer])

    val requestHeader = new RequestHeader(ApiKeys.FIND_COORDINATOR, version, clientId, 0)

    val numBrokersNeeded = 3

    setupBrokerMetadata(hasEnoughLiveBrokers, numBrokersNeeded)

    val requestTimeout = 10
    val topicConfigOverride = mutable.Map.empty[String, String]
    topicConfigOverride.put(KafkaConfig.RequestTimeoutMsProp, requestTimeout.toString)

    val groupId = "group"
    val topicName =
      coordinatorType match {
        case CoordinatorType.GROUP =>
          topicConfigOverride.put(KafkaConfig.OffsetsTopicPartitionsProp, numBrokersNeeded.toString)
          topicConfigOverride.put(KafkaConfig.OffsetsTopicReplicationFactorProp, numBrokersNeeded.toString)
          when(groupCoordinator.groupMetadataTopicConfigs).thenReturn(new Properties)
          authorizeResource(authorizer, AclOperation.DESCRIBE, ResourceType.GROUP,
            groupId, AuthorizationResult.ALLOWED)
          Topic.GROUP_METADATA_TOPIC_NAME
        case CoordinatorType.TRANSACTION =>
          topicConfigOverride.put(KafkaConfig.TransactionsTopicPartitionsProp, numBrokersNeeded.toString)
          topicConfigOverride.put(KafkaConfig.TransactionsTopicReplicationFactorProp, numBrokersNeeded.toString)
          when(txnCoordinator.transactionTopicConfigs).thenReturn(new Properties)
          authorizeResource(authorizer, AclOperation.DESCRIBE, ResourceType.TRANSACTIONAL_ID,
            groupId, AuthorizationResult.ALLOWED)
          Topic.TRANSACTION_STATE_TOPIC_NAME
        case _ =>
          throw new IllegalStateException(s"Unknown coordinator type $coordinatorType")
      }

    val findCoordinatorRequestBuilder = if (version >= 4) {
      new FindCoordinatorRequest.Builder(
        new FindCoordinatorRequestData()
          .setKeyType(coordinatorType.id())
          .setCoordinatorKeys(asList(groupId)))
    } else {
      new FindCoordinatorRequest.Builder(
        new FindCoordinatorRequestData()
          .setKeyType(coordinatorType.id())
          .setKey(groupId))
    }
    val request = buildRequest(findCoordinatorRequestBuilder.build(requestHeader.apiVersion))
    when(clientRequestQuotaManager.maybeRecordAndGetThrottleTimeMs(any[RequestChannel.Request](),
      any[Long])).thenReturn(0)

    val capturedRequest = verifyTopicCreation(topicName, true, true, request)
    kafkaApis = createKafkaApis(authorizer = Some(authorizer),
      overrideProperties = topicConfigOverride)
    kafkaApis.handleFindCoordinatorRequest(request)

    val response = verifyNoThrottling[FindCoordinatorResponse](request)
    if (version >= 4) {
      assertEquals(Errors.COORDINATOR_NOT_AVAILABLE.code, response.data.coordinators.get(0).errorCode)
      assertEquals(groupId, response.data.coordinators.get(0).key)
    } else {
      assertEquals(Errors.COORDINATOR_NOT_AVAILABLE.code, response.data.errorCode)
    }
    assertTrue(capturedRequest.getValue.isEmpty)
  }

  @Test
  def testMetadataAutoTopicCreationForOffsetTopic(): Unit = {
    testMetadataAutoTopicCreation(Topic.GROUP_METADATA_TOPIC_NAME, enableAutoTopicCreation = true,
      expectedError = Errors.UNKNOWN_TOPIC_OR_PARTITION)
  }

  @Test
  def testMetadataAutoTopicCreationForTxnTopic(): Unit = {
    testMetadataAutoTopicCreation(Topic.TRANSACTION_STATE_TOPIC_NAME, enableAutoTopicCreation = true,
      expectedError = Errors.UNKNOWN_TOPIC_OR_PARTITION)
  }

  @Test
  def testMetadataAutoTopicCreationForNonInternalTopic(): Unit = {
    testMetadataAutoTopicCreation("topic", enableAutoTopicCreation = true,
      expectedError = Errors.UNKNOWN_TOPIC_OR_PARTITION)
  }

  @Test
  def testMetadataAutoTopicCreationDisabledForOffsetTopic(): Unit = {
    testMetadataAutoTopicCreation(Topic.GROUP_METADATA_TOPIC_NAME, enableAutoTopicCreation = false,
      expectedError = Errors.UNKNOWN_TOPIC_OR_PARTITION)
  }

  @Test
  def testMetadataAutoTopicCreationDisabledForTxnTopic(): Unit = {
    testMetadataAutoTopicCreation(Topic.TRANSACTION_STATE_TOPIC_NAME, enableAutoTopicCreation = false,
      expectedError = Errors.UNKNOWN_TOPIC_OR_PARTITION)
  }

  @Test
  def testMetadataAutoTopicCreationDisabledForNonInternalTopic(): Unit = {
    testMetadataAutoTopicCreation("topic", enableAutoTopicCreation = false,
      expectedError = Errors.UNKNOWN_TOPIC_OR_PARTITION)
  }

  @Test
  def testMetadataAutoCreationDisabledForNonInternal(): Unit = {
    testMetadataAutoTopicCreation("topic", enableAutoTopicCreation = true,
      expectedError = Errors.UNKNOWN_TOPIC_OR_PARTITION)
  }

  private def testMetadataAutoTopicCreation(topicName: String,
                                            enableAutoTopicCreation: Boolean,
                                            expectedError: Errors): Unit = {
    val authorizer: Authorizer = mock(classOf[Authorizer])

    val requestHeader = new RequestHeader(ApiKeys.METADATA, ApiKeys.METADATA.latestVersion,
      clientId, 0)

    val numBrokersNeeded = 3
    addTopicToMetadataCache("some-topic", 1, 3)

    authorizeResource(authorizer, AclOperation.DESCRIBE, ResourceType.TOPIC,
      topicName, AuthorizationResult.ALLOWED)

    if (enableAutoTopicCreation)
      authorizeResource(authorizer, AclOperation.CREATE, ResourceType.CLUSTER,
        Resource.CLUSTER_NAME, AuthorizationResult.ALLOWED, logIfDenied = false)

    val topicConfigOverride = mutable.Map.empty[String, String]
    val isInternal =
      topicName match {
        case Topic.GROUP_METADATA_TOPIC_NAME =>
          topicConfigOverride.put(KafkaConfig.OffsetsTopicPartitionsProp, numBrokersNeeded.toString)
          topicConfigOverride.put(KafkaConfig.OffsetsTopicReplicationFactorProp, numBrokersNeeded.toString)
          when(groupCoordinator.groupMetadataTopicConfigs).thenReturn(new Properties)
          true

        case Topic.TRANSACTION_STATE_TOPIC_NAME =>
          topicConfigOverride.put(KafkaConfig.TransactionsTopicPartitionsProp, numBrokersNeeded.toString)
          topicConfigOverride.put(KafkaConfig.TransactionsTopicReplicationFactorProp, numBrokersNeeded.toString)
          when(txnCoordinator.transactionTopicConfigs).thenReturn(new Properties)
          true
        case _ =>
          topicConfigOverride.put(KafkaConfig.NumPartitionsProp, numBrokersNeeded.toString)
          topicConfigOverride.put(KafkaConfig.DefaultReplicationFactorProp, numBrokersNeeded.toString)
          false
      }

    val metadataRequest = new MetadataRequest.Builder(
      List(topicName).asJava, enableAutoTopicCreation
    ).build(requestHeader.apiVersion)
    val request = buildRequest(metadataRequest)

    when(clientRequestQuotaManager.maybeRecordAndGetThrottleTimeMs(any[RequestChannel.Request](),
      any[Long])).thenReturn(0)

    val capturedRequest = verifyTopicCreation(topicName, enableAutoTopicCreation, isInternal, request)
    kafkaApis = createKafkaApis(authorizer = Some(authorizer), enableForwarding = enableAutoTopicCreation,
      overrideProperties = topicConfigOverride)
    kafkaApis.handleTopicMetadataRequest(request)

    val response = verifyNoThrottling[MetadataResponse](request)
    val expectedMetadataResponse = util.Collections.singletonList(new TopicMetadata(
      expectedError,
      topicName,
      isInternal,
      util.Collections.emptyList()
    ))

    assertEquals(expectedMetadataResponse, response.topicMetadata())

    if (enableAutoTopicCreation) {
      assertTrue(capturedRequest.getValue.isDefined)
      assertEquals(request.context, capturedRequest.getValue.get)
    }
  }

  private def verifyTopicCreation(topicName: String,
                                  enableAutoTopicCreation: Boolean,
                                  isInternal: Boolean,
                                  request: RequestChannel.Request): ArgumentCaptor[Option[RequestContext]] = {
    val capturedRequest: ArgumentCaptor[Option[RequestContext]] = ArgumentCaptor.forClass(classOf[Option[RequestContext]])
    if (enableAutoTopicCreation) {
      when(clientControllerQuotaManager.newPermissiveQuotaFor(ArgumentMatchers.eq(request)))
        .thenReturn(UnboundedControllerMutationQuota)

      when(autoTopicCreationManager.createTopics(
        ArgumentMatchers.eq(Set(topicName)),
        ArgumentMatchers.eq(UnboundedControllerMutationQuota),
        capturedRequest.capture())).thenReturn(
        Seq(new MetadataResponseTopic()
        .setErrorCode(Errors.UNKNOWN_TOPIC_OR_PARTITION.code())
        .setIsInternal(isInternal)
        .setName(topicName))
      )
    }
    capturedRequest
  }

  private def setupBrokerMetadata(hasEnoughLiveBrokers: Boolean, numBrokersNeeded: Int): Unit = {
    addTopicToMetadataCache("some-topic", 1,
      if (hasEnoughLiveBrokers)
        numBrokersNeeded
      else
        numBrokersNeeded - 1)
  }

  @Test
  def testInvalidMetadataRequestReturnsError(): Unit = {
    // Construct invalid MetadataRequestTopics. We will try each one separately and ensure the error is thrown.
    val topics = List(new MetadataRequestData.MetadataRequestTopic().setName(null).setTopicId(Uuid.randomUuid()),
      new MetadataRequestData.MetadataRequestTopic().setName(null),
      new MetadataRequestData.MetadataRequestTopic().setTopicId(Uuid.randomUuid()),
      new MetadataRequestData.MetadataRequestTopic().setName("topic1").setTopicId(Uuid.randomUuid()))

    // if version is 10 or 11, the invalid topic metadata should return an error
    val invalidVersions = Set(10, 11)
    invalidVersions.foreach( version =>
      topics.foreach(topic => {
        val metadataRequestData = new MetadataRequestData().setTopics(Collections.singletonList(topic))
        val request = buildRequest(new MetadataRequest(metadataRequestData, version.toShort))
        val kafkaApis = createKafkaApis()
        try {
          val capturedResponse: ArgumentCaptor[AbstractResponse] = ArgumentCaptor.forClass(classOf[AbstractResponse])
          kafkaApis.handle(request, RequestLocal.withThreadConfinedCaching)
          verify(requestChannel).sendResponse(
            ArgumentMatchers.eq(request),
            capturedResponse.capture(),
            any()
          )
          val response = capturedResponse.getValue.asInstanceOf[MetadataResponse]
          assertEquals(1, response.topicMetadata.size)
          assertEquals(1, response.errorCounts.get(Errors.INVALID_REQUEST))
          response.data.topics.forEach(topic => assertNotEquals(null, topic.name))
          reset(requestChannel)
        } finally {
          kafkaApis.close()
        }
      })
    )
  }

  @Test
  def testHandleOffsetCommitRequest(): Unit = {
    addTopicToMetadataCache("foo", numPartitions = 1)

    val offsetCommitRequest = new OffsetCommitRequestData()
      .setGroupId("group")
      .setMemberId("member")
      .setTopics(List(
        new OffsetCommitRequestData.OffsetCommitRequestTopic()
          .setName("foo")
          .setPartitions(List(
            new OffsetCommitRequestData.OffsetCommitRequestPartition()
              .setPartitionIndex(0)
              .setCommittedOffset(10)).asJava)).asJava)

    val requestChannelRequest = buildRequest(new OffsetCommitRequest.Builder(offsetCommitRequest).build())

    val future = new CompletableFuture[OffsetCommitResponseData]()
    when(groupCoordinator.commitOffsets(
      requestChannelRequest.context,
      offsetCommitRequest,
      RequestLocal.NoCaching.bufferSupplier
    )).thenReturn(future)
    kafkaApis = createKafkaApis()
    kafkaApis.handle(
      requestChannelRequest,
      RequestLocal.NoCaching
    )

    // This is the response returned by the group coordinator.
    val offsetCommitResponse = new OffsetCommitResponseData()
      .setTopics(List(
        new OffsetCommitResponseData.OffsetCommitResponseTopic()
          .setName("foo")
          .setPartitions(List(
            new OffsetCommitResponseData.OffsetCommitResponsePartition()
              .setPartitionIndex(0)
              .setErrorCode(Errors.NONE.code)).asJava)).asJava)

    future.complete(offsetCommitResponse)
    val response = verifyNoThrottling[OffsetCommitResponse](requestChannelRequest)
    assertEquals(offsetCommitResponse, response.data)
  }

  @Test
  def testHandleOffsetCommitRequestFutureFailed(): Unit = {
    addTopicToMetadataCache("foo", numPartitions = 1)

    val offsetCommitRequest = new OffsetCommitRequestData()
      .setGroupId("group")
      .setMemberId("member")
      .setTopics(List(
        new OffsetCommitRequestData.OffsetCommitRequestTopic()
          .setName("foo")
          .setPartitions(List(
            new OffsetCommitRequestData.OffsetCommitRequestPartition()
              .setPartitionIndex(0)
              .setCommittedOffset(10)).asJava)).asJava)

    val requestChannelRequest = buildRequest(new OffsetCommitRequest.Builder(offsetCommitRequest).build())

    val future = new CompletableFuture[OffsetCommitResponseData]()
    when(groupCoordinator.commitOffsets(
      requestChannelRequest.context,
      offsetCommitRequest,
      RequestLocal.NoCaching.bufferSupplier
    )).thenReturn(future)
    
    kafkaApis = createKafkaApis()
    kafkaApis.handle(
      requestChannelRequest,
      RequestLocal.NoCaching
    )

    val expectedOffsetCommitResponse = new OffsetCommitResponseData()
      .setTopics(List(
        new OffsetCommitResponseData.OffsetCommitResponseTopic()
          .setName("foo")
          .setPartitions(List(
            new OffsetCommitResponseData.OffsetCommitResponsePartition()
              .setPartitionIndex(0)
              .setErrorCode(Errors.NOT_COORDINATOR.code)).asJava)).asJava)

    future.completeExceptionally(Errors.NOT_COORDINATOR.exception)
    val response = verifyNoThrottling[OffsetCommitResponse](requestChannelRequest)
    assertEquals(expectedOffsetCommitResponse, response.data)
  }

  @Test
  def testHandleOffsetCommitRequestTopicsAndPartitionsValidation(): Unit = {
    addTopicToMetadataCache("foo", numPartitions = 2)
    addTopicToMetadataCache("bar", numPartitions = 2)

    val offsetCommitRequest = new OffsetCommitRequestData()
      .setGroupId("group")
      .setMemberId("member")
      .setTopics(List(
        // foo exists but only has 2 partitions.
        new OffsetCommitRequestData.OffsetCommitRequestTopic()
          .setName("foo")
          .setPartitions(List(
            new OffsetCommitRequestData.OffsetCommitRequestPartition()
              .setPartitionIndex(0)
              .setCommittedOffset(10),
            new OffsetCommitRequestData.OffsetCommitRequestPartition()
              .setPartitionIndex(1)
              .setCommittedOffset(20),
            new OffsetCommitRequestData.OffsetCommitRequestPartition()
              .setPartitionIndex(2)
              .setCommittedOffset(30)).asJava),
        // bar exists.
        new OffsetCommitRequestData.OffsetCommitRequestTopic()
          .setName("bar")
          .setPartitions(List(
            new OffsetCommitRequestData.OffsetCommitRequestPartition()
              .setPartitionIndex(0)
              .setCommittedOffset(40),
            new OffsetCommitRequestData.OffsetCommitRequestPartition()
              .setPartitionIndex(1)
              .setCommittedOffset(50)).asJava),
        // zar does not exist.
        new OffsetCommitRequestData.OffsetCommitRequestTopic()
          .setName("zar")
          .setPartitions(List(
            new OffsetCommitRequestData.OffsetCommitRequestPartition()
              .setPartitionIndex(0)
              .setCommittedOffset(60),
            new OffsetCommitRequestData.OffsetCommitRequestPartition()
              .setPartitionIndex(1)
              .setCommittedOffset(70)).asJava)).asJava)

    val requestChannelRequest = buildRequest(new OffsetCommitRequest.Builder(offsetCommitRequest).build())

    // This is the request expected by the group coordinator.
    val expectedOffsetCommitRequest = new OffsetCommitRequestData()
      .setGroupId("group")
      .setMemberId("member")
      .setTopics(List(
        // foo exists but only has 2 partitions.
        new OffsetCommitRequestData.OffsetCommitRequestTopic()
          .setName("foo")
          .setPartitions(List(
            new OffsetCommitRequestData.OffsetCommitRequestPartition()
              .setPartitionIndex(0)
              .setCommittedOffset(10),
            new OffsetCommitRequestData.OffsetCommitRequestPartition()
              .setPartitionIndex(1)
              .setCommittedOffset(20)).asJava),
        new OffsetCommitRequestData.OffsetCommitRequestTopic()
          .setName("bar")
          .setPartitions(List(
            new OffsetCommitRequestData.OffsetCommitRequestPartition()
              .setPartitionIndex(0)
              .setCommittedOffset(40),
            new OffsetCommitRequestData.OffsetCommitRequestPartition()
              .setPartitionIndex(1)
              .setCommittedOffset(50)).asJava)).asJava)

    val future = new CompletableFuture[OffsetCommitResponseData]()
    when(groupCoordinator.commitOffsets(
      requestChannelRequest.context,
      expectedOffsetCommitRequest,
      RequestLocal.NoCaching.bufferSupplier
    )).thenReturn(future)
    kafkaApis = createKafkaApis()
    kafkaApis.handle(
      requestChannelRequest,
      RequestLocal.NoCaching
    )

    // This is the response returned by the group coordinator.
    val offsetCommitResponse = new OffsetCommitResponseData()
      .setTopics(List(
        new OffsetCommitResponseData.OffsetCommitResponseTopic()
          .setName("foo")
          .setPartitions(List(
            new OffsetCommitResponseData.OffsetCommitResponsePartition()
              .setPartitionIndex(0)
              .setErrorCode(Errors.NONE.code),
            new OffsetCommitResponseData.OffsetCommitResponsePartition()
              .setPartitionIndex(1)
              .setErrorCode(Errors.NONE.code)).asJava),
        new OffsetCommitResponseData.OffsetCommitResponseTopic()
          .setName("bar")
          .setPartitions(List(
            new OffsetCommitResponseData.OffsetCommitResponsePartition()
              .setPartitionIndex(0)
              .setErrorCode(Errors.NONE.code),
            new OffsetCommitResponseData.OffsetCommitResponsePartition()
              .setPartitionIndex(1)
              .setErrorCode(Errors.NONE.code)).asJava)).asJava)

    val expectedOffsetCommitResponse = new OffsetCommitResponseData()
      .setTopics(List(
        new OffsetCommitResponseData.OffsetCommitResponseTopic()
          .setName("foo")
          .setPartitions(List(
            // foo-2 is first because partitions failing the validation
            // are put in the response first.
            new OffsetCommitResponseData.OffsetCommitResponsePartition()
              .setPartitionIndex(2)
              .setErrorCode(Errors.UNKNOWN_TOPIC_OR_PARTITION.code),
            new OffsetCommitResponseData.OffsetCommitResponsePartition()
              .setPartitionIndex(0)
              .setErrorCode(Errors.NONE.code),
            new OffsetCommitResponseData.OffsetCommitResponsePartition()
              .setPartitionIndex(1)
              .setErrorCode(Errors.NONE.code)).asJava),
        // zar is before bar because topics failing the validation are
        // put in the response first.
        new OffsetCommitResponseData.OffsetCommitResponseTopic()
          .setName("zar")
          .setPartitions(List(
            new OffsetCommitResponseData.OffsetCommitResponsePartition()
              .setPartitionIndex(0)
              .setErrorCode(Errors.UNKNOWN_TOPIC_OR_PARTITION.code),
            new OffsetCommitResponseData.OffsetCommitResponsePartition()
              .setPartitionIndex(1)
              .setErrorCode(Errors.UNKNOWN_TOPIC_OR_PARTITION.code)).asJava),
        new OffsetCommitResponseData.OffsetCommitResponseTopic()
          .setName("bar")
          .setPartitions(List(
            new OffsetCommitResponseData.OffsetCommitResponsePartition()
              .setPartitionIndex(0)
              .setErrorCode(Errors.NONE.code),
            new OffsetCommitResponseData.OffsetCommitResponsePartition()
              .setPartitionIndex(1)
              .setErrorCode(Errors.NONE.code)).asJava)).asJava)

    future.complete(offsetCommitResponse)
    val response = verifyNoThrottling[OffsetCommitResponse](requestChannelRequest)
    assertEquals(expectedOffsetCommitResponse, response.data)
  }

  @Test
  def testOffsetCommitWithInvalidPartition(): Unit = {
    val topic = "topic"
    addTopicToMetadataCache(topic, numPartitions = 1)

    def checkInvalidPartition(invalidPartitionId: Int): Unit = {
      reset(replicaManager, clientRequestQuotaManager, requestChannel)

      val offsetCommitRequest = new OffsetCommitRequest.Builder(
        new OffsetCommitRequestData()
          .setGroupId("groupId")
          .setTopics(Collections.singletonList(
            new OffsetCommitRequestData.OffsetCommitRequestTopic()
              .setName(topic)
              .setPartitions(Collections.singletonList(
                new OffsetCommitRequestData.OffsetCommitRequestPartition()
                  .setPartitionIndex(invalidPartitionId)
                  .setCommittedOffset(15)
                  .setCommittedLeaderEpoch(RecordBatch.NO_PARTITION_LEADER_EPOCH)
                  .setCommittedMetadata(""))
              )
          ))).build()

      val request = buildRequest(offsetCommitRequest)
      when(clientRequestQuotaManager.maybeRecordAndGetThrottleTimeMs(any[RequestChannel.Request](),
        any[Long])).thenReturn(0)
      val kafkaApis = createKafkaApis()
      try {
        kafkaApis.handleOffsetCommitRequest(request, RequestLocal.withThreadConfinedCaching)

        val response = verifyNoThrottling[OffsetCommitResponse](request)
        assertEquals(Errors.UNKNOWN_TOPIC_OR_PARTITION,
          Errors.forCode(response.data.topics().get(0).partitions().get(0).errorCode))
      } finally {
        kafkaApis.close()
      }
    }

    checkInvalidPartition(-1)
    checkInvalidPartition(1) // topic has only one partition
  }

  @Test
  def testTxnOffsetCommitWithInvalidPartition(): Unit = {
    val topic = "topic"
    addTopicToMetadataCache(topic, numPartitions = 1)

    def checkInvalidPartition(invalidPartitionId: Int): Unit = {
      reset(replicaManager, clientRequestQuotaManager, requestChannel)

      val invalidTopicPartition = new TopicPartition(topic, invalidPartitionId)
      val partitionOffsetCommitData = new TxnOffsetCommitRequest.CommittedOffset(15L, "", Optional.empty())
      val offsetCommitRequest = new TxnOffsetCommitRequest.Builder(
        "txnId",
        "groupId",
        15L,
        0.toShort,
        Map(invalidTopicPartition -> partitionOffsetCommitData).asJava,
      ).build()
      val request = buildRequest(offsetCommitRequest)
      when(clientRequestQuotaManager.maybeRecordAndGetThrottleTimeMs(any[RequestChannel.Request](),
        any[Long])).thenReturn(0)
      val kafkaApis = createKafkaApis()
      try {
        kafkaApis.handleTxnOffsetCommitRequest(request, RequestLocal.withThreadConfinedCaching)

        val response = verifyNoThrottling[TxnOffsetCommitResponse](request)
        assertEquals(Errors.UNKNOWN_TOPIC_OR_PARTITION, response.errors().get(invalidTopicPartition))
      } finally {
        kafkaApis.close()
      }
    }

    checkInvalidPartition(-1)
    checkInvalidPartition(1) // topic has only one partition
  }

  @Test
  def testHandleTxnOffsetCommitRequest(): Unit = {
    addTopicToMetadataCache("foo", numPartitions = 1)

    val txnOffsetCommitRequest = new TxnOffsetCommitRequestData()
      .setGroupId("group")
      .setMemberId("member")
      .setGenerationId(10)
      .setProducerId(20)
      .setProducerEpoch(30)
      .setGroupInstanceId("instance-id")
      .setTransactionalId("transactional-id")
      .setTopics(List(
        new TxnOffsetCommitRequestData.TxnOffsetCommitRequestTopic()
          .setName("foo")
          .setPartitions(List(
            new TxnOffsetCommitRequestData.TxnOffsetCommitRequestPartition()
              .setPartitionIndex(0)
              .setCommittedOffset(10)).asJava)).asJava)

    val requestChannelRequest = buildRequest(new TxnOffsetCommitRequest.Builder(txnOffsetCommitRequest).build())

    val future = new CompletableFuture[TxnOffsetCommitResponseData]()
    when(txnCoordinator.partitionFor(txnOffsetCommitRequest.transactionalId)).thenReturn(0)
    when(groupCoordinator.commitTransactionalOffsets(
      requestChannelRequest.context,
      txnOffsetCommitRequest,
      RequestLocal.NoCaching.bufferSupplier
    )).thenReturn(future)
    kafkaApis = createKafkaApis()
    kafkaApis.handle(
      requestChannelRequest,
      RequestLocal.NoCaching
    )

    // This is the response returned by the group coordinator.
    val txnOffsetCommitResponse = new TxnOffsetCommitResponseData()
      .setTopics(List(
        new TxnOffsetCommitResponseData.TxnOffsetCommitResponseTopic()
          .setName("foo")
          .setPartitions(List(
            new TxnOffsetCommitResponseData.TxnOffsetCommitResponsePartition()
              .setPartitionIndex(0)
              .setErrorCode(Errors.NONE.code)).asJava)).asJava)

    future.complete(txnOffsetCommitResponse)
    val response = verifyNoThrottling[TxnOffsetCommitResponse](requestChannelRequest)
    assertEquals(txnOffsetCommitResponse, response.data)
  }

  @Test
  def testHandleTxnOffsetCommitRequestFutureFailed(): Unit = {
    addTopicToMetadataCache("foo", numPartitions = 1)

    val txnOffsetCommitRequest = new TxnOffsetCommitRequestData()
      .setGroupId("group")
      .setMemberId("member")
      .setTopics(List(
        new TxnOffsetCommitRequestData.TxnOffsetCommitRequestTopic()
          .setName("foo")
          .setPartitions(List(
            new TxnOffsetCommitRequestData.TxnOffsetCommitRequestPartition()
              .setPartitionIndex(0)
              .setCommittedOffset(10)).asJava)).asJava)

    val requestChannelRequest = buildRequest(new TxnOffsetCommitRequest.Builder(txnOffsetCommitRequest).build())

    val future = new CompletableFuture[TxnOffsetCommitResponseData]()
    when(txnCoordinator.partitionFor(txnOffsetCommitRequest.transactionalId)).thenReturn(0)
    when(groupCoordinator.commitTransactionalOffsets(
      requestChannelRequest.context,
      txnOffsetCommitRequest,
      RequestLocal.NoCaching.bufferSupplier
    )).thenReturn(future)
    kafkaApis = createKafkaApis()
    kafkaApis.handle(
      requestChannelRequest,
      RequestLocal.NoCaching
    )

    val expectedTxnOffsetCommitResponse = new TxnOffsetCommitResponseData()
      .setTopics(List(
        new TxnOffsetCommitResponseData.TxnOffsetCommitResponseTopic()
          .setName("foo")
          .setPartitions(List(
            new TxnOffsetCommitResponseData.TxnOffsetCommitResponsePartition()
              .setPartitionIndex(0)
              .setErrorCode(Errors.NOT_COORDINATOR.code)).asJava)).asJava)

    future.completeExceptionally(Errors.NOT_COORDINATOR.exception)
    val response = verifyNoThrottling[TxnOffsetCommitResponse](requestChannelRequest)
    assertEquals(expectedTxnOffsetCommitResponse, response.data)
  }

  @Test
  def testHandleTxnOffsetCommitRequestTopicsAndPartitionsValidation(): Unit = {
    addTopicToMetadataCache("foo", numPartitions = 2)
    addTopicToMetadataCache("bar", numPartitions = 2)

    val txnOffsetCommitRequest = new TxnOffsetCommitRequestData()
      .setGroupId("group")
      .setMemberId("member")
      .setTopics(List(
        // foo exists but only has 2 partitions.
        new TxnOffsetCommitRequestData.TxnOffsetCommitRequestTopic()
          .setName("foo")
          .setPartitions(List(
            new TxnOffsetCommitRequestData.TxnOffsetCommitRequestPartition()
              .setPartitionIndex(0)
              .setCommittedOffset(10),
            new TxnOffsetCommitRequestData.TxnOffsetCommitRequestPartition()
              .setPartitionIndex(1)
              .setCommittedOffset(20),
            new TxnOffsetCommitRequestData.TxnOffsetCommitRequestPartition()
              .setPartitionIndex(2)
              .setCommittedOffset(30)).asJava),
        // bar exists.
        new TxnOffsetCommitRequestData.TxnOffsetCommitRequestTopic()
          .setName("bar")
          .setPartitions(List(
            new TxnOffsetCommitRequestData.TxnOffsetCommitRequestPartition()
              .setPartitionIndex(0)
              .setCommittedOffset(40),
            new TxnOffsetCommitRequestData.TxnOffsetCommitRequestPartition()
              .setPartitionIndex(1)
              .setCommittedOffset(50)).asJava),
        // zar does not exist.
        new TxnOffsetCommitRequestData.TxnOffsetCommitRequestTopic()
          .setName("zar")
          .setPartitions(List(
            new TxnOffsetCommitRequestData.TxnOffsetCommitRequestPartition()
              .setPartitionIndex(0)
              .setCommittedOffset(60),
            new TxnOffsetCommitRequestData.TxnOffsetCommitRequestPartition()
              .setPartitionIndex(1)
              .setCommittedOffset(70)).asJava)).asJava)

    val requestChannelRequest = buildRequest(new TxnOffsetCommitRequest.Builder(txnOffsetCommitRequest).build())

    // This is the request expected by the group coordinator.
    val expectedTxnOffsetCommitRequest = new TxnOffsetCommitRequestData()
      .setGroupId("group")
      .setMemberId("member")
      .setTopics(List(
        // foo exists but only has 2 partitions.
        new TxnOffsetCommitRequestData.TxnOffsetCommitRequestTopic()
          .setName("foo")
          .setPartitions(List(
            new TxnOffsetCommitRequestData.TxnOffsetCommitRequestPartition()
              .setPartitionIndex(0)
              .setCommittedOffset(10),
            new TxnOffsetCommitRequestData.TxnOffsetCommitRequestPartition()
              .setPartitionIndex(1)
              .setCommittedOffset(20)).asJava),
        new TxnOffsetCommitRequestData.TxnOffsetCommitRequestTopic()
          .setName("bar")
          .setPartitions(List(
            new TxnOffsetCommitRequestData.TxnOffsetCommitRequestPartition()
              .setPartitionIndex(0)
              .setCommittedOffset(40),
            new TxnOffsetCommitRequestData.TxnOffsetCommitRequestPartition()
              .setPartitionIndex(1)
              .setCommittedOffset(50)).asJava)).asJava)

    val future = new CompletableFuture[TxnOffsetCommitResponseData]()
    when(txnCoordinator.partitionFor(expectedTxnOffsetCommitRequest.transactionalId)).thenReturn(0)
    when(groupCoordinator.commitTransactionalOffsets(
      requestChannelRequest.context,
      expectedTxnOffsetCommitRequest,
      RequestLocal.NoCaching.bufferSupplier
    )).thenReturn(future)
    kafkaApis = createKafkaApis()
    kafkaApis.handle(
      requestChannelRequest,
      RequestLocal.NoCaching
    )

    // This is the response returned by the group coordinator.
    val txnOffsetCommitResponse = new TxnOffsetCommitResponseData()
      .setTopics(List(
        new TxnOffsetCommitResponseData.TxnOffsetCommitResponseTopic()
          .setName("foo")
          .setPartitions(List(
            new TxnOffsetCommitResponseData.TxnOffsetCommitResponsePartition()
              .setPartitionIndex(0)
              .setErrorCode(Errors.NONE.code),
            new TxnOffsetCommitResponseData.TxnOffsetCommitResponsePartition()
              .setPartitionIndex(1)
              .setErrorCode(Errors.NONE.code)).asJava),
        new TxnOffsetCommitResponseData.TxnOffsetCommitResponseTopic()
          .setName("bar")
          .setPartitions(List(
            new TxnOffsetCommitResponseData.TxnOffsetCommitResponsePartition()
              .setPartitionIndex(0)
              .setErrorCode(Errors.NONE.code),
            new TxnOffsetCommitResponseData.TxnOffsetCommitResponsePartition()
              .setPartitionIndex(1)
              .setErrorCode(Errors.NONE.code)).asJava)).asJava)

    val expectedTxnOffsetCommitResponse = new TxnOffsetCommitResponseData()
      .setTopics(List(
        new TxnOffsetCommitResponseData.TxnOffsetCommitResponseTopic()
          .setName("foo")
          .setPartitions(List(
            // foo-2 is first because partitions failing the validation
            // are put in the response first.
            new TxnOffsetCommitResponseData.TxnOffsetCommitResponsePartition()
              .setPartitionIndex(2)
              .setErrorCode(Errors.UNKNOWN_TOPIC_OR_PARTITION.code),
            new TxnOffsetCommitResponseData.TxnOffsetCommitResponsePartition()
              .setPartitionIndex(0)
              .setErrorCode(Errors.NONE.code),
            new TxnOffsetCommitResponseData.TxnOffsetCommitResponsePartition()
              .setPartitionIndex(1)
              .setErrorCode(Errors.NONE.code)).asJava),
        // zar is before bar because topics failing the validation are
        // put in the response first.
        new TxnOffsetCommitResponseData.TxnOffsetCommitResponseTopic()
          .setName("zar")
          .setPartitions(List(
            new TxnOffsetCommitResponseData.TxnOffsetCommitResponsePartition()
              .setPartitionIndex(0)
              .setErrorCode(Errors.UNKNOWN_TOPIC_OR_PARTITION.code),
            new TxnOffsetCommitResponseData.TxnOffsetCommitResponsePartition()
              .setPartitionIndex(1)
              .setErrorCode(Errors.UNKNOWN_TOPIC_OR_PARTITION.code)).asJava),
        new TxnOffsetCommitResponseData.TxnOffsetCommitResponseTopic()
          .setName("bar")
          .setPartitions(List(
            new TxnOffsetCommitResponseData.TxnOffsetCommitResponsePartition()
              .setPartitionIndex(0)
              .setErrorCode(Errors.NONE.code),
            new TxnOffsetCommitResponseData.TxnOffsetCommitResponsePartition()
              .setPartitionIndex(1)
              .setErrorCode(Errors.NONE.code)).asJava)).asJava)

    future.complete(txnOffsetCommitResponse)
    val response = verifyNoThrottling[TxnOffsetCommitResponse](requestChannelRequest)
    assertEquals(expectedTxnOffsetCommitResponse, response.data)
  }

  @ParameterizedTest
  @ApiKeyVersionsSource(apiKey = ApiKeys.TXN_OFFSET_COMMIT)
  def shouldReplaceCoordinatorNotAvailableWithLoadInProcessInTxnOffsetCommitWithOlderClient(version: Short): Unit = {
    val topic = "topic"
    addTopicToMetadataCache(topic, numPartitions = 2)

    val topicPartition = new TopicPartition(topic, 1)
    val capturedResponse: ArgumentCaptor[TxnOffsetCommitResponse] = ArgumentCaptor.forClass(classOf[TxnOffsetCommitResponse])

    val partitionOffsetCommitData = new TxnOffsetCommitRequest.CommittedOffset(15L, "", Optional.empty())
    val groupId = "groupId"

    val producerId = 15L
    val epoch = 0.toShort

    val offsetCommitRequest = new TxnOffsetCommitRequest.Builder(
      "txnId",
      groupId,
      producerId,
      epoch,
      Map(topicPartition -> partitionOffsetCommitData).asJava,
    ).build(version)
    val request = buildRequest(offsetCommitRequest)

    val requestLocal = RequestLocal.withThreadConfinedCaching
    val future = new CompletableFuture[TxnOffsetCommitResponseData]()
    when(txnCoordinator.partitionFor(offsetCommitRequest.data.transactionalId)).thenReturn(0)
    when(groupCoordinator.commitTransactionalOffsets(
      request.context,
      offsetCommitRequest.data,
      requestLocal.bufferSupplier
    )).thenReturn(future)

    future.complete(new TxnOffsetCommitResponseData()
      .setTopics(List(
        new TxnOffsetCommitResponseData.TxnOffsetCommitResponseTopic()
          .setName(topicPartition.topic)
          .setPartitions(List(
            new TxnOffsetCommitResponseData.TxnOffsetCommitResponsePartition()
              .setPartitionIndex(topicPartition.partition)
              .setErrorCode(Errors.COORDINATOR_LOAD_IN_PROGRESS.code)
          ).asJava)
      ).asJava))
    kafkaApis = createKafkaApis()
    kafkaApis.handleTxnOffsetCommitRequest(request, requestLocal)

    verify(requestChannel).sendResponse(
      ArgumentMatchers.eq(request),
      capturedResponse.capture(),
      ArgumentMatchers.eq(None)
    )
    val response = capturedResponse.getValue

    if (version < 2) {
      assertEquals(Errors.COORDINATOR_NOT_AVAILABLE, response.errors().get(topicPartition))
    } else {
      assertEquals(Errors.COORDINATOR_LOAD_IN_PROGRESS, response.errors().get(topicPartition))
    }
  }

  @Test
  def shouldReplaceProducerFencedWithInvalidProducerEpochInInitProducerIdWithOlderClient(): Unit = {
    val topic = "topic"
    addTopicToMetadataCache(topic, numPartitions = 2)

    for (version <- ApiKeys.INIT_PRODUCER_ID.oldestVersion to ApiKeys.INIT_PRODUCER_ID.latestVersion) {

      reset(replicaManager, clientRequestQuotaManager, requestChannel, txnCoordinator)

      val capturedResponse: ArgumentCaptor[InitProducerIdResponse] = ArgumentCaptor.forClass(classOf[InitProducerIdResponse])
      val responseCallback: ArgumentCaptor[InitProducerIdResult => Unit] = ArgumentCaptor.forClass(classOf[InitProducerIdResult => Unit])

      val transactionalId = "txnId"
      val producerId = if (version < 3)
        RecordBatch.NO_PRODUCER_ID
      else
        15

      val epoch = if (version < 3)
        RecordBatch.NO_PRODUCER_EPOCH
      else
        0.toShort

      val txnTimeoutMs = TimeUnit.MINUTES.toMillis(15).toInt

      val initProducerIdRequest = new InitProducerIdRequest.Builder(
        new InitProducerIdRequestData()
          .setTransactionalId(transactionalId)
          .setTransactionTimeoutMs(txnTimeoutMs)
          .setProducerId(producerId)
          .setProducerEpoch(epoch)
      ).build(version.toShort)

      val request = buildRequest(initProducerIdRequest)

      val expectedProducerIdAndEpoch = if (version < 3)
        Option.empty
      else
        Option(new ProducerIdAndEpoch(producerId, epoch))

      val requestLocal = RequestLocal.withThreadConfinedCaching
      when(txnCoordinator.handleInitProducerId(
        ArgumentMatchers.eq(transactionalId),
        ArgumentMatchers.eq(txnTimeoutMs),
        ArgumentMatchers.eq(expectedProducerIdAndEpoch),
        responseCallback.capture(),
        ArgumentMatchers.eq(requestLocal)
      )).thenAnswer(_ => responseCallback.getValue.apply(InitProducerIdResult(producerId, epoch, Errors.PRODUCER_FENCED)))
      val kafkaApis = createKafkaApis()
      try {
        kafkaApis.handleInitProducerIdRequest(request, requestLocal)

        verify(requestChannel).sendResponse(
          ArgumentMatchers.eq(request),
          capturedResponse.capture(),
          ArgumentMatchers.eq(None)
        )
        val response = capturedResponse.getValue

        if (version < 4) {
          assertEquals(Errors.INVALID_PRODUCER_EPOCH.code, response.data.errorCode)
        } else {
          assertEquals(Errors.PRODUCER_FENCED.code, response.data.errorCode)
        }
      } finally {
        kafkaApis.close()
      }
    }
  }

  @Test
  def shouldReplaceProducerFencedWithInvalidProducerEpochInAddOffsetToTxnWithOlderClient(): Unit = {
    val topic = "topic"
    addTopicToMetadataCache(topic, numPartitions = 2)

    for (version <- ApiKeys.ADD_OFFSETS_TO_TXN.oldestVersion to ApiKeys.ADD_OFFSETS_TO_TXN.latestVersion) {

      reset(replicaManager, clientRequestQuotaManager, requestChannel, groupCoordinator, txnCoordinator)

      val capturedResponse: ArgumentCaptor[AddOffsetsToTxnResponse] = ArgumentCaptor.forClass(classOf[AddOffsetsToTxnResponse])
      val responseCallback: ArgumentCaptor[Errors => Unit] = ArgumentCaptor.forClass(classOf[Errors => Unit])

      val groupId = "groupId"
      val transactionalId = "txnId"
      val producerId = 15L
      val epoch = 0.toShort

      val addOffsetsToTxnRequest = new AddOffsetsToTxnRequest.Builder(
        new AddOffsetsToTxnRequestData()
          .setGroupId(groupId)
          .setTransactionalId(transactionalId)
          .setProducerId(producerId)
          .setProducerEpoch(epoch)
      ).build(version.toShort)
      val request = buildRequest(addOffsetsToTxnRequest)

      val partition = 1
      when(groupCoordinator.partitionFor(
        ArgumentMatchers.eq(groupId)
      )).thenReturn(partition)

      val requestLocal = RequestLocal.withThreadConfinedCaching
      when(txnCoordinator.handleAddPartitionsToTransaction(
        ArgumentMatchers.eq(transactionalId),
        ArgumentMatchers.eq(producerId),
        ArgumentMatchers.eq(epoch),
        ArgumentMatchers.eq(Set(new TopicPartition(Topic.GROUP_METADATA_TOPIC_NAME, partition))),
        responseCallback.capture(),
        ArgumentMatchers.eq(requestLocal)
      )).thenAnswer(_ => responseCallback.getValue.apply(Errors.PRODUCER_FENCED))
      val kafkaApis = createKafkaApis()
      try {
        kafkaApis.handleAddOffsetsToTxnRequest(request, requestLocal)

        verify(requestChannel).sendResponse(
          ArgumentMatchers.eq(request),
          capturedResponse.capture(),
          ArgumentMatchers.eq(None)
        )
        val response = capturedResponse.getValue

        if (version < 2) {
          assertEquals(Errors.INVALID_PRODUCER_EPOCH.code, response.data.errorCode)
        } else {
          assertEquals(Errors.PRODUCER_FENCED.code, response.data.errorCode)
        }
      } finally {
        kafkaApis.close()
      }
    }
  }

  @Test
  def shouldReplaceProducerFencedWithInvalidProducerEpochInAddPartitionToTxnWithOlderClient(): Unit = {
    val topic = "topic"
    addTopicToMetadataCache(topic, numPartitions = 2)

    for (version <- ApiKeys.ADD_PARTITIONS_TO_TXN.oldestVersion to 3) {

      reset(replicaManager, clientRequestQuotaManager, requestChannel, txnCoordinator)

      val capturedResponse: ArgumentCaptor[AddPartitionsToTxnResponse] = ArgumentCaptor.forClass(classOf[AddPartitionsToTxnResponse])
      val responseCallback: ArgumentCaptor[Errors => Unit] = ArgumentCaptor.forClass(classOf[Errors => Unit])

      val transactionalId = "txnId"
      val producerId = 15L
      val epoch = 0.toShort

      val partition = 1
      val topicPartition = new TopicPartition(topic, partition)

      val addPartitionsToTxnRequest = AddPartitionsToTxnRequest.Builder.forClient(
        transactionalId,
        producerId,
        epoch,
        Collections.singletonList(topicPartition)
      ).build(version.toShort)
      val request = buildRequest(addPartitionsToTxnRequest)

      val requestLocal = RequestLocal.withThreadConfinedCaching
      when(txnCoordinator.handleAddPartitionsToTransaction(
        ArgumentMatchers.eq(transactionalId),
        ArgumentMatchers.eq(producerId),
        ArgumentMatchers.eq(epoch),
        ArgumentMatchers.eq(Set(topicPartition)),
        responseCallback.capture(),
        ArgumentMatchers.eq(requestLocal)
      )).thenAnswer(_ => responseCallback.getValue.apply(Errors.PRODUCER_FENCED))
      val kafkaApis = createKafkaApis()
      try {
        kafkaApis.handleAddPartitionsToTxnRequest(request, requestLocal)

        verify(requestChannel).sendResponse(
          ArgumentMatchers.eq(request),
          capturedResponse.capture(),
          ArgumentMatchers.eq(None)
        )
        val response = capturedResponse.getValue

        if (version < 2) {
          assertEquals(Collections.singletonMap(topicPartition, Errors.INVALID_PRODUCER_EPOCH), response.errors().get(AddPartitionsToTxnResponse.V3_AND_BELOW_TXN_ID))
        } else {
          assertEquals(Collections.singletonMap(topicPartition, Errors.PRODUCER_FENCED), response.errors().get(AddPartitionsToTxnResponse.V3_AND_BELOW_TXN_ID))
        }
      } finally {
        kafkaApis.close()
      }
    }
  }

  @Test
  def testBatchedAddPartitionsToTxnRequest(): Unit = {
    val topic = "topic"
    addTopicToMetadataCache(topic, numPartitions = 2)

    val responseCallback: ArgumentCaptor[Errors => Unit] = ArgumentCaptor.forClass(classOf[Errors => Unit])
    val verifyPartitionsCallback: ArgumentCaptor[AddPartitionsToTxnResult => Unit] = ArgumentCaptor.forClass(classOf[AddPartitionsToTxnResult => Unit])

    val transactionalId1 = "txnId1"
    val transactionalId2 = "txnId2"
    val producerId = 15L
    val epoch = 0.toShort

    val tp0 = new TopicPartition(topic, 0)
    val tp1 = new TopicPartition(topic, 1)

    val addPartitionsToTxnRequest = AddPartitionsToTxnRequest.Builder.forBroker(
      new AddPartitionsToTxnTransactionCollection(
        List(new AddPartitionsToTxnTransaction()
          .setTransactionalId(transactionalId1)
          .setProducerId(producerId)
          .setProducerEpoch(epoch)
          .setVerifyOnly(false)
          .setTopics(new AddPartitionsToTxnTopicCollection(
            Collections.singletonList(new AddPartitionsToTxnTopic()
              .setName(tp0.topic)
              .setPartitions(Collections.singletonList(tp0.partition))
            ).iterator())
          ), new AddPartitionsToTxnTransaction()
          .setTransactionalId(transactionalId2)
          .setProducerId(producerId)
          .setProducerEpoch(epoch)
          .setVerifyOnly(true)
          .setTopics(new AddPartitionsToTxnTopicCollection(
            Collections.singletonList(new AddPartitionsToTxnTopic()
              .setName(tp1.topic)
              .setPartitions(Collections.singletonList(tp1.partition))
            ).iterator())
          )
        ).asJava.iterator()
      )
    ).build(4.toShort)
    val request = buildRequest(addPartitionsToTxnRequest)

    val requestLocal = RequestLocal.withThreadConfinedCaching
    when(txnCoordinator.handleAddPartitionsToTransaction(
      ArgumentMatchers.eq(transactionalId1),
      ArgumentMatchers.eq(producerId),
      ArgumentMatchers.eq(epoch),
      ArgumentMatchers.eq(Set(tp0)),
      responseCallback.capture(),
      ArgumentMatchers.eq(requestLocal)
    )).thenAnswer(_ => responseCallback.getValue.apply(Errors.NONE))

    when(txnCoordinator.handleVerifyPartitionsInTransaction(
      ArgumentMatchers.eq(transactionalId2),
      ArgumentMatchers.eq(producerId),
      ArgumentMatchers.eq(epoch),
      ArgumentMatchers.eq(Set(tp1)),
      verifyPartitionsCallback.capture(),
    )).thenAnswer(_ => verifyPartitionsCallback.getValue.apply(AddPartitionsToTxnResponse.resultForTransaction(transactionalId2, Map(tp1 -> Errors.PRODUCER_FENCED).asJava)))
    kafkaApis = createKafkaApis()
    kafkaApis.handleAddPartitionsToTxnRequest(request, requestLocal)

    val response = verifyNoThrottling[AddPartitionsToTxnResponse](request)

    val expectedErrors = Map(
      transactionalId1 -> Collections.singletonMap(tp0, Errors.NONE),
      transactionalId2 -> Collections.singletonMap(tp1, Errors.PRODUCER_FENCED)
    ).asJava

    assertEquals(expectedErrors, response.errors())
  }

  @ParameterizedTest
  @ApiKeyVersionsSource(apiKey = ApiKeys.ADD_PARTITIONS_TO_TXN)
  def testHandleAddPartitionsToTxnAuthorizationFailedAndMetrics(version: Short): Unit = {
    val requestMetrics = new RequestChannel.Metrics(Seq(ApiKeys.ADD_PARTITIONS_TO_TXN))
    try {
      val topic = "topic"

      val transactionalId = "txnId1"
      val producerId = 15L
      val epoch = 0.toShort

      val tp = new TopicPartition(topic, 0)

      val addPartitionsToTxnRequest =
        if (version < 4)
          AddPartitionsToTxnRequest.Builder.forClient(
            transactionalId,
            producerId,
            epoch,
            Collections.singletonList(tp)).build(version)
        else
          AddPartitionsToTxnRequest.Builder.forBroker(
            new AddPartitionsToTxnTransactionCollection(
              List(new AddPartitionsToTxnTransaction()
                .setTransactionalId(transactionalId)
                .setProducerId(producerId)
                .setProducerEpoch(epoch)
                .setVerifyOnly(true)
                .setTopics(new AddPartitionsToTxnTopicCollection(
                  Collections.singletonList(new AddPartitionsToTxnTopic()
                    .setName(tp.topic)
                    .setPartitions(Collections.singletonList(tp.partition))
                  ).iterator()))
              ).asJava.iterator())).build(version)

      val requestChannelRequest = buildRequest(addPartitionsToTxnRequest, requestMetrics = requestMetrics)

      val authorizer: Authorizer = mock(classOf[Authorizer])
      when(authorizer.authorize(any[RequestContext], any[util.List[Action]]))
        .thenReturn(Seq(AuthorizationResult.DENIED).asJava)
      kafkaApis = createKafkaApis(authorizer = Some(authorizer))
      kafkaApis.handle(
        requestChannelRequest,
        RequestLocal.NoCaching
      )

      val response = verifyNoThrottlingAndUpdateMetrics[AddPartitionsToTxnResponse](requestChannelRequest)
      val error = if (version < 4)
        response.errors().get(AddPartitionsToTxnResponse.V3_AND_BELOW_TXN_ID).get(tp)
      else
        Errors.forCode(response.data().errorCode)

      val expectedError = if (version < 4) Errors.TRANSACTIONAL_ID_AUTHORIZATION_FAILED else Errors.CLUSTER_AUTHORIZATION_FAILED
      assertEquals(expectedError, error)

      val metricName = if (version < 4) ApiKeys.ADD_PARTITIONS_TO_TXN.name else RequestMetrics.verifyPartitionsInTxnMetricName
      assertEquals(8, TestUtils.metersCount(metricName))
    } finally {
      requestMetrics.close()
    }
  }

  @ParameterizedTest
  @ApiKeyVersionsSource(apiKey = ApiKeys.ADD_PARTITIONS_TO_TXN)
  def testAddPartitionsToTxnOperationNotAttempted(version: Short): Unit = {
    val topic = "topic"
    addTopicToMetadataCache(topic, numPartitions = 1)

    val transactionalId = "txnId1"
    val producerId = 15L
    val epoch = 0.toShort

    val tp0 = new TopicPartition(topic, 0)
    val tp1 = new TopicPartition(topic, 1)

    val addPartitionsToTxnRequest = if (version < 4)
      AddPartitionsToTxnRequest.Builder.forClient(
        transactionalId,
        producerId,
        epoch,
        List(tp0, tp1).asJava).build(version)
    else
      AddPartitionsToTxnRequest.Builder.forBroker(
        new AddPartitionsToTxnTransactionCollection(
          List(new AddPartitionsToTxnTransaction()
            .setTransactionalId(transactionalId)
            .setProducerId(producerId)
            .setProducerEpoch(epoch)
            .setVerifyOnly(true)
            .setTopics(new AddPartitionsToTxnTopicCollection(
              Collections.singletonList(new AddPartitionsToTxnTopic()
                .setName(tp0.topic)
                .setPartitions(List[Integer](tp0.partition, tp1.partition()).asJava)
              ).iterator()))
          ).asJava.iterator())).build(version)

    val requestChannelRequest = buildRequest(addPartitionsToTxnRequest)
    kafkaApis = createKafkaApis()
    kafkaApis.handleAddPartitionsToTxnRequest(
      requestChannelRequest,
      RequestLocal.NoCaching
    )

    val response = verifyNoThrottling[AddPartitionsToTxnResponse](requestChannelRequest)

    def checkErrorForTp(tp: TopicPartition, expectedError: Errors): Unit = {
      val error = if (version < 4)
        response.errors().get(AddPartitionsToTxnResponse.V3_AND_BELOW_TXN_ID).get(tp)
      else
        response.errors().get(transactionalId).get(tp)

      assertEquals(expectedError, error)
    }

    checkErrorForTp(tp0, Errors.OPERATION_NOT_ATTEMPTED)
    checkErrorForTp(tp1, Errors.UNKNOWN_TOPIC_OR_PARTITION)
  }

  @Test
  def shouldReplaceProducerFencedWithInvalidProducerEpochInEndTxnWithOlderClient(): Unit = {
    val topic = "topic"
    addTopicToMetadataCache(topic, numPartitions = 2)

    for (version <- ApiKeys.END_TXN.oldestVersion to ApiKeys.END_TXN.latestVersion) {
      reset(replicaManager, clientRequestQuotaManager, requestChannel, txnCoordinator)

      val capturedResponse: ArgumentCaptor[EndTxnResponse] = ArgumentCaptor.forClass(classOf[EndTxnResponse])
      val responseCallback: ArgumentCaptor[Errors => Unit] = ArgumentCaptor.forClass(classOf[Errors => Unit])

      val transactionalId = "txnId"
      val producerId = 15L
      val epoch = 0.toShort

      val endTxnRequest = new EndTxnRequest.Builder(
        new EndTxnRequestData()
          .setTransactionalId(transactionalId)
          .setProducerId(producerId)
          .setProducerEpoch(epoch)
          .setCommitted(true)
      ).build(version.toShort)
      val request = buildRequest(endTxnRequest)

      val requestLocal = RequestLocal.withThreadConfinedCaching
      when(txnCoordinator.handleEndTransaction(
        ArgumentMatchers.eq(transactionalId),
        ArgumentMatchers.eq(producerId),
        ArgumentMatchers.eq(epoch),
        ArgumentMatchers.eq(TransactionResult.COMMIT),
        responseCallback.capture(),
        ArgumentMatchers.eq(requestLocal)
      )).thenAnswer(_ => responseCallback.getValue.apply(Errors.PRODUCER_FENCED))
      val kafkaApis = createKafkaApis()
      try {
        kafkaApis.handleEndTxnRequest(request, requestLocal)

        verify(requestChannel).sendResponse(
          ArgumentMatchers.eq(request),
          capturedResponse.capture(),
          ArgumentMatchers.eq(None)
        )
        val response = capturedResponse.getValue

        if (version < 2) {
          assertEquals(Errors.INVALID_PRODUCER_EPOCH.code, response.data.errorCode)
        } else {
          assertEquals(Errors.PRODUCER_FENCED.code, response.data.errorCode)
        }
      } finally {
        kafkaApis.close()
      }
    }
  }

  @Test
  def shouldReplaceProducerFencedWithInvalidProducerEpochInProduceResponse(): Unit = {
    val topic = "topic"
    addTopicToMetadataCache(topic, numPartitions = 2)

    for (version <- ApiKeys.PRODUCE.oldestVersion to ApiKeys.PRODUCE.latestVersion) {

      reset(replicaManager, clientQuotaManager, clientRequestQuotaManager, requestChannel, txnCoordinator)

      val responseCallback: ArgumentCaptor[Map[TopicPartition, PartitionResponse] => Unit] = ArgumentCaptor.forClass(classOf[Map[TopicPartition, PartitionResponse] => Unit])

      val tp = new TopicPartition("topic", 0)

      val produceRequest = ProduceRequest.forCurrentMagic(new ProduceRequestData()
        .setTopicData(new ProduceRequestData.TopicProduceDataCollection(
          Collections.singletonList(new ProduceRequestData.TopicProduceData()
            .setName(tp.topic).setPartitionData(Collections.singletonList(
            new ProduceRequestData.PartitionProduceData()
              .setIndex(tp.partition)
              .setRecords(MemoryRecords.withRecords(CompressionType.NONE, new SimpleRecord("test".getBytes))))))
            .iterator))
        .setAcks(1.toShort)
        .setTimeoutMs(5000))
        .build(version.toShort)
      val request = buildRequest(produceRequest)

      when(replicaManager.appendRecords(anyLong,
        anyShort,
        ArgumentMatchers.eq(false),
        ArgumentMatchers.eq(AppendOrigin.CLIENT),
        any(),
        responseCallback.capture(),
        any(),
        any(),
        any(),
        any(),
        any()
      )).thenAnswer(_ => responseCallback.getValue.apply(Map(tp -> new PartitionResponse(Errors.INVALID_PRODUCER_EPOCH))))

      when(clientRequestQuotaManager.maybeRecordAndGetThrottleTimeMs(any[RequestChannel.Request](),
        any[Long])).thenReturn(0)
      when(clientQuotaManager.maybeRecordAndGetThrottleTimeMs(
        any[RequestChannel.Request](), anyDouble, anyLong)).thenReturn(0)
      val kafkaApis = createKafkaApis()
      try {
        kafkaApis.handleProduceRequest(request, RequestLocal.withThreadConfinedCaching)

        val response = verifyNoThrottling[ProduceResponse](request)

        assertEquals(1, response.data.responses.size)
        val topicProduceResponse = response.data.responses.asScala.head
        assertEquals(1, topicProduceResponse.partitionResponses.size)
        val partitionProduceResponse = topicProduceResponse.partitionResponses.asScala.head
        assertEquals(Errors.INVALID_PRODUCER_EPOCH, Errors.forCode(partitionProduceResponse.errorCode))
      } finally {
        kafkaApis.close()
      }
    }
  }

  @Test
  def testProduceResponseContainsNewLeaderOnNotLeaderOrFollower(): Unit = {
    val topic = "topic"
    addTopicToMetadataCache(topic, numPartitions = 2, numBrokers = 3)

    for (version <- 10 to ApiKeys.PRODUCE.latestVersion) {

      reset(replicaManager, clientQuotaManager, clientRequestQuotaManager, requestChannel, txnCoordinator)

      val responseCallback: ArgumentCaptor[Map[TopicPartition, PartitionResponse] => Unit] = ArgumentCaptor.forClass(classOf[Map[TopicPartition, PartitionResponse] => Unit])

      val tp = new TopicPartition(topic, 0)
      val partition = mock(classOf[Partition])
      val newLeaderId = 2
      val newLeaderEpoch = 5

      val produceRequest = ProduceRequest.forCurrentMagic(new ProduceRequestData()
        .setTopicData(new ProduceRequestData.TopicProduceDataCollection(
          Collections.singletonList(new ProduceRequestData.TopicProduceData()
            .setName(tp.topic).setPartitionData(Collections.singletonList(
            new ProduceRequestData.PartitionProduceData()
              .setIndex(tp.partition)
              .setRecords(MemoryRecords.withRecords(CompressionType.NONE, new SimpleRecord("test".getBytes))))))
            .iterator))
        .setAcks(1.toShort)
        .setTimeoutMs(5000))
        .build(version.toShort)
      val request = buildRequest(produceRequest)

      when(replicaManager.appendRecords(anyLong,
        anyShort,
        ArgumentMatchers.eq(false),
        ArgumentMatchers.eq(AppendOrigin.CLIENT),
        any(),
        responseCallback.capture(),
        any(),
        any(),
        any(),
        any(),
        any())
      ).thenAnswer(_ => responseCallback.getValue.apply(Map(tp -> new PartitionResponse(Errors.NOT_LEADER_OR_FOLLOWER))))

      when(replicaManager.getPartitionOrError(tp)).thenAnswer(_ => Right(partition))
      when(partition.leaderReplicaIdOpt).thenAnswer(_ => Some(newLeaderId))
      when(partition.getLeaderEpoch).thenAnswer(_ => newLeaderEpoch)

      when(clientRequestQuotaManager.maybeRecordAndGetThrottleTimeMs(any[RequestChannel.Request](),
        any[Long])).thenReturn(0)
      when(clientQuotaManager.maybeRecordAndGetThrottleTimeMs(
        any[RequestChannel.Request](), anyDouble, anyLong)).thenReturn(0)
      kafkaApis = createKafkaApis()
      kafkaApis.handleProduceRequest(request, RequestLocal.withThreadConfinedCaching)

      val response = verifyNoThrottling[ProduceResponse](request)

      assertEquals(1, response.data.responses.size)
      val topicProduceResponse = response.data.responses.asScala.head
      assertEquals(1, topicProduceResponse.partitionResponses.size)
      val partitionProduceResponse = topicProduceResponse.partitionResponses.asScala.head
      assertEquals(Errors.NOT_LEADER_OR_FOLLOWER, Errors.forCode(partitionProduceResponse.errorCode))
      assertEquals(newLeaderId, partitionProduceResponse.currentLeader.leaderId())
      assertEquals(newLeaderEpoch, partitionProduceResponse.currentLeader.leaderEpoch())
      assertEquals(1, response.data.nodeEndpoints.size)
      val node = response.data.nodeEndpoints.asScala.head
      assertEquals(2, node.nodeId)
      assertEquals("broker2", node.host)
    }
  }

  @Test
  def testProduceResponseReplicaManagerLookupErrorOnNotLeaderOrFollower(): Unit = {
    val topic = "topic"
    addTopicToMetadataCache(topic, numPartitions = 2, numBrokers = 3)

    for (version <- 10 to ApiKeys.PRODUCE.latestVersion) {

      reset(replicaManager, clientQuotaManager, clientRequestQuotaManager, requestChannel, txnCoordinator)

      val responseCallback: ArgumentCaptor[Map[TopicPartition, PartitionResponse] => Unit] = ArgumentCaptor.forClass(classOf[Map[TopicPartition, PartitionResponse] => Unit])

      val tp = new TopicPartition(topic, 0)

      val produceRequest = ProduceRequest.forCurrentMagic(new ProduceRequestData()
        .setTopicData(new ProduceRequestData.TopicProduceDataCollection(
          Collections.singletonList(new ProduceRequestData.TopicProduceData()
            .setName(tp.topic).setPartitionData(Collections.singletonList(
            new ProduceRequestData.PartitionProduceData()
              .setIndex(tp.partition)
              .setRecords(MemoryRecords.withRecords(CompressionType.NONE, new SimpleRecord("test".getBytes))))))
            .iterator))
        .setAcks(1.toShort)
        .setTimeoutMs(5000))
        .build(version.toShort)
      val request = buildRequest(produceRequest)

      when(replicaManager.appendRecords(anyLong,
        anyShort,
        ArgumentMatchers.eq(false),
        ArgumentMatchers.eq(AppendOrigin.CLIENT),
        any(),
        responseCallback.capture(),
        any(),
        any(),
        any(),
        any(),
        any())
      ).thenAnswer(_ => responseCallback.getValue.apply(Map(tp -> new PartitionResponse(Errors.NOT_LEADER_OR_FOLLOWER))))

      when(replicaManager.getPartitionOrError(tp)).thenAnswer(_ => Left(Errors.UNKNOWN_TOPIC_OR_PARTITION))

      when(clientRequestQuotaManager.maybeRecordAndGetThrottleTimeMs(any[RequestChannel.Request](),
        any[Long])).thenReturn(0)
      when(clientQuotaManager.maybeRecordAndGetThrottleTimeMs(
        any[RequestChannel.Request](), anyDouble, anyLong)).thenReturn(0)
      kafkaApis = createKafkaApis()
      kafkaApis.handleProduceRequest(request, RequestLocal.withThreadConfinedCaching)

      val response = verifyNoThrottling[ProduceResponse](request)

      assertEquals(1, response.data.responses.size)
      val topicProduceResponse = response.data.responses.asScala.head
      assertEquals(1, topicProduceResponse.partitionResponses.size)
      val partitionProduceResponse = topicProduceResponse.partitionResponses.asScala.head
      assertEquals(Errors.NOT_LEADER_OR_FOLLOWER, Errors.forCode(partitionProduceResponse.errorCode))
      // LeaderId and epoch should be the same values inserted into the metadata cache
      assertEquals(0, partitionProduceResponse.currentLeader.leaderId())
      assertEquals(1, partitionProduceResponse.currentLeader.leaderEpoch())
      assertEquals(1, response.data.nodeEndpoints.size)
      val node = response.data.nodeEndpoints.asScala.head
      assertEquals(0, node.nodeId)
      assertEquals("broker0", node.host)
    }
  }

  @Test
  def testProduceResponseMetadataLookupErrorOnNotLeaderOrFollower(): Unit = {
    val topic = "topic"
    metadataCache = mock(classOf[ZkMetadataCache])

    for (version <- 10 to ApiKeys.PRODUCE.latestVersion) {

      reset(replicaManager, clientQuotaManager, clientRequestQuotaManager, requestChannel, txnCoordinator)

      val responseCallback: ArgumentCaptor[Map[TopicPartition, PartitionResponse] => Unit] = ArgumentCaptor.forClass(classOf[Map[TopicPartition, PartitionResponse] => Unit])

      val tp = new TopicPartition(topic, 0)

      val produceRequest = ProduceRequest.forCurrentMagic(new ProduceRequestData()
        .setTopicData(new ProduceRequestData.TopicProduceDataCollection(
          Collections.singletonList(new ProduceRequestData.TopicProduceData()
            .setName(tp.topic).setPartitionData(Collections.singletonList(
            new ProduceRequestData.PartitionProduceData()
              .setIndex(tp.partition)
              .setRecords(MemoryRecords.withRecords(CompressionType.NONE, new SimpleRecord("test".getBytes))))))
            .iterator))
        .setAcks(1.toShort)
        .setTimeoutMs(5000))
        .build(version.toShort)
      val request = buildRequest(produceRequest)

      when(replicaManager.appendRecords(anyLong,
        anyShort,
        ArgumentMatchers.eq(false),
        ArgumentMatchers.eq(AppendOrigin.CLIENT),
        any(),
        responseCallback.capture(),
        any(),
        any(),
        any(),
        any(),
        any())
      ).thenAnswer(_ => responseCallback.getValue.apply(Map(tp -> new PartitionResponse(Errors.NOT_LEADER_OR_FOLLOWER))))

      when(replicaManager.getPartitionOrError(tp)).thenAnswer(_ => Left(Errors.UNKNOWN_TOPIC_OR_PARTITION))

      when(clientRequestQuotaManager.maybeRecordAndGetThrottleTimeMs(any[RequestChannel.Request](),
        any[Long])).thenReturn(0)
      when(clientQuotaManager.maybeRecordAndGetThrottleTimeMs(
        any[RequestChannel.Request](), anyDouble, anyLong)).thenReturn(0)
      when(metadataCache.contains(tp)).thenAnswer(_ => true)
      when(metadataCache.getPartitionInfo(tp.topic(), tp.partition())).thenAnswer(_ => Option.empty)
      when(metadataCache.getAliveBrokerNode(any(), any())).thenReturn(Option.empty)
      kafkaApis = createKafkaApis()
      kafkaApis.handleProduceRequest(request, RequestLocal.withThreadConfinedCaching)

      val response = verifyNoThrottling[ProduceResponse](request)

      assertEquals(1, response.data.responses.size)
      val topicProduceResponse = response.data.responses.asScala.head
      assertEquals(1, topicProduceResponse.partitionResponses.size)
      val partitionProduceResponse = topicProduceResponse.partitionResponses.asScala.head
      assertEquals(Errors.NOT_LEADER_OR_FOLLOWER, Errors.forCode(partitionProduceResponse.errorCode))
      assertEquals(-1, partitionProduceResponse.currentLeader.leaderId())
      assertEquals(-1, partitionProduceResponse.currentLeader.leaderEpoch())
      assertEquals(0, response.data.nodeEndpoints.size)
    }
  }

  @Test
  def testTransactionalParametersSetCorrectly(): Unit = {
    val topic = "topic"
    val transactionalId = "txn1"

    addTopicToMetadataCache(topic, numPartitions = 2)

    for (version <- 3 to ApiKeys.PRODUCE.latestVersion) {

      reset(replicaManager, clientQuotaManager, clientRequestQuotaManager, requestChannel, txnCoordinator)

      val responseCallback: ArgumentCaptor[Map[TopicPartition, PartitionResponse] => Unit] = ArgumentCaptor.forClass(classOf[Map[TopicPartition, PartitionResponse] => Unit])

      val tp = new TopicPartition("topic", 0)

      val produceRequest = ProduceRequest.forCurrentMagic(new ProduceRequestData()
        .setTopicData(new ProduceRequestData.TopicProduceDataCollection(
          Collections.singletonList(new ProduceRequestData.TopicProduceData()
            .setName(tp.topic).setPartitionData(Collections.singletonList(
            new ProduceRequestData.PartitionProduceData()
              .setIndex(tp.partition)
              .setRecords(MemoryRecords.withTransactionalRecords(CompressionType.NONE, 0, 0, 0, new SimpleRecord("test".getBytes))))))
            .iterator))
        .setAcks(1.toShort)
        .setTransactionalId(transactionalId)
        .setTimeoutMs(5000))
        .build(version.toShort)
      val request = buildRequest(produceRequest)

      val kafkaApis = createKafkaApis()
<<<<<<< HEAD

      kafkaApis.handleProduceRequest(request, RequestLocal.withThreadConfinedCaching)

      verify(replicaManager).appendRecords(anyLong,
        anyShort,
        ArgumentMatchers.eq(false),
        ArgumentMatchers.eq(AppendOrigin.CLIENT),
        any(),
        responseCallback.capture(),
        any(),
        any(),
        any(),
        ArgumentMatchers.eq(transactionalId),
        any())
=======
      try {
        kafkaApis.handleProduceRequest(request, RequestLocal.withThreadConfinedCaching)

        verify(replicaManager).appendRecords(anyLong,
          anyShort,
          ArgumentMatchers.eq(false),
          ArgumentMatchers.eq(AppendOrigin.CLIENT),
          any(),
          responseCallback.capture(),
          any(),
          any(),
          any(),
          ArgumentMatchers.eq(transactionalId),
          any())
      } finally {
        kafkaApis.close()
      }
>>>>>>> aa7ba7bd
    }
  }

  @Test
  def testAddPartitionsToTxnWithInvalidPartition(): Unit = {
    val topic = "topic"
    addTopicToMetadataCache(topic, numPartitions = 1)

    def checkInvalidPartition(invalidPartitionId: Int): Unit = {
      reset(replicaManager, clientRequestQuotaManager, requestChannel)

      val invalidTopicPartition = new TopicPartition(topic, invalidPartitionId)
      val addPartitionsToTxnRequest = AddPartitionsToTxnRequest.Builder.forClient(
        "txnlId", 15L, 0.toShort, List(invalidTopicPartition).asJava
      ).build()
      val request = buildRequest(addPartitionsToTxnRequest)

      when(clientRequestQuotaManager.maybeRecordAndGetThrottleTimeMs(any[RequestChannel.Request](),
        any[Long])).thenReturn(0)
      val kafkaApis = createKafkaApis()
      try {
        kafkaApis.handleAddPartitionsToTxnRequest(request, RequestLocal.withThreadConfinedCaching)

        val response = verifyNoThrottling[AddPartitionsToTxnResponse](request)
        assertEquals(Errors.UNKNOWN_TOPIC_OR_PARTITION, response.errors().get(AddPartitionsToTxnResponse.V3_AND_BELOW_TXN_ID).get(invalidTopicPartition))
      } finally {
        kafkaApis.close()
      }
    }

    checkInvalidPartition(-1)
    checkInvalidPartition(1) // topic has only one partition
  }

  @Test
  def shouldThrowUnsupportedVersionExceptionOnHandleAddOffsetToTxnRequestWhenInterBrokerProtocolNotSupported(): Unit = {
    kafkaApis = createKafkaApis(IBP_0_10_2_IV0)
    assertThrows(classOf[UnsupportedVersionException],
      () => kafkaApis.handleAddOffsetsToTxnRequest(null, RequestLocal.withThreadConfinedCaching))
  }

  @Test
  def shouldThrowUnsupportedVersionExceptionOnHandleAddPartitionsToTxnRequestWhenInterBrokerProtocolNotSupported(): Unit = {
    kafkaApis = createKafkaApis(IBP_0_10_2_IV0)
    assertThrows(classOf[UnsupportedVersionException],
      () => kafkaApis.handleAddPartitionsToTxnRequest(null, RequestLocal.withThreadConfinedCaching))
  }

  @Test
  def shouldThrowUnsupportedVersionExceptionOnHandleTxnOffsetCommitRequestWhenInterBrokerProtocolNotSupported(): Unit = {
    kafkaApis = createKafkaApis(IBP_0_10_2_IV0)
    assertThrows(classOf[UnsupportedVersionException],
      () => kafkaApis.handleAddPartitionsToTxnRequest(null, RequestLocal.withThreadConfinedCaching))
  }

  @Test
  def shouldThrowUnsupportedVersionExceptionOnHandleEndTxnRequestWhenInterBrokerProtocolNotSupported(): Unit = {
    kafkaApis = createKafkaApis(IBP_0_10_2_IV0)
    assertThrows(classOf[UnsupportedVersionException],
      () => kafkaApis.handleEndTxnRequest(null, RequestLocal.withThreadConfinedCaching))
  }

  @Test
  def shouldThrowUnsupportedVersionExceptionOnHandleWriteTxnMarkersRequestWhenInterBrokerProtocolNotSupported(): Unit = {
    kafkaApis = createKafkaApis(IBP_0_10_2_IV0)
    assertThrows(classOf[UnsupportedVersionException],
      () => kafkaApis.handleWriteTxnMarkersRequest(null, RequestLocal.withThreadConfinedCaching))
  }

  @Test
  def shouldRespondWithUnsupportedForMessageFormatOnHandleWriteTxnMarkersWhenMagicLowerThanRequired(): Unit = {
    val topicPartition = new TopicPartition("t", 0)
    val (_, request) = createWriteTxnMarkersRequest(asList(topicPartition))
    val expectedErrors = Map(topicPartition -> Errors.UNSUPPORTED_FOR_MESSAGE_FORMAT).asJava
    val capturedResponse: ArgumentCaptor[WriteTxnMarkersResponse] = ArgumentCaptor.forClass(classOf[WriteTxnMarkersResponse])

    when(replicaManager.getMagic(topicPartition))
      .thenReturn(Some(RecordBatch.MAGIC_VALUE_V1))
    kafkaApis = createKafkaApis()
    kafkaApis.handleWriteTxnMarkersRequest(request, RequestLocal.withThreadConfinedCaching)

    verify(requestChannel).sendResponse(
      ArgumentMatchers.eq(request),
      capturedResponse.capture(),
      ArgumentMatchers.eq(None)
    )
    val markersResponse = capturedResponse.getValue
    assertEquals(expectedErrors, markersResponse.errorsByProducerId.get(1L))
  }

  @Test
  def shouldRespondWithUnknownTopicWhenPartitionIsNotHosted(): Unit = {
    val topicPartition = new TopicPartition("t", 0)
    val (_, request) = createWriteTxnMarkersRequest(asList(topicPartition))
    val expectedErrors = Map(topicPartition -> Errors.UNKNOWN_TOPIC_OR_PARTITION).asJava
    val capturedResponse: ArgumentCaptor[WriteTxnMarkersResponse] = ArgumentCaptor.forClass(classOf[WriteTxnMarkersResponse])

    when(replicaManager.getMagic(topicPartition))
      .thenReturn(None)
    kafkaApis = createKafkaApis()
    kafkaApis.handleWriteTxnMarkersRequest(request, RequestLocal.withThreadConfinedCaching)

    verify(requestChannel).sendResponse(
      ArgumentMatchers.eq(request),
      capturedResponse.capture(),
      ArgumentMatchers.eq(None)
    )
    val markersResponse = capturedResponse.getValue
    assertEquals(expectedErrors, markersResponse.errorsByProducerId.get(1L))
  }

  @Test
  def shouldRespondWithUnsupportedMessageFormatForBadPartitionAndNoErrorsForGoodPartition(): Unit = {
    val tp1 = new TopicPartition("t", 0)
    val tp2 = new TopicPartition("t1", 0)
    val (_, request) = createWriteTxnMarkersRequest(asList(tp1, tp2))
    val expectedErrors = Map(tp1 -> Errors.UNSUPPORTED_FOR_MESSAGE_FORMAT, tp2 -> Errors.NONE).asJava

    val capturedResponse: ArgumentCaptor[WriteTxnMarkersResponse] = ArgumentCaptor.forClass(classOf[WriteTxnMarkersResponse])
    val responseCallback: ArgumentCaptor[Map[TopicPartition, PartitionResponse] => Unit] = ArgumentCaptor.forClass(classOf[Map[TopicPartition, PartitionResponse] => Unit])

    when(replicaManager.getMagic(tp1))
      .thenReturn(Some(RecordBatch.MAGIC_VALUE_V1))
    when(replicaManager.getMagic(tp2))
      .thenReturn(Some(RecordBatch.MAGIC_VALUE_V2))

    val requestLocal = RequestLocal.withThreadConfinedCaching
    when(replicaManager.appendRecords(anyLong,
      anyShort,
      ArgumentMatchers.eq(true),
      ArgumentMatchers.eq(AppendOrigin.COORDINATOR),
      any(),
      responseCallback.capture(),
      any(),
      any(),
      ArgumentMatchers.eq(requestLocal),
      any(),
      any()
    )).thenAnswer(_ => responseCallback.getValue.apply(Map(tp2 -> new PartitionResponse(Errors.NONE))))
    kafkaApis = createKafkaApis()
    kafkaApis.handleWriteTxnMarkersRequest(request, requestLocal)

    verify(requestChannel).sendResponse(
      ArgumentMatchers.eq(request),
      capturedResponse.capture(),
      ArgumentMatchers.eq(None)
    )
    val markersResponse = capturedResponse.getValue
    assertEquals(expectedErrors, markersResponse.errorsByProducerId.get(1L))
  }

  @Test
  def shouldResignCoordinatorsIfStopReplicaReceivedWithDeleteFlagAndLeaderEpoch(): Unit = {
    shouldResignCoordinatorsIfStopReplicaReceivedWithDeleteFlag(
      LeaderAndIsr.InitialLeaderEpoch + 2, deletePartition = true)
  }

  @Test
  def shouldResignCoordinatorsIfStopReplicaReceivedWithDeleteFlagAndDeleteSentinel(): Unit = {
    shouldResignCoordinatorsIfStopReplicaReceivedWithDeleteFlag(
      LeaderAndIsr.EpochDuringDelete, deletePartition = true)
  }

  @Test
  def shouldResignCoordinatorsIfStopReplicaReceivedWithDeleteFlagAndNoEpochSentinel(): Unit = {
    shouldResignCoordinatorsIfStopReplicaReceivedWithDeleteFlag(
      LeaderAndIsr.NoEpoch, deletePartition = true)
  }

  @Test
  def shouldNotResignCoordinatorsIfStopReplicaReceivedWithoutDeleteFlag(): Unit = {
    shouldResignCoordinatorsIfStopReplicaReceivedWithDeleteFlag(
      LeaderAndIsr.InitialLeaderEpoch + 2, deletePartition = false)
  }

  def shouldResignCoordinatorsIfStopReplicaReceivedWithDeleteFlag(leaderEpoch: Int,
                                                                  deletePartition: Boolean): Unit = {
    val controllerId = 0
    val controllerEpoch = 5
    val brokerEpoch = 230498320L

    val fooPartition = new TopicPartition("foo", 0)
    val groupMetadataPartition = new TopicPartition(Topic.GROUP_METADATA_TOPIC_NAME, 0)
    val txnStatePartition = new TopicPartition(Topic.TRANSACTION_STATE_TOPIC_NAME, 0)

    val topicStates = Seq(
      new StopReplicaTopicState()
        .setTopicName(groupMetadataPartition.topic)
        .setPartitionStates(Seq(new StopReplicaPartitionState()
          .setPartitionIndex(groupMetadataPartition.partition)
          .setLeaderEpoch(leaderEpoch)
          .setDeletePartition(deletePartition)).asJava),
      new StopReplicaTopicState()
        .setTopicName(txnStatePartition.topic)
        .setPartitionStates(Seq(new StopReplicaPartitionState()
          .setPartitionIndex(txnStatePartition.partition)
          .setLeaderEpoch(leaderEpoch)
          .setDeletePartition(deletePartition)).asJava),
      new StopReplicaTopicState()
        .setTopicName(fooPartition.topic)
        .setPartitionStates(Seq(new StopReplicaPartitionState()
          .setPartitionIndex(fooPartition.partition)
          .setLeaderEpoch(leaderEpoch)
          .setDeletePartition(deletePartition)).asJava)
    ).asJava

    val stopReplicaRequest = new StopReplicaRequest.Builder(
      ApiKeys.STOP_REPLICA.latestVersion,
      controllerId,
      controllerEpoch,
      brokerEpoch,
      false,
      topicStates
    ).build()
    val request = buildRequest(stopReplicaRequest)

    when(replicaManager.stopReplicas(
      ArgumentMatchers.eq(request.context.correlationId),
      ArgumentMatchers.eq(controllerId),
      ArgumentMatchers.eq(controllerEpoch),
      ArgumentMatchers.eq(stopReplicaRequest.partitionStates().asScala)
    )).thenReturn(
      (mutable.Map(
        groupMetadataPartition -> Errors.NONE,
        txnStatePartition -> Errors.NONE,
        fooPartition -> Errors.NONE
      ), Errors.NONE)
    )
    when(controller.brokerEpoch).thenReturn(brokerEpoch)
    kafkaApis = createKafkaApis()
    kafkaApis.handleStopReplicaRequest(request)

    if (deletePartition) {
      if (leaderEpoch >= 0) {
        verify(txnCoordinator).onResignation(txnStatePartition.partition, Some(leaderEpoch))
        verify(groupCoordinator).onResignation(groupMetadataPartition.partition, OptionalInt.of(leaderEpoch))
      } else {
        verify(txnCoordinator).onResignation(txnStatePartition.partition, None)
        verify(groupCoordinator).onResignation(groupMetadataPartition.partition, OptionalInt.empty)
      }
    }
  }

  @Test
  def shouldRespondWithUnknownTopicOrPartitionForBadPartitionAndNoErrorsForGoodPartition(): Unit = {
    val tp1 = new TopicPartition("t", 0)
    val tp2 = new TopicPartition("t1", 0)
    val (_, request) = createWriteTxnMarkersRequest(asList(tp1, tp2))
    val expectedErrors = Map(tp1 -> Errors.UNKNOWN_TOPIC_OR_PARTITION, tp2 -> Errors.NONE).asJava

    val capturedResponse: ArgumentCaptor[WriteTxnMarkersResponse] = ArgumentCaptor.forClass(classOf[WriteTxnMarkersResponse])
    val responseCallback: ArgumentCaptor[Map[TopicPartition, PartitionResponse] => Unit] = ArgumentCaptor.forClass(classOf[Map[TopicPartition, PartitionResponse] => Unit])

    when(replicaManager.getMagic(tp1))
      .thenReturn(None)
    when(replicaManager.getMagic(tp2))
      .thenReturn(Some(RecordBatch.MAGIC_VALUE_V2))

    val requestLocal = RequestLocal.withThreadConfinedCaching
    when(replicaManager.appendRecords(anyLong,
      anyShort,
      ArgumentMatchers.eq(true),
      ArgumentMatchers.eq(AppendOrigin.COORDINATOR),
      any(),
      responseCallback.capture(),
      any(),
      any(),
      ArgumentMatchers.eq(requestLocal),
      any(),
      any()
    )).thenAnswer(_ => responseCallback.getValue.apply(Map(tp2 -> new PartitionResponse(Errors.NONE))))
    kafkaApis = createKafkaApis()
    kafkaApis.handleWriteTxnMarkersRequest(request, requestLocal)
    verify(requestChannel).sendResponse(
      ArgumentMatchers.eq(request),
      capturedResponse.capture(),
      ArgumentMatchers.eq(None)
    )

    val markersResponse = capturedResponse.getValue
    assertEquals(expectedErrors, markersResponse.errorsByProducerId.get(1L))
  }

  @Test
  def shouldAppendToLogOnWriteTxnMarkersWhenCorrectMagicVersion(): Unit = {
    val topicPartition = new TopicPartition("t", 0)
    val request = createWriteTxnMarkersRequest(asList(topicPartition))._2
    when(replicaManager.getMagic(topicPartition))
      .thenReturn(Some(RecordBatch.MAGIC_VALUE_V2))

    val requestLocal = RequestLocal.withThreadConfinedCaching
    kafkaApis = createKafkaApis()
    kafkaApis.handleWriteTxnMarkersRequest(request, requestLocal)
    verify(replicaManager).appendRecords(anyLong,
      anyShort,
      ArgumentMatchers.eq(true),
      ArgumentMatchers.eq(AppendOrigin.COORDINATOR),
      any(),
      any(),
      any(),
      any(),
      ArgumentMatchers.eq(requestLocal),
      any(),
      any())
  }

  @Test
  def testHandleWriteTxnMarkersRequestWithNewGroupCoordinator(): Unit = {
    val offset0 = new TopicPartition(Topic.GROUP_METADATA_TOPIC_NAME, 0)
    val offset1 = new TopicPartition(Topic.GROUP_METADATA_TOPIC_NAME, 1)
    val foo0 = new TopicPartition("foo", 0)
    val foo1 = new TopicPartition("foo", 1)

    val allPartitions = List(
      offset0,
      offset1,
      foo0,
      foo1
    )

    val writeTxnMarkersRequest = new WriteTxnMarkersRequest.Builder(
      ApiKeys.WRITE_TXN_MARKERS.latestVersion(),
      List(
        new TxnMarkerEntry(
          1L,
          1.toShort,
          0,
          TransactionResult.COMMIT,
          List(offset0, foo0).asJava
        ),
        new TxnMarkerEntry(
          2L,
          1.toShort,
          0,
          TransactionResult.ABORT,
          List(offset1, foo1).asJava
        )
      ).asJava
    ).build()

    val requestChannelRequest = buildRequest(writeTxnMarkersRequest)

    allPartitions.foreach { tp =>
      when(replicaManager.getMagic(tp))
        .thenReturn(Some(RecordBatch.MAGIC_VALUE_V2))
    }

    when(groupCoordinator.completeTransaction(
      ArgumentMatchers.eq(offset0),
      ArgumentMatchers.eq(1L),
      ArgumentMatchers.eq(1.toShort),
      ArgumentMatchers.eq(0),
      ArgumentMatchers.eq(TransactionResult.COMMIT),
      ArgumentMatchers.eq(Duration.ofMillis(Defaults.RequestTimeoutMs))
    )).thenReturn(CompletableFuture.completedFuture[Void](null))

    when(groupCoordinator.completeTransaction(
      ArgumentMatchers.eq(offset1),
      ArgumentMatchers.eq(2L),
      ArgumentMatchers.eq(1.toShort),
      ArgumentMatchers.eq(0),
      ArgumentMatchers.eq(TransactionResult.ABORT),
      ArgumentMatchers.eq(Duration.ofMillis(Defaults.RequestTimeoutMs))
    )).thenReturn(CompletableFuture.completedFuture[Void](null))

    val entriesPerPartition: ArgumentCaptor[Map[TopicPartition, MemoryRecords]] =
      ArgumentCaptor.forClass(classOf[Map[TopicPartition, MemoryRecords]])
    val responseCallback: ArgumentCaptor[Map[TopicPartition, PartitionResponse] => Unit] =
      ArgumentCaptor.forClass(classOf[Map[TopicPartition, PartitionResponse] => Unit])

    when(replicaManager.appendRecords(
      ArgumentMatchers.eq(Defaults.RequestTimeoutMs.toLong),
      ArgumentMatchers.eq(-1),
      ArgumentMatchers.eq(true),
      ArgumentMatchers.eq(AppendOrigin.COORDINATOR),
      entriesPerPartition.capture(),
      responseCallback.capture(),
      any(),
      any(),
      ArgumentMatchers.eq(RequestLocal.NoCaching),
      any(),
      any()
    )).thenAnswer { _ =>
      responseCallback.getValue.apply(
        entriesPerPartition.getValue.keySet.map { tp =>
          tp -> new PartitionResponse(Errors.NONE)
        }.toMap
      )
    }
    kafkaApis = createKafkaApis(overrideProperties = Map(
      KafkaConfig.NewGroupCoordinatorEnableProp -> "true"
    ))
    kafkaApis.handleWriteTxnMarkersRequest(requestChannelRequest, RequestLocal.NoCaching)

    val expectedResponse = new WriteTxnMarkersResponseData()
      .setMarkers(List(
        new WriteTxnMarkersResponseData.WritableTxnMarkerResult()
          .setProducerId(1L)
          .setTopics(List(
            new WriteTxnMarkersResponseData.WritableTxnMarkerTopicResult()
              .setName(Topic.GROUP_METADATA_TOPIC_NAME)
              .setPartitions(List(
                new WriteTxnMarkersResponseData.WritableTxnMarkerPartitionResult()
                  .setPartitionIndex(0)
                  .setErrorCode(Errors.NONE.code)
              ).asJava),
            new WriteTxnMarkersResponseData.WritableTxnMarkerTopicResult()
              .setName("foo")
              .setPartitions(List(
                new WriteTxnMarkersResponseData.WritableTxnMarkerPartitionResult()
                  .setPartitionIndex(0)
                  .setErrorCode(Errors.NONE.code)
              ).asJava)
          ).asJava),
        new WriteTxnMarkersResponseData.WritableTxnMarkerResult()
          .setProducerId(2L)
          .setTopics(List(
            new WriteTxnMarkersResponseData.WritableTxnMarkerTopicResult()
              .setName(Topic.GROUP_METADATA_TOPIC_NAME)
              .setPartitions(List(
                new WriteTxnMarkersResponseData.WritableTxnMarkerPartitionResult()
                  .setPartitionIndex(1)
                  .setErrorCode(Errors.NONE.code)
              ).asJava),
            new WriteTxnMarkersResponseData.WritableTxnMarkerTopicResult()
              .setName("foo")
              .setPartitions(List(
                new WriteTxnMarkersResponseData.WritableTxnMarkerPartitionResult()
                  .setPartitionIndex(1)
                  .setErrorCode(Errors.NONE.code)
              ).asJava)
          ).asJava)
      ).asJava)

    val response = verifyNoThrottling[WriteTxnMarkersResponse](requestChannelRequest)
    assertEquals(normalize(expectedResponse), normalize(response.data))
  }

  @ParameterizedTest
  @EnumSource(value = classOf[Errors], names = Array(
    "COORDINATOR_NOT_AVAILABLE",
    "COORDINATOR_LOAD_IN_PROGRESS",
    "NOT_COORDINATOR",
    "REQUEST_TIMED_OUT"
  ))
  def testHandleWriteTxnMarkersRequestWithNewGroupCoordinatorErrorTranslation(error: Errors): Unit = {
    val offset0 = new TopicPartition(Topic.GROUP_METADATA_TOPIC_NAME, 0)

    val writeTxnMarkersRequest = new WriteTxnMarkersRequest.Builder(
      ApiKeys.WRITE_TXN_MARKERS.latestVersion(),
      List(
        new TxnMarkerEntry(
          1L,
          1.toShort,
          0,
          TransactionResult.COMMIT,
          List(offset0).asJava
        )
      ).asJava
    ).build()

    val requestChannelRequest = buildRequest(writeTxnMarkersRequest)

    when(replicaManager.getMagic(offset0))
      .thenReturn(Some(RecordBatch.MAGIC_VALUE_V2))

    when(groupCoordinator.completeTransaction(
      ArgumentMatchers.eq(offset0),
      ArgumentMatchers.eq(1L),
      ArgumentMatchers.eq(1.toShort),
      ArgumentMatchers.eq(0),
      ArgumentMatchers.eq(TransactionResult.COMMIT),
      ArgumentMatchers.eq(Duration.ofMillis(Defaults.RequestTimeoutMs))
    )).thenReturn(FutureUtils.failedFuture[Void](error.exception()))
    kafkaApis = createKafkaApis(overrideProperties = Map(
      KafkaConfig.NewGroupCoordinatorEnableProp -> "true"
    ))
    kafkaApis.handleWriteTxnMarkersRequest(requestChannelRequest, RequestLocal.NoCaching)

    val expectedError = error match {
      case Errors.COORDINATOR_NOT_AVAILABLE | Errors.COORDINATOR_LOAD_IN_PROGRESS | Errors.NOT_COORDINATOR =>
        Errors.NOT_LEADER_OR_FOLLOWER
      case error =>
        error
    }

    val expectedResponse = new WriteTxnMarkersResponseData()
      .setMarkers(List(
        new WriteTxnMarkersResponseData.WritableTxnMarkerResult()
          .setProducerId(1L)
          .setTopics(List(
            new WriteTxnMarkersResponseData.WritableTxnMarkerTopicResult()
              .setName(Topic.GROUP_METADATA_TOPIC_NAME)
              .setPartitions(List(
                new WriteTxnMarkersResponseData.WritableTxnMarkerPartitionResult()
                  .setPartitionIndex(0)
                  .setErrorCode(expectedError.code)
              ).asJava)
          ).asJava)
      ).asJava)

    val response = verifyNoThrottling[WriteTxnMarkersResponse](requestChannelRequest)
    assertEquals(normalize(expectedResponse), normalize(response.data))
  }

  private def normalize(
    response: WriteTxnMarkersResponseData
  ): WriteTxnMarkersResponseData = {
    val copy = response.duplicate()
    copy.markers.sort(
      Comparator.comparingLong[WriteTxnMarkersResponseData.WritableTxnMarkerResult](_.producerId)
    )
    copy.markers.forEach { marker =>
      marker.topics.sort((t1, t2) => t1.name.compareTo(t2.name))
      marker.topics.forEach { topic =>
        topic.partitions.sort(
          Comparator.comparingInt[WriteTxnMarkersResponseData.WritableTxnMarkerPartitionResult](_.partitionIndex)
        )
      }
    }
    copy
  }

  @Test
  def testLeaderReplicaIfLocalRaisesFencedLeaderEpoch(): Unit = {
    testListOffsetFailedGetLeaderReplica(Errors.FENCED_LEADER_EPOCH)
  }

  @Test
  def testLeaderReplicaIfLocalRaisesUnknownLeaderEpoch(): Unit = {
    testListOffsetFailedGetLeaderReplica(Errors.UNKNOWN_LEADER_EPOCH)
  }

  @Test
  def testLeaderReplicaIfLocalRaisesNotLeaderOrFollower(): Unit = {
    testListOffsetFailedGetLeaderReplica(Errors.NOT_LEADER_OR_FOLLOWER)
  }

  @Test
  def testLeaderReplicaIfLocalRaisesUnknownTopicOrPartition(): Unit = {
    testListOffsetFailedGetLeaderReplica(Errors.UNKNOWN_TOPIC_OR_PARTITION)
  }

  @Test
  def testHandleDeleteGroups(): Unit = {
    val deleteGroupsRequest = new DeleteGroupsRequestData().setGroupsNames(List(
      "group-1",
      "group-2",
      "group-3"
    ).asJava)

    val requestChannelRequest = buildRequest(new DeleteGroupsRequest.Builder(deleteGroupsRequest).build())

    val future = new CompletableFuture[DeleteGroupsResponseData.DeletableGroupResultCollection]()
    when(groupCoordinator.deleteGroups(
      requestChannelRequest.context,
      List("group-1", "group-2", "group-3").asJava,
      RequestLocal.NoCaching.bufferSupplier
    )).thenReturn(future)
    kafkaApis = createKafkaApis()
    kafkaApis.handleDeleteGroupsRequest(
      requestChannelRequest,
      RequestLocal.NoCaching
    )

    val results = new DeleteGroupsResponseData.DeletableGroupResultCollection(List(
      new DeleteGroupsResponseData.DeletableGroupResult()
        .setGroupId("group-1")
        .setErrorCode(Errors.NONE.code),
      new DeleteGroupsResponseData.DeletableGroupResult()
        .setGroupId("group-2")
        .setErrorCode(Errors.NOT_CONTROLLER.code),
      new DeleteGroupsResponseData.DeletableGroupResult()
        .setGroupId("group-3")
        .setErrorCode(Errors.UNKNOWN_SERVER_ERROR.code),
    ).iterator.asJava)

    future.complete(results)

    val expectedDeleteGroupsResponse = new DeleteGroupsResponseData()
      .setResults(results)

    val response = verifyNoThrottling[DeleteGroupsResponse](requestChannelRequest)
    assertEquals(expectedDeleteGroupsResponse, response.data)
  }

  @Test
  def testHandleDeleteGroupsFutureFailed(): Unit = {
    val deleteGroupsRequest = new DeleteGroupsRequestData().setGroupsNames(List(
      "group-1",
      "group-2",
      "group-3"
    ).asJava)

    val requestChannelRequest = buildRequest(new DeleteGroupsRequest.Builder(deleteGroupsRequest).build())

    val future = new CompletableFuture[DeleteGroupsResponseData.DeletableGroupResultCollection]()
    when(groupCoordinator.deleteGroups(
      requestChannelRequest.context,
      List("group-1", "group-2", "group-3").asJava,
      RequestLocal.NoCaching.bufferSupplier
    )).thenReturn(future)
    kafkaApis = createKafkaApis()
    kafkaApis.handleDeleteGroupsRequest(
      requestChannelRequest,
      RequestLocal.NoCaching
    )

    future.completeExceptionally(Errors.NOT_CONTROLLER.exception)

    val expectedDeleteGroupsResponse = new DeleteGroupsResponseData()
      .setResults(new DeleteGroupsResponseData.DeletableGroupResultCollection(List(
        new DeleteGroupsResponseData.DeletableGroupResult()
          .setGroupId("group-1")
          .setErrorCode(Errors.NOT_CONTROLLER.code),
        new DeleteGroupsResponseData.DeletableGroupResult()
          .setGroupId("group-2")
          .setErrorCode(Errors.NOT_CONTROLLER.code),
        new DeleteGroupsResponseData.DeletableGroupResult()
          .setGroupId("group-3")
          .setErrorCode(Errors.NOT_CONTROLLER.code),
      ).iterator.asJava))

    val response = verifyNoThrottling[DeleteGroupsResponse](requestChannelRequest)
    assertEquals(expectedDeleteGroupsResponse, response.data)
  }

  @Test
  def testHandleDeleteGroupsAuthenticationFailed(): Unit = {
    val deleteGroupsRequest = new DeleteGroupsRequestData().setGroupsNames(List(
      "group-1",
      "group-2",
      "group-3"
    ).asJava)

    val requestChannelRequest = buildRequest(new DeleteGroupsRequest.Builder(deleteGroupsRequest).build())

    val authorizer: Authorizer = mock(classOf[Authorizer])

    val acls = Map(
      "group-1" -> AuthorizationResult.DENIED,
      "group-2" -> AuthorizationResult.ALLOWED,
      "group-3" -> AuthorizationResult.ALLOWED
    )

    when(authorizer.authorize(
      any[RequestContext],
      any[util.List[Action]]
    )).thenAnswer { invocation =>
      val actions = invocation.getArgument(1, classOf[util.List[Action]])
      actions.asScala.map { action =>
        acls.getOrElse(action.resourcePattern.name, AuthorizationResult.DENIED)
      }.asJava
    }

    val future = new CompletableFuture[DeleteGroupsResponseData.DeletableGroupResultCollection]()
    when(groupCoordinator.deleteGroups(
      requestChannelRequest.context,
      List("group-2", "group-3").asJava,
      RequestLocal.NoCaching.bufferSupplier
    )).thenReturn(future)
    kafkaApis = createKafkaApis(authorizer = Some(authorizer))
    kafkaApis.handleDeleteGroupsRequest(
      requestChannelRequest,
      RequestLocal.NoCaching
    )

    future.complete(new DeleteGroupsResponseData.DeletableGroupResultCollection(List(
      new DeleteGroupsResponseData.DeletableGroupResult()
        .setGroupId("group-2")
        .setErrorCode(Errors.NONE.code),
      new DeleteGroupsResponseData.DeletableGroupResult()
        .setGroupId("group-3")
        .setErrorCode(Errors.NONE.code)
    ).iterator.asJava))

    val expectedDeleteGroupsResponse = new DeleteGroupsResponseData()
      .setResults(new DeleteGroupsResponseData.DeletableGroupResultCollection(List(
        new DeleteGroupsResponseData.DeletableGroupResult()
          .setGroupId("group-2")
          .setErrorCode(Errors.NONE.code),
        new DeleteGroupsResponseData.DeletableGroupResult()
          .setGroupId("group-3")
          .setErrorCode(Errors.NONE.code),
        new DeleteGroupsResponseData.DeletableGroupResult()
          .setGroupId("group-1")
          .setErrorCode(Errors.GROUP_AUTHORIZATION_FAILED.code)).iterator.asJava))

    val response = verifyNoThrottling[DeleteGroupsResponse](requestChannelRequest)
    assertEquals(expectedDeleteGroupsResponse, response.data)
  }

  @Test
  def testHandleDescribeGroups(): Unit = {
    val describeGroupsRequest = new DescribeGroupsRequestData().setGroups(List(
      "group-1",
      "group-2",
      "group-3"
    ).asJava)

    val requestChannelRequest = buildRequest(new DescribeGroupsRequest.Builder(describeGroupsRequest).build())

    val future = new CompletableFuture[util.List[DescribeGroupsResponseData.DescribedGroup]]()
    when(groupCoordinator.describeGroups(
      requestChannelRequest.context,
      describeGroupsRequest.groups
    )).thenReturn(future)
    kafkaApis = createKafkaApis()
    kafkaApis.handleDescribeGroupsRequest(requestChannelRequest)

    val groupResults = List(
      new DescribeGroupsResponseData.DescribedGroup()
        .setGroupId("group-1")
        .setProtocolType("consumer")
        .setProtocolData("range")
        .setGroupState("Stable")
        .setMembers(List(
          new DescribeGroupsResponseData.DescribedGroupMember()
            .setMemberId("member-1")).asJava),
      new DescribeGroupsResponseData.DescribedGroup()
        .setGroupId("group-2")
        .setErrorCode(Errors.NOT_COORDINATOR.code),
      new DescribeGroupsResponseData.DescribedGroup()
        .setGroupId("group-3")
        .setErrorCode(Errors.REQUEST_TIMED_OUT.code)
    ).asJava

    future.complete(groupResults)

    val expectedDescribeGroupsResponse = new DescribeGroupsResponseData().setGroups(groupResults)
    val response = verifyNoThrottling[DescribeGroupsResponse](requestChannelRequest)
    assertEquals(expectedDescribeGroupsResponse, response.data)
  }

  @Test
  def testHandleDescribeGroupsFutureFailed(): Unit = {
    val describeGroupsRequest = new DescribeGroupsRequestData().setGroups(List(
      "group-1",
      "group-2",
      "group-3"
    ).asJava)

    val requestChannelRequest = buildRequest(new DescribeGroupsRequest.Builder(describeGroupsRequest).build())

    val future = new CompletableFuture[util.List[DescribeGroupsResponseData.DescribedGroup]]()
    when(groupCoordinator.describeGroups(
      requestChannelRequest.context,
      describeGroupsRequest.groups
    )).thenReturn(future)
    kafkaApis = createKafkaApis()
    kafkaApis.handleDescribeGroupsRequest(requestChannelRequest)

    val expectedDescribeGroupsResponse = new DescribeGroupsResponseData().setGroups(List(
      new DescribeGroupsResponseData.DescribedGroup()
        .setGroupId("group-1")
        .setErrorCode(Errors.UNKNOWN_SERVER_ERROR.code),
      new DescribeGroupsResponseData.DescribedGroup()
        .setGroupId("group-2")
        .setErrorCode(Errors.UNKNOWN_SERVER_ERROR.code),
      new DescribeGroupsResponseData.DescribedGroup()
        .setGroupId("group-3")
        .setErrorCode(Errors.UNKNOWN_SERVER_ERROR.code)
    ).asJava)

    future.completeExceptionally(Errors.UNKNOWN_SERVER_ERROR.exception)

    val response = verifyNoThrottling[DescribeGroupsResponse](requestChannelRequest)
    assertEquals(expectedDescribeGroupsResponse, response.data)
  }

  @Test
  def testHandleDescribeGroupsAuthenticationFailed(): Unit = {
    val describeGroupsRequest = new DescribeGroupsRequestData().setGroups(List(
      "group-1",
      "group-2",
      "group-3"
    ).asJava)

    val requestChannelRequest = buildRequest(new DescribeGroupsRequest.Builder(describeGroupsRequest).build())

    val authorizer: Authorizer = mock(classOf[Authorizer])

    val acls = Map(
      "group-1" -> AuthorizationResult.DENIED,
      "group-2" -> AuthorizationResult.ALLOWED,
      "group-3" -> AuthorizationResult.DENIED
    )

    when(authorizer.authorize(
      any[RequestContext],
      any[util.List[Action]]
    )).thenAnswer { invocation =>
      val actions = invocation.getArgument(1, classOf[util.List[Action]])
      actions.asScala.map { action =>
        acls.getOrElse(action.resourcePattern.name, AuthorizationResult.DENIED)
      }.asJava
    }

    val future = new CompletableFuture[util.List[DescribeGroupsResponseData.DescribedGroup]]()
    when(groupCoordinator.describeGroups(
      requestChannelRequest.context,
      List("group-2").asJava
    )).thenReturn(future)
    kafkaApis = createKafkaApis(authorizer = Some(authorizer))
    kafkaApis.handleDescribeGroupsRequest(requestChannelRequest)

    future.complete(List(
      new DescribeGroupsResponseData.DescribedGroup()
        .setGroupId("group-2")
        .setErrorCode(Errors.NOT_COORDINATOR.code)
    ).asJava)

    val expectedDescribeGroupsResponse = new DescribeGroupsResponseData().setGroups(List(
      // group-1 and group-3 are first because unauthorized are put first into the response.
      new DescribeGroupsResponseData.DescribedGroup()
        .setGroupId("group-1")
        .setErrorCode(Errors.GROUP_AUTHORIZATION_FAILED.code),
      new DescribeGroupsResponseData.DescribedGroup()
        .setGroupId("group-3")
        .setErrorCode(Errors.GROUP_AUTHORIZATION_FAILED.code),
      new DescribeGroupsResponseData.DescribedGroup()
        .setGroupId("group-2")
        .setErrorCode(Errors.NOT_COORDINATOR.code)
    ).asJava)

    val response = verifyNoThrottling[DescribeGroupsResponse](requestChannelRequest)
    assertEquals(expectedDescribeGroupsResponse, response.data)
  }

  @Test
  def testOffsetDelete(): Unit = {
    val group = "groupId"
    addTopicToMetadataCache("topic-1", numPartitions = 2)
    addTopicToMetadataCache("topic-2", numPartitions = 2)

    val topics = new OffsetDeleteRequestTopicCollection()
    topics.add(new OffsetDeleteRequestTopic()
      .setName("topic-1")
      .setPartitions(Seq(
        new OffsetDeleteRequestPartition().setPartitionIndex(0),
        new OffsetDeleteRequestPartition().setPartitionIndex(1)).asJava))
    topics.add(new OffsetDeleteRequestTopic()
      .setName("topic-2")
      .setPartitions(Seq(
        new OffsetDeleteRequestPartition().setPartitionIndex(0),
        new OffsetDeleteRequestPartition().setPartitionIndex(1)).asJava))

    val offsetDeleteRequest = new OffsetDeleteRequest.Builder(
      new OffsetDeleteRequestData()
        .setGroupId(group)
        .setTopics(topics)
    ).build()
    val request = buildRequest(offsetDeleteRequest)

    val requestLocal = RequestLocal.withThreadConfinedCaching
    val future = new CompletableFuture[OffsetDeleteResponseData]()
    when(groupCoordinator.deleteOffsets(
      request.context,
      offsetDeleteRequest.data,
      requestLocal.bufferSupplier
    )).thenReturn(future)
    kafkaApis = createKafkaApis()
    kafkaApis.handleOffsetDeleteRequest(request, requestLocal)

    val offsetDeleteResponseData = new OffsetDeleteResponseData()
      .setTopics(new OffsetDeleteResponseData.OffsetDeleteResponseTopicCollection(List(
        new OffsetDeleteResponseData.OffsetDeleteResponseTopic()
          .setName("topic-1")
          .setPartitions(new OffsetDeleteResponseData.OffsetDeleteResponsePartitionCollection(List(
            new OffsetDeleteResponseData.OffsetDeleteResponsePartition()
              .setPartitionIndex(0)
              .setErrorCode(Errors.NONE.code),
            new OffsetDeleteResponseData.OffsetDeleteResponsePartition()
              .setPartitionIndex(1)
              .setErrorCode(Errors.NONE.code)
          ).asJava.iterator)),
        new OffsetDeleteResponseData.OffsetDeleteResponseTopic()
          .setName("topic-2")
          .setPartitions(new OffsetDeleteResponseData.OffsetDeleteResponsePartitionCollection(List(
            new OffsetDeleteResponseData.OffsetDeleteResponsePartition()
              .setPartitionIndex(0)
              .setErrorCode(Errors.NONE.code),
            new OffsetDeleteResponseData.OffsetDeleteResponsePartition()
              .setPartitionIndex(1)
              .setErrorCode(Errors.NONE.code)
          ).asJava.iterator))
      ).asJava.iterator()))

    future.complete(offsetDeleteResponseData)

    val response = verifyNoThrottling[OffsetDeleteResponse](request)
    assertEquals(offsetDeleteResponseData, response.data)
  }

  @Test
  def testOffsetDeleteTopicsAndPartitionsValidation(): Unit = {
    val group = "groupId"
    addTopicToMetadataCache("foo", numPartitions = 2)
    addTopicToMetadataCache("bar", numPartitions = 2)

    val offsetDeleteRequest = new OffsetDeleteRequestData()
      .setGroupId(group)
      .setTopics(new OffsetDeleteRequestTopicCollection(List(
        // foo exists but has only 2 partitions.
        new OffsetDeleteRequestTopic()
          .setName("foo")
          .setPartitions(List(
            new OffsetDeleteRequestPartition().setPartitionIndex(0),
            new OffsetDeleteRequestPartition().setPartitionIndex(1),
            new OffsetDeleteRequestPartition().setPartitionIndex(2)
          ).asJava),
        // bar exists.
        new OffsetDeleteRequestTopic()
          .setName("bar")
          .setPartitions(List(
            new OffsetDeleteRequestPartition().setPartitionIndex(0),
            new OffsetDeleteRequestPartition().setPartitionIndex(1)
          ).asJava),
        // zar does not exist.
        new OffsetDeleteRequestTopic()
          .setName("zar")
          .setPartitions(List(
            new OffsetDeleteRequestPartition().setPartitionIndex(0),
            new OffsetDeleteRequestPartition().setPartitionIndex(1)
          ).asJava),
      ).asJava.iterator))

    val requestChannelRequest = buildRequest(new OffsetDeleteRequest.Builder(offsetDeleteRequest).build())

    // This is the request expected by the group coordinator. It contains
    // only existing topic-partitions.
    val expectedOffsetDeleteRequest = new OffsetDeleteRequestData()
      .setGroupId(group)
      .setTopics(new OffsetDeleteRequestTopicCollection(List(
        new OffsetDeleteRequestTopic()
          .setName("foo")
          .setPartitions(List(
            new OffsetDeleteRequestPartition().setPartitionIndex(0),
            new OffsetDeleteRequestPartition().setPartitionIndex(1)
          ).asJava),
        new OffsetDeleteRequestTopic()
          .setName("bar")
          .setPartitions(List(
            new OffsetDeleteRequestPartition().setPartitionIndex(0),
            new OffsetDeleteRequestPartition().setPartitionIndex(1)
          ).asJava)
      ).asJava.iterator))

    val future = new CompletableFuture[OffsetDeleteResponseData]()
    when(groupCoordinator.deleteOffsets(
      requestChannelRequest.context,
      expectedOffsetDeleteRequest,
      RequestLocal.NoCaching.bufferSupplier
    )).thenReturn(future)
    kafkaApis = createKafkaApis()
    kafkaApis.handle(
      requestChannelRequest,
      RequestLocal.NoCaching
    )

    // This is the response returned by the group coordinator.
    val offsetDeleteResponse = new OffsetDeleteResponseData()
      .setTopics(new OffsetDeleteResponseTopicCollection(List(
        new OffsetDeleteResponseTopic()
          .setName("foo")
          .setPartitions(new OffsetDeleteResponsePartitionCollection(List(
            new OffsetDeleteResponsePartition()
              .setPartitionIndex(0)
              .setErrorCode(Errors.NONE.code),
            new OffsetDeleteResponsePartition()
              .setPartitionIndex(1)
              .setErrorCode(Errors.NONE.code)
          ).asJava.iterator)),
        new OffsetDeleteResponseTopic()
          .setName("bar")
          .setPartitions(new OffsetDeleteResponsePartitionCollection(List(
            new OffsetDeleteResponsePartition()
              .setPartitionIndex(0)
              .setErrorCode(Errors.NONE.code),
            new OffsetDeleteResponsePartition()
              .setPartitionIndex(1)
              .setErrorCode(Errors.NONE.code)
          ).asJava.iterator)),
      ).asJava.iterator))

    val expectedOffsetDeleteResponse = new OffsetDeleteResponseData()
      .setTopics(new OffsetDeleteResponseTopicCollection(List(
        new OffsetDeleteResponseTopic()
          .setName("foo")
          .setPartitions(new OffsetDeleteResponsePartitionCollection(List(
            // foo-2 is first because partitions failing the validation
            // are put in the response first.
            new OffsetDeleteResponsePartition()
              .setPartitionIndex(2)
              .setErrorCode(Errors.UNKNOWN_TOPIC_OR_PARTITION.code),
            new OffsetDeleteResponsePartition()
              .setPartitionIndex(0)
              .setErrorCode(Errors.NONE.code),
            new OffsetDeleteResponsePartition()
              .setPartitionIndex(1)
              .setErrorCode(Errors.NONE.code)
          ).asJava.iterator)),
        // zar is before bar because topics failing the validation are
        // put in the response first.
        new OffsetDeleteResponseTopic()
          .setName("zar")
          .setPartitions(new OffsetDeleteResponsePartitionCollection(List(
            new OffsetDeleteResponsePartition()
              .setPartitionIndex(0)
              .setErrorCode(Errors.UNKNOWN_TOPIC_OR_PARTITION.code),
            new OffsetDeleteResponsePartition()
              .setPartitionIndex(1)
              .setErrorCode(Errors.UNKNOWN_TOPIC_OR_PARTITION.code)
          ).asJava.iterator)),
        new OffsetDeleteResponseTopic()
          .setName("bar")
          .setPartitions(new OffsetDeleteResponsePartitionCollection(List(
            new OffsetDeleteResponsePartition()
              .setPartitionIndex(0)
              .setErrorCode(Errors.NONE.code),
            new OffsetDeleteResponsePartition()
              .setPartitionIndex(1)
              .setErrorCode(Errors.NONE.code)
          ).asJava.iterator)),
      ).asJava.iterator))

    future.complete(offsetDeleteResponse)
    val response = verifyNoThrottling[OffsetDeleteResponse](requestChannelRequest)
    assertEquals(expectedOffsetDeleteResponse, response.data)
  }

  @Test
  def testOffsetDeleteWithInvalidPartition(): Unit = {
    val group = "groupId"
    val topic = "topic"
    addTopicToMetadataCache(topic, numPartitions = 1)

    def checkInvalidPartition(invalidPartitionId: Int): Unit = {
      reset(groupCoordinator, replicaManager, clientRequestQuotaManager, requestChannel)

      val topics = new OffsetDeleteRequestTopicCollection()
      topics.add(new OffsetDeleteRequestTopic()
        .setName(topic)
        .setPartitions(Collections.singletonList(
          new OffsetDeleteRequestPartition().setPartitionIndex(invalidPartitionId))))
      val offsetDeleteRequest = new OffsetDeleteRequest.Builder(
        new OffsetDeleteRequestData()
          .setGroupId(group)
          .setTopics(topics)
      ).build()
      val request = buildRequest(offsetDeleteRequest)

      // The group coordinator is called even if there are no
      // topic-partitions left after the validation.
      when(groupCoordinator.deleteOffsets(
        request.context,
        new OffsetDeleteRequestData().setGroupId(group),
        RequestLocal.NoCaching.bufferSupplier
      )).thenReturn(CompletableFuture.completedFuture(
        new OffsetDeleteResponseData()
      ))
      val kafkaApis = createKafkaApis()
      try {
        kafkaApis.handleOffsetDeleteRequest(request, RequestLocal.NoCaching)

        val response = verifyNoThrottling[OffsetDeleteResponse](request)

        assertEquals(Errors.UNKNOWN_TOPIC_OR_PARTITION,
          Errors.forCode(response.data.topics.find(topic).partitions.find(invalidPartitionId).errorCode))
      } finally {
        kafkaApis.close()
      }
    }

    checkInvalidPartition(-1)
    checkInvalidPartition(1) // topic has only one partition
  }

  @Test
  def testOffsetDeleteWithInvalidGroup(): Unit = {
    val group = "groupId"
    val topic = "topic"
    addTopicToMetadataCache(topic, numPartitions = 1)

    val offsetDeleteRequest = new OffsetDeleteRequest.Builder(
      new OffsetDeleteRequestData().setGroupId(group)
    ).build()
    val request = buildRequest(offsetDeleteRequest)

    val future = new CompletableFuture[OffsetDeleteResponseData]()
    when(groupCoordinator.deleteOffsets(
      request.context,
      offsetDeleteRequest.data,
      RequestLocal.NoCaching.bufferSupplier
    )).thenReturn(future)
    kafkaApis = createKafkaApis()
    kafkaApis.handleOffsetDeleteRequest(request, RequestLocal.NoCaching)

    future.completeExceptionally(Errors.GROUP_ID_NOT_FOUND.exception)

    val response = verifyNoThrottling[OffsetDeleteResponse](request)

    assertEquals(Errors.GROUP_ID_NOT_FOUND, Errors.forCode(response.data.errorCode))
  }

  @Test
  def testOffsetDeleteWithInvalidGroupWithTopLevelError(): Unit = {
    val group = "groupId"
    val topic = "topic"
    addTopicToMetadataCache(topic, numPartitions = 1)

    val offsetDeleteRequest = new OffsetDeleteRequest.Builder(
      new OffsetDeleteRequestData()
        .setGroupId(group)
        .setTopics(new OffsetDeleteRequestTopicCollection(Collections.singletonList(new OffsetDeleteRequestTopic()
          .setName("topic-unknown")
          .setPartitions(Collections.singletonList(new OffsetDeleteRequestPartition()
            .setPartitionIndex(0)
          ))
        ).iterator()))
    ).build()
    val request = buildRequest(offsetDeleteRequest)

    val future = new CompletableFuture[OffsetDeleteResponseData]()
    when(groupCoordinator.deleteOffsets(
      request.context,
      new OffsetDeleteRequestData().setGroupId(group), // Nonexistent topics won't be passed to groupCoordinator.
      RequestLocal.NoCaching.bufferSupplier
    )).thenReturn(future)
    kafkaApis = createKafkaApis()
    kafkaApis.handleOffsetDeleteRequest(request, RequestLocal.NoCaching)

    future.complete(new OffsetDeleteResponseData()
      .setErrorCode(Errors.GROUP_ID_NOT_FOUND.code())
    )

    val response = verifyNoThrottling[OffsetDeleteResponse](request)

    assertEquals(Errors.GROUP_ID_NOT_FOUND, Errors.forCode(response.data.errorCode))
  }

  private def testListOffsetFailedGetLeaderReplica(error: Errors): Unit = {
    val tp = new TopicPartition("foo", 0)
    val isolationLevel = IsolationLevel.READ_UNCOMMITTED
    val currentLeaderEpoch = Optional.of[Integer](15)

    when(replicaManager.fetchOffsetForTimestamp(
      ArgumentMatchers.eq(tp),
      ArgumentMatchers.eq(ListOffsetsRequest.EARLIEST_TIMESTAMP),
      ArgumentMatchers.eq(Some(isolationLevel)),
      ArgumentMatchers.eq(currentLeaderEpoch),
      fetchOnlyFromLeader = ArgumentMatchers.eq(true))
    ).thenThrow(error.exception)

    val targetTimes = List(new ListOffsetsTopic()
      .setName(tp.topic)
      .setPartitions(List(new ListOffsetsPartition()
        .setPartitionIndex(tp.partition)
        .setTimestamp(ListOffsetsRequest.EARLIEST_TIMESTAMP)
        .setCurrentLeaderEpoch(currentLeaderEpoch.get)).asJava)).asJava
    val listOffsetRequest = ListOffsetsRequest.Builder.forConsumer(true, isolationLevel, false)
      .setTargetTimes(targetTimes).build()
    val request = buildRequest(listOffsetRequest)
    when(clientRequestQuotaManager.maybeRecordAndGetThrottleTimeMs(any[RequestChannel.Request](),
      any[Long])).thenReturn(0)
    kafkaApis = createKafkaApis()
    kafkaApis.handleListOffsetRequest(request)

    val response = verifyNoThrottling[ListOffsetsResponse](request)
    val partitionDataOptional = response.topics.asScala.find(_.name == tp.topic).get
      .partitions.asScala.find(_.partitionIndex == tp.partition)
    assertTrue(partitionDataOptional.isDefined)

    val partitionData = partitionDataOptional.get
    assertEquals(error.code, partitionData.errorCode)
    assertEquals(ListOffsetsResponse.UNKNOWN_OFFSET, partitionData.offset)
    assertEquals(ListOffsetsResponse.UNKNOWN_TIMESTAMP, partitionData.timestamp)
  }

  @Test
  def testReadUncommittedConsumerListOffsetLatest(): Unit = {
    testConsumerListOffsetLatest(IsolationLevel.READ_UNCOMMITTED)
  }

  @Test
  def testReadCommittedConsumerListOffsetLatest(): Unit = {
    testConsumerListOffsetLatest(IsolationLevel.READ_COMMITTED)
  }

  /**
   * Verifies that the metadata response is correct if the broker listeners are inconsistent (i.e. one broker has
   * more listeners than another) and the request is sent on the listener that exists in both brokers.
   */
  @Test
  def testMetadataRequestOnSharedListenerWithInconsistentListenersAcrossBrokers(): Unit = {
    val (plaintextListener, _) = updateMetadataCacheWithInconsistentListeners()
    val response = sendMetadataRequestWithInconsistentListeners(plaintextListener)
    assertEquals(Set(0, 1), response.brokers.asScala.map(_.id).toSet)
  }

  /**
   * Verifies that the metadata response is correct if the broker listeners are inconsistent (i.e. one broker has
   * more listeners than another) and the request is sent on the listener that exists in one broker.
   */
  @Test
  def testMetadataRequestOnDistinctListenerWithInconsistentListenersAcrossBrokers(): Unit = {
    val (_, anotherListener) = updateMetadataCacheWithInconsistentListeners()
    val response = sendMetadataRequestWithInconsistentListeners(anotherListener)
    assertEquals(Set(0), response.brokers.asScala.map(_.id).toSet)
  }


  /**
   * Metadata request to fetch all topics should not result in the followings:
   * 1) Auto topic creation
   * 2) UNKNOWN_TOPIC_OR_PARTITION
   *
   * This case is testing the case that a topic is being deleted from MetadataCache right after
   * authorization but before checking in MetadataCache.
   */
  @Test
  def testGetAllTopicMetadataShouldNotCreateTopicOrReturnUnknownTopicPartition(): Unit = {
    // Setup: authorizer authorizes 2 topics, but one got deleted in metadata cache
    metadataCache = mock(classOf[ZkMetadataCache])
    when(metadataCache.getAliveBrokerNodes(any())).thenReturn(List(new Node(brokerId,"localhost", 0)))
    when(metadataCache.getControllerId).thenReturn(None)

    // 2 topics returned for authorization in during handle
    val topicsReturnedFromMetadataCacheForAuthorization = Set("remaining-topic", "later-deleted-topic")
    when(metadataCache.getAllTopics()).thenReturn(topicsReturnedFromMetadataCacheForAuthorization)
    // 1 topic is deleted from metadata right at the time between authorization and the next getTopicMetadata() call
    when(metadataCache.getTopicMetadata(
      ArgumentMatchers.eq(topicsReturnedFromMetadataCacheForAuthorization),
      any[ListenerName],
      anyBoolean,
      anyBoolean
    )).thenReturn(Seq(
      new MetadataResponseTopic()
        .setErrorCode(Errors.NONE.code)
        .setName("remaining-topic")
        .setIsInternal(false)
    ))


    var createTopicIsCalled: Boolean = false
    // Specific mock on zkClient for this use case
    // Expect it's never called to do auto topic creation
    when(zkClient.setOrCreateEntityConfigs(
      ArgumentMatchers.eq(ConfigType.TOPIC),
      anyString,
      any[Properties]
    )).thenAnswer(_ => {
      createTopicIsCalled = true
    })
    // No need to use
    when(zkClient.getAllBrokersInCluster)
      .thenReturn(Seq(new Broker(
        brokerId, "localhost", 9902,
        ListenerName.forSecurityProtocol(SecurityProtocol.PLAINTEXT), SecurityProtocol.PLAINTEXT
      )))


    val (requestListener, _) = updateMetadataCacheWithInconsistentListeners()
    val response = sendMetadataRequestWithInconsistentListeners(requestListener)

    assertFalse(createTopicIsCalled)
    val responseTopics = response.topicMetadata().asScala.map { metadata => metadata.topic() }
    assertEquals(List("remaining-topic"), responseTopics)
    assertTrue(response.topicsByError(Errors.UNKNOWN_TOPIC_OR_PARTITION).isEmpty)
  }

  @Test
  def testUnauthorizedTopicMetadataRequest(): Unit = {
    // 1. Set up broker information
    val plaintextListener = ListenerName.forSecurityProtocol(SecurityProtocol.PLAINTEXT)
    val broker = new UpdateMetadataBroker()
      .setId(0)
      .setRack("rack")
      .setEndpoints(Seq(
        new UpdateMetadataEndpoint()
          .setHost("broker0")
          .setPort(9092)
          .setSecurityProtocol(SecurityProtocol.PLAINTEXT.id)
          .setListener(plaintextListener.value)
      ).asJava)

    // 2. Set up authorizer
    val authorizer: Authorizer = mock(classOf[Authorizer])
    val unauthorizedTopic = "unauthorized-topic"
    val authorizedTopic = "authorized-topic"

    val expectedActions = Seq(
      new Action(AclOperation.DESCRIBE, new ResourcePattern(ResourceType.TOPIC, unauthorizedTopic, PatternType.LITERAL), 1, true, true),
      new Action(AclOperation.DESCRIBE, new ResourcePattern(ResourceType.TOPIC, authorizedTopic, PatternType.LITERAL), 1, true, true)
    )

    // Here we need to use AuthHelperTest.matchSameElements instead of EasyMock.eq since the order of the request is unknown
    when(authorizer.authorize(any[RequestContext], argThat((t: java.util.List[Action]) => t.containsAll(expectedActions.asJava))))
      .thenAnswer { invocation =>
      val actions = invocation.getArgument(1).asInstanceOf[util.List[Action]].asScala
      actions.map { action =>
        if (action.resourcePattern().name().equals(authorizedTopic))
          AuthorizationResult.ALLOWED
        else
          AuthorizationResult.DENIED
      }.asJava
    }

    // 3. Set up MetadataCache
    val authorizedTopicId = Uuid.randomUuid()
    val unauthorizedTopicId = Uuid.randomUuid()

    val topicIds = new util.HashMap[String, Uuid]()
    topicIds.put(authorizedTopic, authorizedTopicId)
    topicIds.put(unauthorizedTopic, unauthorizedTopicId)

    def createDummyPartitionStates(topic: String) = {
      new UpdateMetadataPartitionState()
        .setTopicName(topic)
        .setPartitionIndex(0)
        .setControllerEpoch(0)
        .setLeader(0)
        .setLeaderEpoch(0)
        .setReplicas(Collections.singletonList(0))
        .setZkVersion(0)
        .setIsr(Collections.singletonList(0))
    }

    // Send UpdateMetadataReq to update MetadataCache
    val partitionStates = Seq(unauthorizedTopic, authorizedTopic).map(createDummyPartitionStates)

    val updateMetadataRequest = new UpdateMetadataRequest.Builder(ApiKeys.UPDATE_METADATA.latestVersion, 0,
      0, 0, partitionStates.asJava, Seq(broker).asJava, topicIds).build()
    metadataCache.asInstanceOf[ZkMetadataCache].updateMetadata(correlationId = 0, updateMetadataRequest)

    // 4. Send TopicMetadataReq using topicId
    val metadataReqByTopicId = new MetadataRequest.Builder(util.Arrays.asList(authorizedTopicId, unauthorizedTopicId)).build()
    val repByTopicId = buildRequest(metadataReqByTopicId, plaintextListener)
    when(clientRequestQuotaManager.maybeRecordAndGetThrottleTimeMs(any[RequestChannel.Request](),
      any[Long])).thenReturn(0)
    kafkaApis = createKafkaApis(authorizer = Some(authorizer))
    kafkaApis.handleTopicMetadataRequest(repByTopicId)
    val metadataByTopicIdResp = verifyNoThrottling[MetadataResponse](repByTopicId)

    val metadataByTopicId = metadataByTopicIdResp.data().topics().asScala.groupBy(_.topicId()).map(kv => (kv._1, kv._2.head))

    metadataByTopicId.foreach { case (topicId, metadataResponseTopic) =>
      if (topicId == unauthorizedTopicId) {
        // Return an TOPIC_AUTHORIZATION_FAILED on unauthorized error regardless of leaking the existence of topic id
        assertEquals(Errors.TOPIC_AUTHORIZATION_FAILED.code(), metadataResponseTopic.errorCode())
        // Do not return topic information on unauthorized error
        assertNull(metadataResponseTopic.name())
      } else {
        assertEquals(Errors.NONE.code(), metadataResponseTopic.errorCode())
        assertEquals(authorizedTopic, metadataResponseTopic.name())
      }
    }
    kafkaApis.close()

    // 4. Send TopicMetadataReq using topic name
    reset(clientRequestQuotaManager, requestChannel)
    val metadataReqByTopicName = new MetadataRequest.Builder(util.Arrays.asList(authorizedTopic, unauthorizedTopic), false).build()
    val repByTopicName = buildRequest(metadataReqByTopicName, plaintextListener)
    kafkaApis = createKafkaApis(authorizer = Some(authorizer))
    kafkaApis.handleTopicMetadataRequest(repByTopicName)
    val metadataByTopicNameResp = verifyNoThrottling[MetadataResponse](repByTopicName)

    val metadataByTopicName = metadataByTopicNameResp.data().topics().asScala.groupBy(_.name()).map(kv => (kv._1, kv._2.head))

    metadataByTopicName.foreach { case (topicName, metadataResponseTopic) =>
      if (topicName == unauthorizedTopic) {
        assertEquals(Errors.TOPIC_AUTHORIZATION_FAILED.code(), metadataResponseTopic.errorCode())
        // Do not return topic Id on unauthorized error
        assertEquals(Uuid.ZERO_UUID, metadataResponseTopic.topicId())
      } else {
        assertEquals(Errors.NONE.code(), metadataResponseTopic.errorCode())
        assertEquals(authorizedTopicId, metadataResponseTopic.topicId())
      }
    }
  }

  /**
   * Verifies that sending a fetch request with version 9 works correctly when
   * ReplicaManager.getLogConfig returns None.
   */
  @Test
  def testFetchRequestV9WithNoLogConfig(): Unit = {
    val tidp = new TopicIdPartition(Uuid.ZERO_UUID, new TopicPartition("foo", 0))
    val tp = tidp.topicPartition
    addTopicToMetadataCache(tp.topic, numPartitions = 1)
    val hw = 3
    val timestamp = 1000

    when(replicaManager.getLogConfig(ArgumentMatchers.eq(tp))).thenReturn(None)

    when(replicaManager.fetchMessages(
      any[FetchParams],
      any[Seq[(TopicIdPartition, FetchRequest.PartitionData)]],
      any[ReplicaQuota],
      any[Seq[(TopicIdPartition, FetchPartitionData)] => Unit]()
    )).thenAnswer(invocation => {
      val callback = invocation.getArgument(3).asInstanceOf[Seq[(TopicIdPartition, FetchPartitionData)] => Unit]
      val records = MemoryRecords.withRecords(CompressionType.NONE,
        new SimpleRecord(timestamp, "foo".getBytes(StandardCharsets.UTF_8)))
      callback(Seq(tidp -> new FetchPartitionData(Errors.NONE, hw, 0, records,
        Optional.empty(), OptionalLong.empty(), Optional.empty(), OptionalInt.empty(), false)))
    })

    val fetchData = Map(tidp -> new FetchRequest.PartitionData(Uuid.ZERO_UUID, 0, 0, 1000,
      Optional.empty())).asJava
    val fetchDataBuilder = Map(tp -> new FetchRequest.PartitionData(Uuid.ZERO_UUID, 0, 0, 1000,
      Optional.empty())).asJava
    val fetchMetadata = new JFetchMetadata(0, 0)
    val fetchContext = new FullFetchContext(time, new FetchSessionCache(1000, 100),
      fetchMetadata, fetchData, false, false)
    when(fetchManager.newContext(
      any[Short],
      any[JFetchMetadata],
      any[Boolean],
      any[util.Map[TopicIdPartition, FetchRequest.PartitionData]],
      any[util.List[TopicIdPartition]],
      any[util.Map[Uuid, String]])).thenReturn(fetchContext)

    when(clientQuotaManager.maybeRecordAndGetThrottleTimeMs(
      any[RequestChannel.Request](), anyDouble, anyLong)).thenReturn(0)

    val fetchRequest = new FetchRequest.Builder(9, 9, -1, -1, 100, 0, fetchDataBuilder)
      .build()
    val request = buildRequest(fetchRequest)
    kafkaApis = createKafkaApis()
    kafkaApis.handleFetchRequest(request)

    val response = verifyNoThrottling[FetchResponse](request)
    val responseData = response.responseData(metadataCache.topicIdsToNames(), 9)
    assertTrue(responseData.containsKey(tp))

    val partitionData = responseData.get(tp)
    assertEquals(Errors.NONE.code, partitionData.errorCode)
    assertEquals(hw, partitionData.highWatermark)
    assertEquals(-1, partitionData.lastStableOffset)
    assertEquals(0, partitionData.logStartOffset)
    assertEquals(timestamp, FetchResponse.recordsOrFail(partitionData).batches.iterator.next.maxTimestamp)
    assertNull(partitionData.abortedTransactions)
  }

  /**
   * Verifies that partitions with unknown topic ID errors are added to the erroneous set and there is not an attempt to fetch them.
   */
  @ParameterizedTest
  @ValueSource(ints = Array(-1, 0))
  def testFetchRequestErroneousPartitions(replicaId: Int): Unit = {
    val foo = new TopicIdPartition(Uuid.randomUuid(), new TopicPartition("foo", 0))
    val unresolvedFoo = new TopicIdPartition(foo.topicId, new TopicPartition(null, foo.partition))

    addTopicToMetadataCache(foo.topic, 1, topicId = foo.topicId)

    // We will never return a logConfig when the topic name is null. This is ok since we won't have any records to convert.
    when(replicaManager.getLogConfig(ArgumentMatchers.eq(unresolvedFoo.topicPartition))).thenReturn(None)

    // Simulate unknown topic ID in the context
    val fetchData = Map(new TopicIdPartition(foo.topicId, new TopicPartition(null, foo.partition)) ->
      new FetchRequest.PartitionData(foo.topicId, 0, 0, 1000, Optional.empty())).asJava
    val fetchDataBuilder = Map(foo.topicPartition -> new FetchRequest.PartitionData(foo.topicId, 0, 0, 1000,
      Optional.empty())).asJava
    val fetchMetadata = new JFetchMetadata(0, 0)
    val fetchContext = new FullFetchContext(time, new FetchSessionCache(1000, 100),
      fetchMetadata, fetchData, true, replicaId >= 0)
    // We expect to have the resolved partition, but we will simulate an unknown one with the fetchContext we return.
    when(fetchManager.newContext(
      ApiKeys.FETCH.latestVersion,
      fetchMetadata,
      replicaId >= 0,
      Collections.singletonMap(foo, new FetchRequest.PartitionData(foo.topicId, 0, 0, 1000, Optional.empty())),
      Collections.emptyList[TopicIdPartition],
      metadataCache.topicIdsToNames())
    ).thenReturn(fetchContext)

    when(clientQuotaManager.maybeRecordAndGetThrottleTimeMs(
      any[RequestChannel.Request](), anyDouble, anyLong)).thenReturn(0)

    // If replicaId is -1 we will build a consumer request. Any non-negative replicaId will build a follower request.
    val replicaEpoch = if (replicaId < 0) -1 else 1
    val fetchRequest = new FetchRequest.Builder(ApiKeys.FETCH.latestVersion, ApiKeys.FETCH.latestVersion,
      replicaId, replicaEpoch, 100, 0, fetchDataBuilder).metadata(fetchMetadata).build()
    val request = buildRequest(fetchRequest)
    kafkaApis = createKafkaApis()
    kafkaApis.handleFetchRequest(request)

    val response = verifyNoThrottling[FetchResponse](request)
    val responseData = response.responseData(metadataCache.topicIdsToNames(), ApiKeys.FETCH.latestVersion)
    assertTrue(responseData.containsKey(foo.topicPartition))

    val partitionData = responseData.get(foo.topicPartition)
    assertEquals(Errors.UNKNOWN_TOPIC_ID.code, partitionData.errorCode)
    assertEquals(-1, partitionData.highWatermark)
    assertEquals(-1, partitionData.lastStableOffset)
    assertEquals(-1, partitionData.logStartOffset)
    assertEquals(MemoryRecords.EMPTY, FetchResponse.recordsOrFail(partitionData))
  }

  @Test
  def testFetchResponseContainsNewLeaderOnNotLeaderOrFollower(): Unit = {
    val topicId = Uuid.randomUuid()
    val tidp = new TopicIdPartition(topicId, new TopicPartition("foo", 0))
    val tp = tidp.topicPartition
    addTopicToMetadataCache(tp.topic, numPartitions = 1, numBrokers = 3, topicId)

    when(replicaManager.getLogConfig(ArgumentMatchers.eq(tp))).thenReturn(Some(LogConfig.fromProps(
      Collections.emptyMap(),
      new Properties()
    )))

    val partition = mock(classOf[Partition])
    val newLeaderId = 2
    val newLeaderEpoch = 5

    when(replicaManager.getPartitionOrError(tp)).thenAnswer(_ => Right(partition))
    when(partition.leaderReplicaIdOpt).thenAnswer(_ => Some(newLeaderId))
    when(partition.getLeaderEpoch).thenAnswer(_ => newLeaderEpoch)

    when(replicaManager.fetchMessages(
      any[FetchParams],
      any[Seq[(TopicIdPartition, FetchRequest.PartitionData)]],
      any[ReplicaQuota],
      any[Seq[(TopicIdPartition, FetchPartitionData)] => Unit]()
    )).thenAnswer(invocation => {
      val callback = invocation.getArgument(3).asInstanceOf[Seq[(TopicIdPartition, FetchPartitionData)] => Unit]
      callback(Seq(tidp -> new FetchPartitionData(Errors.NOT_LEADER_OR_FOLLOWER, UnifiedLog.UnknownOffset, UnifiedLog.UnknownOffset, MemoryRecords.EMPTY,
        Optional.empty(), OptionalLong.empty(), Optional.empty(), OptionalInt.empty(), false)))
    })

    val fetchData = Map(tidp -> new FetchRequest.PartitionData(Uuid.ZERO_UUID, 0, 0, 1000,
      Optional.empty())).asJava
    val fetchDataBuilder = Map(tp -> new FetchRequest.PartitionData(Uuid.ZERO_UUID, 0, 0, 1000,
      Optional.empty())).asJava
    val fetchMetadata = new JFetchMetadata(0, 0)
    val fetchContext = new FullFetchContext(time, new FetchSessionCache(1000, 100),
      fetchMetadata, fetchData, false, false)
    when(fetchManager.newContext(
      any[Short],
      any[JFetchMetadata],
      any[Boolean],
      any[util.Map[TopicIdPartition, FetchRequest.PartitionData]],
      any[util.List[TopicIdPartition]],
      any[util.Map[Uuid, String]])).thenReturn(fetchContext)

    when(clientQuotaManager.maybeRecordAndGetThrottleTimeMs(
      any[RequestChannel.Request](), anyDouble, anyLong)).thenReturn(0)

    val fetchRequest = new FetchRequest.Builder(16, 16, -1, -1, 100, 0, fetchDataBuilder)
      .build()
    val request = buildRequest(fetchRequest)
    kafkaApis = createKafkaApis()
    kafkaApis.handleFetchRequest(request)

    val response = verifyNoThrottling[FetchResponse](request)
    val responseData = response.responseData(metadataCache.topicIdsToNames(), 16)

    val partitionData = responseData.get(tp)
    assertEquals(Errors.NOT_LEADER_OR_FOLLOWER.code, partitionData.errorCode)
    assertEquals(newLeaderId, partitionData.currentLeader.leaderId())
    assertEquals(newLeaderEpoch, partitionData.currentLeader.leaderEpoch())
    val node = response.data.nodeEndpoints.asScala.head
    assertEquals(2, node.nodeId)
    assertEquals("broker2", node.host)
  }

  @ParameterizedTest
  @ApiKeyVersionsSource(apiKey = ApiKeys.JOIN_GROUP)
  def testHandleJoinGroupRequest(version: Short): Unit = {
    val joinGroupRequest = new JoinGroupRequestData()
      .setGroupId("group")
      .setMemberId("member")
      .setProtocolType("consumer")
      .setRebalanceTimeoutMs(1000)
      .setSessionTimeoutMs(2000)

    val requestChannelRequest = buildRequest(new JoinGroupRequest.Builder(joinGroupRequest).build(version))

    val expectedJoinGroupRequest = new JoinGroupRequestData()
      .setGroupId(joinGroupRequest.groupId)
      .setMemberId(joinGroupRequest.memberId)
      .setProtocolType(joinGroupRequest.protocolType)
      .setRebalanceTimeoutMs(if (version >= 1) joinGroupRequest.rebalanceTimeoutMs else joinGroupRequest.sessionTimeoutMs)
      .setSessionTimeoutMs(joinGroupRequest.sessionTimeoutMs)

    val future = new CompletableFuture[JoinGroupResponseData]()
    when(groupCoordinator.joinGroup(
      requestChannelRequest.context,
      expectedJoinGroupRequest,
      RequestLocal.NoCaching.bufferSupplier
    )).thenReturn(future)
    kafkaApis = createKafkaApis()
    kafkaApis.handleJoinGroupRequest(
      requestChannelRequest,
      RequestLocal.NoCaching
    )

    val expectedJoinGroupResponse = new JoinGroupResponseData()
      .setMemberId("member")
      .setGenerationId(0)
      .setLeader("leader")
      .setProtocolType(if (version >= 7) "consumer" else null)
      .setProtocolName("range")

    future.complete(expectedJoinGroupResponse)
    val response = verifyNoThrottling[JoinGroupResponse](requestChannelRequest)
    assertEquals(expectedJoinGroupResponse, response.data)
  }

  @ParameterizedTest
  @ApiKeyVersionsSource(apiKey = ApiKeys.JOIN_GROUP)
  def testJoinGroupProtocolNameBackwardCompatibility(version: Short): Unit = {
    val joinGroupRequest = new JoinGroupRequestData()
      .setGroupId("group")
      .setMemberId("member")
      .setProtocolType("consumer")
      .setRebalanceTimeoutMs(1000)
      .setSessionTimeoutMs(2000)

    val requestChannelRequest = buildRequest(new JoinGroupRequest.Builder(joinGroupRequest).build(version))

    val expectedJoinGroupRequest = new JoinGroupRequestData()
      .setGroupId(joinGroupRequest.groupId)
      .setMemberId(joinGroupRequest.memberId)
      .setProtocolType(joinGroupRequest.protocolType)
      .setRebalanceTimeoutMs(if (version >= 1) joinGroupRequest.rebalanceTimeoutMs else joinGroupRequest.sessionTimeoutMs)
      .setSessionTimeoutMs(joinGroupRequest.sessionTimeoutMs)

    val future = new CompletableFuture[JoinGroupResponseData]()
    when(groupCoordinator.joinGroup(
      requestChannelRequest.context,
      expectedJoinGroupRequest,
      RequestLocal.NoCaching.bufferSupplier
    )).thenReturn(future)
    kafkaApis = createKafkaApis()
    kafkaApis.handleJoinGroupRequest(
      requestChannelRequest,
      RequestLocal.NoCaching
    )

    val joinGroupResponse = new JoinGroupResponseData()
      .setErrorCode(Errors.INCONSISTENT_GROUP_PROTOCOL.code)
      .setMemberId("member")
      .setProtocolName(null)

    val expectedJoinGroupResponse = new JoinGroupResponseData()
      .setErrorCode(Errors.INCONSISTENT_GROUP_PROTOCOL.code)
      .setMemberId("member")
      .setProtocolName(if (version >= 7) null else kafka.coordinator.group.GroupCoordinator.NoProtocol)

    future.complete(joinGroupResponse)
    val response = verifyNoThrottling[JoinGroupResponse](requestChannelRequest)
    assertEquals(expectedJoinGroupResponse, response.data)
  }

  @Test
  def testHandleJoinGroupRequestFutureFailed(): Unit = {
    val joinGroupRequest = new JoinGroupRequestData()
      .setGroupId("group")
      .setMemberId("member")
      .setProtocolType("consumer")
      .setRebalanceTimeoutMs(1000)
      .setSessionTimeoutMs(2000)

    val requestChannelRequest = buildRequest(new JoinGroupRequest.Builder(joinGroupRequest).build())

    val future = new CompletableFuture[JoinGroupResponseData]()
    when(groupCoordinator.joinGroup(
      requestChannelRequest.context,
      joinGroupRequest,
      RequestLocal.NoCaching.bufferSupplier
    )).thenReturn(future)
    kafkaApis = createKafkaApis()
    kafkaApis.handleJoinGroupRequest(
      requestChannelRequest,
      RequestLocal.NoCaching
    )

    future.completeExceptionally(Errors.REQUEST_TIMED_OUT.exception)
    val response = verifyNoThrottling[JoinGroupResponse](requestChannelRequest)
    assertEquals(Errors.REQUEST_TIMED_OUT, response.error)
  }

  @Test
  def testHandleJoinGroupRequestAuthorizationFailed(): Unit = {
    val joinGroupRequest = new JoinGroupRequestData()
      .setGroupId("group")
      .setMemberId("member")
      .setProtocolType("consumer")
      .setRebalanceTimeoutMs(1000)
      .setSessionTimeoutMs(2000)

    val requestChannelRequest = buildRequest(new JoinGroupRequest.Builder(joinGroupRequest).build())

    val authorizer: Authorizer = mock(classOf[Authorizer])
    when(authorizer.authorize(any[RequestContext], any[util.List[Action]]))
      .thenReturn(Seq(AuthorizationResult.DENIED).asJava)
    kafkaApis = createKafkaApis(authorizer = Some(authorizer))
    kafkaApis.handleJoinGroupRequest(
      requestChannelRequest,
      RequestLocal.NoCaching
    )

    val response = verifyNoThrottling[JoinGroupResponse](requestChannelRequest)
    assertEquals(Errors.GROUP_AUTHORIZATION_FAILED, response.error)
  }

  @Test
  def testHandleJoinGroupRequestUnexpectedException(): Unit = {
    val joinGroupRequest = new JoinGroupRequestData()
      .setGroupId("group")
      .setMemberId("member")
      .setProtocolType("consumer")
      .setRebalanceTimeoutMs(1000)
      .setSessionTimeoutMs(2000)

    val requestChannelRequest = buildRequest(new JoinGroupRequest.Builder(joinGroupRequest).build())

    val future = new CompletableFuture[JoinGroupResponseData]()
    when(groupCoordinator.joinGroup(
      requestChannelRequest.context,
      joinGroupRequest,
      RequestLocal.NoCaching.bufferSupplier
    )).thenReturn(future)

    var response: JoinGroupResponse = null
    when(requestChannel.sendResponse(any(), any(), any())).thenAnswer { _ =>
      throw new Exception("Something went wrong")
    }.thenAnswer { invocation =>
      response = invocation.getArgument(1, classOf[JoinGroupResponse])
    }
    kafkaApis = createKafkaApis()
    kafkaApis.handle(
      requestChannelRequest,
      RequestLocal.NoCaching
    )

    future.completeExceptionally(Errors.NOT_COORDINATOR.exception)

    // The exception expected here is the one thrown by `sendResponse`. As
    // `Exception` is not a Kafka errors, `UNKNOWN_SERVER_ERROR` is returned.
    assertEquals(Errors.UNKNOWN_SERVER_ERROR, response.error)
  }

  @ParameterizedTest
  @ApiKeyVersionsSource(apiKey = ApiKeys.SYNC_GROUP)
  def testHandleSyncGroupRequest(version: Short): Unit = {
    val syncGroupRequest = new SyncGroupRequestData()
      .setGroupId("group")
      .setMemberId("member")
      .setProtocolType("consumer")
      .setProtocolName("range")

    val requestChannelRequest = buildRequest(new SyncGroupRequest.Builder(syncGroupRequest).build(version))

    val expectedSyncGroupRequest = new SyncGroupRequestData()
      .setGroupId("group")
      .setMemberId("member")
      .setProtocolType(if (version >= 5) "consumer" else null)
      .setProtocolName(if (version >= 5) "range" else null)

    val future = new CompletableFuture[SyncGroupResponseData]()
    when(groupCoordinator.syncGroup(
      requestChannelRequest.context,
      expectedSyncGroupRequest,
      RequestLocal.NoCaching.bufferSupplier
    )).thenReturn(future)
    kafkaApis = createKafkaApis()
    kafkaApis.handleSyncGroupRequest(
      requestChannelRequest,
      RequestLocal.NoCaching
    )

    val expectedSyncGroupResponse = new SyncGroupResponseData()
      .setProtocolType(if (version >= 5 ) "consumer" else null)
      .setProtocolName(if (version >= 5 ) "range" else null)

    future.complete(expectedSyncGroupResponse)
    val response = verifyNoThrottling[SyncGroupResponse](requestChannelRequest)
    assertEquals(expectedSyncGroupResponse, response.data)
  }

  @Test
  def testHandleSyncGroupRequestFutureFailed(): Unit = {
    val syncGroupRequest = new SyncGroupRequestData()
      .setGroupId("group")
      .setMemberId("member")
      .setProtocolType("consumer")
      .setProtocolName("range")

    val requestChannelRequest = buildRequest(new SyncGroupRequest.Builder(syncGroupRequest).build())

    val expectedSyncGroupRequest = new SyncGroupRequestData()
      .setGroupId("group")
      .setMemberId("member")
      .setProtocolType("consumer")
      .setProtocolName("range")

    val future = new CompletableFuture[SyncGroupResponseData]()
    when(groupCoordinator.syncGroup(
      requestChannelRequest.context,
      expectedSyncGroupRequest,
      RequestLocal.NoCaching.bufferSupplier
    )).thenReturn(future)
    kafkaApis = createKafkaApis()
    kafkaApis.handleSyncGroupRequest(
      requestChannelRequest,
      RequestLocal.NoCaching
    )

    future.completeExceptionally(Errors.UNKNOWN_SERVER_ERROR.exception)
    val response = verifyNoThrottling[SyncGroupResponse](requestChannelRequest)
    assertEquals(Errors.UNKNOWN_SERVER_ERROR, response.error)
  }

  @Test
  def testHandleSyncGroupRequestAuthenticationFailed(): Unit = {
    val syncGroupRequest = new SyncGroupRequestData()
      .setGroupId("group")
      .setMemberId("member")
      .setProtocolType("consumer")
      .setProtocolName("range")

    val requestChannelRequest = buildRequest(new SyncGroupRequest.Builder(syncGroupRequest).build())

    val authorizer: Authorizer = mock(classOf[Authorizer])
    when(authorizer.authorize(any[RequestContext], any[util.List[Action]]))
      .thenReturn(Seq(AuthorizationResult.DENIED).asJava)
    kafkaApis = createKafkaApis(authorizer = Some(authorizer))
    kafkaApis.handleSyncGroupRequest(
      requestChannelRequest,
      RequestLocal.NoCaching
    )

    val response = verifyNoThrottling[SyncGroupResponse](requestChannelRequest)
    assertEquals(Errors.GROUP_AUTHORIZATION_FAILED, response.error)
  }

  @ParameterizedTest
  @ApiKeyVersionsSource(apiKey = ApiKeys.SYNC_GROUP)
  def testSyncGroupProtocolTypeAndNameAreMandatorySinceV5(version: Short): Unit = {
    val syncGroupRequest = new SyncGroupRequestData()
      .setGroupId("group")
      .setMemberId("member")

    val requestChannelRequest = buildRequest(new SyncGroupRequest.Builder(syncGroupRequest).build(version))

    val expectedSyncGroupRequest = new SyncGroupRequestData()
      .setGroupId("group")
      .setMemberId("member")

    val future = new CompletableFuture[SyncGroupResponseData]()
    when(groupCoordinator.syncGroup(
      requestChannelRequest.context,
      expectedSyncGroupRequest,
      RequestLocal.NoCaching.bufferSupplier
    )).thenReturn(future)
    kafkaApis = createKafkaApis()
    kafkaApis.handleSyncGroupRequest(
      requestChannelRequest,
      RequestLocal.NoCaching
    )

    if (version < 5) {
      future.complete(new SyncGroupResponseData()
        .setProtocolType("consumer")
        .setProtocolName("range"))
    }

    val response = verifyNoThrottling[SyncGroupResponse](requestChannelRequest)

    if (version < 5) {
      assertEquals(Errors.NONE, response.error)
    } else {
      assertEquals(Errors.INCONSISTENT_GROUP_PROTOCOL, response.error)
    }
  }

  @ParameterizedTest
  @ApiKeyVersionsSource(apiKey = ApiKeys.HEARTBEAT)
  def testHandleHeartbeatRequest(version: Short): Unit = {
    val heartbeatRequest = new HeartbeatRequestData()
      .setGroupId("group")
      .setMemberId("member")
      .setGenerationId(0)

    val requestChannelRequest = buildRequest(new HeartbeatRequest.Builder(heartbeatRequest).build(version))

    val expectedHeartbeatRequest = new HeartbeatRequestData()
      .setGroupId("group")
      .setMemberId("member")
      .setGenerationId(0)

    val future = new CompletableFuture[HeartbeatResponseData]()
    when(groupCoordinator.heartbeat(
      requestChannelRequest.context,
      expectedHeartbeatRequest
    )).thenReturn(future)
    kafkaApis = createKafkaApis()
    kafkaApis.handleHeartbeatRequest(requestChannelRequest)

    val expectedHeartbeatResponse = new HeartbeatResponseData()
    future.complete(expectedHeartbeatResponse)
    val response = verifyNoThrottling[HeartbeatResponse](requestChannelRequest)
    assertEquals(expectedHeartbeatResponse, response.data)
  }

  @Test
  def testHandleHeartbeatRequestFutureFailed(): Unit = {
    val heartbeatRequest = new HeartbeatRequestData()
      .setGroupId("group")
      .setMemberId("member")
      .setGenerationId(0)

    val requestChannelRequest = buildRequest(new HeartbeatRequest.Builder(heartbeatRequest).build())

    val expectedHeartbeatRequest = new HeartbeatRequestData()
      .setGroupId("group")
      .setMemberId("member")
      .setGenerationId(0)

    val future = new CompletableFuture[HeartbeatResponseData]()
    when(groupCoordinator.heartbeat(
      requestChannelRequest.context,
      expectedHeartbeatRequest
    )).thenReturn(future)
    kafkaApis = createKafkaApis()
    kafkaApis.handleHeartbeatRequest(requestChannelRequest)

    future.completeExceptionally(Errors.UNKNOWN_SERVER_ERROR.exception)
    val response = verifyNoThrottling[HeartbeatResponse](requestChannelRequest)
    assertEquals(Errors.UNKNOWN_SERVER_ERROR, response.error)
  }

  @Test
  def testHandleHeartbeatRequestAuthenticationFailed(): Unit = {
    val heartbeatRequest = new HeartbeatRequestData()
      .setGroupId("group")
      .setMemberId("member")
      .setGenerationId(0)

    val requestChannelRequest = buildRequest(new HeartbeatRequest.Builder(heartbeatRequest).build())

    val authorizer: Authorizer = mock(classOf[Authorizer])
    when(authorizer.authorize(any[RequestContext], any[util.List[Action]]))
      .thenReturn(Seq(AuthorizationResult.DENIED).asJava)
    kafkaApis = createKafkaApis(authorizer = Some(authorizer))
    kafkaApis.handleHeartbeatRequest(
      requestChannelRequest
    )

    val response = verifyNoThrottling[HeartbeatResponse](requestChannelRequest)
    assertEquals(Errors.GROUP_AUTHORIZATION_FAILED, response.error)
  }

  @Test
  def rejectJoinGroupRequestWhenStaticMembershipNotSupported(): Unit = {
    val joinGroupRequest = new JoinGroupRequest.Builder(
      new JoinGroupRequestData()
        .setGroupId("test")
        .setMemberId("test")
        .setGroupInstanceId("instanceId")
        .setProtocolType("consumer")
        .setProtocols(new JoinGroupRequestData.JoinGroupRequestProtocolCollection)
    ).build()

    val requestChannelRequest = buildRequest(joinGroupRequest)
    kafkaApis = createKafkaApis(IBP_2_2_IV1)
    kafkaApis.handleJoinGroupRequest(requestChannelRequest, RequestLocal.withThreadConfinedCaching)

    val response = verifyNoThrottling[JoinGroupResponse](requestChannelRequest)
    assertEquals(Errors.UNSUPPORTED_VERSION, response.error())
  }

  @Test
  def rejectSyncGroupRequestWhenStaticMembershipNotSupported(): Unit = {
    val syncGroupRequest = new SyncGroupRequest.Builder(
      new SyncGroupRequestData()
        .setGroupId("test")
        .setMemberId("test")
        .setGroupInstanceId("instanceId")
        .setGenerationId(1)
    ).build()

    val requestChannelRequest = buildRequest(syncGroupRequest)
    kafkaApis = createKafkaApis(IBP_2_2_IV1)
    kafkaApis.handleSyncGroupRequest(requestChannelRequest, RequestLocal.withThreadConfinedCaching)

    val response = verifyNoThrottling[SyncGroupResponse](requestChannelRequest)
    assertEquals(Errors.UNSUPPORTED_VERSION, response.error)
  }

  @Test
  def rejectHeartbeatRequestWhenStaticMembershipNotSupported(): Unit = {
    val heartbeatRequest = new HeartbeatRequest.Builder(
      new HeartbeatRequestData()
        .setGroupId("test")
        .setMemberId("test")
        .setGroupInstanceId("instanceId")
        .setGenerationId(1)
    ).build()
    val requestChannelRequest = buildRequest(heartbeatRequest)
    kafkaApis = createKafkaApis(IBP_2_2_IV1)
    kafkaApis.handleHeartbeatRequest(requestChannelRequest)

    val response = verifyNoThrottling[HeartbeatResponse](requestChannelRequest)
    assertEquals(Errors.UNSUPPORTED_VERSION, response.error())
  }

  @Test
  def rejectOffsetCommitRequestWhenStaticMembershipNotSupported(): Unit = {
    val offsetCommitRequest = new OffsetCommitRequest.Builder(
      new OffsetCommitRequestData()
        .setGroupId("test")
        .setMemberId("test")
        .setGroupInstanceId("instanceId")
        .setGenerationIdOrMemberEpoch(100)
        .setTopics(Collections.singletonList(
          new OffsetCommitRequestData.OffsetCommitRequestTopic()
            .setName("test")
            .setPartitions(Collections.singletonList(
              new OffsetCommitRequestData.OffsetCommitRequestPartition()
                .setPartitionIndex(0)
                .setCommittedOffset(100)
                .setCommittedLeaderEpoch(RecordBatch.NO_PARTITION_LEADER_EPOCH)
                .setCommittedMetadata("")
            ))
        ))
    ).build()

    val requestChannelRequest = buildRequest(offsetCommitRequest)
    kafkaApis = createKafkaApis(IBP_2_2_IV1)
    kafkaApis.handleOffsetCommitRequest(requestChannelRequest, RequestLocal.withThreadConfinedCaching)

    val expectedTopicErrors = Collections.singletonList(
      new OffsetCommitResponseData.OffsetCommitResponseTopic()
        .setName("test")
        .setPartitions(Collections.singletonList(
          new OffsetCommitResponseData.OffsetCommitResponsePartition()
            .setPartitionIndex(0)
            .setErrorCode(Errors.UNSUPPORTED_VERSION.code)
        ))
    )
    val response = verifyNoThrottling[OffsetCommitResponse](requestChannelRequest)
    assertEquals(expectedTopicErrors, response.data.topics())
  }

  @ParameterizedTest
  @ApiKeyVersionsSource(apiKey = ApiKeys.LEAVE_GROUP)
  def testHandleLeaveGroupWithMultipleMembers(version: Short): Unit = {
    def makeRequest(version: Short): RequestChannel.Request = {
      buildRequest(new LeaveGroupRequest.Builder(
        "group",
        List(
          new MemberIdentity()
            .setMemberId("member-1")
            .setGroupInstanceId("instance-1"),
          new MemberIdentity()
            .setMemberId("member-2")
            .setGroupInstanceId("instance-2")
        ).asJava
      ).build(version))
    }

    if (version < 3) {
      // Request version earlier than version 3 do not support batching members.
      assertThrows(classOf[UnsupportedVersionException], () => makeRequest(version))
    } else {
      val requestChannelRequest = makeRequest(version)

      val expectedLeaveGroupRequest = new LeaveGroupRequestData()
        .setGroupId("group")
        .setMembers(List(
          new MemberIdentity()
            .setMemberId("member-1")
            .setGroupInstanceId("instance-1"),
          new MemberIdentity()
            .setMemberId("member-2")
            .setGroupInstanceId("instance-2")
        ).asJava)

      val future = new CompletableFuture[LeaveGroupResponseData]()
      when(groupCoordinator.leaveGroup(
        requestChannelRequest.context,
        expectedLeaveGroupRequest
      )).thenReturn(future)
      kafkaApis = createKafkaApis()
      kafkaApis.handleLeaveGroupRequest(requestChannelRequest)

      val expectedLeaveResponse = new LeaveGroupResponseData()
        .setErrorCode(Errors.NONE.code)
        .setMembers(List(
          new LeaveGroupResponseData.MemberResponse()
            .setMemberId("member-1")
            .setGroupInstanceId("instance-1"),
          new LeaveGroupResponseData.MemberResponse()
            .setMemberId("member-2")
            .setGroupInstanceId("instance-2"),
        ).asJava)

      future.complete(expectedLeaveResponse)
      val response = verifyNoThrottling[LeaveGroupResponse](requestChannelRequest)
      assertEquals(expectedLeaveResponse, response.data)
    }
  }

  @ParameterizedTest
  @ApiKeyVersionsSource(apiKey = ApiKeys.LEAVE_GROUP)
  def testHandleLeaveGroupWithSingleMember(version: Short): Unit = {
    val requestChannelRequest = buildRequest(new LeaveGroupRequest.Builder(
      "group",
      List(
        new MemberIdentity()
          .setMemberId("member-1")
          .setGroupInstanceId("instance-1")
      ).asJava
    ).build(version))

    val expectedLeaveGroupRequest = new LeaveGroupRequestData()
      .setGroupId("group")
      .setMembers(List(
        new MemberIdentity()
          .setMemberId("member-1")
          .setGroupInstanceId(if (version >= 3) "instance-1" else null)
      ).asJava)

    val future = new CompletableFuture[LeaveGroupResponseData]()
    when(groupCoordinator.leaveGroup(
      requestChannelRequest.context,
      expectedLeaveGroupRequest
    )).thenReturn(future)
    kafkaApis = createKafkaApis()
    kafkaApis.handleLeaveGroupRequest(requestChannelRequest)

    val leaveGroupResponse = new LeaveGroupResponseData()
      .setErrorCode(Errors.NONE.code)
      .setMembers(List(
        new LeaveGroupResponseData.MemberResponse()
          .setMemberId("member-1")
          .setGroupInstanceId("instance-1")
      ).asJava)

    val expectedLeaveResponse = if (version >= 3) {
      new LeaveGroupResponseData()
        .setErrorCode(Errors.NONE.code)
        .setMembers(List(
          new LeaveGroupResponseData.MemberResponse()
            .setMemberId("member-1")
            .setGroupInstanceId("instance-1")
        ).asJava)
    } else {
      new LeaveGroupResponseData()
        .setErrorCode(Errors.NONE.code)
    }

    future.complete(leaveGroupResponse)
    val response = verifyNoThrottling[LeaveGroupResponse](requestChannelRequest)
    assertEquals(expectedLeaveResponse, response.data)
  }

  @Test
  def testHandleLeaveGroupFutureFailed(): Unit = {
    val requestChannelRequest = buildRequest(new LeaveGroupRequest.Builder(
      "group",
      List(
        new MemberIdentity()
          .setMemberId("member-1")
          .setGroupInstanceId("instance-1")
      ).asJava
    ).build(ApiKeys.LEAVE_GROUP.latestVersion))

    val expectedLeaveGroupRequest = new LeaveGroupRequestData()
      .setGroupId("group")
      .setMembers(List(
        new MemberIdentity()
          .setMemberId("member-1")
          .setGroupInstanceId("instance-1")
      ).asJava)

    val future = new CompletableFuture[LeaveGroupResponseData]()
    when(groupCoordinator.leaveGroup(
      requestChannelRequest.context,
      expectedLeaveGroupRequest
    )).thenReturn(future)
    kafkaApis = createKafkaApis()
    kafkaApis.handleLeaveGroupRequest(requestChannelRequest)

    future.completeExceptionally(Errors.UNKNOWN_SERVER_ERROR.exception)
    val response = verifyNoThrottling[LeaveGroupResponse](requestChannelRequest)
    assertEquals(Errors.UNKNOWN_SERVER_ERROR, response.error)
  }

  @Test
  def testHandleLeaveGroupAuthenticationFailed(): Unit = {
    val requestChannelRequest = buildRequest(new LeaveGroupRequest.Builder(
      "group",
      List(
        new MemberIdentity()
          .setMemberId("member-1")
          .setGroupInstanceId("instance-1")
      ).asJava
    ).build(ApiKeys.LEAVE_GROUP.latestVersion))

    val expectedLeaveGroupRequest = new LeaveGroupRequestData()
      .setGroupId("group")
      .setMembers(List(
        new MemberIdentity()
          .setMemberId("member-1")
          .setGroupInstanceId("instance-1")
      ).asJava)

    val future = new CompletableFuture[LeaveGroupResponseData]()
    when(groupCoordinator.leaveGroup(
      requestChannelRequest.context,
      expectedLeaveGroupRequest
    )).thenReturn(future)

    val authorizer: Authorizer = mock(classOf[Authorizer])
    when(authorizer.authorize(any[RequestContext], any[util.List[Action]]))
      .thenReturn(Seq(AuthorizationResult.DENIED).asJava)
    kafkaApis = createKafkaApis(authorizer = Some(authorizer))
    kafkaApis.handleLeaveGroupRequest(requestChannelRequest)

    val response = verifyNoThrottling[LeaveGroupResponse](requestChannelRequest)
    assertEquals(Errors.GROUP_AUTHORIZATION_FAILED, response.error)
  }

  @ParameterizedTest
  @ApiKeyVersionsSource(apiKey = ApiKeys.OFFSET_FETCH)
  def testHandleOffsetFetchWithMultipleGroups(version: Short): Unit = {
    // Version 0 gets offsets from Zookeeper. We are not interested
    // in testing this here.
    if (version == 0) return

    def makeRequest(version: Short): RequestChannel.Request = {
      val groups = Map(
        "group-1" -> List(
          new TopicPartition("foo", 0),
          new TopicPartition("foo", 1)
        ).asJava,
        "group-2" -> null,
        "group-3" -> null,
        "group-4" -> null,
      ).asJava
      buildRequest(new OffsetFetchRequest.Builder(groups, false, false).build(version))
    }

    if (version < 8) {
      // Request version earlier than version 8 do not support batching groups.
      assertThrows(classOf[UnsupportedVersionException], () => makeRequest(version))
    } else {
      val requestChannelRequest = makeRequest(version)

      val group1Future = new CompletableFuture[OffsetFetchResponseData.OffsetFetchResponseGroup]()
      when(groupCoordinator.fetchOffsets(
        requestChannelRequest.context,
        new OffsetFetchRequestData.OffsetFetchRequestGroup()
          .setGroupId("group-1")
          .setTopics(List(
            new OffsetFetchRequestData.OffsetFetchRequestTopics()
              .setName("foo")
              .setPartitionIndexes(List[Integer](0, 1).asJava)).asJava),
        false
      )).thenReturn(group1Future)

      val group2Future = new CompletableFuture[OffsetFetchResponseData.OffsetFetchResponseGroup]()
      when(groupCoordinator.fetchAllOffsets(
        requestChannelRequest.context,
        new OffsetFetchRequestData.OffsetFetchRequestGroup()
          .setGroupId("group-2")
          .setTopics(null),
        false
      )).thenReturn(group2Future)

      val group3Future = new CompletableFuture[OffsetFetchResponseData.OffsetFetchResponseGroup]()
      when(groupCoordinator.fetchAllOffsets(
        requestChannelRequest.context,
        new OffsetFetchRequestData.OffsetFetchRequestGroup()
          .setGroupId("group-3")
          .setTopics(null),
        false
      )).thenReturn(group3Future)

      val group4Future = new CompletableFuture[OffsetFetchResponseData.OffsetFetchResponseGroup]()
      when(groupCoordinator.fetchAllOffsets(
        requestChannelRequest.context,
        new OffsetFetchRequestData.OffsetFetchRequestGroup()
          .setGroupId("group-4")
          .setTopics(null),
        false
      )).thenReturn(group4Future)
      kafkaApis = createKafkaApis()
      kafkaApis.handleOffsetFetchRequest(requestChannelRequest)

      val group1Response = new OffsetFetchResponseData.OffsetFetchResponseGroup()
        .setGroupId("group-1")
        .setTopics(List(
          new OffsetFetchResponseData.OffsetFetchResponseTopics()
            .setName("foo")
            .setPartitions(List(
              new OffsetFetchResponseData.OffsetFetchResponsePartitions()
                .setPartitionIndex(0)
                .setCommittedOffset(100)
                .setCommittedLeaderEpoch(1),
              new OffsetFetchResponseData.OffsetFetchResponsePartitions()
                .setPartitionIndex(1)
                .setCommittedOffset(200)
                .setCommittedLeaderEpoch(2)
            ).asJava)
        ).asJava)

      val group2Response = new OffsetFetchResponseData.OffsetFetchResponseGroup()
        .setGroupId("group-2")
        .setTopics(List(
          new OffsetFetchResponseData.OffsetFetchResponseTopics()
            .setName("bar")
            .setPartitions(List(
              new OffsetFetchResponseData.OffsetFetchResponsePartitions()
                .setPartitionIndex(0)
                .setCommittedOffset(100)
                .setCommittedLeaderEpoch(1),
              new OffsetFetchResponseData.OffsetFetchResponsePartitions()
                .setPartitionIndex(1)
                .setCommittedOffset(200)
                .setCommittedLeaderEpoch(2),
              new OffsetFetchResponseData.OffsetFetchResponsePartitions()
                .setPartitionIndex(2)
                .setCommittedOffset(300)
                .setCommittedLeaderEpoch(3)
            ).asJava)
        ).asJava)

      val group3Response = new OffsetFetchResponseData.OffsetFetchResponseGroup()
        .setGroupId("group-3")
        .setErrorCode(Errors.INVALID_GROUP_ID.code)

      val group4Response = new OffsetFetchResponseData.OffsetFetchResponseGroup()
        .setGroupId("group-4")
        .setErrorCode(Errors.INVALID_GROUP_ID.code)

      val expectedGroups = List(group1Response, group2Response, group3Response, group4Response)

      group1Future.complete(group1Response)
      group2Future.complete(group2Response)
      group3Future.completeExceptionally(Errors.INVALID_GROUP_ID.exception)
      group4Future.complete(group4Response)

      val response = verifyNoThrottling[OffsetFetchResponse](requestChannelRequest)
      assertEquals(expectedGroups.toSet, response.data.groups().asScala.toSet)
    }
  }

  @ParameterizedTest
  @ApiKeyVersionsSource(apiKey = ApiKeys.OFFSET_FETCH)
  def testHandleOffsetFetchWithSingleGroup(version: Short): Unit = {
    // Version 0 gets offsets from Zookeeper. We are not interested
    // in testing this here.
    if (version == 0) return

    def makeRequest(version: Short): RequestChannel.Request = {
      buildRequest(new OffsetFetchRequest.Builder(
        "group-1",
        false,
        List(
          new TopicPartition("foo", 0),
          new TopicPartition("foo", 1)
        ).asJava,
        false
      ).build(version))
    }

    val requestChannelRequest = makeRequest(version)

    val future = new CompletableFuture[OffsetFetchResponseData.OffsetFetchResponseGroup]()
    when(groupCoordinator.fetchOffsets(
      requestChannelRequest.context,
      new OffsetFetchRequestData.OffsetFetchRequestGroup()
        .setGroupId("group-1")
        .setTopics(List(new OffsetFetchRequestData.OffsetFetchRequestTopics()
          .setName("foo")
          .setPartitionIndexes(List[Integer](0, 1).asJava)).asJava),
      false
    )).thenReturn(future)
    kafkaApis = createKafkaApis()
    kafkaApis.handleOffsetFetchRequest(requestChannelRequest)

    val group1Response = new OffsetFetchResponseData.OffsetFetchResponseGroup()
      .setGroupId("group-1")
      .setTopics(List(
        new OffsetFetchResponseData.OffsetFetchResponseTopics()
          .setName("foo")
          .setPartitions(List(
            new OffsetFetchResponseData.OffsetFetchResponsePartitions()
              .setPartitionIndex(0)
              .setCommittedOffset(100)
              .setCommittedLeaderEpoch(1),
            new OffsetFetchResponseData.OffsetFetchResponsePartitions()
              .setPartitionIndex(1)
              .setCommittedOffset(200)
              .setCommittedLeaderEpoch(2)
          ).asJava)
      ).asJava)

    val expectedOffsetFetchResponse = if (version >= 8) {
      new OffsetFetchResponseData()
        .setGroups(List(group1Response).asJava)
    } else {
      new OffsetFetchResponseData()
        .setTopics(List(
          new OffsetFetchResponseData.OffsetFetchResponseTopic()
            .setName("foo")
            .setPartitions(List(
              new OffsetFetchResponseData.OffsetFetchResponsePartition()
                .setPartitionIndex(0)
                .setCommittedOffset(100)
                .setCommittedLeaderEpoch(if (version >= 5) 1 else -1),
              new OffsetFetchResponseData.OffsetFetchResponsePartition()
                .setPartitionIndex(1)
                .setCommittedOffset(200)
                .setCommittedLeaderEpoch(if (version >= 5) 2 else -1)
            ).asJava)
        ).asJava)
    }

    future.complete(group1Response)

    val response = verifyNoThrottling[OffsetFetchResponse](requestChannelRequest)
    assertEquals(expectedOffsetFetchResponse, response.data)
  }

  @ParameterizedTest
  @ApiKeyVersionsSource(apiKey = ApiKeys.OFFSET_FETCH)
  def testHandleOffsetFetchAllOffsetsWithSingleGroup(version: Short): Unit = {
    // Version 0 gets offsets from Zookeeper. Version 1 does not support fetching all
    // offsets request. We are not interested in testing these here.
    if (version < 2) return

    def makeRequest(version: Short): RequestChannel.Request = {
      buildRequest(new OffsetFetchRequest.Builder(
        "group-1",
        false,
        null, // all offsets.
        false
      ).build(version))
    }

    val requestChannelRequest = makeRequest(version)

    val future = new CompletableFuture[OffsetFetchResponseData.OffsetFetchResponseGroup]()
    when(groupCoordinator.fetchAllOffsets(
      requestChannelRequest.context,
      new OffsetFetchRequestData.OffsetFetchRequestGroup()
        .setGroupId("group-1")
        .setTopics(null),
      false
    )).thenReturn(future)
    kafkaApis = createKafkaApis()
    kafkaApis.handleOffsetFetchRequest(requestChannelRequest)

    val group1Response = new OffsetFetchResponseData.OffsetFetchResponseGroup()
      .setGroupId("group-1")
      .setTopics(List(
        new OffsetFetchResponseData.OffsetFetchResponseTopics()
          .setName("foo")
          .setPartitions(List(
            new OffsetFetchResponseData.OffsetFetchResponsePartitions()
              .setPartitionIndex(0)
              .setCommittedOffset(100)
              .setCommittedLeaderEpoch(1),
            new OffsetFetchResponseData.OffsetFetchResponsePartitions()
              .setPartitionIndex(1)
              .setCommittedOffset(200)
              .setCommittedLeaderEpoch(2)
          ).asJava)
      ).asJava)

    val expectedOffsetFetchResponse = if (version >= 8) {
      new OffsetFetchResponseData()
        .setGroups(List(group1Response).asJava)
    } else {
      new OffsetFetchResponseData()
        .setTopics(List(
          new OffsetFetchResponseData.OffsetFetchResponseTopic()
            .setName("foo")
            .setPartitions(List(
              new OffsetFetchResponseData.OffsetFetchResponsePartition()
                .setPartitionIndex(0)
                .setCommittedOffset(100)
                .setCommittedLeaderEpoch(if (version >= 5) 1 else -1),
              new OffsetFetchResponseData.OffsetFetchResponsePartition()
                .setPartitionIndex(1)
                .setCommittedOffset(200)
                .setCommittedLeaderEpoch(if (version >= 5) 2 else -1)
            ).asJava)
        ).asJava)
    }

    future.complete(group1Response)

    val response = verifyNoThrottling[OffsetFetchResponse](requestChannelRequest)
    assertEquals(expectedOffsetFetchResponse, response.data)
  }

  @Test
  def testHandleOffsetFetchAuthorization(): Unit = {
    def makeRequest(version: Short): RequestChannel.Request = {
      val groups = Map(
        "group-1" -> List(
          new TopicPartition("foo", 0),
          new TopicPartition("bar", 0)
        ).asJava,
        "group-2" -> List(
          new TopicPartition("foo", 0),
          new TopicPartition("bar", 0)
        ).asJava,
        "group-3" -> null,
        "group-4" -> null,
      ).asJava
      buildRequest(new OffsetFetchRequest.Builder(groups, false, false).build(version))
    }

    val requestChannelRequest = makeRequest(ApiKeys.OFFSET_FETCH.latestVersion)

    val authorizer: Authorizer = mock(classOf[Authorizer])

    val acls = Map(
      "group-1" -> AuthorizationResult.ALLOWED,
      "group-2" -> AuthorizationResult.DENIED,
      "group-3" -> AuthorizationResult.ALLOWED,
      "group-4" -> AuthorizationResult.DENIED,
      "foo" -> AuthorizationResult.DENIED,
      "bar" -> AuthorizationResult.ALLOWED
    )

    when(authorizer.authorize(
      any[RequestContext],
      any[util.List[Action]]
    )).thenAnswer { invocation =>
      val actions = invocation.getArgument(1, classOf[util.List[Action]])
      actions.asScala.map { action =>
        acls.getOrElse(action.resourcePattern.name, AuthorizationResult.DENIED)
      }.asJava
    }

    // group-1 is allowed and bar is allowed.
    val group1Future = new CompletableFuture[OffsetFetchResponseData.OffsetFetchResponseGroup]()
    when(groupCoordinator.fetchOffsets(
      requestChannelRequest.context,
      new OffsetFetchRequestData.OffsetFetchRequestGroup()
        .setGroupId("group-1")
        .setTopics(List(new OffsetFetchRequestData.OffsetFetchRequestTopics()
          .setName("bar")
          .setPartitionIndexes(List[Integer](0).asJava)).asJava),
      false
    )).thenReturn(group1Future)

    // group-3 is allowed and bar is allowed.
    val group3Future = new CompletableFuture[OffsetFetchResponseData.OffsetFetchResponseGroup]()
    when(groupCoordinator.fetchAllOffsets(
      requestChannelRequest.context,
      new OffsetFetchRequestData.OffsetFetchRequestGroup()
        .setGroupId("group-3")
        .setTopics(null),
      false
    )).thenReturn(group3Future)
    kafkaApis = createKafkaApis(authorizer = Some(authorizer))
    kafkaApis.handle(requestChannelRequest, RequestLocal.NoCaching)

    val group1ResponseFromCoordinator = new OffsetFetchResponseData.OffsetFetchResponseGroup()
      .setGroupId("group-1")
      .setTopics(List(
        new OffsetFetchResponseData.OffsetFetchResponseTopics()
          .setName("bar")
          .setPartitions(List(
            new OffsetFetchResponseData.OffsetFetchResponsePartitions()
              .setPartitionIndex(0)
              .setCommittedOffset(100)
              .setCommittedLeaderEpoch(1)
          ).asJava)
      ).asJava)

    val group3ResponseFromCoordinator = new OffsetFetchResponseData.OffsetFetchResponseGroup()
      .setGroupId("group-3")
      .setTopics(List(
        // foo should be filtered out.
        new OffsetFetchResponseData.OffsetFetchResponseTopics()
          .setName("foo")
          .setPartitions(List(
            new OffsetFetchResponseData.OffsetFetchResponsePartitions()
              .setPartitionIndex(0)
              .setCommittedOffset(100)
              .setCommittedLeaderEpoch(1)
          ).asJava),
        new OffsetFetchResponseData.OffsetFetchResponseTopics()
          .setName("bar")
          .setPartitions(List(
            new OffsetFetchResponseData.OffsetFetchResponsePartitions()
              .setPartitionIndex(0)
              .setCommittedOffset(100)
              .setCommittedLeaderEpoch(1)
          ).asJava)
      ).asJava)

    val expectedOffsetFetchResponse = new OffsetFetchResponseData()
      .setGroups(List(
        // group-1 is authorized but foo is not.
        new OffsetFetchResponseData.OffsetFetchResponseGroup()
          .setGroupId("group-1")
          .setTopics(List(
            new OffsetFetchResponseData.OffsetFetchResponseTopics()
              .setName("bar")
              .setPartitions(List(
                new OffsetFetchResponseData.OffsetFetchResponsePartitions()
                  .setPartitionIndex(0)
                  .setCommittedOffset(100)
                  .setCommittedLeaderEpoch(1)
              ).asJava),
            new OffsetFetchResponseData.OffsetFetchResponseTopics()
              .setName("foo")
              .setPartitions(List(
                new OffsetFetchResponseData.OffsetFetchResponsePartitions()
                  .setPartitionIndex(0)
                  .setErrorCode(Errors.TOPIC_AUTHORIZATION_FAILED.code)
                  .setCommittedOffset(-1)
              ).asJava)
          ).asJava),
        // group-2 is not authorized.
        new OffsetFetchResponseData.OffsetFetchResponseGroup()
          .setGroupId("group-2")
          .setErrorCode(Errors.GROUP_AUTHORIZATION_FAILED.code),
        // group-3 is authorized but foo is not.
        new OffsetFetchResponseData.OffsetFetchResponseGroup()
          .setGroupId("group-3")
          .setTopics(List(
            new OffsetFetchResponseData.OffsetFetchResponseTopics()
              .setName("bar")
              .setPartitions(List(
                new OffsetFetchResponseData.OffsetFetchResponsePartitions()
                  .setPartitionIndex(0)
                  .setCommittedOffset(100)
                  .setCommittedLeaderEpoch(1)
              ).asJava)
          ).asJava),
        // group-4 is not authorized.
        new OffsetFetchResponseData.OffsetFetchResponseGroup()
          .setGroupId("group-4")
          .setErrorCode(Errors.GROUP_AUTHORIZATION_FAILED.code),
      ).asJava)

    group1Future.complete(group1ResponseFromCoordinator)
    group3Future.complete(group3ResponseFromCoordinator)

    val response = verifyNoThrottling[OffsetFetchResponse](requestChannelRequest)
    assertEquals(expectedOffsetFetchResponse, response.data)
  }

  @Test
  def testHandleOffsetFetchWithUnauthorizedTopicAndTopLevelError(): Unit = {
    def makeRequest(version: Short): RequestChannel.Request = {
      val groups = Map(
        "group-1" -> List(
          new TopicPartition("foo", 0),
          new TopicPartition("bar", 0)
        ).asJava,
        "group-2" -> List(
          new TopicPartition("foo", 0),
          new TopicPartition("bar", 0)
        ).asJava
      ).asJava
      buildRequest(new OffsetFetchRequest.Builder(groups, false, false).build(version))
    }

    val requestChannelRequest = makeRequest(ApiKeys.OFFSET_FETCH.latestVersion)

    val authorizer: Authorizer = mock(classOf[Authorizer])

    val acls = Map(
      "group-1" -> AuthorizationResult.ALLOWED,
      "group-2" -> AuthorizationResult.ALLOWED,
      "foo" -> AuthorizationResult.DENIED,
      "bar" -> AuthorizationResult.ALLOWED
    )

    when(authorizer.authorize(
      any[RequestContext],
      any[util.List[Action]]
    )).thenAnswer { invocation =>
      val actions = invocation.getArgument(1, classOf[util.List[Action]])
      actions.asScala.map { action =>
        acls.getOrElse(action.resourcePattern.name, AuthorizationResult.DENIED)
      }.asJava
    }

    // group-1 and group-2 are allowed and bar is allowed.
    val group1Future = new CompletableFuture[OffsetFetchResponseData.OffsetFetchResponseGroup]()
    when(groupCoordinator.fetchOffsets(
      requestChannelRequest.context,
      new OffsetFetchRequestData.OffsetFetchRequestGroup()
        .setGroupId("group-1")
        .setTopics(List(new OffsetFetchRequestData.OffsetFetchRequestTopics()
          .setName("bar")
          .setPartitionIndexes(List[Integer](0).asJava)).asJava),
      false
    )).thenReturn(group1Future)

    val group2Future = new CompletableFuture[OffsetFetchResponseData.OffsetFetchResponseGroup]()
    when(groupCoordinator.fetchOffsets(
      requestChannelRequest.context,
      new OffsetFetchRequestData.OffsetFetchRequestGroup()
        .setGroupId("group-2")
        .setTopics(List(new OffsetFetchRequestData.OffsetFetchRequestTopics()
          .setName("bar")
          .setPartitionIndexes(List[Integer](0).asJava)).asJava),
      false
    )).thenReturn(group1Future)
    kafkaApis = createKafkaApis(authorizer = Some(authorizer))
    kafkaApis.handle(requestChannelRequest, RequestLocal.NoCaching)

    // group-2 mocks using the new group coordinator.
    // When the coordinator is not active, a response with top-level error code is returned
    // despite that the requested topic is not authorized and fails.
    val group2ResponseFromCoordinator = new OffsetFetchResponseData.OffsetFetchResponseGroup()
      .setGroupId("group-2")
      .setErrorCode(Errors.COORDINATOR_NOT_AVAILABLE.code)

    val expectedOffsetFetchResponse = new OffsetFetchResponseData()
      .setGroups(List(
        new OffsetFetchResponseData.OffsetFetchResponseGroup()
          .setGroupId("group-1")
          .setErrorCode(Errors.COORDINATOR_NOT_AVAILABLE.code),
        group2ResponseFromCoordinator
      ).asJava)

    group1Future.completeExceptionally(Errors.COORDINATOR_NOT_AVAILABLE.exception)
    group2Future.complete(group2ResponseFromCoordinator)

    val response = verifyNoThrottling[OffsetFetchResponse](requestChannelRequest)
    assertEquals(expectedOffsetFetchResponse, response.data)
  }

  @Test
  def testReassignmentAndReplicationBytesOutRateWhenReassigning(): Unit = {
    assertReassignmentAndReplicationBytesOutPerSec(true)
  }

  @Test
  def testReassignmentAndReplicationBytesOutRateWhenNotReassigning(): Unit = {
    assertReassignmentAndReplicationBytesOutPerSec(false)
  }

  private def assertReassignmentAndReplicationBytesOutPerSec(isReassigning: Boolean): Unit = {
    val leaderEpoch = 0
    val tp0 = new TopicPartition("tp", 0)
    val topicId = Uuid.randomUuid()
    val tidp0 = new TopicIdPartition(topicId, tp0)

    setupBasicMetadataCache(tp0.topic, numPartitions = 1, 1, topicId)
    val hw = 3

    val fetchDataBuilder = Collections.singletonMap(tp0, new FetchRequest.PartitionData(Uuid.ZERO_UUID, 0, 0, Int.MaxValue, Optional.of(leaderEpoch)))
    val fetchData = Collections.singletonMap(tidp0, new FetchRequest.PartitionData(Uuid.ZERO_UUID, 0, 0, Int.MaxValue, Optional.of(leaderEpoch)))
    val fetchFromFollower = buildRequest(new FetchRequest.Builder(
      ApiKeys.FETCH.oldestVersion(), ApiKeys.FETCH.latestVersion(), 1, 1, 1000, 0, fetchDataBuilder).build())

    val records = MemoryRecords.withRecords(CompressionType.NONE,
      new SimpleRecord(1000, "foo".getBytes(StandardCharsets.UTF_8)))
    when(replicaManager.fetchMessages(
      any[FetchParams],
      any[Seq[(TopicIdPartition, FetchRequest.PartitionData)]],
      any[ReplicaQuota],
      any[Seq[(TopicIdPartition, FetchPartitionData)] => Unit]()
    )).thenAnswer(invocation => {
      val callback = invocation.getArgument(3).asInstanceOf[Seq[(TopicIdPartition, FetchPartitionData)] => Unit]
      callback(Seq(tidp0 -> new FetchPartitionData(Errors.NONE, hw, 0, records,
        Optional.empty(), OptionalLong.empty(), Optional.empty(), OptionalInt.empty(), isReassigning)))
    })

    val fetchMetadata = new JFetchMetadata(0, 0)
    val fetchContext = new FullFetchContext(time, new FetchSessionCache(1000, 100),
      fetchMetadata, fetchData, true, true)
    when(fetchManager.newContext(
      any[Short],
      any[JFetchMetadata],
      any[Boolean],
      any[util.Map[TopicIdPartition, FetchRequest.PartitionData]],
      any[util.List[TopicIdPartition]],
      any[util.Map[Uuid, String]])).thenReturn(fetchContext)

    when(replicaManager.getLogConfig(ArgumentMatchers.eq(tp0))).thenReturn(None)
    when(replicaManager.isAddingReplica(any(), anyInt)).thenReturn(isReassigning)
    kafkaApis = createKafkaApis()
    kafkaApis.handle(fetchFromFollower, RequestLocal.withThreadConfinedCaching)
    verify(replicaQuotaManager).record(anyLong)

    if (isReassigning)
      assertEquals(records.sizeInBytes(), brokerTopicStats.allTopicsStats.reassignmentBytesOutPerSec.get.count())
    else
      assertEquals(0, brokerTopicStats.allTopicsStats.reassignmentBytesOutPerSec.get.count())
    assertEquals(records.sizeInBytes(), brokerTopicStats.allTopicsStats.replicationBytesOutRate.get.count())
  }

  @Test
  def rejectInitProducerIdWhenIdButNotEpochProvided(): Unit = {
    val initProducerIdRequest = new InitProducerIdRequest.Builder(
      new InitProducerIdRequestData()
        .setTransactionalId("known")
        .setTransactionTimeoutMs(TimeUnit.MINUTES.toMillis(15).toInt)
        .setProducerId(10)
        .setProducerEpoch(RecordBatch.NO_PRODUCER_EPOCH)
    ).build()

    val requestChannelRequest = buildRequest(initProducerIdRequest)
    kafkaApis = createKafkaApis(IBP_2_2_IV1)
    kafkaApis.handleInitProducerIdRequest(requestChannelRequest, RequestLocal.withThreadConfinedCaching)

    val response = verifyNoThrottling[InitProducerIdResponse](requestChannelRequest)
    assertEquals(Errors.INVALID_REQUEST, response.error)
  }

  @Test
  def rejectInitProducerIdWhenEpochButNotIdProvided(): Unit = {
    val initProducerIdRequest = new InitProducerIdRequest.Builder(
      new InitProducerIdRequestData()
        .setTransactionalId("known")
        .setTransactionTimeoutMs(TimeUnit.MINUTES.toMillis(15).toInt)
        .setProducerId(RecordBatch.NO_PRODUCER_ID)
        .setProducerEpoch(2)
    ).build()
    val requestChannelRequest = buildRequest(initProducerIdRequest)
    kafkaApis = createKafkaApis(IBP_2_2_IV1)
    kafkaApis.handleInitProducerIdRequest(requestChannelRequest, RequestLocal.withThreadConfinedCaching)

    val response = verifyNoThrottling[InitProducerIdResponse](requestChannelRequest)
    assertEquals(Errors.INVALID_REQUEST, response.error)
  }

  @Test
  def testUpdateMetadataRequestWithCurrentBrokerEpoch(): Unit = {
    val currentBrokerEpoch = 1239875L
    testUpdateMetadataRequest(currentBrokerEpoch, currentBrokerEpoch, Errors.NONE)
  }

  @Test
  def testUpdateMetadataRequestWithNewerBrokerEpochIsValid(): Unit = {
    val currentBrokerEpoch = 1239875L
    testUpdateMetadataRequest(currentBrokerEpoch, currentBrokerEpoch + 1, Errors.NONE)
  }

  @Test
  def testUpdateMetadataRequestWithStaleBrokerEpochIsRejected(): Unit = {
    val currentBrokerEpoch = 1239875L
    testUpdateMetadataRequest(currentBrokerEpoch, currentBrokerEpoch - 1, Errors.STALE_BROKER_EPOCH)
  }

  def testUpdateMetadataRequest(currentBrokerEpoch: Long, brokerEpochInRequest: Long, expectedError: Errors): Unit = {
    val updateMetadataRequest = createBasicMetadataRequest("topicA", 1, brokerEpochInRequest, 1)
    val request = buildRequest(updateMetadataRequest)

    val capturedResponse: ArgumentCaptor[UpdateMetadataResponse] = ArgumentCaptor.forClass(classOf[UpdateMetadataResponse])

    when(controller.brokerEpoch).thenReturn(currentBrokerEpoch)
    when(replicaManager.maybeUpdateMetadataCache(
      ArgumentMatchers.eq(request.context.correlationId),
      any()
    )).thenReturn(
      Seq()
    )
    kafkaApis = createKafkaApis()
    kafkaApis.handleUpdateMetadataRequest(request, RequestLocal.withThreadConfinedCaching)
    verify(requestChannel).sendResponse(
      ArgumentMatchers.eq(request),
      capturedResponse.capture(),
      ArgumentMatchers.eq(None)
    )
    val updateMetadataResponse = capturedResponse.getValue
    assertEquals(expectedError, updateMetadataResponse.error())
    if (expectedError == Errors.NONE) {
      verify(replicaManager).maybeUpdateMetadataCache(
        ArgumentMatchers.eq(request.context.correlationId),
        any()
      )
    }
  }

  @Test
  def testLeaderAndIsrRequestWithCurrentBrokerEpoch(): Unit = {
    val currentBrokerEpoch = 1239875L
    testLeaderAndIsrRequest(currentBrokerEpoch, currentBrokerEpoch, Errors.NONE)
  }

  @Test
  def testLeaderAndIsrRequestWithNewerBrokerEpochIsValid(): Unit = {
    val currentBrokerEpoch = 1239875L
    testLeaderAndIsrRequest(currentBrokerEpoch, currentBrokerEpoch + 1, Errors.NONE)
  }

  @Test
  def testLeaderAndIsrRequestWithStaleBrokerEpochIsRejected(): Unit = {
    val currentBrokerEpoch = 1239875L
    testLeaderAndIsrRequest(currentBrokerEpoch, currentBrokerEpoch - 1, Errors.STALE_BROKER_EPOCH)
  }

  def testLeaderAndIsrRequest(currentBrokerEpoch: Long, brokerEpochInRequest: Long, expectedError: Errors): Unit = {
    val controllerId = 2
    val controllerEpoch = 6
    val capturedResponse: ArgumentCaptor[LeaderAndIsrResponse] = ArgumentCaptor.forClass(classOf[LeaderAndIsrResponse])
    val partitionStates = Seq(
      new LeaderAndIsrRequestData.LeaderAndIsrPartitionState()
        .setTopicName("topicW")
        .setPartitionIndex(1)
        .setControllerEpoch(1)
        .setLeader(0)
        .setLeaderEpoch(1)
        .setIsr(asList(0, 1))
        .setPartitionEpoch(2)
        .setReplicas(asList(0, 1, 2))
        .setIsNew(false)
    ).asJava
    val leaderAndIsrRequest = new LeaderAndIsrRequest.Builder(
      ApiKeys.LEADER_AND_ISR.latestVersion,
      controllerId,
      controllerEpoch,
      brokerEpochInRequest,
      partitionStates,
      Collections.singletonMap("topicW", Uuid.randomUuid()),
      asList(new Node(0, "host0", 9090), new Node(1, "host1", 9091))
    ).build()
    val request = buildRequest(leaderAndIsrRequest)
    val response = new LeaderAndIsrResponse(new LeaderAndIsrResponseData()
      .setErrorCode(Errors.NONE.code)
      .setPartitionErrors(asList()), leaderAndIsrRequest.version())

    when(controller.brokerEpoch).thenReturn(currentBrokerEpoch)
    when(replicaManager.becomeLeaderOrFollower(
      ArgumentMatchers.eq(request.context.correlationId),
      any(),
      any()
    )).thenReturn(
      response
    )
    kafkaApis = createKafkaApis()
    kafkaApis.handleLeaderAndIsrRequest(request)
    verify(requestChannel).sendResponse(
      ArgumentMatchers.eq(request),
      capturedResponse.capture(),
      ArgumentMatchers.eq(None)
    )
    val leaderAndIsrResponse = capturedResponse.getValue
    assertEquals(expectedError, leaderAndIsrResponse.error())
  }

  @Test
  def testStopReplicaRequestWithCurrentBrokerEpoch(): Unit = {
    val currentBrokerEpoch = 1239875L
    testStopReplicaRequest(currentBrokerEpoch, currentBrokerEpoch, Errors.NONE)
  }

  @Test
  def testStopReplicaRequestWithNewerBrokerEpochIsValid(): Unit = {
    val currentBrokerEpoch = 1239875L
    testStopReplicaRequest(currentBrokerEpoch, currentBrokerEpoch + 1, Errors.NONE)
  }

  @Test
  def testStopReplicaRequestWithStaleBrokerEpochIsRejected(): Unit = {
    val currentBrokerEpoch = 1239875L
    testStopReplicaRequest(currentBrokerEpoch, currentBrokerEpoch - 1, Errors.STALE_BROKER_EPOCH)
  }

  def testStopReplicaRequest(currentBrokerEpoch: Long, brokerEpochInRequest: Long, expectedError: Errors): Unit = {
    val controllerId = 0
    val controllerEpoch = 5
    val capturedResponse: ArgumentCaptor[StopReplicaResponse] = ArgumentCaptor.forClass(classOf[StopReplicaResponse])
    val fooPartition = new TopicPartition("foo", 0)
    val topicStates = Seq(
      new StopReplicaTopicState()
        .setTopicName(fooPartition.topic)
        .setPartitionStates(Seq(new StopReplicaPartitionState()
          .setPartitionIndex(fooPartition.partition)
          .setLeaderEpoch(1)
          .setDeletePartition(false)).asJava)
    ).asJava
    val stopReplicaRequest = new StopReplicaRequest.Builder(
      ApiKeys.STOP_REPLICA.latestVersion,
      controllerId,
      controllerEpoch,
      brokerEpochInRequest,
      false,
      topicStates
    ).build()
    val request = buildRequest(stopReplicaRequest)

    when(controller.brokerEpoch).thenReturn(currentBrokerEpoch)
    when(replicaManager.stopReplicas(
      ArgumentMatchers.eq(request.context.correlationId),
      ArgumentMatchers.eq(controllerId),
      ArgumentMatchers.eq(controllerEpoch),
      ArgumentMatchers.eq(stopReplicaRequest.partitionStates().asScala)
    )).thenReturn(
      (mutable.Map(
        fooPartition -> Errors.NONE
      ), Errors.NONE)
    )
    kafkaApis = createKafkaApis()
    kafkaApis.handleStopReplicaRequest(request)
    verify(requestChannel).sendResponse(
      ArgumentMatchers.eq(request),
      capturedResponse.capture(),
      ArgumentMatchers.eq(None)
    )
    val stopReplicaResponse = capturedResponse.getValue
    assertEquals(expectedError, stopReplicaResponse.error())
    if (expectedError != Errors.STALE_BROKER_EPOCH) {
      verify(replicaManager).stopReplicas(
        ArgumentMatchers.eq(request.context.correlationId),
        ArgumentMatchers.eq(controllerId),
        ArgumentMatchers.eq(controllerEpoch),
        ArgumentMatchers.eq(stopReplicaRequest.partitionStates().asScala)
      )
    }
  }

  @ParameterizedTest
  @ApiKeyVersionsSource(apiKey = ApiKeys.LIST_GROUPS)
  def testListGroupsRequest(version: Short): Unit = {
    val listGroupsRequest = new ListGroupsRequestData()
      .setStatesFilter(if (version >= 4) List("Stable", "Empty").asJava else List.empty.asJava)

    val requestChannelRequest = buildRequest(new ListGroupsRequest.Builder(listGroupsRequest).build(version))

    val expectedListGroupsRequest = new ListGroupsRequestData()
      .setStatesFilter(if (version >= 4) List("Stable", "Empty").asJava else List.empty.asJava)

    val future = new CompletableFuture[ListGroupsResponseData]()
    when(groupCoordinator.listGroups(
      requestChannelRequest.context,
      expectedListGroupsRequest
    )).thenReturn(future)
    kafkaApis = createKafkaApis()
    kafkaApis.handleListGroupsRequest(requestChannelRequest)

    val expectedListGroupsResponse = new ListGroupsResponseData()
      .setGroups(List(
        new ListGroupsResponseData.ListedGroup()
          .setGroupId("group1")
          .setGroupState(if (version >= 4) "Stable" else "")
          .setProtocolType("protocol1"),
        new ListGroupsResponseData.ListedGroup()
          .setGroupId("group2")
          .setGroupState(if (version >= 4) "Empty" else "")
          .setProtocolType("qwerty")
      ).asJava)

    future.complete(expectedListGroupsResponse)
    val response = verifyNoThrottling[ListGroupsResponse](requestChannelRequest)
    assertEquals(expectedListGroupsResponse, response.data)
  }

  @Test
  def testListGroupsRequestFutureFailed(): Unit = {
    val listGroupsRequest = new ListGroupsRequestData()
      .setStatesFilter(List("Stable", "Empty").asJava)

    val requestChannelRequest = buildRequest(new ListGroupsRequest.Builder(listGroupsRequest).build())

    val expectedListGroupsRequest = new ListGroupsRequestData()
      .setStatesFilter(List("Stable", "Empty").asJava)

    val future = new CompletableFuture[ListGroupsResponseData]()
    when(groupCoordinator.listGroups(
      requestChannelRequest.context,
      expectedListGroupsRequest
    )).thenReturn(future)
    kafkaApis = createKafkaApis()
    kafkaApis.handleListGroupsRequest(requestChannelRequest)

    future.completeExceptionally(Errors.UNKNOWN_SERVER_ERROR.exception)
    val response = verifyNoThrottling[ListGroupsResponse](requestChannelRequest)
    assertEquals(Errors.UNKNOWN_SERVER_ERROR.code, response.data.errorCode)
  }

  @Test
  def testListGroupsRequestFiltersUnauthorizedGroupsWithDescribeCluster(): Unit = {
    val authorizer: Authorizer = mock(classOf[Authorizer])

    authorizeResource(
      authorizer,
      AclOperation.DESCRIBE,
      ResourceType.GROUP,
      "group1",
      AuthorizationResult.DENIED,
      logIfDenied = false
    )
    authorizeResource(
      authorizer,
      AclOperation.DESCRIBE,
      ResourceType.GROUP,
      "group2",
      AuthorizationResult.DENIED,
      logIfDenied = false
    )
    authorizeResource(
      authorizer,
      AclOperation.DESCRIBE,
      ResourceType.CLUSTER,
      Resource.CLUSTER_NAME,
      AuthorizationResult.ALLOWED,
      logIfDenied = false
    )

    testListGroupsRequestFiltersUnauthorizedGroups(
      authorizer,
      List("group1", "group2"),
      List("group1", "group2")
    )
  }

  @Test
  def testListGroupsRequestFiltersUnauthorizedGroupsWithDescribeGroups(): Unit = {
    val authorizer: Authorizer = mock(classOf[Authorizer])

    authorizeResource(
      authorizer,
      AclOperation.DESCRIBE,
      ResourceType.GROUP,
      "group1",
      AuthorizationResult.DENIED,
      logIfDenied = false
    )
    authorizeResource(
      authorizer,
      AclOperation.DESCRIBE,
      ResourceType.GROUP,
      "group2",
      AuthorizationResult.ALLOWED,
      logIfDenied = false
    )
    authorizeResource(
      authorizer,
      AclOperation.DESCRIBE,
      ResourceType.CLUSTER,
      Resource.CLUSTER_NAME,
      AuthorizationResult.DENIED,
      logIfDenied = false
    )

    testListGroupsRequestFiltersUnauthorizedGroups(
      authorizer,
      List("group1", "group2"),
      List("group2")
    )
  }

  def testListGroupsRequestFiltersUnauthorizedGroups(
    authorizer: Authorizer,
    groups: List[String],
    expectedGroups: List[String],
  ): Unit = {
    val listGroupsRequest = new ListGroupsRequestData()

    val requestChannelRequest = buildRequest(new ListGroupsRequest.Builder(listGroupsRequest).build())

    val expectedListGroupsRequest = new ListGroupsRequestData()

    val future = new CompletableFuture[ListGroupsResponseData]()
    when(groupCoordinator.listGroups(
      requestChannelRequest.context,
      expectedListGroupsRequest
    )).thenReturn(future)
    kafkaApis = createKafkaApis(authorizer = Some(authorizer))
    kafkaApis.handleListGroupsRequest(requestChannelRequest)

    val listGroupsResponse = new ListGroupsResponseData()
    groups.foreach { groupId =>
      listGroupsResponse.groups.add(new ListGroupsResponseData.ListedGroup()
        .setGroupId(groupId)
      )
    }

    val expectedListGroupsResponse = new ListGroupsResponseData()
    expectedGroups.foreach { groupId =>
      expectedListGroupsResponse.groups.add(new ListGroupsResponseData.ListedGroup()
        .setGroupId(groupId)
      )
    }

    future.complete(listGroupsResponse)
    val response = verifyNoThrottling[ListGroupsResponse](requestChannelRequest)
    assertEquals(expectedListGroupsResponse, response.data)
  }

  @Test
  def testDescribeClusterRequest(): Unit = {
    val plaintextListener = ListenerName.forSecurityProtocol(SecurityProtocol.PLAINTEXT)
    val brokers = Seq(
      new UpdateMetadataBroker()
        .setId(0)
        .setRack("rack")
        .setEndpoints(Seq(
          new UpdateMetadataEndpoint()
            .setHost("broker0")
            .setPort(9092)
            .setSecurityProtocol(SecurityProtocol.PLAINTEXT.id)
            .setListener(plaintextListener.value)
        ).asJava),
      new UpdateMetadataBroker()
        .setId(1)
        .setRack("rack")
        .setEndpoints(Seq(
          new UpdateMetadataEndpoint()
            .setHost("broker1")
            .setPort(9092)
            .setSecurityProtocol(SecurityProtocol.PLAINTEXT.id)
            .setListener(plaintextListener.value)).asJava)
    )
    val updateMetadataRequest = new UpdateMetadataRequest.Builder(ApiKeys.UPDATE_METADATA.latestVersion, 0,
      0, 0, Seq.empty[UpdateMetadataPartitionState].asJava, brokers.asJava, Collections.emptyMap()).build()
    MetadataCacheTest.updateCache(metadataCache, updateMetadataRequest)

    val describeClusterRequest = new DescribeClusterRequest.Builder(new DescribeClusterRequestData()
      .setIncludeClusterAuthorizedOperations(true)).build()

    val request = buildRequest(describeClusterRequest, plaintextListener)
    kafkaApis = createKafkaApis()
    kafkaApis.handleDescribeCluster(request)

    val describeClusterResponse = verifyNoThrottling[DescribeClusterResponse](request)

    assertEquals(metadataCache.getControllerId.get.id, describeClusterResponse.data.controllerId)
    assertEquals(clusterId, describeClusterResponse.data.clusterId)
    assertEquals(8096, describeClusterResponse.data.clusterAuthorizedOperations)
    assertEquals(metadataCache.getAliveBrokerNodes(plaintextListener).toSet,
      describeClusterResponse.nodes.asScala.values.toSet)
  }

  /**
   * Return pair of listener names in the metadataCache: PLAINTEXT and LISTENER2 respectively.
   */
  private def updateMetadataCacheWithInconsistentListeners(): (ListenerName, ListenerName) = {
    val plaintextListener = ListenerName.forSecurityProtocol(SecurityProtocol.PLAINTEXT)
    val anotherListener = new ListenerName("LISTENER2")
    val brokers = Seq(
      new UpdateMetadataBroker()
        .setId(0)
        .setRack("rack")
        .setEndpoints(Seq(
          new UpdateMetadataEndpoint()
            .setHost("broker0")
            .setPort(9092)
            .setSecurityProtocol(SecurityProtocol.PLAINTEXT.id)
            .setListener(plaintextListener.value),
          new UpdateMetadataEndpoint()
            .setHost("broker0")
            .setPort(9093)
            .setSecurityProtocol(SecurityProtocol.PLAINTEXT.id)
            .setListener(anotherListener.value)
        ).asJava),
      new UpdateMetadataBroker()
        .setId(1)
        .setRack("rack")
        .setEndpoints(Seq(
          new UpdateMetadataEndpoint()
            .setHost("broker1")
            .setPort(9092)
            .setSecurityProtocol(SecurityProtocol.PLAINTEXT.id)
            .setListener(plaintextListener.value)).asJava)
    )
    val updateMetadataRequest = new UpdateMetadataRequest.Builder(ApiKeys.UPDATE_METADATA.latestVersion, 0,
      0, 0, Seq.empty[UpdateMetadataPartitionState].asJava, brokers.asJava, Collections.emptyMap()).build()
    MetadataCacheTest.updateCache(metadataCache, updateMetadataRequest)
    (plaintextListener, anotherListener)
  }

  private def sendMetadataRequestWithInconsistentListeners(requestListener: ListenerName): MetadataResponse = {
    val metadataRequest = MetadataRequest.Builder.allTopics.build()
    val requestChannelRequest = buildRequest(metadataRequest, requestListener)
    kafkaApis = createKafkaApis()
    kafkaApis.handleTopicMetadataRequest(requestChannelRequest)

    verifyNoThrottling[MetadataResponse](requestChannelRequest)
  }

  private def testConsumerListOffsetLatest(isolationLevel: IsolationLevel): Unit = {
    val tp = new TopicPartition("foo", 0)
    val latestOffset = 15L
    val currentLeaderEpoch = Optional.empty[Integer]()

    when(replicaManager.fetchOffsetForTimestamp(
      ArgumentMatchers.eq(tp),
      ArgumentMatchers.eq(ListOffsetsRequest.LATEST_TIMESTAMP),
      ArgumentMatchers.eq(Some(isolationLevel)),
      ArgumentMatchers.eq(currentLeaderEpoch),
      fetchOnlyFromLeader = ArgumentMatchers.eq(true))
    ).thenReturn(Some(new TimestampAndOffset(ListOffsetsResponse.UNKNOWN_TIMESTAMP, latestOffset, currentLeaderEpoch)))

    val targetTimes = List(new ListOffsetsTopic()
      .setName(tp.topic)
      .setPartitions(List(new ListOffsetsPartition()
        .setPartitionIndex(tp.partition)
        .setTimestamp(ListOffsetsRequest.LATEST_TIMESTAMP)).asJava)).asJava
    val listOffsetRequest = ListOffsetsRequest.Builder.forConsumer(true, isolationLevel, false)
      .setTargetTimes(targetTimes).build()
    val request = buildRequest(listOffsetRequest)
    kafkaApis = createKafkaApis()
    kafkaApis.handleListOffsetRequest(request)

    val response = verifyNoThrottling[ListOffsetsResponse](request)
    val partitionDataOptional = response.topics.asScala.find(_.name == tp.topic).get
      .partitions.asScala.find(_.partitionIndex == tp.partition)
    assertTrue(partitionDataOptional.isDefined)

    val partitionData = partitionDataOptional.get
    assertEquals(Errors.NONE.code, partitionData.errorCode)
    assertEquals(latestOffset, partitionData.offset)
    assertEquals(ListOffsetsResponse.UNKNOWN_TIMESTAMP, partitionData.timestamp)
  }

  private def createWriteTxnMarkersRequest(partitions: util.List[TopicPartition]) = {
    val writeTxnMarkersRequest = new WriteTxnMarkersRequest.Builder(ApiKeys.WRITE_TXN_MARKERS.latestVersion(),
      asList(new TxnMarkerEntry(1, 1.toShort, 0, TransactionResult.COMMIT, partitions))).build()
    (writeTxnMarkersRequest, buildRequest(writeTxnMarkersRequest))
  }

  private def buildRequest(request: AbstractRequest,
                           listenerName: ListenerName = ListenerName.forSecurityProtocol(SecurityProtocol.PLAINTEXT),
                           fromPrivilegedListener: Boolean = false,
                           requestHeader: Option[RequestHeader] = None,
                           requestMetrics: RequestChannel.Metrics = requestChannelMetrics): RequestChannel.Request = {
    val buffer = request.serializeWithHeader(
      requestHeader.getOrElse(new RequestHeader(request.apiKey, request.version, clientId, 0)))

    // read the header from the buffer first so that the body can be read next from the Request constructor
    val header = RequestHeader.parse(buffer)
    // DelegationTokens require the context authenticated to be non SecurityProtocol.PLAINTEXT
    // and have a non KafkaPrincipal.ANONYMOUS principal. This test is done before the check
    // for forwarding because after forwarding the context will have a different context.
    // We validate the context authenticated failure case in other integration tests.
    val context = new RequestContext(header, "1", InetAddress.getLocalHost, new KafkaPrincipal(KafkaPrincipal.USER_TYPE, "Alice"),
      listenerName, SecurityProtocol.SSL, ClientInformation.EMPTY, fromPrivilegedListener,
      Optional.of(kafkaPrincipalSerde))
    new RequestChannel.Request(processor = 1, context = context, startTimeNanos = 0, MemoryPool.NONE, buffer,
      requestMetrics, envelope = None)
  }

  private def verifyNoThrottling[T <: AbstractResponse](
    request: RequestChannel.Request
  ): T = {
    val capturedResponse: ArgumentCaptor[AbstractResponse] = ArgumentCaptor.forClass(classOf[AbstractResponse])
    verify(requestChannel).sendResponse(
      ArgumentMatchers.eq(request),
      capturedResponse.capture(),
      any()
    )
    val response = capturedResponse.getValue
    val buffer = MessageUtil.toByteBuffer(
      response.data,
      request.context.header.apiVersion
    )
    AbstractResponse.parseResponse(
      request.context.header.apiKey,
      buffer,
      request.context.header.apiVersion,
    ).asInstanceOf[T]
  }

  private def verifyNoThrottlingAndUpdateMetrics[T <: AbstractResponse](
    request: RequestChannel.Request
  ): T = {
    val capturedResponse: ArgumentCaptor[AbstractResponse] = ArgumentCaptor.forClass(classOf[AbstractResponse])
    verify(requestChannel).sendResponse(
      ArgumentMatchers.eq(request),
      capturedResponse.capture(),
      any()
    )
    val response = capturedResponse.getValue
    val buffer = MessageUtil.toByteBuffer(
      response.data,
      request.context.header.apiVersion
    )

    // Create the RequestChannel.Response that is created when sendResponse is called in order to update the metrics.
    val sendResponse = new RequestChannel.SendResponse(
      request,
      request.buildResponseSend(response),
      request.responseNode(response),
      None
    )
    request.updateRequestMetrics(time.milliseconds(), sendResponse)

    AbstractResponse.parseResponse(
      request.context.header.apiKey,
      buffer,
      request.context.header.apiVersion,
    ).asInstanceOf[T]
  }

  private def createBasicMetadataRequest(topic: String,
                                         numPartitions: Int,
                                         brokerEpoch: Long,
                                         numBrokers: Int,
                                         topicId: Uuid = Uuid.ZERO_UUID): UpdateMetadataRequest = {
    val replicas = List(0.asInstanceOf[Integer]).asJava

    def createPartitionState(partition: Int) = new UpdateMetadataPartitionState()
      .setTopicName(topic)
      .setPartitionIndex(partition)
      .setControllerEpoch(1)
      .setLeader(0)
      .setLeaderEpoch(1)
      .setReplicas(replicas)
      .setZkVersion(0)
      .setIsr(replicas)

    val plaintextListener = ListenerName.forSecurityProtocol(SecurityProtocol.PLAINTEXT)
    val partitionStates = (0 until numPartitions).map(createPartitionState)
    val liveBrokers = (0 until numBrokers).map(
      brokerId => createMetadataBroker(brokerId, plaintextListener))
    new UpdateMetadataRequest.Builder(ApiKeys.UPDATE_METADATA.latestVersion, 0,
      0, brokerEpoch, partitionStates.asJava, liveBrokers.asJava, Collections.singletonMap(topic, topicId)).build()
  }

  private def setupBasicMetadataCache(topic: String, numPartitions: Int, numBrokers: Int, topicId: Uuid): Unit = {
    val updateMetadataRequest = createBasicMetadataRequest(topic, numPartitions, 0, numBrokers, topicId)
    MetadataCacheTest.updateCache(metadataCache, updateMetadataRequest)
  }

  private def addTopicToMetadataCache(topic: String, numPartitions: Int, numBrokers: Int = 1, topicId: Uuid = Uuid.ZERO_UUID): Unit = {
    val updateMetadataRequest = createBasicMetadataRequest(topic, numPartitions, 0, numBrokers, topicId)
    MetadataCacheTest.updateCache(metadataCache, updateMetadataRequest)
  }

  private def createMetadataBroker(brokerId: Int,
                                   listener: ListenerName): UpdateMetadataBroker = {
    new UpdateMetadataBroker()
      .setId(brokerId)
      .setRack("rack")
      .setEndpoints(Seq(new UpdateMetadataEndpoint()
        .setHost("broker" + brokerId)
        .setPort(9092)
        .setSecurityProtocol(SecurityProtocol.PLAINTEXT.id)
        .setListener(listener.value)).asJava)
  }

  @Test
  def testAlterReplicaLogDirs(): Unit = {
    val data = new AlterReplicaLogDirsRequestData()
    val dir = new AlterReplicaLogDirsRequestData.AlterReplicaLogDir()
      .setPath("/foo")
    dir.topics().add(new AlterReplicaLogDirsRequestData.AlterReplicaLogDirTopic().setName("t0").setPartitions(asList(0, 1, 2)))
    data.dirs().add(dir)
    val alterReplicaLogDirsRequest = new AlterReplicaLogDirsRequest.Builder(
      data
    ).build()
    val request = buildRequest(alterReplicaLogDirsRequest)

    reset(replicaManager, clientRequestQuotaManager, requestChannel)

    when(clientRequestQuotaManager.maybeRecordAndGetThrottleTimeMs(any[RequestChannel.Request](),
      any[Long])).thenReturn(0)
    val t0p0 = new TopicPartition("t0", 0)
    val t0p1 = new TopicPartition("t0", 1)
    val t0p2 = new TopicPartition("t0", 2)
    val partitionResults = Map(
      t0p0 -> Errors.NONE,
      t0p1 -> Errors.LOG_DIR_NOT_FOUND,
      t0p2 -> Errors.INVALID_TOPIC_EXCEPTION)
    when(replicaManager.alterReplicaLogDirs(ArgumentMatchers.eq(Map(
      t0p0 -> "/foo",
      t0p1 -> "/foo",
      t0p2 -> "/foo"))))
    .thenReturn(partitionResults)
    kafkaApis = createKafkaApis()
    kafkaApis.handleAlterReplicaLogDirsRequest(request)

    val response = verifyNoThrottling[AlterReplicaLogDirsResponse](request)
    assertEquals(partitionResults, response.data.results.asScala.flatMap { tr =>
      tr.partitions().asScala.map { pr =>
        new TopicPartition(tr.topicName, pr.partitionIndex) -> Errors.forCode(pr.errorCode)
      }
    }.toMap)
    assertEquals(Map(Errors.NONE -> 1,
      Errors.LOG_DIR_NOT_FOUND -> 1,
      Errors.INVALID_TOPIC_EXCEPTION -> 1).asJava, response.errorCounts)
  }

  @Test
  def testSizeOfThrottledPartitions(): Unit = {
    val topicNames = new util.HashMap[Uuid, String]
    val topicIds = new util.HashMap[String, Uuid]()
    def fetchResponse(data: Map[TopicIdPartition, String]): FetchResponse = {
      val responseData = new util.LinkedHashMap[TopicIdPartition, FetchResponseData.PartitionData](
        data.map { case (tp, raw) =>
          tp -> new FetchResponseData.PartitionData()
            .setPartitionIndex(tp.topicPartition.partition)
            .setHighWatermark(105)
            .setLastStableOffset(105)
            .setLogStartOffset(0)
            .setRecords(MemoryRecords.withRecords(CompressionType.NONE, new SimpleRecord(100, raw.getBytes(StandardCharsets.UTF_8))))
      }.toMap.asJava)

      data.foreach{case (tp, _) =>
        topicIds.put(tp.topicPartition.topic, tp.topicId)
        topicNames.put(tp.topicId, tp.topicPartition.topic)
      }
      FetchResponse.of(Errors.NONE, 100, 100, responseData)
    }

    val throttledPartition = new TopicIdPartition(Uuid.randomUuid(), new TopicPartition("throttledData", 0))
    val throttledData = Map(throttledPartition -> "throttledData")
    val expectedSize = FetchResponse.sizeOf(FetchResponseData.HIGHEST_SUPPORTED_VERSION,
      fetchResponse(throttledData).responseData(topicNames, FetchResponseData.HIGHEST_SUPPORTED_VERSION).entrySet.asScala.map( entry =>
      (new TopicIdPartition(Uuid.ZERO_UUID, entry.getKey), entry.getValue)).toMap.asJava.entrySet.iterator)

    val response = fetchResponse(throttledData ++ Map(new TopicIdPartition(Uuid.randomUuid(), new TopicPartition("nonThrottledData", 0)) -> "nonThrottledData"))

    val quota = Mockito.mock(classOf[ReplicationQuotaManager])
    Mockito.when(quota.isThrottled(ArgumentMatchers.any(classOf[TopicPartition])))
      .thenAnswer(invocation => throttledPartition.topicPartition == invocation.getArgument(0).asInstanceOf[TopicPartition])

    assertEquals(expectedSize, KafkaApis.sizeOfThrottledPartitions(FetchResponseData.HIGHEST_SUPPORTED_VERSION, response, quota))
  }

  @Test
  def testDescribeProducers(): Unit = {
    val tp1 = new TopicPartition("foo", 0)
    val tp2 = new TopicPartition("bar", 3)
    val tp3 = new TopicPartition("baz", 1)
    val tp4 = new TopicPartition("invalid;topic", 1)

    val authorizer: Authorizer = mock(classOf[Authorizer])
    val data = new DescribeProducersRequestData().setTopics(List(
      new DescribeProducersRequestData.TopicRequest()
        .setName(tp1.topic)
        .setPartitionIndexes(List(Int.box(tp1.partition)).asJava),
      new DescribeProducersRequestData.TopicRequest()
        .setName(tp2.topic)
        .setPartitionIndexes(List(Int.box(tp2.partition)).asJava),
      new DescribeProducersRequestData.TopicRequest()
        .setName(tp3.topic)
        .setPartitionIndexes(List(Int.box(tp3.partition)).asJava),
      new DescribeProducersRequestData.TopicRequest()
        .setName(tp4.topic)
        .setPartitionIndexes(List(Int.box(tp4.partition)).asJava)
    ).asJava)

    def buildExpectedActions(topic: String): util.List[Action] = {
      val pattern = new ResourcePattern(ResourceType.TOPIC, topic, PatternType.LITERAL)
      val action = new Action(AclOperation.READ, pattern, 1, true, true)
      Collections.singletonList(action)
    }

    // Topic `foo` is authorized and present in the metadata
    addTopicToMetadataCache(tp1.topic, 4) // We will only access the first topic
    when(authorizer.authorize(any[RequestContext], ArgumentMatchers.eq(buildExpectedActions(tp1.topic))))
      .thenReturn(Seq(AuthorizationResult.ALLOWED).asJava)

    // Topic `bar` is not authorized
    when(authorizer.authorize(any[RequestContext], ArgumentMatchers.eq(buildExpectedActions(tp2.topic))))
      .thenReturn(Seq(AuthorizationResult.DENIED).asJava)

    // Topic `baz` is authorized, but not present in the metadata
    when(authorizer.authorize(any[RequestContext], ArgumentMatchers.eq(buildExpectedActions(tp3.topic))))
      .thenReturn(Seq(AuthorizationResult.ALLOWED).asJava)

    when(replicaManager.activeProducerState(tp1))
      .thenReturn(new DescribeProducersResponseData.PartitionResponse()
        .setErrorCode(Errors.NONE.code)
        .setPartitionIndex(tp1.partition)
        .setActiveProducers(List(
          new DescribeProducersResponseData.ProducerState()
            .setProducerId(12345L)
            .setProducerEpoch(15)
            .setLastSequence(100)
            .setLastTimestamp(time.milliseconds())
            .setCurrentTxnStartOffset(-1)
            .setCoordinatorEpoch(200)
        ).asJava))

    val describeProducersRequest = new DescribeProducersRequest.Builder(data).build()
    val request = buildRequest(describeProducersRequest)
    when(clientRequestQuotaManager.maybeRecordAndGetThrottleTimeMs(any[RequestChannel.Request](),
      any[Long])).thenReturn(0)
    kafkaApis = createKafkaApis(authorizer = Some(authorizer))
    kafkaApis.handleDescribeProducersRequest(request)

    val response = verifyNoThrottling[DescribeProducersResponse](request)
    assertEquals(Set("foo", "bar", "baz", "invalid;topic"), response.data.topics.asScala.map(_.name).toSet)

    def assertPartitionError(
      topicPartition: TopicPartition,
      error: Errors
    ): DescribeProducersResponseData.PartitionResponse = {
      val topicData = response.data.topics.asScala.find(_.name == topicPartition.topic).get
      val partitionData = topicData.partitions.asScala.find(_.partitionIndex == topicPartition.partition).get
      assertEquals(error, Errors.forCode(partitionData.errorCode))
      partitionData
    }

    val fooPartition = assertPartitionError(tp1, Errors.NONE)
    assertEquals(Errors.NONE, Errors.forCode(fooPartition.errorCode))
    assertEquals(1, fooPartition.activeProducers.size)
    val fooProducer = fooPartition.activeProducers.get(0)
    assertEquals(12345L, fooProducer.producerId)
    assertEquals(15, fooProducer.producerEpoch)
    assertEquals(100, fooProducer.lastSequence)
    assertEquals(time.milliseconds(), fooProducer.lastTimestamp)
    assertEquals(-1, fooProducer.currentTxnStartOffset)
    assertEquals(200, fooProducer.coordinatorEpoch)

    assertPartitionError(tp2, Errors.TOPIC_AUTHORIZATION_FAILED)
    assertPartitionError(tp3, Errors.UNKNOWN_TOPIC_OR_PARTITION)
    assertPartitionError(tp4, Errors.INVALID_TOPIC_EXCEPTION)
  }

  @Test
  def testDescribeTransactions(): Unit = {
    val authorizer: Authorizer = mock(classOf[Authorizer])
    val data = new DescribeTransactionsRequestData()
      .setTransactionalIds(List("foo", "bar").asJava)
    val describeTransactionsRequest = new DescribeTransactionsRequest.Builder(data).build()
    val request = buildRequest(describeTransactionsRequest)
    when(clientRequestQuotaManager.maybeRecordAndGetThrottleTimeMs(any[RequestChannel.Request](),
      any[Long])).thenReturn(0)

    def buildExpectedActions(transactionalId: String): util.List[Action] = {
      val pattern = new ResourcePattern(ResourceType.TRANSACTIONAL_ID, transactionalId, PatternType.LITERAL)
      val action = new Action(AclOperation.DESCRIBE, pattern, 1, true, true)
      Collections.singletonList(action)
    }

    when(txnCoordinator.handleDescribeTransactions("foo"))
      .thenReturn(new DescribeTransactionsResponseData.TransactionState()
        .setErrorCode(Errors.NONE.code)
        .setTransactionalId("foo")
        .setProducerId(12345L)
        .setProducerEpoch(15)
        .setTransactionStartTimeMs(time.milliseconds())
        .setTransactionState("CompleteCommit")
        .setTransactionTimeoutMs(10000))

    when(authorizer.authorize(any[RequestContext], ArgumentMatchers.eq(buildExpectedActions("foo"))))
      .thenReturn(Seq(AuthorizationResult.ALLOWED).asJava)

    when(authorizer.authorize(any[RequestContext], ArgumentMatchers.eq(buildExpectedActions("bar"))))
      .thenReturn(Seq(AuthorizationResult.DENIED).asJava)
    kafkaApis = createKafkaApis(authorizer = Some(authorizer))
    kafkaApis.handleDescribeTransactionsRequest(request)

    val response = verifyNoThrottling[DescribeTransactionsResponse](request)
    assertEquals(2, response.data.transactionStates.size)

    val fooState = response.data.transactionStates.asScala.find(_.transactionalId == "foo").get
    assertEquals(Errors.NONE.code, fooState.errorCode)
    assertEquals(12345L, fooState.producerId)
    assertEquals(15, fooState.producerEpoch)
    assertEquals(time.milliseconds(), fooState.transactionStartTimeMs)
    assertEquals("CompleteCommit", fooState.transactionState)
    assertEquals(10000, fooState.transactionTimeoutMs)
    assertEquals(List.empty, fooState.topics.asScala.toList)

    val barState = response.data.transactionStates.asScala.find(_.transactionalId == "bar").get
    assertEquals(Errors.TRANSACTIONAL_ID_AUTHORIZATION_FAILED.code, barState.errorCode)
  }

  @Test
  def testDescribeTransactionsFiltersUnauthorizedTopics(): Unit = {
    val authorizer: Authorizer = mock(classOf[Authorizer])
    val transactionalId = "foo"
    val data = new DescribeTransactionsRequestData()
      .setTransactionalIds(List(transactionalId).asJava)
    val describeTransactionsRequest = new DescribeTransactionsRequest.Builder(data).build()
    val request = buildRequest(describeTransactionsRequest)
    when(clientRequestQuotaManager.maybeRecordAndGetThrottleTimeMs(any[RequestChannel.Request](),
      any[Long])).thenReturn(0)

    def expectDescribe(
      resourceType: ResourceType,
      transactionalId: String,
      result: AuthorizationResult
    ): Unit = {
      val pattern = new ResourcePattern(resourceType, transactionalId, PatternType.LITERAL)
      val action = new Action(AclOperation.DESCRIBE, pattern, 1, true, true)
      val actions = Collections.singletonList(action)

      when(authorizer.authorize(any[RequestContext], ArgumentMatchers.eq(actions)))
        .thenReturn(Seq(result).asJava)
    }

    // Principal is authorized to one of the two topics. The second topic should be
    // filtered from the result.
    expectDescribe(ResourceType.TRANSACTIONAL_ID, transactionalId, AuthorizationResult.ALLOWED)
    expectDescribe(ResourceType.TOPIC, "foo", AuthorizationResult.ALLOWED)
    expectDescribe(ResourceType.TOPIC, "bar", AuthorizationResult.DENIED)

    def mkTopicData(
      topic: String,
      partitions: Seq[Int]
    ): DescribeTransactionsResponseData.TopicData = {
      new DescribeTransactionsResponseData.TopicData()
        .setTopic(topic)
        .setPartitions(partitions.map(Int.box).asJava)
    }

    val describeTransactionsResponse = new DescribeTransactionsResponseData.TransactionState()
      .setErrorCode(Errors.NONE.code)
      .setTransactionalId(transactionalId)
      .setProducerId(12345L)
      .setProducerEpoch(15)
      .setTransactionStartTimeMs(time.milliseconds())
      .setTransactionState("Ongoing")
      .setTransactionTimeoutMs(10000)

    describeTransactionsResponse.topics.add(mkTopicData(topic = "foo", Seq(1, 2)))
    describeTransactionsResponse.topics.add(mkTopicData(topic = "bar", Seq(3, 4)))

    when(txnCoordinator.handleDescribeTransactions("foo"))
      .thenReturn(describeTransactionsResponse)
    kafkaApis = createKafkaApis(authorizer = Some(authorizer))
    kafkaApis.handleDescribeTransactionsRequest(request)

    val response = verifyNoThrottling[DescribeTransactionsResponse](request)
    assertEquals(1, response.data.transactionStates.size)

    val fooState = response.data.transactionStates.asScala.find(_.transactionalId == "foo").get
    assertEquals(Errors.NONE.code, fooState.errorCode)
    assertEquals(12345L, fooState.producerId)
    assertEquals(15, fooState.producerEpoch)
    assertEquals(time.milliseconds(), fooState.transactionStartTimeMs)
    assertEquals("Ongoing", fooState.transactionState)
    assertEquals(10000, fooState.transactionTimeoutMs)
    assertEquals(List(mkTopicData(topic = "foo", Seq(1, 2))), fooState.topics.asScala.toList)
  }

  @Test
  def testListTransactionsErrorResponse(): Unit = {
    val data = new ListTransactionsRequestData()
    val listTransactionsRequest = new ListTransactionsRequest.Builder(data).build()
    val request = buildRequest(listTransactionsRequest)
    when(clientRequestQuotaManager.maybeRecordAndGetThrottleTimeMs(any[RequestChannel.Request](),
      any[Long])).thenReturn(0)

    when(txnCoordinator.handleListTransactions(Set.empty[Long], Set.empty[String]))
      .thenReturn(new ListTransactionsResponseData()
        .setErrorCode(Errors.COORDINATOR_LOAD_IN_PROGRESS.code))
    kafkaApis = createKafkaApis()
    kafkaApis.handleListTransactionsRequest(request)

    val response = verifyNoThrottling[ListTransactionsResponse](request)
    assertEquals(0, response.data.transactionStates.size)
    assertEquals(Errors.COORDINATOR_LOAD_IN_PROGRESS, Errors.forCode(response.data.errorCode))
  }

  @Test
  def testListTransactionsAuthorization(): Unit = {
    val authorizer: Authorizer = mock(classOf[Authorizer])
    val data = new ListTransactionsRequestData()
    val listTransactionsRequest = new ListTransactionsRequest.Builder(data).build()
    val request = buildRequest(listTransactionsRequest)
    when(clientRequestQuotaManager.maybeRecordAndGetThrottleTimeMs(any[RequestChannel.Request](),
      any[Long])).thenReturn(0)

    val transactionStates = new util.ArrayList[ListTransactionsResponseData.TransactionState]()
    transactionStates.add(new ListTransactionsResponseData.TransactionState()
      .setTransactionalId("foo")
      .setProducerId(12345L)
      .setTransactionState("Ongoing"))
    transactionStates.add(new ListTransactionsResponseData.TransactionState()
      .setTransactionalId("bar")
      .setProducerId(98765)
      .setTransactionState("PrepareAbort"))

    when(txnCoordinator.handleListTransactions(Set.empty[Long], Set.empty[String]))
      .thenReturn(new ListTransactionsResponseData()
        .setErrorCode(Errors.NONE.code)
        .setTransactionStates(transactionStates))

    def buildExpectedActions(transactionalId: String): util.List[Action] = {
      val pattern = new ResourcePattern(ResourceType.TRANSACTIONAL_ID, transactionalId, PatternType.LITERAL)
      val action = new Action(AclOperation.DESCRIBE, pattern, 1, true, true)
      Collections.singletonList(action)
    }

    when(authorizer.authorize(any[RequestContext], ArgumentMatchers.eq(buildExpectedActions("foo"))))
      .thenReturn(Seq(AuthorizationResult.ALLOWED).asJava)

    when(authorizer.authorize(any[RequestContext], ArgumentMatchers.eq(buildExpectedActions("bar"))))
      .thenReturn(Seq(AuthorizationResult.DENIED).asJava)
    kafkaApis = createKafkaApis(authorizer = Some(authorizer))
    kafkaApis.handleListTransactionsRequest(request)

    val response = verifyNoThrottling[ListTransactionsResponse](request)
    assertEquals(1, response.data.transactionStates.size())
    val transactionState = response.data.transactionStates.get(0)
    assertEquals("foo", transactionState.transactionalId)
    assertEquals(12345L, transactionState.producerId)
    assertEquals("Ongoing", transactionState.transactionState)
  }

  @Test
  def testDeleteTopicsByIdAuthorization(): Unit = {
    val authorizer: Authorizer = mock(classOf[Authorizer])
    val controllerContext: ControllerContext = mock(classOf[ControllerContext])

    when(clientControllerQuotaManager.newQuotaFor(
      any[RequestChannel.Request],
      anyShort
    )).thenReturn(UnboundedControllerMutationQuota)
    when(controller.isActive).thenReturn(true)
    when(controller.controllerContext).thenReturn(controllerContext)

    val topicResults = Map(
      AclOperation.DESCRIBE -> Map(
        "foo" -> AuthorizationResult.DENIED,
        "bar" -> AuthorizationResult.ALLOWED
      ),
      AclOperation.DELETE -> Map(
        "foo" -> AuthorizationResult.DENIED,
        "bar" -> AuthorizationResult.DENIED
      )
    )
    when(authorizer.authorize(any[RequestContext], isNotNull[util.List[Action]])).thenAnswer(invocation => {
      val actions = invocation.getArgument(1).asInstanceOf[util.List[Action]]
      actions.asScala.map { action =>
        val topic = action.resourcePattern.name
        val ops = action.operation()
        topicResults(ops)(topic)
      }.asJava
    })

    // Try to delete three topics:
    // 1. One without describe permission
    // 2. One without delete permission
    // 3. One which is authorized, but doesn't exist
    val topicIdsMap = Map(
      Uuid.randomUuid() -> Some("foo"),
      Uuid.randomUuid() -> Some("bar"),
      Uuid.randomUuid() -> None
    )

    topicIdsMap.foreach { case (topicId, topicNameOpt) =>
      when(controllerContext.topicName(topicId)).thenReturn(topicNameOpt)
    }

    val topicDatas = topicIdsMap.keys.map { topicId =>
      new DeleteTopicsRequestData.DeleteTopicState().setTopicId(topicId)
    }.toList
    val deleteRequest = new DeleteTopicsRequest.Builder(new DeleteTopicsRequestData()
      .setTopics(topicDatas.asJava))
      .build(ApiKeys.DELETE_TOPICS.latestVersion)

    val request = buildRequest(deleteRequest)
    when(clientRequestQuotaManager.maybeRecordAndGetThrottleTimeMs(any[RequestChannel.Request](),
      any[Long])).thenReturn(0)
    kafkaApis = createKafkaApis(authorizer = Some(authorizer))
    kafkaApis.handleDeleteTopicsRequest(request)
    verify(authorizer, times(2)).authorize(any(), any())

    val deleteResponse = verifyNoThrottling[DeleteTopicsResponse](request)

    topicIdsMap.foreach { case (topicId, nameOpt) =>
      val response = deleteResponse.data.responses.asScala.find(_.topicId == topicId).get
      nameOpt match {
        case Some("foo") =>
          assertNull(response.name)
          assertEquals(Errors.TOPIC_AUTHORIZATION_FAILED, Errors.forCode(response.errorCode))
        case Some("bar") =>
          assertEquals("bar", response.name)
          assertEquals(Errors.TOPIC_AUTHORIZATION_FAILED, Errors.forCode(response.errorCode))
        case None =>
          assertNull(response.name)
          assertEquals(Errors.UNKNOWN_TOPIC_ID, Errors.forCode(response.errorCode))
        case _ =>
          fail("Unexpected topic id/name mapping")
      }
    }
  }

  @ParameterizedTest
  @ValueSource(booleans = Array(true, false))
  def testDeleteTopicsByNameAuthorization(usePrimitiveTopicNameArray: Boolean): Unit = {
    val authorizer: Authorizer = mock(classOf[Authorizer])

    when(clientControllerQuotaManager.newQuotaFor(
      any[RequestChannel.Request],
      anyShort
    )).thenReturn(UnboundedControllerMutationQuota)
    when(controller.isActive).thenReturn(true)

    // Try to delete three topics:
    // 1. One without describe permission
    // 2. One without delete permission
    // 3. One which is authorized, but doesn't exist

    val topicResults = Map(
      AclOperation.DESCRIBE -> Map(
        "foo" -> AuthorizationResult.DENIED,
        "bar" -> AuthorizationResult.ALLOWED,
        "baz" -> AuthorizationResult.ALLOWED
      ),
      AclOperation.DELETE -> Map(
        "foo" -> AuthorizationResult.DENIED,
        "bar" -> AuthorizationResult.DENIED,
        "baz" -> AuthorizationResult.ALLOWED
      )
    )
    when(authorizer.authorize(any[RequestContext], isNotNull[util.List[Action]])).thenAnswer(invocation => {
      val actions = invocation.getArgument(1).asInstanceOf[util.List[Action]]
      actions.asScala.map { action =>
        val topic = action.resourcePattern.name
        val ops = action.operation()
        topicResults(ops)(topic)
      }.asJava
    })

    val deleteRequest = if (usePrimitiveTopicNameArray) {
      new DeleteTopicsRequest.Builder(new DeleteTopicsRequestData()
        .setTopicNames(List("foo", "bar", "baz").asJava))
        .build(5.toShort)
    } else {
      val topicDatas = List(
        new DeleteTopicsRequestData.DeleteTopicState().setName("foo"),
        new DeleteTopicsRequestData.DeleteTopicState().setName("bar"),
        new DeleteTopicsRequestData.DeleteTopicState().setName("baz")
      )
      new DeleteTopicsRequest.Builder(new DeleteTopicsRequestData()
        .setTopics(topicDatas.asJava))
        .build(ApiKeys.DELETE_TOPICS.latestVersion)
    }

    val request = buildRequest(deleteRequest)
    when(clientRequestQuotaManager.maybeRecordAndGetThrottleTimeMs(any[RequestChannel.Request](),
      any[Long])).thenReturn(0)
    kafkaApis = createKafkaApis(authorizer = Some(authorizer))
    kafkaApis.handleDeleteTopicsRequest(request)
    verify(authorizer, times(2)).authorize(any(), any())

    val deleteResponse = verifyNoThrottling[DeleteTopicsResponse](request)

    def lookupErrorCode(topic: String): Option[Errors] = {
      Option(deleteResponse.data.responses().find(topic))
        .map(result => Errors.forCode(result.errorCode))
    }

    assertEquals(Some(Errors.TOPIC_AUTHORIZATION_FAILED), lookupErrorCode("foo"))
    assertEquals(Some(Errors.TOPIC_AUTHORIZATION_FAILED), lookupErrorCode("bar"))
    assertEquals(Some(Errors.UNKNOWN_TOPIC_OR_PARTITION), lookupErrorCode("baz"))
  }

  private def createMockRequest(): RequestChannel.Request = {
    val request: RequestChannel.Request = mock(classOf[RequestChannel.Request])
    val requestHeader: RequestHeader = mock(classOf[RequestHeader])
    when(request.header).thenReturn(requestHeader)
    when(requestHeader.apiKey()).thenReturn(ApiKeys.values().head)
    request
  }

  private def verifyShouldNeverHandleErrorMessage(handler: RequestChannel.Request => Unit): Unit = {
    val request = createMockRequest()
    val e = assertThrows(classOf[UnsupportedVersionException], () => handler(request))
    assertEquals(KafkaApis.shouldNeverReceive(request).getMessage, e.getMessage)
  }

  private def verifyShouldAlwaysForwardErrorMessage(handler: RequestChannel.Request => Unit): Unit = {
    val request = createMockRequest()
    val e = assertThrows(classOf[UnsupportedVersionException], () => handler(request))
    assertEquals(KafkaApis.shouldAlwaysForward(request).getMessage, e.getMessage)
  }

  @Test
  def testRaftShouldNeverHandleLeaderAndIsrRequest(): Unit = {
    metadataCache = MetadataCache.kRaftMetadataCache(brokerId)
    kafkaApis = createKafkaApis(raftSupport = true)
    verifyShouldNeverHandleErrorMessage(kafkaApis.handleLeaderAndIsrRequest)
  }

  @Test
  def testRaftShouldNeverHandleStopReplicaRequest(): Unit = {
    metadataCache = MetadataCache.kRaftMetadataCache(brokerId)
    kafkaApis = createKafkaApis(raftSupport = true)
    verifyShouldNeverHandleErrorMessage(kafkaApis.handleStopReplicaRequest)
  }

  @Test
  def testRaftShouldNeverHandleUpdateMetadataRequest(): Unit = {
    metadataCache = MetadataCache.kRaftMetadataCache(brokerId)
    kafkaApis = createKafkaApis(raftSupport = true)
    verifyShouldNeverHandleErrorMessage(kafkaApis.handleUpdateMetadataRequest(_, RequestLocal.withThreadConfinedCaching))
  }

  @Test
  def testRaftShouldNeverHandleControlledShutdownRequest(): Unit = {
    metadataCache = MetadataCache.kRaftMetadataCache(brokerId)
    kafkaApis = createKafkaApis(raftSupport = true)
    verifyShouldNeverHandleErrorMessage(kafkaApis.handleControlledShutdownRequest)
  }

  @Test
  def testRaftShouldNeverHandleAlterPartitionRequest(): Unit = {
    metadataCache = MetadataCache.kRaftMetadataCache(brokerId)
    kafkaApis = createKafkaApis(raftSupport = true)
    verifyShouldNeverHandleErrorMessage(kafkaApis.handleAlterPartitionRequest)
  }

  @Test
  def testRaftShouldNeverHandleEnvelope(): Unit = {
    metadataCache = MetadataCache.kRaftMetadataCache(brokerId)
    kafkaApis = createKafkaApis(raftSupport = true)
    verifyShouldNeverHandleErrorMessage(kafkaApis.handleEnvelope(_, RequestLocal.withThreadConfinedCaching))
  }

  @Test
  def testRaftShouldAlwaysForwardCreateTopicsRequest(): Unit = {
    metadataCache = MetadataCache.kRaftMetadataCache(brokerId)
    kafkaApis = createKafkaApis(raftSupport = true)
    verifyShouldAlwaysForwardErrorMessage(kafkaApis.handleCreateTopicsRequest)
  }

  @Test
  def testRaftShouldAlwaysForwardCreatePartitionsRequest(): Unit = {
    metadataCache = MetadataCache.kRaftMetadataCache(brokerId)
    kafkaApis = createKafkaApis(raftSupport = true)
    verifyShouldAlwaysForwardErrorMessage(kafkaApis.handleCreatePartitionsRequest)
  }

  @Test
  def testRaftShouldAlwaysForwardDeleteTopicsRequest(): Unit = {
    metadataCache = MetadataCache.kRaftMetadataCache(brokerId)
    kafkaApis = createKafkaApis(raftSupport = true)
    verifyShouldAlwaysForwardErrorMessage(kafkaApis.handleDeleteTopicsRequest)
  }

  @Test
  def testRaftShouldAlwaysForwardCreateAcls(): Unit = {
    metadataCache = MetadataCache.kRaftMetadataCache(brokerId)
    kafkaApis = createKafkaApis(raftSupport = true)
    verifyShouldAlwaysForwardErrorMessage(kafkaApis.handleCreateAcls)
  }

  @Test
  def testRaftShouldAlwaysForwardDeleteAcls(): Unit = {
    metadataCache = MetadataCache.kRaftMetadataCache(brokerId)
    kafkaApis = createKafkaApis(raftSupport = true)
    verifyShouldAlwaysForwardErrorMessage(kafkaApis.handleDeleteAcls)
  }

  @Test
  def testEmptyLegacyAlterConfigsRequestWithKRaft(): Unit = {
    val request = buildRequest(new AlterConfigsRequest(new AlterConfigsRequestData(), 1.toShort))
    metadataCache = MetadataCache.kRaftMetadataCache(brokerId)
    when(clientRequestQuotaManager.maybeRecordAndGetThrottleTimeMs(any[RequestChannel.Request](),
      any[Long])).thenReturn(0)
    kafkaApis = createKafkaApis(raftSupport = true)
    kafkaApis.handleAlterConfigsRequest(request)
    val response = verifyNoThrottling[AlterConfigsResponse](request)
    assertEquals(new AlterConfigsResponseData(), response.data())
  }

  @Test
  def testInvalidLegacyAlterConfigsRequestWithKRaft(): Unit = {
    val request = buildRequest(new AlterConfigsRequest(new AlterConfigsRequestData().
      setValidateOnly(true).
      setResources(new LAlterConfigsResourceCollection(asList(
        new LAlterConfigsResource().
          setResourceName(brokerId.toString).
          setResourceType(BROKER.id()).
          setConfigs(new LAlterableConfigCollection(asList(new LAlterableConfig().
            setName("foo").
            setValue(null)).iterator()))).iterator())), 1.toShort))
    metadataCache = MetadataCache.kRaftMetadataCache(brokerId)
    when(clientRequestQuotaManager.maybeRecordAndGetThrottleTimeMs(any[RequestChannel.Request](),
      any[Long])).thenReturn(0)
    kafkaApis = createKafkaApis(raftSupport = true)
    kafkaApis.handleAlterConfigsRequest(request)
    val response = verifyNoThrottling[AlterConfigsResponse](request)
    assertEquals(new AlterConfigsResponseData().setResponses(asList(
      new LAlterConfigsResourceResponse().
        setErrorCode(Errors.INVALID_REQUEST.code()).
        setErrorMessage("Null value not supported for : foo").
        setResourceName(brokerId.toString).
        setResourceType(BROKER.id()))),
      response.data())
  }

  @Test
  def testRaftShouldAlwaysForwardAlterPartitionReassignmentsRequest(): Unit = {
    metadataCache = MetadataCache.kRaftMetadataCache(brokerId)
    kafkaApis = createKafkaApis(raftSupport = true)
    verifyShouldAlwaysForwardErrorMessage(kafkaApis.handleAlterPartitionReassignmentsRequest)
  }

  @Test
  def testEmptyIncrementalAlterConfigsRequestWithKRaft(): Unit = {
    val request = buildRequest(new IncrementalAlterConfigsRequest(new IncrementalAlterConfigsRequestData(), 1.toShort))
    metadataCache = MetadataCache.kRaftMetadataCache(brokerId)
    when(clientRequestQuotaManager.maybeRecordAndGetThrottleTimeMs(any[RequestChannel.Request](),
      any[Long])).thenReturn(0)
    kafkaApis = createKafkaApis(raftSupport = true)
    kafkaApis.handleIncrementalAlterConfigsRequest(request)
    val response = verifyNoThrottling[IncrementalAlterConfigsResponse](request)
    assertEquals(new IncrementalAlterConfigsResponseData(), response.data())
  }

  @Test
  def testLog4jIncrementalAlterConfigsRequestWithKRaft(): Unit = {
    val request = buildRequest(new IncrementalAlterConfigsRequest(new IncrementalAlterConfigsRequestData().
      setValidateOnly(true).
      setResources(new IAlterConfigsResourceCollection(asList(new IAlterConfigsResource().
        setResourceName(brokerId.toString).
        setResourceType(BROKER_LOGGER.id()).
        setConfigs(new IAlterableConfigCollection(asList(new IAlterableConfig().
          setName(Log4jController.ROOT_LOGGER).
          setValue("TRACE")).iterator()))).iterator())),
        1.toShort))
    metadataCache = MetadataCache.kRaftMetadataCache(brokerId)
    when(clientRequestQuotaManager.maybeRecordAndGetThrottleTimeMs(any[RequestChannel.Request](),
      any[Long])).thenReturn(0)
    kafkaApis = createKafkaApis(raftSupport = true)
    kafkaApis.handleIncrementalAlterConfigsRequest(request)
    val response = verifyNoThrottling[IncrementalAlterConfigsResponse](request)
    assertEquals(new IncrementalAlterConfigsResponseData().setResponses(asList(
      new IAlterConfigsResourceResponse().
        setErrorCode(0.toShort).
        setErrorMessage(null).
        setResourceName(brokerId.toString).
        setResourceType(BROKER_LOGGER.id()))),
      response.data())
  }

  @Test
  // Test that in KRaft mode, a request that isn't forwarded gets the correct error message.
  // We skip the pre-forward checks in handleCreateTokenRequest
  def testRaftShouldAlwaysForwardCreateTokenRequest(): Unit = {
    metadataCache = MetadataCache.kRaftMetadataCache(brokerId)
    kafkaApis = createKafkaApis(raftSupport = true)
    verifyShouldAlwaysForwardErrorMessage(kafkaApis.handleCreateTokenRequestZk)
  }

  @Test
  // Test that in KRaft mode, a request that isn't forwarded gets the correct error message.
  // We skip the pre-forward checks in handleRenewTokenRequest
  def testRaftShouldAlwaysForwardRenewTokenRequest(): Unit = {
    metadataCache = MetadataCache.kRaftMetadataCache(brokerId)
    kafkaApis = createKafkaApis(raftSupport = true)
    verifyShouldAlwaysForwardErrorMessage(kafkaApis.handleRenewTokenRequestZk)
  }

  @Test
  // Test that in KRaft mode, a request that isn't forwarded gets the correct error message.
  // We skip the pre-forward checks in handleExpireTokenRequest
  def testRaftShouldAlwaysForwardExpireTokenRequest(): Unit = {
    metadataCache = MetadataCache.kRaftMetadataCache(brokerId)
    kafkaApis = createKafkaApis(raftSupport = true)
    verifyShouldAlwaysForwardErrorMessage(kafkaApis.handleExpireTokenRequestZk)
  }

  @Test
  def testRaftShouldAlwaysForwardAlterClientQuotasRequest(): Unit = {
    metadataCache = MetadataCache.kRaftMetadataCache(brokerId)
    kafkaApis = createKafkaApis(raftSupport = true)
    verifyShouldAlwaysForwardErrorMessage(kafkaApis.handleAlterClientQuotasRequest)
  }

  @Test
  def testRaftShouldAlwaysForwardAlterUserScramCredentialsRequest(): Unit = {
    metadataCache = MetadataCache.kRaftMetadataCache(brokerId)
    kafkaApis = createKafkaApis(raftSupport = true)
    verifyShouldAlwaysForwardErrorMessage(kafkaApis.handleAlterUserScramCredentialsRequest)
  }

  @Test
  def testRaftShouldAlwaysForwardUpdateFeatures(): Unit = {
    metadataCache = MetadataCache.kRaftMetadataCache(brokerId)
    kafkaApis = createKafkaApis(raftSupport = true)
    verifyShouldAlwaysForwardErrorMessage(kafkaApis.handleUpdateFeatures)
  }

  @Test
  def testRaftShouldAlwaysForwardElectLeaders(): Unit = {
    metadataCache = MetadataCache.kRaftMetadataCache(brokerId)
    kafkaApis = createKafkaApis(raftSupport = true)
    verifyShouldAlwaysForwardErrorMessage(kafkaApis.handleElectLeaders)
  }

  @Test
  def testRaftShouldAlwaysForwardListPartitionReassignments(): Unit = {
    metadataCache = MetadataCache.kRaftMetadataCache(brokerId)
    kafkaApis = createKafkaApis(raftSupport = true)
    verifyShouldAlwaysForwardErrorMessage(kafkaApis.handleListPartitionReassignmentsRequest)
  }

  @Test
  def testConsumerGroupHeartbeatReturnsUnsupportedVersion(): Unit = {
    val consumerGroupHeartbeatRequest = new ConsumerGroupHeartbeatRequestData().setGroupId("group")

    val requestChannelRequest = buildRequest(new ConsumerGroupHeartbeatRequest.Builder(consumerGroupHeartbeatRequest, true).build())
    kafkaApis = createKafkaApis()
    kafkaApis.handle(requestChannelRequest, RequestLocal.NoCaching)

    val expectedHeartbeatResponse = new ConsumerGroupHeartbeatResponseData()
      .setErrorCode(Errors.UNSUPPORTED_VERSION.code)
    val response = verifyNoThrottling[ConsumerGroupHeartbeatResponse](requestChannelRequest)
    assertEquals(expectedHeartbeatResponse, response.data)
  }

  @Test
  def testConsumerGroupHeartbeatRequest(): Unit = {
    val consumerGroupHeartbeatRequest = new ConsumerGroupHeartbeatRequestData().setGroupId("group")

    val requestChannelRequest = buildRequest(new ConsumerGroupHeartbeatRequest.Builder(consumerGroupHeartbeatRequest, true).build())

    val future = new CompletableFuture[ConsumerGroupHeartbeatResponseData]()
    when(groupCoordinator.consumerGroupHeartbeat(
      requestChannelRequest.context,
      consumerGroupHeartbeatRequest
    )).thenReturn(future)
    kafkaApis = createKafkaApis(overrideProperties = Map(
      KafkaConfig.NewGroupCoordinatorEnableProp -> "true"
    ))
    kafkaApis.handle(requestChannelRequest, RequestLocal.NoCaching)

    val consumerGroupHeartbeatResponse = new ConsumerGroupHeartbeatResponseData()
      .setMemberId("member")

    future.complete(consumerGroupHeartbeatResponse)
    val response = verifyNoThrottling[ConsumerGroupHeartbeatResponse](requestChannelRequest)
    assertEquals(consumerGroupHeartbeatResponse, response.data)
  }

  @Test
  def testConsumerGroupHeartbeatRequestFutureFailed(): Unit = {
    val consumerGroupHeartbeatRequest = new ConsumerGroupHeartbeatRequestData().setGroupId("group")

    val requestChannelRequest = buildRequest(new ConsumerGroupHeartbeatRequest.Builder(consumerGroupHeartbeatRequest, true).build())

    val future = new CompletableFuture[ConsumerGroupHeartbeatResponseData]()
    when(groupCoordinator.consumerGroupHeartbeat(
      requestChannelRequest.context,
      consumerGroupHeartbeatRequest
    )).thenReturn(future)
    kafkaApis = createKafkaApis(overrideProperties = Map(
      KafkaConfig.NewGroupCoordinatorEnableProp -> "true"
    ))
    kafkaApis.handle(requestChannelRequest, RequestLocal.NoCaching)

    future.completeExceptionally(Errors.FENCED_MEMBER_EPOCH.exception)
    val response = verifyNoThrottling[ConsumerGroupHeartbeatResponse](requestChannelRequest)
    assertEquals(Errors.FENCED_MEMBER_EPOCH.code, response.data.errorCode)
  }

  @Test
  def testConsumerGroupHeartbeatRequestAuthorizationFailed(): Unit = {
    val consumerGroupHeartbeatRequest = new ConsumerGroupHeartbeatRequestData().setGroupId("group")

    val requestChannelRequest = buildRequest(new ConsumerGroupHeartbeatRequest.Builder(consumerGroupHeartbeatRequest, true).build())

    val authorizer: Authorizer = mock(classOf[Authorizer])
    when(authorizer.authorize(any[RequestContext], any[util.List[Action]]))
      .thenReturn(Seq(AuthorizationResult.DENIED).asJava)
    kafkaApis = createKafkaApis(
      authorizer = Some(authorizer),
      overrideProperties = Map(KafkaConfig.NewGroupCoordinatorEnableProp -> "true")
    )
    kafkaApis.handle(requestChannelRequest, RequestLocal.NoCaching)

    val response = verifyNoThrottling[ConsumerGroupHeartbeatResponse](requestChannelRequest)
    assertEquals(Errors.GROUP_AUTHORIZATION_FAILED.code, response.data.errorCode)
  }

  @Test
  def testConsumerGroupDescribe(): Unit = {
    val groupIds = List("group-id-0", "group-id-1", "group-id-2").asJava
    val consumerGroupDescribeRequestData = new ConsumerGroupDescribeRequestData()
    consumerGroupDescribeRequestData.groupIds.addAll(groupIds)
    val requestChannelRequest = buildRequest(new ConsumerGroupDescribeRequest.Builder(consumerGroupDescribeRequestData, true).build())

    val future = new CompletableFuture[util.List[ConsumerGroupDescribeResponseData.DescribedGroup]]()
    when(groupCoordinator.consumerGroupDescribe(
      any[RequestContext],
      any[util.List[String]]
    )).thenReturn(future)
    kafkaApis = createKafkaApis(
      overrideProperties = Map(KafkaConfig.NewGroupCoordinatorEnableProp -> "true")
    )
    kafkaApis.handle(requestChannelRequest, RequestLocal.NoCaching)

    val describedGroups = List(
      new DescribedGroup().setGroupId(groupIds.get(0)),
      new DescribedGroup().setGroupId(groupIds.get(1)),
      new DescribedGroup().setGroupId(groupIds.get(2))
    ).asJava

    future.complete(describedGroups)
    val expectedConsumerGroupDescribeResponseData = new ConsumerGroupDescribeResponseData()
      .setGroups(describedGroups)

    val response = verifyNoThrottling[ConsumerGroupDescribeResponse](requestChannelRequest)

    assertEquals(expectedConsumerGroupDescribeResponseData, response.data)
  }

  @Test
  def testConsumerGroupDescribeReturnsUnsupportedVersion(): Unit = {
    val groupId = "group0"
    val consumerGroupDescribeRequestData = new ConsumerGroupDescribeRequestData()
    consumerGroupDescribeRequestData.groupIds.add(groupId)
    val requestChannelRequest = buildRequest(new ConsumerGroupDescribeRequest.Builder(consumerGroupDescribeRequestData, true).build())

    val errorCode = Errors.UNSUPPORTED_VERSION.code
    val expectedDescribedGroup = new DescribedGroup().setGroupId(groupId).setErrorCode(errorCode)
    val expectedResponse = new ConsumerGroupDescribeResponseData()
    expectedResponse.groups.add(expectedDescribedGroup)
    kafkaApis = createKafkaApis()
    kafkaApis.handle(requestChannelRequest, RequestLocal.NoCaching)
    val response = verifyNoThrottling[ConsumerGroupDescribeResponse](requestChannelRequest)

    assertEquals(expectedResponse, response.data)
  }

  @Test
  def testConsumerGroupDescribeAuthorizationFailed(): Unit = {
    val consumerGroupDescribeRequestData = new ConsumerGroupDescribeRequestData()
    consumerGroupDescribeRequestData.groupIds.add("group-id")
    val requestChannelRequest = buildRequest(new ConsumerGroupDescribeRequest.Builder(consumerGroupDescribeRequestData, true).build())

    val authorizer: Authorizer = mock(classOf[Authorizer])
    when(authorizer.authorize(any[RequestContext], any[util.List[Action]]))
      .thenReturn(Seq(AuthorizationResult.DENIED).asJava)

    val future = new CompletableFuture[util.List[ConsumerGroupDescribeResponseData.DescribedGroup]]()
    when(groupCoordinator.consumerGroupDescribe(
      any[RequestContext],
      any[util.List[String]]
    )).thenReturn(future)
    future.complete(List().asJava)
    kafkaApis = createKafkaApis(
      authorizer = Some(authorizer),
      overrideProperties = Map(KafkaConfig.NewGroupCoordinatorEnableProp -> "true")
    )
    kafkaApis.handle(requestChannelRequest, RequestLocal.NoCaching)

    val response = verifyNoThrottling[ConsumerGroupDescribeResponse](requestChannelRequest)
    assertEquals(Errors.GROUP_AUTHORIZATION_FAILED.code, response.data.groups.get(0).errorCode)
  }

  @Test
  def testConsumerGroupDescribeFutureFailed(): Unit = {
    val consumerGroupDescribeRequestData = new ConsumerGroupDescribeRequestData()
    consumerGroupDescribeRequestData.groupIds.add("group-id")
    val requestChannelRequest = buildRequest(new ConsumerGroupDescribeRequest.Builder(consumerGroupDescribeRequestData, true).build())

    val future = new CompletableFuture[util.List[ConsumerGroupDescribeResponseData.DescribedGroup]]()
    when(groupCoordinator.consumerGroupDescribe(
      any[RequestContext],
      any[util.List[String]]
    )).thenReturn(future)
    kafkaApis = createKafkaApis(overrideProperties = Map(
      KafkaConfig.NewGroupCoordinatorEnableProp -> "true"
    ))
    kafkaApis.handle(requestChannelRequest, RequestLocal.NoCaching)

    future.completeExceptionally(Errors.FENCED_MEMBER_EPOCH.exception)
    val response = verifyNoThrottling[ConsumerGroupDescribeResponse](requestChannelRequest)
    assertEquals(Errors.FENCED_MEMBER_EPOCH.code, response.data.groups.get(0).errorCode)
  }

  @Test
  def testGetTelemetrySubscriptionsNotAllowedForZkClusters(): Unit = {
    val data = new GetTelemetrySubscriptionsRequestData()

    val request = buildRequest(new GetTelemetrySubscriptionsRequest.Builder(data, true).build())
    kafkaApis = createKafkaApis(enableForwarding = true)
    kafkaApis.handle(request, RequestLocal.NoCaching)

    val response = verifyNoThrottling[GetTelemetrySubscriptionsResponse](request)
    assertEquals(Errors.UNKNOWN_SERVER_ERROR, Errors.forCode(response.data.errorCode))
  }

  @Test
  def testGetTelemetrySubscriptions(): Unit = {
    val request = buildRequest(new GetTelemetrySubscriptionsRequest.Builder(
      new GetTelemetrySubscriptionsRequestData(), true).build())

    when(clientMetricsManager.isTelemetryReceiverConfigured).thenReturn(true)
    when(clientMetricsManager.processGetTelemetrySubscriptionRequest(any[GetTelemetrySubscriptionsRequest](),
      any[RequestContext]())).thenReturn(new GetTelemetrySubscriptionsResponse(
      new GetTelemetrySubscriptionsResponseData()))

    metadataCache = MetadataCache.kRaftMetadataCache(brokerId)
    kafkaApis = createKafkaApis(raftSupport = true)
    kafkaApis.handle(request, RequestLocal.NoCaching)

    val response = verifyNoThrottling[GetTelemetrySubscriptionsResponse](request)

    val expectedResponse = new GetTelemetrySubscriptionsResponseData()
    assertEquals(expectedResponse, response.data)
  }

  @Test
  def testGetTelemetrySubscriptionsWithException(): Unit = {
    val request = buildRequest(new GetTelemetrySubscriptionsRequest.Builder(
      new GetTelemetrySubscriptionsRequestData(), true).build())

    when(clientMetricsManager.isTelemetryReceiverConfigured).thenReturn(true)
    when(clientMetricsManager.processGetTelemetrySubscriptionRequest(any[GetTelemetrySubscriptionsRequest](),
      any[RequestContext]())).thenThrow(new RuntimeException("test"))

    metadataCache = MetadataCache.kRaftMetadataCache(brokerId)
    kafkaApis = createKafkaApis(raftSupport = true)
    kafkaApis.handle(request, RequestLocal.NoCaching)

    val response = verifyNoThrottling[GetTelemetrySubscriptionsResponse](request)

    val expectedResponse = new GetTelemetrySubscriptionsResponseData().setErrorCode(Errors.INVALID_REQUEST.code)
    assertEquals(expectedResponse, response.data)
  }

  @Test
  def testPushTelemetryNotAllowedForZkClusters(): Unit = {
    val data = new PushTelemetryRequestData()

    val request = buildRequest(new PushTelemetryRequest.Builder(data, true).build())
    kafkaApis = createKafkaApis(enableForwarding = true)
    kafkaApis.handle(request, RequestLocal.NoCaching)

    val response = verifyNoThrottling[PushTelemetryResponse](request)
    assertEquals(Errors.UNKNOWN_SERVER_ERROR, Errors.forCode(response.data.errorCode))
  }

  @Test
  def testPushTelemetry(): Unit = {
    val request = buildRequest(new PushTelemetryRequest.Builder(new PushTelemetryRequestData(), true).build())

    when(clientMetricsManager.isTelemetryReceiverConfigured).thenReturn(true)
    when(clientMetricsManager.processPushTelemetryRequest(any[PushTelemetryRequest](), any[RequestContext]()))
      .thenReturn(new PushTelemetryResponse(new PushTelemetryResponseData()))

    metadataCache = MetadataCache.kRaftMetadataCache(brokerId)
    kafkaApis = createKafkaApis(raftSupport = true)
    kafkaApis.handle(request, RequestLocal.NoCaching)
    val response = verifyNoThrottling[PushTelemetryResponse](request)

    val expectedResponse = new PushTelemetryResponseData().setErrorCode(Errors.NONE.code)
    assertEquals(expectedResponse, response.data)
  }

  @Test
  def testPushTelemetryWithException(): Unit = {
    val request = buildRequest(new PushTelemetryRequest.Builder(new PushTelemetryRequestData(), true).build())

    when(clientMetricsManager.isTelemetryReceiverConfigured()).thenReturn(true)
    when(clientMetricsManager.processPushTelemetryRequest(any[PushTelemetryRequest](), any[RequestContext]()))
      .thenThrow(new RuntimeException("test"))

    metadataCache = MetadataCache.kRaftMetadataCache(brokerId)
    kafkaApis = createKafkaApis(raftSupport = true)
    kafkaApis.handle(request, RequestLocal.NoCaching)
    val response = verifyNoThrottling[PushTelemetryResponse](request)

    val expectedResponse = new PushTelemetryResponseData().setErrorCode(Errors.INVALID_REQUEST.code)
    assertEquals(expectedResponse, response.data)
  }

  @Test
  def testListClientMetricsResourcesNotAllowedForZkClusters(): Unit = {
    val request = buildRequest(new ListClientMetricsResourcesRequest.Builder(new ListClientMetricsResourcesRequestData()).build())
    kafkaApis = createKafkaApis(enableForwarding = true)
    kafkaApis.handle(request, RequestLocal.NoCaching)

    val response = verifyNoThrottling[ListClientMetricsResourcesResponse](request)
    assertEquals(Errors.UNKNOWN_SERVER_ERROR, Errors.forCode(response.data.errorCode))
  }

  @Test
  def testListClientMetricsResources(): Unit = {
    val request = buildRequest(new ListClientMetricsResourcesRequest.Builder(new ListClientMetricsResourcesRequestData()).build())
    metadataCache = MetadataCache.kRaftMetadataCache(brokerId)

    val resources = new mutable.HashSet[String]
    resources.add("test1")
    resources.add("test2")
    when(clientMetricsManager.listClientMetricsResources).thenReturn(resources.asJava)
    kafkaApis = createKafkaApis(raftSupport = true)
    kafkaApis.handle(request, RequestLocal.NoCaching)
    val response = verifyNoThrottling[ListClientMetricsResourcesResponse](request)
    val expectedResponse = new ListClientMetricsResourcesResponseData().setClientMetricsResources(
      resources.map(resource => new ClientMetricsResource().setName(resource)).toBuffer.asJava)
    assertEquals(expectedResponse, response.data)
  }

  @Test
  def testListClientMetricsResourcesEmptyResponse(): Unit = {
    val request = buildRequest(new ListClientMetricsResourcesRequest.Builder(new ListClientMetricsResourcesRequestData()).build())
    metadataCache = MetadataCache.kRaftMetadataCache(brokerId)

    val resources = new mutable.HashSet[String]
    when(clientMetricsManager.listClientMetricsResources).thenReturn(resources.asJava)
    kafkaApis = createKafkaApis(raftSupport = true)
    kafkaApis.handle(request, RequestLocal.NoCaching)
    val response = verifyNoThrottling[ListClientMetricsResourcesResponse](request)
    val expectedResponse = new ListClientMetricsResourcesResponseData()
    assertEquals(expectedResponse, response.data)
  }

  @Test
  def testListClientMetricsResourcesWithException(): Unit = {
    val request = buildRequest(new ListClientMetricsResourcesRequest.Builder(new ListClientMetricsResourcesRequestData()).build())
    metadataCache = MetadataCache.kRaftMetadataCache(brokerId)

    when(clientMetricsManager.listClientMetricsResources).thenThrow(new RuntimeException("test"))
    kafkaApis = createKafkaApis(raftSupport = true)
    kafkaApis.handle(request, RequestLocal.NoCaching)
    val response = verifyNoThrottling[ListClientMetricsResourcesResponse](request)

    val expectedResponse = new ListClientMetricsResourcesResponseData().setErrorCode(Errors.UNKNOWN_SERVER_ERROR.code)
    assertEquals(expectedResponse, response.data)
  }
}<|MERGE_RESOLUTION|>--- conflicted
+++ resolved
@@ -1517,7 +1517,7 @@
       offsetCommitRequest,
       RequestLocal.NoCaching.bufferSupplier
     )).thenReturn(future)
-    
+
     kafkaApis = createKafkaApis()
     kafkaApis.handle(
       requestChannelRequest,
@@ -2787,22 +2787,6 @@
       val request = buildRequest(produceRequest)
 
       val kafkaApis = createKafkaApis()
-<<<<<<< HEAD
-
-      kafkaApis.handleProduceRequest(request, RequestLocal.withThreadConfinedCaching)
-
-      verify(replicaManager).appendRecords(anyLong,
-        anyShort,
-        ArgumentMatchers.eq(false),
-        ArgumentMatchers.eq(AppendOrigin.CLIENT),
-        any(),
-        responseCallback.capture(),
-        any(),
-        any(),
-        any(),
-        ArgumentMatchers.eq(transactionalId),
-        any())
-=======
       try {
         kafkaApis.handleProduceRequest(request, RequestLocal.withThreadConfinedCaching)
 
@@ -2820,7 +2804,6 @@
       } finally {
         kafkaApis.close()
       }
->>>>>>> aa7ba7bd
     }
   }
 
