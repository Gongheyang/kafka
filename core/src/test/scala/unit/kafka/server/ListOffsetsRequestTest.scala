/*
 * Licensed to the Apache Software Foundation (ASF) under one or more
 * contributor license agreements. See the NOTICE file distributed with
 * this work for additional information regarding copyright ownership.
 * The ASF licenses this file to You under the Apache License, Version 2.0
 * (the "License"); you may not use this file except in compliance with
 * the License. You may obtain a copy of the License at
 *
 *    http://www.apache.org/licenses/LICENSE-2.0
 *
 * Unless required by applicable law or agreed to in writing, software
 * distributed under the License is distributed on an "AS IS" BASIS,
 * WITHOUT WARRANTIES OR CONDITIONS OF ANY KIND, either express or implied.
 * See the License for the specific language governing permissions and
 * limitations under the License.
 */
package kafka.server

import kafka.utils.TestUtils
import org.apache.kafka.common.message.ListOffsetsRequestData.{ListOffsetsPartition, ListOffsetsTopic}
import org.apache.kafka.common.message.ListOffsetsResponseData.ListOffsetsPartitionResponse
import org.apache.kafka.common.protocol.{ApiKeys, Errors}
import org.apache.kafka.common.requests.{ListOffsetsRequest, ListOffsetsResponse}
import org.apache.kafka.common.{IsolationLevel, TopicPartition}
import org.apache.kafka.server.config.ServerConfigs
import org.junit.jupiter.api.Assertions._
import org.junit.jupiter.params.ParameterizedTest
import org.junit.jupiter.params.provider.ValueSource

import java.util.{Optional, Properties}
import scala.collection.Seq
import scala.jdk.CollectionConverters._

class ListOffsetsRequestTest extends BaseRequestTest {

  val topic = "topic"
  val partition = new TopicPartition(topic, 0)

  override def modifyConfigs(props: Seq[Properties]): Unit = {
    super.modifyConfigs(props)
    props.foreach { p =>
      p.put(ServerConfigs.UNSTABLE_API_VERSIONS_ENABLE_CONFIG, "true")
    }
  }

  @ParameterizedTest
  @ValueSource(strings = Array("zk", "kraft"))
  def testListOffsetsErrorCodes(quorum: String): Unit = {
    val targetTimes = List(new ListOffsetsTopic()
      .setName(topic)
      .setPartitions(List(new ListOffsetsPartition()
        .setPartitionIndex(partition.partition)
        .setTimestamp(ListOffsetsRequest.EARLIEST_TIMESTAMP)
        .setCurrentLeaderEpoch(0)).asJava)).asJava

    val consumerRequest = ListOffsetsRequest.Builder
      .forConsumer(false, IsolationLevel.READ_UNCOMMITTED)
      .setTargetTimes(targetTimes)
      .build()

    val replicaRequest = ListOffsetsRequest.Builder
      .forReplica(ApiKeys.LIST_OFFSETS.latestVersion, brokers.head.config.brokerId)
      .setTargetTimes(targetTimes)
      .build()

    val debugReplicaRequest = ListOffsetsRequest.Builder
      .forReplica(ApiKeys.LIST_OFFSETS.latestVersion, ListOffsetsRequest.DEBUGGING_REPLICA_ID)
      .setTargetTimes(targetTimes)
      .build()

    // Unknown topic
    val randomBrokerId = brokers.head.config.brokerId
    assertResponseError(Errors.UNKNOWN_TOPIC_OR_PARTITION, randomBrokerId, consumerRequest)
    assertResponseError(Errors.UNKNOWN_TOPIC_OR_PARTITION, randomBrokerId, replicaRequest)
    assertResponseError(Errors.UNKNOWN_TOPIC_OR_PARTITION, randomBrokerId, debugReplicaRequest)

    val partitionToLeader = createTopic(numPartitions = 1, replicationFactor = 2)
    val topicDescription = createAdminClient().describeTopics(Seq(partition.topic).asJava).allTopicNames.get
    val replicas = topicDescription.get(partition.topic).partitions.get(partition.partition).replicas.asScala.map(_.id).toSet
    val leader = partitionToLeader(partition.partition)
    val follower = replicas.find(_ != leader).get
    val nonReplica = brokers.map(_.config.brokerId).find(!replicas.contains(_)).get

    // Follower
    assertResponseError(Errors.NOT_LEADER_OR_FOLLOWER, follower, consumerRequest)
    assertResponseError(Errors.NOT_LEADER_OR_FOLLOWER, follower, replicaRequest)
    assertResponseError(Errors.NONE, follower, debugReplicaRequest)

    // Non-replica
    assertResponseError(Errors.NOT_LEADER_OR_FOLLOWER, nonReplica, consumerRequest)
    assertResponseError(Errors.NOT_LEADER_OR_FOLLOWER, nonReplica, replicaRequest)
    assertResponseError(Errors.NOT_LEADER_OR_FOLLOWER, nonReplica, debugReplicaRequest)
  }

<<<<<<< HEAD
  @ParameterizedTest
  @ValueSource(strings = Array("zk", "kraft"))
  def testListOffsetsRequestOldestVersion(quorum: String): Unit = {
    val consumerRequestBuilder = ListOffsetsRequest.Builder
      .forConsumer(false, IsolationLevel.READ_UNCOMMITTED, false, false)

    val requireTimestampRequestBuilder = ListOffsetsRequest.Builder
      .forConsumer(true, IsolationLevel.READ_UNCOMMITTED, false, false)

    val requestCommittedRequestBuilder = ListOffsetsRequest.Builder
      .forConsumer(false, IsolationLevel.READ_COMMITTED, false, false)

    val maxTimestampRequestBuilder = ListOffsetsRequest.Builder
      .forConsumer(false, IsolationLevel.READ_UNCOMMITTED, true, false)

    val requireTieredStorageTimestampRequestBuilder = ListOffsetsRequest.Builder
      .forConsumer(false, IsolationLevel.READ_UNCOMMITTED, false, true)

    assertEquals(0.toShort, consumerRequestBuilder.oldestAllowedVersion())
    assertEquals(1.toShort, requireTimestampRequestBuilder.oldestAllowedVersion())
    assertEquals(2.toShort, requestCommittedRequestBuilder.oldestAllowedVersion())
    assertEquals(7.toShort, maxTimestampRequestBuilder.oldestAllowedVersion())
    assertEquals(9.toShort, requireTieredStorageTimestampRequestBuilder.oldestAllowedVersion())
  }

=======
>>>>>>> 049b7cde
  def assertResponseErrorForEpoch(error: Errors, brokerId: Int, currentLeaderEpoch: Optional[Integer]): Unit = {
    val listOffsetPartition = new ListOffsetsPartition()
      .setPartitionIndex(partition.partition)
      .setTimestamp(ListOffsetsRequest.EARLIEST_TIMESTAMP)
    if (currentLeaderEpoch.isPresent)
      listOffsetPartition.setCurrentLeaderEpoch(currentLeaderEpoch.get)
    val targetTimes = List(new ListOffsetsTopic()
      .setName(topic)
      .setPartitions(List(listOffsetPartition).asJava)).asJava
    val request = ListOffsetsRequest.Builder
      .forConsumer(false, IsolationLevel.READ_UNCOMMITTED)
      .setTargetTimes(targetTimes)
      .build()
    assertResponseError(error, brokerId, request)
  }

  @ParameterizedTest
  @ValueSource(strings = Array("zk", "kraft"))
  def testCurrentEpochValidation(quorum: String): Unit = {
    val topic = "topic"
    val topicPartition = new TopicPartition(topic, 0)
    val partitionToLeader = createTopic(numPartitions = 1, replicationFactor = 3)
    val firstLeaderId = partitionToLeader(topicPartition.partition)

    // We need a leader change in order to check epoch fencing since the first epoch is 0 and
    // -1 is treated as having no epoch at all
    killBroker(firstLeaderId)

    // Check leader error codes
    val secondLeaderId = TestUtils.awaitLeaderChange(brokers, topicPartition, oldLeaderOpt = Some(firstLeaderId))
    val secondLeaderEpoch = TestUtils.findLeaderEpoch(secondLeaderId, topicPartition, brokers)
    assertResponseErrorForEpoch(Errors.NONE, secondLeaderId, Optional.empty())
    assertResponseErrorForEpoch(Errors.NONE, secondLeaderId, Optional.of(secondLeaderEpoch))
    assertResponseErrorForEpoch(Errors.FENCED_LEADER_EPOCH, secondLeaderId, Optional.of(secondLeaderEpoch - 1))
    assertResponseErrorForEpoch(Errors.UNKNOWN_LEADER_EPOCH, secondLeaderId, Optional.of(secondLeaderEpoch + 1))

    // Check follower error codes
    val followerId = TestUtils.findFollowerId(topicPartition, brokers)
    assertResponseErrorForEpoch(Errors.NOT_LEADER_OR_FOLLOWER, followerId, Optional.empty())
    assertResponseErrorForEpoch(Errors.NOT_LEADER_OR_FOLLOWER, followerId, Optional.of(secondLeaderEpoch))
    assertResponseErrorForEpoch(Errors.UNKNOWN_LEADER_EPOCH, followerId, Optional.of(secondLeaderEpoch + 1))
    assertResponseErrorForEpoch(Errors.FENCED_LEADER_EPOCH, followerId, Optional.of(secondLeaderEpoch - 1))
  }

  private[this] def sendRequest(serverId: Int,
                                timestamp: Long,
                                version: Short): ListOffsetsPartitionResponse = {
    val targetTimes = List(new ListOffsetsTopic()
      .setName(topic)
      .setPartitions(List(new ListOffsetsPartition()
        .setPartitionIndex(partition.partition)
        .setTimestamp(timestamp)).asJava)).asJava

    val builder = ListOffsetsRequest.Builder
      .forConsumer(false, IsolationLevel.READ_UNCOMMITTED)
      .setTargetTimes(targetTimes)

    val request = if (version == -1) builder.build() else builder.build(version)

    sendRequest(serverId, request).topics.asScala.find(_.name == topic).get
      .partitions.asScala.find(_.partitionIndex == partition.partition).get
  }

  // -1 indicate "latest"
  private[this] def fetchOffsetAndEpoch(serverId: Int,
                                        timestamp: Long,
                                        version: Short): (Long, Int) = {
    val (offset, leaderEpoch, _) = fetchOffsetAndEpochWithError(serverId, timestamp, version)
    (offset, leaderEpoch)
  }

  private[this] def fetchOffsetAndEpochWithError(serverId: Int, timestamp: Long, version: Short): (Long, Int, Short) = {
    val partitionData = sendRequest(serverId, timestamp, version)

    if (version == 0) {
      if (partitionData.oldStyleOffsets().isEmpty)
        (-1, partitionData.leaderEpoch, partitionData.errorCode())
      else
        (partitionData.oldStyleOffsets().asScala.head, partitionData.leaderEpoch, partitionData.errorCode())
    } else
      (partitionData.offset, partitionData.leaderEpoch, partitionData.errorCode())
  }

  @ParameterizedTest
  @ValueSource(strings = Array("zk", "kraft"))
  def testResponseIncludesLeaderEpoch(quorum: String): Unit = {
    val partitionToLeader = createTopic(numPartitions = 1, replicationFactor = 3)
    val firstLeaderId = partitionToLeader(partition.partition)

    TestUtils.generateAndProduceMessages(brokers, topic, 9)
    TestUtils.produceMessage(brokers, topic, "test-10", System.currentTimeMillis() + 10L)

    val firstLeaderEpoch = TestUtils.findLeaderEpoch(firstLeaderId, partition, brokers)

    assertEquals((0L, firstLeaderEpoch), fetchOffsetAndEpoch(firstLeaderId, 0L, -1))
    assertEquals((0L, firstLeaderEpoch), fetchOffsetAndEpoch(firstLeaderId, ListOffsetsRequest.EARLIEST_TIMESTAMP, -1))
    assertEquals((0L, firstLeaderEpoch), fetchOffsetAndEpoch(firstLeaderId, ListOffsetsRequest.EARLIEST_LOCAL_TIMESTAMP, version = -1))
    assertEquals((10L, firstLeaderEpoch), fetchOffsetAndEpoch(firstLeaderId, ListOffsetsRequest.LATEST_TIMESTAMP, -1))
    assertEquals((9L, firstLeaderEpoch), fetchOffsetAndEpoch(firstLeaderId, ListOffsetsRequest.MAX_TIMESTAMP, -1))

    // Kill the first leader so that we can verify the epoch change when fetching the latest offset
    killBroker(firstLeaderId)
    val secondLeaderId = TestUtils.awaitLeaderChange(brokers, partition, oldLeaderOpt = Some(firstLeaderId))
    // make sure high watermark of new leader has caught up
    TestUtils.waitUntilTrue(() => sendRequest(secondLeaderId, ListOffsetsRequest.LATEST_TIMESTAMP, -1).errorCode != Errors.OFFSET_NOT_AVAILABLE.code,
      "the second leader does not sync to follower")
    val secondLeaderEpoch = TestUtils.findLeaderEpoch(secondLeaderId, partition, brokers)

    // No changes to written data
    assertEquals((0L, firstLeaderEpoch), fetchOffsetAndEpoch(secondLeaderId, 0L, -1))
    assertEquals((0L, firstLeaderEpoch), fetchOffsetAndEpoch(secondLeaderId, ListOffsetsRequest.EARLIEST_LOCAL_TIMESTAMP, -1))

    assertEquals((0L, firstLeaderEpoch), fetchOffsetAndEpoch(secondLeaderId, 0L, -1))
    assertEquals((0L, firstLeaderEpoch), fetchOffsetAndEpoch(secondLeaderId, ListOffsetsRequest.EARLIEST_TIMESTAMP, -1))

    assertEquals((0L, firstLeaderEpoch), fetchOffsetAndEpoch(secondLeaderId, 0L, -1))
    assertEquals((0L, firstLeaderEpoch), fetchOffsetAndEpoch(secondLeaderId, ListOffsetsRequest.EARLIEST_TIMESTAMP, -1))

    // The latest offset reflects the updated epoch
    assertEquals((10L, secondLeaderEpoch, Errors.NONE.code), fetchOffsetAndEpochWithError(secondLeaderId, ListOffsetsRequest.LATEST_TIMESTAMP, -1))
    // No changes of epoch since the offset of max timestamp reflects the epoch of batch
    assertEquals((9L, firstLeaderEpoch, Errors.NONE.code), fetchOffsetAndEpochWithError(secondLeaderId, ListOffsetsRequest.MAX_TIMESTAMP, -1))
  }

  @ParameterizedTest
  @ValueSource(strings = Array("zk", "kraft"))
  def testResponseDefaultOffsetAndLeaderEpochForAllVersions(quorum: String): Unit = {
    val partitionToLeader = createTopic(numPartitions = 1, replicationFactor = 3)
    val firstLeaderId = partitionToLeader(partition.partition)

    TestUtils.generateAndProduceMessages(brokers, topic, 9)
    TestUtils.produceMessage(brokers, topic, "test-10", System.currentTimeMillis() + 10L)

    for (version <- ApiKeys.LIST_OFFSETS.oldestVersion to ApiKeys.LIST_OFFSETS.latestVersion) {
      if (version == 0) {
        assertEquals((-1L, -1), fetchOffsetAndEpoch(firstLeaderId, 0L, version.toShort))
        assertEquals((0L, -1), fetchOffsetAndEpoch(firstLeaderId, ListOffsetsRequest.EARLIEST_TIMESTAMP, version.toShort))
        assertEquals((10L, -1), fetchOffsetAndEpoch(firstLeaderId, ListOffsetsRequest.LATEST_TIMESTAMP, version.toShort))
        assertEquals((-1L, -1, Errors.UNSUPPORTED_VERSION.code()), fetchOffsetAndEpochWithError(firstLeaderId, ListOffsetsRequest.MAX_TIMESTAMP, version.toShort))
        assertEquals((-1L, -1, Errors.UNSUPPORTED_VERSION.code()), fetchOffsetAndEpochWithError(firstLeaderId, ListOffsetsRequest.EARLIEST_LOCAL_TIMESTAMP, version.toShort))
      } else if (version >= 1 && version <= 3) {
        assertEquals((0L, -1), fetchOffsetAndEpoch(firstLeaderId, 0L, version.toShort))
        assertEquals((0L, -1), fetchOffsetAndEpoch(firstLeaderId, ListOffsetsRequest.EARLIEST_TIMESTAMP, version.toShort))
        assertEquals((10L, -1), fetchOffsetAndEpoch(firstLeaderId, ListOffsetsRequest.LATEST_TIMESTAMP, version.toShort))
        assertEquals((-1L, -1, Errors.UNSUPPORTED_VERSION.code()), fetchOffsetAndEpochWithError(firstLeaderId, ListOffsetsRequest.MAX_TIMESTAMP, version.toShort))
        assertEquals((-1L, -1, Errors.UNSUPPORTED_VERSION.code()), fetchOffsetAndEpochWithError(firstLeaderId, ListOffsetsRequest.EARLIEST_LOCAL_TIMESTAMP, version.toShort))
      } else if (version >= 4 && version <= 6) {
        assertEquals((0L, 0), fetchOffsetAndEpoch(firstLeaderId, 0L, version.toShort))
        assertEquals((0L, 0), fetchOffsetAndEpoch(firstLeaderId, ListOffsetsRequest.EARLIEST_TIMESTAMP, version.toShort))
        assertEquals((10L, 0), fetchOffsetAndEpoch(firstLeaderId, ListOffsetsRequest.LATEST_TIMESTAMP, version.toShort))
        assertEquals((-1L, -1, Errors.UNSUPPORTED_VERSION.code()), fetchOffsetAndEpochWithError(firstLeaderId, ListOffsetsRequest.MAX_TIMESTAMP, version.toShort))
        assertEquals((-1L, -1, Errors.UNSUPPORTED_VERSION.code()), fetchOffsetAndEpochWithError(firstLeaderId, ListOffsetsRequest.EARLIEST_LOCAL_TIMESTAMP, version.toShort))
      } else if (version == 7) {
        assertEquals((0L, 0), fetchOffsetAndEpoch(firstLeaderId, 0L, version.toShort))
        assertEquals((0L, 0), fetchOffsetAndEpoch(firstLeaderId, ListOffsetsRequest.EARLIEST_TIMESTAMP, version.toShort))
        assertEquals((10L, 0), fetchOffsetAndEpoch(firstLeaderId, ListOffsetsRequest.LATEST_TIMESTAMP, version.toShort))
        assertEquals((9L, 0), fetchOffsetAndEpoch(firstLeaderId, ListOffsetsRequest.MAX_TIMESTAMP, version.toShort))
        assertEquals((-1L, -1, Errors.UNSUPPORTED_VERSION.code()), fetchOffsetAndEpochWithError(firstLeaderId, ListOffsetsRequest.EARLIEST_LOCAL_TIMESTAMP, version.toShort))
      } else if (version >= 8) {
        assertEquals((0L, 0), fetchOffsetAndEpoch(firstLeaderId, 0L, version.toShort))
        assertEquals((0L, 0), fetchOffsetAndEpoch(firstLeaderId, ListOffsetsRequest.EARLIEST_TIMESTAMP, version.toShort))
        assertEquals((10L, 0), fetchOffsetAndEpoch(firstLeaderId, ListOffsetsRequest.LATEST_TIMESTAMP, version.toShort))
        assertEquals((9L, 0), fetchOffsetAndEpoch(firstLeaderId, ListOffsetsRequest.MAX_TIMESTAMP, version.toShort))
        assertEquals((0L, 0), fetchOffsetAndEpoch(firstLeaderId, ListOffsetsRequest.EARLIEST_LOCAL_TIMESTAMP, version.toShort))
      }
    }
  }

  private def assertResponseError(error: Errors, brokerId: Int, request: ListOffsetsRequest): Unit = {
    val response = sendRequest(brokerId, request)
    assertEquals(request.topics.size, response.topics.size)
    response.topics.asScala.foreach { topic =>
      topic.partitions.asScala.foreach { partition =>
        assertEquals(error.code, partition.errorCode)
      }
    }
  }

  private def sendRequest(leaderId: Int, request: ListOffsetsRequest): ListOffsetsResponse = {
    connectAndReceive[ListOffsetsResponse](request, destination = brokerSocketServer(leaderId))
  }

  def createTopic(numPartitions: Int, replicationFactor: Int): Map[Int, Int] = {
    super.createTopic(topic, numPartitions, replicationFactor)
  }
}<|MERGE_RESOLUTION|>--- conflicted
+++ resolved
@@ -92,34 +92,6 @@
     assertResponseError(Errors.NOT_LEADER_OR_FOLLOWER, nonReplica, debugReplicaRequest)
   }
 
-<<<<<<< HEAD
-  @ParameterizedTest
-  @ValueSource(strings = Array("zk", "kraft"))
-  def testListOffsetsRequestOldestVersion(quorum: String): Unit = {
-    val consumerRequestBuilder = ListOffsetsRequest.Builder
-      .forConsumer(false, IsolationLevel.READ_UNCOMMITTED, false, false)
-
-    val requireTimestampRequestBuilder = ListOffsetsRequest.Builder
-      .forConsumer(true, IsolationLevel.READ_UNCOMMITTED, false, false)
-
-    val requestCommittedRequestBuilder = ListOffsetsRequest.Builder
-      .forConsumer(false, IsolationLevel.READ_COMMITTED, false, false)
-
-    val maxTimestampRequestBuilder = ListOffsetsRequest.Builder
-      .forConsumer(false, IsolationLevel.READ_UNCOMMITTED, true, false)
-
-    val requireTieredStorageTimestampRequestBuilder = ListOffsetsRequest.Builder
-      .forConsumer(false, IsolationLevel.READ_UNCOMMITTED, false, true)
-
-    assertEquals(0.toShort, consumerRequestBuilder.oldestAllowedVersion())
-    assertEquals(1.toShort, requireTimestampRequestBuilder.oldestAllowedVersion())
-    assertEquals(2.toShort, requestCommittedRequestBuilder.oldestAllowedVersion())
-    assertEquals(7.toShort, maxTimestampRequestBuilder.oldestAllowedVersion())
-    assertEquals(9.toShort, requireTieredStorageTimestampRequestBuilder.oldestAllowedVersion())
-  }
-
-=======
->>>>>>> 049b7cde
   def assertResponseErrorForEpoch(error: Errors, brokerId: Int, currentLeaderEpoch: Optional[Integer]): Unit = {
     val listOffsetPartition = new ListOffsetsPartition()
       .setPartitionIndex(partition.partition)
