/**
 * Licensed to the Apache Software Foundation (ASF) under one or more
 * contributor license agreements.  See the NOTICE file distributed with
 * this work for additional information regarding copyright ownership.
 * The ASF licenses this file to You under the Apache License, Version 2.0
 * (the "License"); you may not use this file except in compliance with
 * the License.  You may obtain a copy of the License at
 *
 * http://www.apache.org/licenses/LICENSE-2.0
 *
 * Unless required by applicable law or agreed to in writing, software
 * distributed under the License is distributed on an "AS IS" BASIS,
 * WITHOUT WARRANTIES OR CONDITIONS OF ANY KIND, either express or implied.
 * See the License for the specific language governing permissions and
 * limitations under the License.
 */

package kafka.server

import java.io.File
import java.io.ByteArrayInputStream
import java.net.InetAddress
import java.nio.file.{Files, Paths}
import java.util
import java.util.concurrent.atomic.{AtomicBoolean, AtomicLong, AtomicReference}
import java.util.concurrent.{Callable, CountDownLatch, TimeUnit}
import java.util.stream.IntStream
import java.util.{Collections, Optional, OptionalLong, Properties}
import kafka.api._
import kafka.cluster.PartitionTest.MockPartitionListener
import kafka.cluster.{BrokerEndPoint, Partition}
import kafka.log._
import kafka.server.QuotaFactory.{QuotaManagers, UnboundedQuota}
import kafka.server.checkpoints.{LazyOffsetCheckpoints, OffsetCheckpointFile}
import kafka.server.epoch.util.MockBlockingSender
import kafka.utils.{Exit, Pool, TestUtils}
import org.apache.kafka.clients.FetchSessionHandler
import org.apache.kafka.common.errors.{InvalidPidMappingException, KafkaStorageException}
import org.apache.kafka.common.message.LeaderAndIsrRequestData
import org.apache.kafka.common.message.LeaderAndIsrRequestData.LeaderAndIsrPartitionState
import org.apache.kafka.common.message.OffsetForLeaderEpochResponseData.EpochEndOffset
import org.apache.kafka.common.message.StopReplicaRequestData.StopReplicaPartitionState
import org.apache.kafka.common.metadata.{PartitionChangeRecord, PartitionRecord, RemoveTopicRecord, TopicRecord}
import org.apache.kafka.common.metrics.Metrics
import org.apache.kafka.common.network.ListenerName
import org.apache.kafka.common.protocol.{ApiKeys, Errors}
import org.apache.kafka.common.record._
import org.apache.kafka.common.replica.{ClientMetadata, PartitionView, ReplicaSelector, ReplicaView}
import org.apache.kafka.common.replica.ClientMetadata.DefaultClientMetadata
import org.apache.kafka.common.replica.ReplicaView.DefaultReplicaView
import org.apache.kafka.common.requests.FetchRequest.PartitionData
import org.apache.kafka.common.requests.ProduceResponse.PartitionResponse
import org.apache.kafka.common.requests._
import org.apache.kafka.common.security.auth.KafkaPrincipal
import org.apache.kafka.common.utils.{LogContext, Time, Utils}
import org.apache.kafka.common.{DirectoryId, IsolationLevel, Node, TopicIdPartition, TopicPartition, Uuid}
import org.apache.kafka.image._
import org.apache.kafka.metadata.LeaderConstants.NO_LEADER
import org.apache.kafka.metadata.LeaderRecoveryState
import org.apache.kafka.metadata.migration.ZkMigrationState
import org.apache.kafka.server.common.{DirectoryEventHandler, OffsetAndEpoch}
import org.apache.kafka.server.common.MetadataVersion
import org.apache.kafka.server.common.MetadataVersion.IBP_2_6_IV0
import org.apache.kafka.server.log.remote.storage.{NoOpRemoteLogMetadataManager, NoOpRemoteStorageManager, RemoteLogManagerConfig, RemoteLogSegmentMetadata, RemoteStorageException, RemoteStorageManager}
import org.apache.kafka.server.metrics.{KafkaMetricsGroup, KafkaYammerMetrics}
import org.apache.kafka.server.util.{MockScheduler, MockTime}
import org.apache.kafka.storage.internals.log.{AppendOrigin, FetchDataInfo, FetchIsolation, FetchParams, FetchPartitionData, LogConfig, LogDirFailureChannel, LogOffsetMetadata, LogOffsetSnapshot, LogSegments, LogStartOffsetIncrementReason, ProducerStateManager, ProducerStateManagerConfig, RemoteStorageFetchInfo, VerificationGuard}
import org.junit.jupiter.api.Assertions._
import org.junit.jupiter.api.{AfterAll, AfterEach, BeforeEach, Test}
import org.junit.jupiter.params.ParameterizedTest
import org.junit.jupiter.params.provider.{EnumSource, ValueSource}
import com.yammer.metrics.core.{Gauge, Meter}
import kafka.log.remote.RemoteLogManager
import kafka.zk.KafkaZkClient
import org.apache.kafka.common.config.{AbstractConfig, TopicConfig}
import org.apache.kafka.coordinator.transaction.TransactionLogConfigs
import org.apache.kafka.metadata.properties.{MetaProperties, MetaPropertiesEnsemble, MetaPropertiesVersion, PropertiesUtils}
import org.apache.kafka.network.SocketServerConfigs
import org.apache.kafka.raft.RaftConfig
import org.apache.kafka.server.config.{KRaftConfigs, ReplicationConfigs, ServerLogConfigs}
import org.apache.kafka.server.util.timer.MockTimer
import org.apache.kafka.storage.internals.checkpoint.PartitionMetadataFile
import org.mockito.invocation.InvocationOnMock
import org.mockito.stubbing.Answer
import org.mockito.{ArgumentCaptor, ArgumentMatchers}
import org.mockito.ArgumentMatchers.{any, anyBoolean, anyInt, anyLong, anyMap, anySet, anyString}
import org.mockito.Mockito.{atLeastOnce, doAnswer, doReturn, mock, mockConstruction, never, reset, spy, times, verify, verifyNoInteractions, verifyNoMoreInteractions, when}

import scala.collection.{Map, Seq, mutable}
import scala.compat.java8.OptionConverters.RichOptionForJava8
import scala.jdk.CollectionConverters._

object ReplicaManagerTest {
  @AfterAll
  def tearDownClass(): Unit = {
    TestUtils.clearYammerMetrics()
  }
}

class ReplicaManagerTest {

  private val topic = "test-topic"
  private val topicId = Uuid.randomUuid()
  private val topicIds = scala.Predef.Map("test-topic" -> topicId)
  private val topicNames = scala.Predef.Map(topicId -> "test-topic")
  private val transactionalId = "txn"
  private val time = new MockTime
  private val metrics = new Metrics
  private val startOffset = 0
  private val endOffset = 20
  private val highHW = 18
  private var alterPartitionManager: AlterPartitionManager = _
  private var config: KafkaConfig = _
  private var quotaManager: QuotaManagers = _
  private var mockRemoteLogManager: RemoteLogManager = _
  private var addPartitionsToTxnManager: AddPartitionsToTxnManager = _
  private var brokerTopicStats: BrokerTopicStats = _
  private val supportedOperation = genericError

  // Constants defined for readability
  private val zkVersion = 0
  private val correlationId = 0
  private val controllerEpoch = 0
  private val brokerEpoch = 0L

  // These metrics are static and once we remove them after each test, they won't be created and verified anymore
  private val metricsToBeDeletedInTheEnd = Set("kafka.server:type=DelayedRemoteFetchMetrics,name=ExpiresPerSec")

  @BeforeEach
  def setUp(): Unit = {
    val props = TestUtils.createBrokerConfig(1, TestUtils.MockZkConnect)
    config = KafkaConfig.fromProps(props)
    alterPartitionManager = mock(classOf[AlterPartitionManager])
    quotaManager = QuotaFactory.instantiate(config, metrics, time, "")
    mockRemoteLogManager = mock(classOf[RemoteLogManager])
    addPartitionsToTxnManager = mock(classOf[AddPartitionsToTxnManager])

    // Anytime we try to verify, just automatically run the callback as though the transaction was verified.
    when(addPartitionsToTxnManager.verifyTransaction(any(), any(), any(), any(), any(), any())).thenAnswer { invocationOnMock =>
      val callback = invocationOnMock.getArgument(4, classOf[AddPartitionsToTxnManager.AppendCallback])
      callback(Map.empty[TopicPartition, Errors].toMap)
    }
  }

  @AfterEach
  def tearDown(): Unit = {
    TestUtils.clearYammerMetricsExcept(metricsToBeDeletedInTheEnd)
    Option(quotaManager).foreach(_.shutdown())
    metrics.close()
    // validate that the shutdown is working correctly by ensuring no lingering threads.
    // assert at the very end otherwise the other tear down steps will not be performed
    TestUtils.assertNoNonDaemonThreadsWithWaiting(this.getClass.getName)
  }

  @Test
  def testHighWaterMarkDirectoryMapping(): Unit = {
    val mockLogMgr = TestUtils.createLogManager(config.logDirs.map(new File(_)))
    val rm = new ReplicaManager(
      metrics = metrics,
      config = config,
      time = time,
      scheduler = new MockScheduler(time),
      logManager = mockLogMgr,
      quotaManagers = quotaManager,
      metadataCache = MetadataCache.zkMetadataCache(config.brokerId, config.interBrokerProtocolVersion),
      logDirFailureChannel = new LogDirFailureChannel(config.logDirs.size),
      alterPartitionManager = alterPartitionManager)
    try {
      val partition = rm.createPartition(new TopicPartition(topic, 1))
      partition.createLogIfNotExists(isNew = false, isFutureReplica = false,
        new LazyOffsetCheckpoints(rm.highWatermarkCheckpoints), None)
      rm.checkpointHighWatermarks()
      config.logDirs.map(s => Paths.get(s, ReplicaManager.HighWatermarkFilename))
        .foreach(checkpointFile => assertTrue(Files.exists(checkpointFile),
          s"checkpoint file does not exist at $checkpointFile"))
    } finally {
      rm.shutdown(checkpointHW = false)
    }
  }

  @Test
  def testHighwaterMarkRelativeDirectoryMapping(): Unit = {
    val props = TestUtils.createBrokerConfig(1, TestUtils.MockZkConnect)
    props.put("log.dir", TestUtils.tempRelativeDir("data").getAbsolutePath)
    val config = KafkaConfig.fromProps(props)
    val mockLogMgr = TestUtils.createLogManager(config.logDirs.map(new File(_)))
    val rm = new ReplicaManager(
      metrics = metrics,
      config = config,
      time = time,
      scheduler = new MockScheduler(time),
      logManager = mockLogMgr,
      quotaManagers = quotaManager,
      metadataCache = MetadataCache.zkMetadataCache(config.brokerId, config.interBrokerProtocolVersion),
      logDirFailureChannel = new LogDirFailureChannel(config.logDirs.size),
      alterPartitionManager = alterPartitionManager)
    try {
      val partition = rm.createPartition(new TopicPartition(topic, 1))
      partition.createLogIfNotExists(isNew = false, isFutureReplica = false,
        new LazyOffsetCheckpoints(rm.highWatermarkCheckpoints), None)
      rm.checkpointHighWatermarks()
      config.logDirs.map(s => Paths.get(s, ReplicaManager.HighWatermarkFilename))
        .foreach(checkpointFile => assertTrue(Files.exists(checkpointFile),
          s"checkpoint file does not exist at $checkpointFile"))
    } finally {
      rm.shutdown(checkpointHW = false)
    }
  }

  @Test
  def testIllegalRequiredAcks(): Unit = {
    val mockLogMgr = TestUtils.createLogManager(config.logDirs.map(new File(_)))
    val rm = new ReplicaManager(
      metrics = metrics,
      config = config,
      time = time,
      scheduler = new MockScheduler(time),
      logManager = mockLogMgr,
      quotaManagers = quotaManager,
      metadataCache = MetadataCache.zkMetadataCache(config.brokerId, config.interBrokerProtocolVersion),
      logDirFailureChannel = new LogDirFailureChannel(config.logDirs.size),
      alterPartitionManager = alterPartitionManager,
      threadNamePrefix = Option(this.getClass.getName))
    try {
      def callback(responseStatus: Map[TopicPartition, PartitionResponse]): Unit = {
        assert(responseStatus.values.head.error == Errors.INVALID_REQUIRED_ACKS)
      }
      rm.appendRecords(
        timeout = 0,
        requiredAcks = 3,
        internalTopicsAllowed = false,
        origin = AppendOrigin.CLIENT,
        entriesPerPartition = Map(new TopicPartition("test1", 0) -> MemoryRecords.withRecords(CompressionType.NONE,
          new SimpleRecord("first message".getBytes))),
        responseCallback = callback)
    } finally {
      rm.shutdown(checkpointHW = false)
    }
  }

  private def mockGetAliveBrokerFunctions(cache: MetadataCache, aliveBrokers: Seq[Node]): Unit = {
    when(cache.hasAliveBroker(anyInt)).thenAnswer(new Answer[Boolean]() {
      override def answer(invocation: InvocationOnMock): Boolean = {
        aliveBrokers.map(_.id()).contains(invocation.getArgument(0).asInstanceOf[Int])
      }
    })
    when(cache.getAliveBrokerNode(anyInt, any[ListenerName])).
      thenAnswer(new Answer[Option[Node]]() {
        override def answer(invocation: InvocationOnMock): Option[Node] = {
          aliveBrokers.find(node => node.id == invocation.getArgument(0).asInstanceOf[Integer])
        }
      })
    when(cache.getAliveBrokerNodes(any[ListenerName])).thenReturn(aliveBrokers)
  }

  @Test
  def testMaybeAddLogDirFetchersWithoutEpochCache(): Unit = {
    val dir1 = TestUtils.tempDir()
    val dir2 = TestUtils.tempDir()
    val props = TestUtils.createBrokerConfig(0, TestUtils.MockZkConnect)
    props.put("log.dirs", dir1.getAbsolutePath + "," + dir2.getAbsolutePath)
    val config = KafkaConfig.fromProps(props)
    val logManager = TestUtils.createLogManager(config.logDirs.map(new File(_)), new LogConfig(new Properties()))
    val metadataCache: MetadataCache = mock(classOf[MetadataCache])
    mockGetAliveBrokerFunctions(metadataCache, Seq(new Node(0, "host0", 0)))
    when(metadataCache.metadataVersion()).thenReturn(config.interBrokerProtocolVersion)
    val rm = new ReplicaManager(
      metrics = metrics,
      config = config,
      time = time,
      scheduler = new MockScheduler(time),
      logManager = logManager,
      quotaManagers = quotaManager,
      metadataCache = metadataCache,
      logDirFailureChannel = new LogDirFailureChannel(config.logDirs.size),
      alterPartitionManager = alterPartitionManager)

    try {
      val partition = rm.createPartition(new TopicPartition(topic, 0))
      partition.createLogIfNotExists(isNew = false, isFutureReplica = false,
        new LazyOffsetCheckpoints(rm.highWatermarkCheckpoints), None)

      rm.becomeLeaderOrFollower(0, new LeaderAndIsrRequest.Builder(ApiKeys.LEADER_AND_ISR.latestVersion, 0, 0, brokerEpoch,
        Seq(new LeaderAndIsrPartitionState()
          .setTopicName(topic)
          .setPartitionIndex(0)
          .setControllerEpoch(0)
          .setLeader(0)
          .setLeaderEpoch(0)
          .setIsr(Seq[Integer](0).asJava)
          .setPartitionEpoch(0)
          .setReplicas(Seq[Integer](0).asJava)
          .setIsNew(false)).asJava,
        Collections.singletonMap(topic, Uuid.randomUuid()),
        Set(new Node(0, "host1", 0)).asJava).build(), (_, _) => ())
      appendRecords(rm, new TopicPartition(topic, 0),
        MemoryRecords.withRecords(CompressionType.NONE, new SimpleRecord("first message".getBytes()), new SimpleRecord("second message".getBytes())))
      logManager.maybeUpdatePreferredLogDir(new TopicPartition(topic, 0), dir2.getAbsolutePath)

      partition.createLogIfNotExists(isNew = true, isFutureReplica = true,
        new LazyOffsetCheckpoints(rm.highWatermarkCheckpoints), None)
      // remove cache to disable OffsetsForLeaderEpoch API
      partition.futureLog.get.leaderEpochCache = None

      // this method should use hw of future log to create log dir fetcher. Otherwise, it causes offset mismatch error
      rm.maybeAddLogDirFetchers(Set(partition), new LazyOffsetCheckpoints(rm.highWatermarkCheckpoints), _ => None)
      rm.replicaAlterLogDirsManager.fetcherThreadMap.values.foreach(t => t.fetchState(new TopicPartition(topic, 0)).foreach(s => assertEquals(0L, s.fetchOffset)))
      // make sure alter log dir thread has processed the data
      rm.replicaAlterLogDirsManager.fetcherThreadMap.values.foreach(t => t.doWork())
      assertEquals(Set.empty, rm.replicaAlterLogDirsManager.failedPartitions.partitions())
      // the future log becomes the current log, so the partition state should get removed
      rm.replicaAlterLogDirsManager.fetcherThreadMap.values.foreach(t => assertEquals(None, t.fetchState(new TopicPartition(topic, 0))))
    } finally {
      rm.shutdown(checkpointHW = false)
    }
  }

  @Test
  def testClearPurgatoryOnBecomingFollower(): Unit = {
    val props = TestUtils.createBrokerConfig(0, TestUtils.MockZkConnect)
    props.put("log.dir", TestUtils.tempRelativeDir("data").getAbsolutePath)
    val config = KafkaConfig.fromProps(props)
    val logProps = new Properties()
    val mockLogMgr = TestUtils.createLogManager(config.logDirs.map(new File(_)), new LogConfig(logProps))
    val aliveBrokers = Seq(new Node(0, "host0", 0), new Node(1, "host1", 1))
    val metadataCache: MetadataCache = mock(classOf[MetadataCache])
    mockGetAliveBrokerFunctions(metadataCache, aliveBrokers)
    when(metadataCache.metadataVersion()).thenReturn(config.interBrokerProtocolVersion)
    val rm = new ReplicaManager(
      metrics = metrics,
      config = config,
      time = time,
      scheduler = new MockScheduler(time),
      logManager = mockLogMgr,
      quotaManagers = quotaManager,
      metadataCache = metadataCache,
      logDirFailureChannel = new LogDirFailureChannel(config.logDirs.size),
      alterPartitionManager = alterPartitionManager)

    try {
      val brokerList = Seq[Integer](0, 1).asJava
      val topicIds = Collections.singletonMap(topic, Uuid.randomUuid())

      val partition = rm.createPartition(new TopicPartition(topic, 0))
      partition.createLogIfNotExists(isNew = false, isFutureReplica = false,
        new LazyOffsetCheckpoints(rm.highWatermarkCheckpoints), None)
      // Make this replica the leader.
      val leaderAndIsrRequest1 = new LeaderAndIsrRequest.Builder(ApiKeys.LEADER_AND_ISR.latestVersion, 0, 0, brokerEpoch,
        Seq(new LeaderAndIsrPartitionState()
          .setTopicName(topic)
          .setPartitionIndex(0)
          .setControllerEpoch(0)
          .setLeader(0)
          .setLeaderEpoch(0)
          .setIsr(brokerList)
          .setPartitionEpoch(0)
          .setReplicas(brokerList)
          .setIsNew(false)).asJava,
        topicIds,
        Set(new Node(0, "host1", 0), new Node(1, "host2", 1)).asJava).build()
      rm.becomeLeaderOrFollower(0, leaderAndIsrRequest1, (_, _) => ())
      rm.getPartitionOrException(new TopicPartition(topic, 0))
        .localLogOrException

      val records = MemoryRecords.withRecords(CompressionType.NONE, new SimpleRecord("first message".getBytes()))
      val appendResult = appendRecords(rm, new TopicPartition(topic, 0), records).onFire { response =>
        assertEquals(Errors.NOT_LEADER_OR_FOLLOWER, response.error)
      }

      // Make this replica the follower
      val leaderAndIsrRequest2 = new LeaderAndIsrRequest.Builder(ApiKeys.LEADER_AND_ISR.latestVersion, 0, 0, brokerEpoch,
        Seq(new LeaderAndIsrPartitionState()
          .setTopicName(topic)
          .setPartitionIndex(0)
          .setControllerEpoch(0)
          .setLeader(1)
          .setLeaderEpoch(1)
          .setIsr(brokerList)
          .setPartitionEpoch(0)
          .setReplicas(brokerList)
          .setIsNew(false)).asJava,
        topicIds,
        Set(new Node(0, "host1", 0), new Node(1, "host2", 1)).asJava).build()
      rm.becomeLeaderOrFollower(1, leaderAndIsrRequest2, (_, _) => ())

      assertTrue(appendResult.hasFired)
    } finally {
      rm.shutdown(checkpointHW = false)
    }
  }

  @Test
  def checkRemoveMetricsCountMatchRegisterCount(): Unit = {
    val mockLogMgr = mock(classOf[LogManager])
    doReturn(Seq.empty, Seq.empty).when(mockLogMgr).liveLogDirs

    val mockMetricsGroupCtor = mockConstruction(classOf[KafkaMetricsGroup])
    try {
      val rm = new ReplicaManager(
        metrics = metrics,
        config = config,
        time = time,
        scheduler = new MockScheduler(time),
        logManager = mockLogMgr,
        quotaManagers = quotaManager,
        metadataCache = MetadataCache.zkMetadataCache(config.brokerId, config.interBrokerProtocolVersion),
        logDirFailureChannel = new LogDirFailureChannel(config.logDirs.size),
        alterPartitionManager = alterPartitionManager,
        threadNamePrefix = Option(this.getClass.getName))

      // shutdown ReplicaManager so that metrics are removed
      rm.shutdown(checkpointHW = false)

      // Use the second instance of metrics group that is constructed. The first instance is constructed by
      // ReplicaManager constructor > BrokerTopicStats > BrokerTopicMetrics.
      val mockMetricsGroup = mockMetricsGroupCtor.constructed.get(1)
      ReplicaManager.GaugeMetricNames.foreach(metricName => verify(mockMetricsGroup).newGauge(ArgumentMatchers.eq(metricName), any()))
      ReplicaManager.MeterMetricNames.foreach(metricName => verify(mockMetricsGroup).newMeter(ArgumentMatchers.eq(metricName), anyString(), any(classOf[TimeUnit])))
      ReplicaManager.MetricNames.foreach(verify(mockMetricsGroup).removeMetric(_))

      // assert that we have verified all invocations on
      verifyNoMoreInteractions(mockMetricsGroup)
    } finally {
      if (mockMetricsGroupCtor != null) {
        mockMetricsGroupCtor.close()
      }
    }
  }

  @Test
  def testFencedErrorCausedByBecomeLeader(): Unit = {
    testFencedErrorCausedByBecomeLeader(0)
    testFencedErrorCausedByBecomeLeader(1)
    testFencedErrorCausedByBecomeLeader(10)
  }

  private[this] def testFencedErrorCausedByBecomeLeader(loopEpochChange: Int): Unit = {
    val replicaManager = setupReplicaManagerWithMockedPurgatories(new MockTimer(time))
    try {
      val brokerList = Seq[Integer](0, 1).asJava
      val topicPartition = new TopicPartition(topic, 0)
      replicaManager.createPartition(topicPartition)
        .createLogIfNotExists(isNew = false, isFutureReplica = false,
          new LazyOffsetCheckpoints(replicaManager.highWatermarkCheckpoints), None)

      def leaderAndIsrRequest(epoch: Int): LeaderAndIsrRequest = new LeaderAndIsrRequest.Builder(ApiKeys.LEADER_AND_ISR.latestVersion, 0, 0, brokerEpoch,
        Seq(new LeaderAndIsrPartitionState()
          .setTopicName(topic)
          .setPartitionIndex(0)
          .setControllerEpoch(0)
          .setLeader(0)
          .setLeaderEpoch(epoch)
          .setIsr(brokerList)
          .setPartitionEpoch(0)
          .setReplicas(brokerList)
          .setIsNew(true)).asJava,
        topicIds.asJava,
        Set(new Node(0, "host1", 0), new Node(1, "host2", 1)).asJava).build()

      replicaManager.becomeLeaderOrFollower(0, leaderAndIsrRequest(0), (_, _) => ())
      val partition = replicaManager.getPartitionOrException(new TopicPartition(topic, 0))
      assertEquals(1, replicaManager.logManager.liveLogDirs.filterNot(_ == partition.log.get.dir.getParentFile).size)

      val previousReplicaFolder = partition.log.get.dir.getParentFile
      // find the live and different folder
      val newReplicaFolder = replicaManager.logManager.liveLogDirs.filterNot(_ == partition.log.get.dir.getParentFile).head
      assertEquals(0, replicaManager.replicaAlterLogDirsManager.fetcherThreadMap.size)
      replicaManager.alterReplicaLogDirs(Map(topicPartition -> newReplicaFolder.getAbsolutePath))
      // make sure the future log is created
      replicaManager.futureLocalLogOrException(topicPartition)
      assertEquals(1, replicaManager.replicaAlterLogDirsManager.fetcherThreadMap.size)
      (1 to loopEpochChange).foreach(epoch => replicaManager.becomeLeaderOrFollower(0, leaderAndIsrRequest(epoch), (_, _) => ()))
      // wait for the ReplicaAlterLogDirsThread to complete
      TestUtils.waitUntilTrue(() => {
        replicaManager.replicaAlterLogDirsManager.shutdownIdleFetcherThreads()
        replicaManager.replicaAlterLogDirsManager.fetcherThreadMap.isEmpty
      }, s"ReplicaAlterLogDirsThread should be gone")

      // the fenced error should be recoverable
      assertEquals(0, replicaManager.replicaAlterLogDirsManager.failedPartitions.size)
      // the replica change is completed after retrying
      assertTrue(partition.futureLog.isEmpty)
      assertEquals(newReplicaFolder.getAbsolutePath, partition.log.get.dir.getParent)
      // change the replica folder again
      val response = replicaManager.alterReplicaLogDirs(Map(topicPartition -> previousReplicaFolder.getAbsolutePath))
      assertNotEquals(0, response.size)
      response.values.foreach(assertEquals(Errors.NONE, _))
      // should succeed to invoke ReplicaAlterLogDirsThread again
      assertEquals(1, replicaManager.replicaAlterLogDirsManager.fetcherThreadMap.size)
    } finally {
      replicaManager.shutdown(checkpointHW = false)
    }
  }

  @Test
  def testReceiveOutOfOrderSequenceExceptionWithLogStartOffset(): Unit = {
    val timer = new MockTimer(time)
    val replicaManager = setupReplicaManagerWithMockedPurgatories(timer)

    try {
      val brokerList = Seq[Integer](0, 1).asJava

      val partition = replicaManager.createPartition(new TopicPartition(topic, 0))
      partition.createLogIfNotExists(isNew = false, isFutureReplica = false,
        new LazyOffsetCheckpoints(replicaManager.highWatermarkCheckpoints), None)

      // Make this replica the leader.
      val leaderAndIsrRequest1 = new LeaderAndIsrRequest.Builder(ApiKeys.LEADER_AND_ISR.latestVersion, 0, 0, brokerEpoch,
        Seq(new LeaderAndIsrPartitionState()
          .setTopicName(topic)
          .setPartitionIndex(0)
          .setControllerEpoch(0)
          .setLeader(0)
          .setLeaderEpoch(0)
          .setIsr(brokerList)
          .setPartitionEpoch(0)
          .setReplicas(brokerList)
          .setIsNew(true)).asJava,
        Collections.singletonMap(topic, Uuid.randomUuid()),
        Set(new Node(0, "host1", 0), new Node(1, "host2", 1)).asJava).build()
      replicaManager.becomeLeaderOrFollower(0, leaderAndIsrRequest1, (_, _) => ())
      replicaManager.getPartitionOrException(new TopicPartition(topic, 0))
        .localLogOrException

      val producerId = 234L
      val epoch = 5.toShort

      // write a few batches as part of a transaction
      val numRecords = 3
      for (sequence <- 0 until numRecords) {
        val records = MemoryRecords.withIdempotentRecords(CompressionType.NONE, producerId, epoch, sequence,
          new SimpleRecord(s"message $sequence".getBytes))
        appendRecords(replicaManager, new TopicPartition(topic, 0), records).onFire { response =>
          assertEquals(Errors.NONE, response.error)
        }
      }

      assertEquals(0, partition.logStartOffset)

      // Append a record with an out of range sequence. We should get the OutOfOrderSequence error code with the log
      // start offset set.
      val outOfRangeSequence = numRecords + 10
      val record = MemoryRecords.withIdempotentRecords(CompressionType.NONE, producerId, epoch, outOfRangeSequence,
        new SimpleRecord(s"message: $outOfRangeSequence".getBytes))
      appendRecords(replicaManager, new TopicPartition(topic, 0), record).onFire { response =>
        assertEquals(Errors.OUT_OF_ORDER_SEQUENCE_NUMBER, response.error)
        assertEquals(0, response.logStartOffset)
      }

    } finally {
      replicaManager.shutdown(checkpointHW = false)
    }
  }

  @Test
  def testProducerIdCountMetrics(): Unit = {
    val timer = new MockTimer(time)
    val replicaManager = setupReplicaManagerWithMockedPurgatories(timer)

    try {
      val brokerList = Seq[Integer](0, 1).asJava

      // Create a couple partition for the topic.
      val partition0 = replicaManager.createPartition(new TopicPartition(topic, 0))
      partition0.createLogIfNotExists(isNew = false, isFutureReplica = false,
        new LazyOffsetCheckpoints(replicaManager.highWatermarkCheckpoints), None)
      val partition1 = replicaManager.createPartition(new TopicPartition(topic, 1))
      partition1.createLogIfNotExists(isNew = false, isFutureReplica = false,
        new LazyOffsetCheckpoints(replicaManager.highWatermarkCheckpoints), None)

      // Make this replica the leader for the partitions.
      Seq(0, 1).foreach { partition =>
        val leaderAndIsrRequest = new LeaderAndIsrRequest.Builder(ApiKeys.LEADER_AND_ISR.latestVersion, 0, 0, brokerEpoch,
          Seq(new LeaderAndIsrPartitionState()
            .setTopicName(topic)
            .setPartitionIndex(partition)
            .setControllerEpoch(0)
            .setLeader(0)
            .setLeaderEpoch(0)
            .setIsr(brokerList)
            .setPartitionEpoch(0)
            .setReplicas(brokerList)
            .setIsNew(true)).asJava,
          Collections.singletonMap(topic, Uuid.randomUuid()),
          Set(new Node(0, "host1", 0), new Node(1, "host2", 1)).asJava,
          false,
          AbstractControlRequest.Type.UNKNOWN
        ).build()
        replicaManager.becomeLeaderOrFollower(0, leaderAndIsrRequest, (_, _) => ())
        replicaManager.getPartitionOrException(new TopicPartition(topic, partition))
          .localLogOrException
      }

      def appendRecord(pid: Long, sequence: Int, partition: Int): Unit = {
        val epoch = 42.toShort
        val records = MemoryRecords.withIdempotentRecords(CompressionType.NONE, pid, epoch, sequence,
          new SimpleRecord(s"message $sequence".getBytes))
        appendRecords(replicaManager, new TopicPartition(topic, partition), records).onFire { response =>
          assertEquals(Errors.NONE, response.error)
        }
      }

      def replicaManagerMetricValue(): Int = {
        KafkaYammerMetrics.defaultRegistry().allMetrics().asScala.filter { case (metricName, _) =>
          metricName.getName == "ProducerIdCount" && metricName.getType == replicaManager.getClass.getSimpleName
        }.head._2.asInstanceOf[Gauge[Int]].value
      }

      // Initially all metrics are 0.
      assertEquals(0, replicaManagerMetricValue())

      val pid1 = 123L
      // Produce a record from 1st pid to 1st partition.
      appendRecord(pid1, 0, 0)
      assertEquals(1, replicaManagerMetricValue())

      // Produce another record from 1st pid to 1st partition, metrics shouldn't change.
      appendRecord(pid1, 1, 0)
      assertEquals(1, replicaManagerMetricValue())

      // Produce a record from 2nd pid to 1st partition
      val pid2 = 456L
      appendRecord(pid2, 1, 0)
      assertEquals(2, replicaManagerMetricValue())

      // Produce a record from 1st pid to 2nd partition
      appendRecord(pid1, 0, 1)
      assertEquals(3, replicaManagerMetricValue())

      // Simulate producer id expiration.
      // We use -1 because the timestamp in this test is set to -1, so when
      // the expiration check subtracts timestamp, we get max value.
      partition0.removeExpiredProducers(Long.MaxValue - 1)
      assertEquals(1, replicaManagerMetricValue())
    } finally {
      replicaManager.shutdown(checkpointHW = false)
    }
  }

  @Test
  def testPartitionsWithLateTransactionsCount(): Unit = {
    val timer = new MockTimer(time)
    val replicaManager = setupReplicaManagerWithMockedPurgatories(timer)
    val topicPartition = new TopicPartition(topic, 0)

    def assertLateTransactionCount(expectedCount: Option[Int]): Unit = {
      assertEquals(expectedCount, TestUtils.yammerGaugeValue[Int]("PartitionsWithLateTransactionsCount"))
    }

    try {
      assertLateTransactionCount(Some(0))

      val partition = replicaManager.createPartition(topicPartition)
      partition.createLogIfNotExists(isNew = false, isFutureReplica = false,
        new LazyOffsetCheckpoints(replicaManager.highWatermarkCheckpoints), None)

      // Make this replica the leader.
      val brokerList = Seq[Integer](0, 1, 2).asJava
      val leaderAndIsrRequest1 = new LeaderAndIsrRequest.Builder(ApiKeys.LEADER_AND_ISR.latestVersion, 0, 0, brokerEpoch,
        Seq(new LeaderAndIsrPartitionState()
          .setTopicName(topic)
          .setPartitionIndex(0)
          .setControllerEpoch(0)
          .setLeader(0)
          .setLeaderEpoch(0)
          .setIsr(brokerList)
          .setPartitionEpoch(0)
          .setReplicas(brokerList)
          .setIsNew(true)).asJava,
        topicIds.asJava,
        Set(new Node(0, "host1", 0), new Node(1, "host2", 1)).asJava).build()
      replicaManager.becomeLeaderOrFollower(0, leaderAndIsrRequest1, (_, _) => ())

      // Start a transaction
      val producerId = 234L
      val epoch = 5.toShort
      val sequence = 9
      val records = MemoryRecords.withTransactionalRecords(CompressionType.NONE, producerId, epoch, sequence,
        new SimpleRecord(time.milliseconds(), s"message $sequence".getBytes))
      handleProduceAppend(replicaManager, new TopicPartition(topic, 0), records, transactionalId = transactionalId).onFire { response =>
        assertEquals(Errors.NONE, response.error)
      }
      assertLateTransactionCount(Some(0))

      // The transaction becomes late if not finished before the max transaction timeout passes
      time.sleep(replicaManager.logManager.maxTransactionTimeoutMs + ProducerStateManager.LATE_TRANSACTION_BUFFER_MS)
      assertLateTransactionCount(Some(0))
      time.sleep(1)
      assertLateTransactionCount(Some(1))

      // After the late transaction is aborted, we expect the count to return to 0
      val abortTxnMarker = new EndTransactionMarker(ControlRecordType.ABORT, 0)
      val abortRecordBatch = MemoryRecords.withEndTransactionMarker(producerId, epoch, abortTxnMarker)
      appendRecords(replicaManager, new TopicPartition(topic, 0),
        abortRecordBatch, origin = AppendOrigin.COORDINATOR).onFire { response =>
        assertEquals(Errors.NONE, response.error)
      }
      assertLateTransactionCount(Some(0))
    } finally {
      // After shutdown, the metric should no longer be registered
      replicaManager.shutdown(checkpointHW = false)
      assertLateTransactionCount(None)
    }
  }

  @Test
  def testReadCommittedFetchLimitedAtLSO(): Unit = {
    val timer = new MockTimer(time)
    val replicaManager = setupReplicaManagerWithMockedPurgatories(timer)

    try {
      val brokerList = Seq[Integer](0, 1).asJava

      val partition = replicaManager.createPartition(new TopicPartition(topic, 0))
      partition.createLogIfNotExists(isNew = false, isFutureReplica = false,
        new LazyOffsetCheckpoints(replicaManager.highWatermarkCheckpoints), None)

      // Make this replica the leader.
      val leaderAndIsrRequest1 = new LeaderAndIsrRequest.Builder(ApiKeys.LEADER_AND_ISR.latestVersion, 0, 0, brokerEpoch,
        Seq(new LeaderAndIsrPartitionState()
          .setTopicName(topic)
          .setPartitionIndex(0)
          .setControllerEpoch(0)
          .setLeader(0)
          .setLeaderEpoch(0)
          .setIsr(brokerList)
          .setPartitionEpoch(0)
          .setReplicas(brokerList)
          .setIsNew(true)).asJava,
        topicIds.asJava,
        Set(new Node(0, "host1", 0), new Node(1, "host2", 1)).asJava).build()
      replicaManager.becomeLeaderOrFollower(0, leaderAndIsrRequest1, (_, _) => ())
      replicaManager.getPartitionOrException(new TopicPartition(topic, 0))
        .localLogOrException

      val producerId = 234L
      val epoch = 5.toShort

      // write a few batches as part of a transaction
      val numRecords = 3
      for (sequence <- 0 until numRecords) {
        val records = MemoryRecords.withTransactionalRecords(CompressionType.NONE, producerId, epoch, sequence,
          new SimpleRecord(s"message $sequence".getBytes))
        handleProduceAppend(replicaManager, new TopicPartition(topic, 0), records, transactionalId = transactionalId).onFire { response =>
          assertEquals(Errors.NONE, response.error)
        }
      }

      // fetch as follower to advance the high watermark
      fetchPartitionAsFollower(
        replicaManager,
        new TopicIdPartition(topicId, new TopicPartition(topic, 0)),
        new PartitionData(Uuid.ZERO_UUID, numRecords, 0, 100000, Optional.empty()),
        replicaId = 1
      )

      // fetch should return empty since LSO should be stuck at 0
      var consumerFetchResult = fetchPartitionAsConsumer(replicaManager, new TopicIdPartition(topicId, new TopicPartition(topic, 0)),
        new PartitionData(Uuid.ZERO_UUID, 0, 0, 100000, Optional.empty()),
        isolationLevel = IsolationLevel.READ_COMMITTED)
      var fetchData = consumerFetchResult.assertFired
      assertEquals(Errors.NONE, fetchData.error)
      assertTrue(fetchData.records.batches.asScala.isEmpty)
      assertEquals(OptionalLong.of(0), fetchData.lastStableOffset)
      assertEquals(Optional.of(Collections.emptyList()), fetchData.abortedTransactions)

      // delayed fetch should timeout and return nothing
      consumerFetchResult = fetchPartitionAsConsumer(
        replicaManager,
        new TopicIdPartition(topicId, new TopicPartition(topic, 0)),
        new PartitionData(Uuid.ZERO_UUID, 0, 0, 100000, Optional.empty()),
        isolationLevel = IsolationLevel.READ_COMMITTED,
        minBytes = 1000,
        maxWaitMs = 1000
      )
      assertFalse(consumerFetchResult.hasFired)
      timer.advanceClock(1001)

      fetchData = consumerFetchResult.assertFired
      assertEquals(Errors.NONE, fetchData.error)
      assertTrue(fetchData.records.batches.asScala.isEmpty)
      assertEquals(OptionalLong.of(0), fetchData.lastStableOffset)
      assertEquals(Optional.of(Collections.emptyList()), fetchData.abortedTransactions)

      // now commit the transaction
      val endTxnMarker = new EndTransactionMarker(ControlRecordType.COMMIT, 0)
      val commitRecordBatch = MemoryRecords.withEndTransactionMarker(producerId, epoch, endTxnMarker)
      appendRecords(replicaManager, new TopicPartition(topic, 0), commitRecordBatch,
        origin = AppendOrigin.COORDINATOR)
        .onFire { response => assertEquals(Errors.NONE, response.error) }

      // the LSO has advanced, but the appended commit marker has not been replicated, so
      // none of the data from the transaction should be visible yet
      consumerFetchResult = fetchPartitionAsConsumer(
        replicaManager,
        new TopicIdPartition(topicId, new TopicPartition(topic, 0)),
        new PartitionData(Uuid.ZERO_UUID, 0, 0, 100000, Optional.empty()),
        isolationLevel = IsolationLevel.READ_COMMITTED
      )

      fetchData = consumerFetchResult.assertFired
      assertEquals(Errors.NONE, fetchData.error)
      assertTrue(fetchData.records.batches.asScala.isEmpty)

      // fetch as follower to advance the high watermark
      fetchPartitionAsFollower(
        replicaManager,
        new TopicIdPartition(topicId, new TopicPartition(topic, 0)),
        new PartitionData(Uuid.ZERO_UUID, numRecords + 1, 0, 100000, Optional.empty()),
        replicaId = 1
      )

      // now all of the records should be fetchable
      consumerFetchResult = fetchPartitionAsConsumer(replicaManager, new TopicIdPartition(topicId, new TopicPartition(topic, 0)),
        new PartitionData(Uuid.ZERO_UUID, 0, 0, 100000, Optional.empty()),
        isolationLevel = IsolationLevel.READ_COMMITTED)

      fetchData = consumerFetchResult.assertFired
      assertEquals(Errors.NONE, fetchData.error)
      assertEquals(OptionalLong.of(numRecords + 1), fetchData.lastStableOffset)
      assertEquals(Optional.of(Collections.emptyList()), fetchData.abortedTransactions)
      assertEquals(numRecords + 1, fetchData.records.batches.asScala.size)
    } finally {
      replicaManager.shutdown(checkpointHW = false)
    }
  }

  @Test
  def testDelayedFetchIncludesAbortedTransactions(): Unit = {
    val timer = new MockTimer(time)
    val replicaManager = setupReplicaManagerWithMockedPurgatories(timer)

    try {
      val brokerList = Seq[Integer](0, 1).asJava
      val partition = replicaManager.createPartition(new TopicPartition(topic, 0))
      partition.createLogIfNotExists(isNew = false, isFutureReplica = false,
        new LazyOffsetCheckpoints(replicaManager.highWatermarkCheckpoints), None)

      // Make this replica the leader.
      val leaderAndIsrRequest1 = new LeaderAndIsrRequest.Builder(ApiKeys.LEADER_AND_ISR.latestVersion, 0, 0, brokerEpoch,
        Seq(new LeaderAndIsrPartitionState()
          .setTopicName(topic)
          .setPartitionIndex(0)
          .setControllerEpoch(0)
          .setLeader(0)
          .setLeaderEpoch(0)
          .setIsr(brokerList)
          .setPartitionEpoch(0)
          .setReplicas(brokerList)
          .setIsNew(true)).asJava,
        topicIds.asJava,
        Set(new Node(0, "host1", 0), new Node(1, "host2", 1)).asJava).build()
      replicaManager.becomeLeaderOrFollower(0, leaderAndIsrRequest1, (_, _) => ())
      replicaManager.getPartitionOrException(new TopicPartition(topic, 0))
        .localLogOrException

      val producerId = 234L
      val epoch = 5.toShort

      // write a few batches as part of a transaction
      val numRecords = 3
      for (sequence <- 0 until numRecords) {
        val records = MemoryRecords.withTransactionalRecords(CompressionType.NONE, producerId, epoch, sequence,
          new SimpleRecord(s"message $sequence".getBytes))
        handleProduceAppend(replicaManager, new TopicPartition(topic, 0), records, transactionalId = transactionalId).onFire { response =>
          assertEquals(Errors.NONE, response.error)
        }
      }

      // now abort the transaction
      val endTxnMarker = new EndTransactionMarker(ControlRecordType.ABORT, 0)
      val abortRecordBatch = MemoryRecords.withEndTransactionMarker(producerId, epoch, endTxnMarker)
      appendRecords(replicaManager, new TopicPartition(topic, 0), abortRecordBatch,
        origin = AppendOrigin.COORDINATOR)
        .onFire { response => assertEquals(Errors.NONE, response.error) }

      // fetch as follower to advance the high watermark
      fetchPartitionAsFollower(
        replicaManager,
        new TopicIdPartition(topicId, new TopicPartition(topic, 0)),
        new PartitionData(Uuid.ZERO_UUID, numRecords + 1, 0, 100000, Optional.empty()),
        replicaId = 1
      )

      // Set the minBytes in order force this request to enter purgatory. When it returns, we should still
      // see the newly aborted transaction.
      val fetchResult = fetchPartitionAsConsumer(
        replicaManager,
        new TopicIdPartition(topicId, new TopicPartition(topic, 0)),
        new PartitionData(Uuid.ZERO_UUID, 0, 0, 100000, Optional.empty()),
        isolationLevel = IsolationLevel.READ_COMMITTED,
        minBytes = 10000,
        maxWaitMs = 1000
      )
      assertFalse(fetchResult.hasFired)

      timer.advanceClock(1001)
      val fetchData = fetchResult.assertFired

      assertEquals(Errors.NONE, fetchData.error)
      assertEquals(OptionalLong.of(numRecords + 1), fetchData.lastStableOffset)
      assertEquals(numRecords + 1, fetchData.records.records.asScala.size)
      assertTrue(fetchData.abortedTransactions.isPresent)
      assertEquals(1, fetchData.abortedTransactions.get.size)

      val abortedTransaction = fetchData.abortedTransactions.get.get(0)
      assertEquals(0L, abortedTransaction.firstOffset)
      assertEquals(producerId, abortedTransaction.producerId)
    } finally {
      replicaManager.shutdown(checkpointHW = false)
    }
  }

  @Test
  def testFetchBeyondHighWatermark(): Unit = {
    val rm = setupReplicaManagerWithMockedPurgatories(new MockTimer(time), aliveBrokerIds = Seq(0, 1, 2))
    try {
      val brokerList = Seq[Integer](0, 1, 2).asJava

      val partition = rm.createPartition(new TopicPartition(topic, 0))
      partition.createLogIfNotExists(isNew = false, isFutureReplica = false,
        new LazyOffsetCheckpoints(rm.highWatermarkCheckpoints), None)

      // Make this replica the leader.
      val leaderAndIsrRequest1 = new LeaderAndIsrRequest.Builder(ApiKeys.LEADER_AND_ISR.latestVersion, 0, 0, brokerEpoch,
        Seq(new LeaderAndIsrPartitionState()
          .setTopicName(topic)
          .setPartitionIndex(0)
          .setControllerEpoch(0)
          .setLeader(0)
          .setLeaderEpoch(0)
          .setIsr(brokerList)
          .setPartitionEpoch(0)
          .setReplicas(brokerList)
          .setIsNew(false)).asJava,
        topicIds.asJava,
        Set(new Node(0, "host1", 0), new Node(1, "host2", 1), new Node(2, "host2", 2)).asJava).build()
      rm.becomeLeaderOrFollower(0, leaderAndIsrRequest1, (_, _) => ())
      rm.getPartitionOrException(new TopicPartition(topic, 0))
        .localLogOrException

      // Append a couple of messages.
      for (i <- 1 to 2) {
        val records = TestUtils.singletonRecords(s"message $i".getBytes)
        appendRecords(rm, new TopicPartition(topic, 0), records).onFire { response =>
          assertEquals(Errors.NONE, response.error)
        }
      }

      // Followers are always allowed to fetch above the high watermark
      val followerFetchResult = fetchPartitionAsFollower(
        rm,
        new TopicIdPartition(topicId, new TopicPartition(topic, 0)),
        new PartitionData(Uuid.ZERO_UUID, 1, 0, 100000, Optional.empty()),
        replicaId = 1
      )
      val followerFetchData = followerFetchResult.assertFired
      assertEquals(Errors.NONE, followerFetchData.error, "Should not give an exception")
      assertTrue(followerFetchData.records.batches.iterator.hasNext, "Should return some data")

      // Consumers are not allowed to consume above the high watermark. However, since the
      // high watermark could be stale at the time of the request, we do not return an out of
      // range error and instead return an empty record set.
      val consumerFetchResult = fetchPartitionAsConsumer(rm, new TopicIdPartition(topicId, new TopicPartition(topic, 0)),
        new PartitionData(Uuid.ZERO_UUID, 1, 0, 100000, Optional.empty()))
      val consumerFetchData = consumerFetchResult.assertFired
      assertEquals(Errors.NONE, consumerFetchData.error, "Should not give an exception")
      assertEquals(MemoryRecords.EMPTY, consumerFetchData.records, "Should return empty response")
    } finally {
      rm.shutdown(checkpointHW = false)
    }
  }

  @Test
  def testFollowerStateNotUpdatedIfLogReadFails(): Unit = {
    val maxFetchBytes = 1024 * 1024
    val aliveBrokersIds = Seq(0, 1)
    val leaderEpoch = 5
    val replicaManager = setupReplicaManagerWithMockedPurgatories(new MockTimer(time),
      brokerId = 0, aliveBrokersIds)
    try {
      val tp = new TopicPartition(topic, 0)
      val tidp = new TopicIdPartition(topicId, tp)
      val replicas = aliveBrokersIds.toList.map(Int.box).asJava

      // Broker 0 becomes leader of the partition
      val leaderAndIsrPartitionState = new LeaderAndIsrPartitionState()
        .setTopicName(topic)
        .setPartitionIndex(0)
        .setControllerEpoch(0)
        .setLeader(0)
        .setLeaderEpoch(leaderEpoch)
        .setIsr(replicas)
        .setPartitionEpoch(0)
        .setReplicas(replicas)
        .setIsNew(true)
      val leaderAndIsrRequest = new LeaderAndIsrRequest.Builder(ApiKeys.LEADER_AND_ISR.latestVersion, 0, 0, brokerEpoch,
        Seq(leaderAndIsrPartitionState).asJava,
        Collections.singletonMap(topic, topicId),
        Set(new Node(0, "host1", 0), new Node(1, "host2", 1)).asJava).build()
      val leaderAndIsrResponse = replicaManager.becomeLeaderOrFollower(0, leaderAndIsrRequest, (_, _) => ())
      assertEquals(Errors.NONE, leaderAndIsrResponse.error)

      // Follower replica state is initialized, but initial state is not known
      assertTrue(replicaManager.onlinePartition(tp).isDefined)
      val partition = replicaManager.onlinePartition(tp).get

      assertTrue(partition.getReplica(1).isDefined)
      val followerReplica = partition.getReplica(1).get
      assertEquals(-1L, followerReplica.stateSnapshot.logStartOffset)
      assertEquals(-1L, followerReplica.stateSnapshot.logEndOffset)

      // Leader appends some data
      for (i <- 1 to 5) {
        appendRecords(replicaManager, tp, TestUtils.singletonRecords(s"message $i".getBytes)).onFire { response =>
          assertEquals(Errors.NONE, response.error)
        }
      }

      // We receive one valid request from the follower and replica state is updated
      val validFetchPartitionData = new FetchRequest.PartitionData(Uuid.ZERO_UUID, 0L, 0L, maxFetchBytes,
        Optional.of(leaderEpoch))

      val validFetchResult = fetchPartitionAsFollower(
        replicaManager,
        tidp,
        validFetchPartitionData,
        replicaId = 1
      )

      assertEquals(Errors.NONE, validFetchResult.assertFired.error)
      assertEquals(0L, followerReplica.stateSnapshot.logStartOffset)
      assertEquals(0L, followerReplica.stateSnapshot.logEndOffset)

      // Next we receive an invalid request with a higher fetch offset, but an old epoch.
      // We expect that the replica state does not get updated.
      val invalidFetchPartitionData = new FetchRequest.PartitionData(Uuid.ZERO_UUID, 3L, 0L, maxFetchBytes,
        Optional.of(leaderEpoch - 1))


      val invalidFetchResult = fetchPartitionAsFollower(
        replicaManager,
        tidp,
        invalidFetchPartitionData,
        replicaId = 1
      )

      assertEquals(Errors.FENCED_LEADER_EPOCH, invalidFetchResult.assertFired.error)
      assertEquals(0L, followerReplica.stateSnapshot.logStartOffset)
      assertEquals(0L, followerReplica.stateSnapshot.logEndOffset)

      // Next we receive an invalid request with a higher fetch offset, but a diverging epoch.
      // We expect that the replica state does not get updated.
      val divergingFetchPartitionData = new FetchRequest.PartitionData(tidp.topicId, 3L, 0L, maxFetchBytes,
        Optional.of(leaderEpoch), Optional.of(leaderEpoch - 1))

      val divergingEpochResult = fetchPartitionAsFollower(
        replicaManager,
        tidp,
        divergingFetchPartitionData,
        replicaId = 1
      )

      assertEquals(Errors.NONE, divergingEpochResult.assertFired.error)
      assertTrue(divergingEpochResult.assertFired.divergingEpoch.isPresent)
      assertEquals(0L, followerReplica.stateSnapshot.logStartOffset)
      assertEquals(0L, followerReplica.stateSnapshot.logEndOffset)
    } finally {
      replicaManager.shutdown(checkpointHW = false)
    }
  }

  @Test
  def testFetchMessagesWithInconsistentTopicId(): Unit = {
    val maxFetchBytes = 1024 * 1024
    val aliveBrokersIds = Seq(0, 1)
    val leaderEpoch = 5
    val replicaManager = setupReplicaManagerWithMockedPurgatories(new MockTimer(time),
      brokerId = 0, aliveBrokersIds)
    try {
      val tp = new TopicPartition(topic, 0)
      val tidp = new TopicIdPartition(topicId, tp)
      val replicas = aliveBrokersIds.toList.map(Int.box).asJava

      // Broker 0 becomes leader of the partition
      val leaderAndIsrPartitionState = new LeaderAndIsrPartitionState()
        .setTopicName(topic)
        .setPartitionIndex(0)
        .setControllerEpoch(0)
        .setLeader(0)
        .setLeaderEpoch(leaderEpoch)
        .setIsr(replicas)
        .setPartitionEpoch(0)
        .setReplicas(replicas)
        .setIsNew(true)
      val leaderAndIsrRequest = new LeaderAndIsrRequest.Builder(ApiKeys.LEADER_AND_ISR.latestVersion, 0, 0, brokerEpoch,
        Seq(leaderAndIsrPartitionState).asJava,
        Collections.singletonMap(topic, topicId),
        Set(new Node(0, "host1", 0), new Node(1, "host2", 1)).asJava).build()
      val leaderAndIsrResponse = replicaManager.becomeLeaderOrFollower(0, leaderAndIsrRequest, (_, _) => ())
      assertEquals(Errors.NONE, leaderAndIsrResponse.error)

      assertEquals(Some(topicId), replicaManager.getPartitionOrException(tp).topicId)

      // We receive one valid request from the follower and replica state is updated
      var successfulFetch: Seq[(TopicIdPartition, FetchPartitionData)] = Seq()

      val validFetchPartitionData = new FetchRequest.PartitionData(Uuid.ZERO_UUID, 0L, 0L, maxFetchBytes,
        Optional.of(leaderEpoch))

      // Fetch messages simulating a different ID than the one in the log.
      val inconsistentTidp = new TopicIdPartition(Uuid.randomUuid(), tidp.topicPartition)
      def callback(response: Seq[(TopicIdPartition, FetchPartitionData)]): Unit = {
        successfulFetch = response
      }

      fetchPartitions(
        replicaManager,
        replicaId = 1,
        fetchInfos = Seq(inconsistentTidp -> validFetchPartitionData),
        responseCallback = callback
      )

      val fetch1 = successfulFetch.headOption.filter(_._1 == inconsistentTidp).map(_._2)
      assertTrue(fetch1.isDefined)
      assertEquals(Errors.INCONSISTENT_TOPIC_ID, fetch1.get.error)

      // Simulate where the fetch request did not use topic IDs
      // Fetch messages simulating an ID in the log.
      // We should not see topic ID errors.
      val zeroTidp = new TopicIdPartition(Uuid.ZERO_UUID, tidp.topicPartition)
      fetchPartitions(
        replicaManager,
        replicaId = 1,
        fetchInfos = Seq(zeroTidp -> validFetchPartitionData),
        responseCallback = callback
      )
      val fetch2 = successfulFetch.headOption.filter(_._1 == zeroTidp).map(_._2)
      assertTrue(fetch2.isDefined)
      assertEquals(Errors.NONE, fetch2.get.error)

      // Next create a topic without a topic ID written in the log.
      val tp2 = new TopicPartition("noIdTopic", 0)
      val tidp2 = new TopicIdPartition(Uuid.randomUuid(), tp2)

      // Broker 0 becomes leader of the partition
      val leaderAndIsrPartitionState2 = new LeaderAndIsrPartitionState()
        .setTopicName("noIdTopic")
        .setPartitionIndex(0)
        .setControllerEpoch(0)
        .setLeader(0)
        .setLeaderEpoch(leaderEpoch)
        .setIsr(replicas)
        .setPartitionEpoch(0)
        .setReplicas(replicas)
        .setIsNew(true)
      val leaderAndIsrRequest2 = new LeaderAndIsrRequest.Builder(ApiKeys.LEADER_AND_ISR.latestVersion, 0, 0, brokerEpoch,
        Seq(leaderAndIsrPartitionState2).asJava,
        Collections.emptyMap(),
        Set(new Node(0, "host1", 0), new Node(1, "host2", 1)).asJava).build()
      val leaderAndIsrResponse2 = replicaManager.becomeLeaderOrFollower(0, leaderAndIsrRequest2, (_, _) => ())
      assertEquals(Errors.NONE, leaderAndIsrResponse2.error)

      assertEquals(None, replicaManager.getPartitionOrException(tp2).topicId)

      // Fetch messages simulating the request containing a topic ID. We should not have an error.
      fetchPartitions(
        replicaManager,
        replicaId = 1,
        fetchInfos = Seq(tidp2 -> validFetchPartitionData),
        responseCallback = callback
      )
      val fetch3 = successfulFetch.headOption.filter(_._1 == tidp2).map(_._2)
      assertTrue(fetch3.isDefined)
      assertEquals(Errors.NONE, fetch3.get.error)

      // Fetch messages simulating the request not containing a topic ID. We should not have an error.
      val zeroTidp2 = new TopicIdPartition(Uuid.ZERO_UUID, tidp2.topicPartition)
      fetchPartitions(
        replicaManager,
        replicaId = 1,
        fetchInfos = Seq(zeroTidp2 -> validFetchPartitionData),
        responseCallback = callback
      )
      val fetch4 = successfulFetch.headOption.filter(_._1 == zeroTidp2).map(_._2)
      assertTrue(fetch4.isDefined)
      assertEquals(Errors.NONE, fetch4.get.error)

    } finally {
      replicaManager.shutdown(checkpointHW = false)
    }
  }

  /**
   * If a follower sends a fetch request for 2 partitions and it's no longer the follower for one of them, the other
   * partition should not be affected.
   */
  @Test
  def testFetchMessagesWhenNotFollowerForOnePartition(): Unit = {
    val replicaManager = setupReplicaManagerWithMockedPurgatories(new MockTimer(time), aliveBrokerIds = Seq(0, 1, 2))

    try {
      // Create 2 partitions, assign replica 0 as the leader for both a different follower (1 and 2) for each
      val tp0 = new TopicPartition(topic, 0)
      val tp1 = new TopicPartition(topic, 1)
      val topicId = Uuid.randomUuid()
      val tidp0 = new TopicIdPartition(topicId, tp0)
      val tidp1 = new TopicIdPartition(topicId, tp1)
      val offsetCheckpoints = new LazyOffsetCheckpoints(replicaManager.highWatermarkCheckpoints)
      replicaManager.createPartition(tp0).createLogIfNotExists(isNew = false, isFutureReplica = false, offsetCheckpoints, None)
      replicaManager.createPartition(tp1).createLogIfNotExists(isNew = false, isFutureReplica = false, offsetCheckpoints, None)
      val partition0Replicas = Seq[Integer](0, 1).asJava
      val partition1Replicas = Seq[Integer](0, 2).asJava
      val topicIds = Map(tp0.topic -> topicId, tp1.topic -> topicId).asJava
      val leaderEpoch = 0
      val leaderAndIsrRequest = new LeaderAndIsrRequest.Builder(ApiKeys.LEADER_AND_ISR.latestVersion, 0, 0, brokerEpoch,
        Seq(
          new LeaderAndIsrPartitionState()
            .setTopicName(tp0.topic)
            .setPartitionIndex(tp0.partition)
            .setControllerEpoch(0)
            .setLeader(leaderEpoch)
            .setLeaderEpoch(0)
            .setIsr(partition0Replicas)
            .setPartitionEpoch(0)
            .setReplicas(partition0Replicas)
            .setIsNew(true),
          new LeaderAndIsrPartitionState()
            .setTopicName(tp1.topic)
            .setPartitionIndex(tp1.partition)
            .setControllerEpoch(0)
            .setLeader(0)
            .setLeaderEpoch(leaderEpoch)
            .setIsr(partition1Replicas)
            .setPartitionEpoch(0)
            .setReplicas(partition1Replicas)
            .setIsNew(true)
        ).asJava,
        topicIds,
        Set(new Node(0, "host1", 0), new Node(1, "host2", 1)).asJava).build()
      replicaManager.becomeLeaderOrFollower(0, leaderAndIsrRequest, (_, _) => ())

      // Append a couple of messages.
      for (i <- 1 to 2) {
        appendRecords(replicaManager, tp0, TestUtils.singletonRecords(s"message $i".getBytes)).onFire { response =>
          assertEquals(Errors.NONE, response.error)
        }
        appendRecords(replicaManager, tp1, TestUtils.singletonRecords(s"message $i".getBytes)).onFire { response =>
          assertEquals(Errors.NONE, response.error)
        }
      }

      def fetchCallback(responseStatus: Seq[(TopicIdPartition, FetchPartitionData)]): Unit = {
        val responseStatusMap = responseStatus.toMap
        assertEquals(2, responseStatus.size)
        assertEquals(Set(tidp0, tidp1), responseStatusMap.keySet)

        val tp0Status = responseStatusMap.get(tidp0)
        assertTrue(tp0Status.isDefined)
        // the response contains high watermark on the leader before it is updated based
        // on this fetch request
        assertEquals(0, tp0Status.get.highWatermark)
        assertEquals(OptionalLong.of(0), tp0Status.get.lastStableOffset)
        assertEquals(Errors.NONE, tp0Status.get.error)
        assertTrue(tp0Status.get.records.batches.iterator.hasNext)

        // Replica 1 is not a valid replica for partition 1
        val tp1Status = responseStatusMap.get(tidp1)
        assertEquals(Errors.UNKNOWN_LEADER_EPOCH, tp1Status.get.error)
      }

      fetchPartitions(
        replicaManager,
        replicaId = 1,
        fetchInfos = Seq(
          tidp0 -> new PartitionData(Uuid.ZERO_UUID, 1, 0, 100000, Optional.of[Integer](leaderEpoch)),
          tidp1 -> new PartitionData(Uuid.ZERO_UUID, 1, 0, 100000, Optional.of[Integer](leaderEpoch))
        ),
        responseCallback = fetchCallback,
        maxWaitMs = 1000,
        minBytes = 0,
        maxBytes = Int.MaxValue
      )

      val tp0Log = replicaManager.localLog(tp0)
      assertTrue(tp0Log.isDefined)
      assertEquals(1, tp0Log.get.highWatermark, "hw should be incremented")

      val tp1Replica = replicaManager.localLog(tp1)
      assertTrue(tp1Replica.isDefined)
      assertEquals(0, tp1Replica.get.highWatermark, "hw should not be incremented")

    } finally {
      replicaManager.shutdown(checkpointHW = false)
    }
  }

  @Test
  def testBecomeFollowerWhenLeaderIsUnchangedButMissedLeaderUpdate(): Unit = {
    verifyBecomeFollowerWhenLeaderIsUnchangedButMissedLeaderUpdate(new Properties, expectTruncation = false)
  }

  @Test
  def testBecomeFollowerWhenLeaderIsUnchangedButMissedLeaderUpdateIbp26(): Unit = {
    val extraProps = new Properties
    extraProps.put(ReplicationConfigs.INTER_BROKER_PROTOCOL_VERSION_CONFIG, IBP_2_6_IV0.version)
    verifyBecomeFollowerWhenLeaderIsUnchangedButMissedLeaderUpdate(extraProps, expectTruncation = true)
  }

  /**
   * If a partition becomes a follower and the leader is unchanged it should check for truncation
   * if the epoch has increased by more than one (which suggests it has missed an update). For
   * IBP version 2.7 onwards, we don't require this since we can truncate at any time based
   * on diverging epochs returned in fetch responses.
   */
  private def verifyBecomeFollowerWhenLeaderIsUnchangedButMissedLeaderUpdate(extraProps: Properties,
                                                                             expectTruncation: Boolean): Unit = {
    val topicPartition = 0
    val topicId = Uuid.randomUuid()
    val followerBrokerId = 0
    val leaderBrokerId = 1
    val controllerId = 0
    val controllerEpoch = 0
    var leaderEpoch = 1
    val leaderEpochIncrement = 2
    val aliveBrokerIds = Seq[Integer](followerBrokerId, leaderBrokerId)
    val countDownLatch = new CountDownLatch(1)
    val offsetFromLeader = 5

    // Prepare the mocked components for the test
    val (replicaManager, mockLogMgr) = prepareReplicaManagerAndLogManager(new MockTimer(time),
      topicPartition, leaderEpoch + leaderEpochIncrement, followerBrokerId, leaderBrokerId, countDownLatch,
      expectTruncation = expectTruncation, localLogOffset = Some(10), offsetFromLeader = offsetFromLeader, extraProps = extraProps, topicId = Some(topicId))

    try {
      // Initialize partition state to follower, with leader = 1, leaderEpoch = 1
      val tp = new TopicPartition(topic, topicPartition)
      val partition = replicaManager.createPartition(tp)
      val offsetCheckpoints = new LazyOffsetCheckpoints(replicaManager.highWatermarkCheckpoints)
      partition.createLogIfNotExists(isNew = false, isFutureReplica = false, offsetCheckpoints, None)
      partition.makeFollower(
        leaderAndIsrPartitionState(tp, leaderEpoch, leaderBrokerId, aliveBrokerIds),
        offsetCheckpoints,
        None)

      // Make local partition a follower - because epoch increased by more than 1, truncation should
      // trigger even though leader does not change
      leaderEpoch += leaderEpochIncrement
      val leaderAndIsrRequest0 = new LeaderAndIsrRequest.Builder(ApiKeys.LEADER_AND_ISR.latestVersion,
        controllerId, controllerEpoch, brokerEpoch,
        Seq(leaderAndIsrPartitionState(tp, leaderEpoch, leaderBrokerId, aliveBrokerIds)).asJava,
        Collections.singletonMap(topic, topicId),
        Set(new Node(followerBrokerId, "host1", 0),
          new Node(leaderBrokerId, "host2", 1)).asJava).build()
      replicaManager.becomeLeaderOrFollower(correlationId, leaderAndIsrRequest0,
        (_, followers) => assertEquals(followerBrokerId, followers.head.partitionId))
      assertTrue(countDownLatch.await(1000L, TimeUnit.MILLISECONDS))

      // Truncation should have happened once
      if (expectTruncation) {
        verify(mockLogMgr).truncateTo(Map(tp -> offsetFromLeader), isFuture = false)
      }

      verify(mockLogMgr).finishedInitializingLog(ArgumentMatchers.eq(tp), any())
    } finally {
      replicaManager.shutdown(checkpointHW = false)
    }
  }

  @Test
  def testReplicaSelector(): Unit = {
    val topicPartition = 0
    val followerBrokerId = 0
    val leaderBrokerId = 1
    val leaderEpoch = 1
    val leaderEpochIncrement = 2
    val aliveBrokerIds = Seq[Integer](followerBrokerId, leaderBrokerId)
    val countDownLatch = new CountDownLatch(1)

    // Prepare the mocked components for the test
    val (replicaManager, _) = prepareReplicaManagerAndLogManager(new MockTimer(time),
      topicPartition, leaderEpoch + leaderEpochIncrement, followerBrokerId,
      leaderBrokerId, countDownLatch, expectTruncation = true)

    try {
      val tp = new TopicPartition(topic, topicPartition)
      val partition = replicaManager.createPartition(tp)

      val offsetCheckpoints = new LazyOffsetCheckpoints(replicaManager.highWatermarkCheckpoints)
      partition.createLogIfNotExists(isNew = false, isFutureReplica = false, offsetCheckpoints, None)
      partition.makeLeader(
        leaderAndIsrPartitionState(tp, leaderEpoch, leaderBrokerId, aliveBrokerIds),
        offsetCheckpoints,
        None)

      val metadata: ClientMetadata = new DefaultClientMetadata("rack-a", "client-id",
        InetAddress.getByName("localhost"), KafkaPrincipal.ANONYMOUS, "default")

      // We expect to select the leader, which means we return None
      val preferredReadReplica: Option[Int] = replicaManager.findPreferredReadReplica(
        partition, metadata, FetchRequest.ORDINARY_CONSUMER_ID, 1L, System.currentTimeMillis)
      assertFalse(preferredReadReplica.isDefined)
    } finally {
      replicaManager.shutdown(checkpointHW = false)
    }
  }

  @Test
  def testPreferredReplicaAsFollower(): Unit = {
    val topicPartition = 0
    val topicId = Uuid.randomUuid()
    val followerBrokerId = 0
    val leaderBrokerId = 1
    val leaderEpoch = 1
    val leaderEpochIncrement = 2
    val countDownLatch = new CountDownLatch(1)

    // Prepare the mocked components for the test
    val (replicaManager, _) = prepareReplicaManagerAndLogManager(new MockTimer(time),
      topicPartition, leaderEpoch + leaderEpochIncrement, followerBrokerId,
      leaderBrokerId, countDownLatch, expectTruncation = true, topicId = Some(topicId))

    try {
      val brokerList = Seq[Integer](0, 1).asJava

      val tp0 = new TopicPartition(topic, 0)
      val tidp0 = new TopicIdPartition(topicId, tp0)

      // Make this replica the follower
      val leaderAndIsrRequest = new LeaderAndIsrRequest.Builder(ApiKeys.LEADER_AND_ISR.latestVersion, 0, 0, brokerEpoch,
        Seq(new LeaderAndIsrPartitionState()
          .setTopicName(topic)
          .setPartitionIndex(0)
          .setControllerEpoch(0)
          .setLeader(1)
          .setLeaderEpoch(1)
          .setIsr(brokerList)
          .setPartitionEpoch(0)
          .setReplicas(brokerList)
          .setIsNew(false)).asJava,
        Collections.singletonMap(topic, topicId),
        Set(new Node(0, "host1", 0), new Node(1, "host2", 1)).asJava).build()
      replicaManager.becomeLeaderOrFollower(1, leaderAndIsrRequest, (_, _) => ())

      val metadata: ClientMetadata = new DefaultClientMetadata("rack-a", "client-id",
        InetAddress.getByName("localhost"), KafkaPrincipal.ANONYMOUS, "default")

      val consumerResult = fetchPartitionAsConsumer(replicaManager, tidp0,
        new PartitionData(Uuid.ZERO_UUID, 0, 0, 100000, Optional.empty()),
        clientMetadata = Some(metadata))

      // Fetch from follower succeeds
      assertTrue(consumerResult.hasFired)

      // But only leader will compute preferred replica
      assertTrue(!consumerResult.assertFired.preferredReadReplica.isPresent)
    } finally {
      replicaManager.shutdown(checkpointHW = false)
    }
  }

  @Test
  def testPreferredReplicaAsLeader(): Unit = {
    val topicPartition = 0
    val topicId = Uuid.randomUuid()
    val followerBrokerId = 0
    val leaderBrokerId = 1
    val leaderEpoch = 1
    val leaderEpochIncrement = 2
    val countDownLatch = new CountDownLatch(1)

    // Prepare the mocked components for the test
    val (replicaManager, _) = prepareReplicaManagerAndLogManager(new MockTimer(time),
      topicPartition, leaderEpoch + leaderEpochIncrement, followerBrokerId,
      leaderBrokerId, countDownLatch, expectTruncation = true, topicId = Some(topicId))

    try {
      val brokerList = Seq[Integer](0, 1).asJava

      val tp0 = new TopicPartition(topic, 0)
      val tidp0 = new TopicIdPartition(topicId, tp0)

      // Make this replica the leader
      val leaderAndIsrRequest = new LeaderAndIsrRequest.Builder(ApiKeys.LEADER_AND_ISR.latestVersion, 0, 0, brokerEpoch,
        Seq(new LeaderAndIsrPartitionState()
          .setTopicName(topic)
          .setPartitionIndex(0)
          .setControllerEpoch(0)
          .setLeader(0)
          .setLeaderEpoch(1)
          .setIsr(brokerList)
          .setPartitionEpoch(0)
          .setReplicas(brokerList)
          .setIsNew(false)).asJava,
        Collections.singletonMap(topic, topicId),
        Set(new Node(0, "host1", 0), new Node(1, "host2", 1)).asJava).build()
      replicaManager.becomeLeaderOrFollower(1, leaderAndIsrRequest, (_, _) => ())

      val metadata = new DefaultClientMetadata("rack-a", "client-id",
        InetAddress.getByName("localhost"), KafkaPrincipal.ANONYMOUS, "default")

      val consumerResult = fetchPartitionAsConsumer(replicaManager, tidp0,
        new PartitionData(Uuid.ZERO_UUID, 0, 0, 100000, Optional.empty()),
        clientMetadata = Some(metadata))

      // Fetch from leader succeeds
      assertTrue(consumerResult.hasFired)

      // Returns a preferred replica (should just be the leader, which is None)
      assertFalse(consumerResult.assertFired.preferredReadReplica.isPresent)
    } finally {
      replicaManager.shutdown(checkpointHW = false)
    }
  }

  @Test
  def testPreferredReplicaAsLeaderWhenSameRackFollowerIsOutOfIsr(): Unit = {
    val replicaManager = setupReplicaManagerWithMockedPurgatories(new MockTimer(time),
      propsModifier = props => props.put(ReplicationConfigs.REPLICA_SELECTOR_CLASS_CONFIG, classOf[MockReplicaSelector].getName))

    try {
      val leaderBrokerId = 0
      val followerBrokerId = 1
      val leaderNode = new Node(leaderBrokerId, "host1", 0, "rack-a")
      val followerNode = new Node(followerBrokerId, "host2", 1, "rack-b")
      val brokerList = Seq[Integer](leaderBrokerId, followerBrokerId).asJava
      val topicId = Uuid.randomUuid()
      val tp0 = new TopicPartition(topic, 0)
      val tidp0 = new TopicIdPartition(topicId, tp0)

      when(replicaManager.metadataCache.getPartitionReplicaEndpoints(
        tp0,
        new ListenerName("default")
      )).thenReturn(Map(
        leaderBrokerId -> leaderNode,
        followerBrokerId -> followerNode
      ).toMap)

      // Make this replica the leader and remove follower from ISR.
      val leaderAndIsrRequest = new LeaderAndIsrRequest.Builder(
        ApiKeys.LEADER_AND_ISR.latestVersion,
        0,
        0,
        brokerEpoch,
        Seq(new LeaderAndIsrPartitionState()
          .setTopicName(topic)
          .setPartitionIndex(0)
          .setControllerEpoch(0)
          .setLeader(leaderBrokerId)
          .setLeaderEpoch(1)
          .setIsr(Seq[Integer](leaderBrokerId).asJava)
          .setPartitionEpoch(0)
          .setReplicas(brokerList)
          .setIsNew(false)).asJava,
        Collections.singletonMap(topic, topicId),
        Set(leaderNode, followerNode).asJava).build()

      replicaManager.becomeLeaderOrFollower(2, leaderAndIsrRequest, (_, _) => ())

      appendRecords(replicaManager, tp0, TestUtils.singletonRecords(s"message".getBytes)).onFire { response =>
        assertEquals(Errors.NONE, response.error)
      }
      // Fetch as follower to initialise the log end offset of the replica
      fetchPartitionAsFollower(
        replicaManager,
        new TopicIdPartition(topicId, new TopicPartition(topic, 0)),
        new PartitionData(Uuid.ZERO_UUID, 0, 0, 100000, Optional.empty()),
        replicaId = 1
      )

      val metadata = new DefaultClientMetadata("rack-b", "client-id",
        InetAddress.getByName("localhost"), KafkaPrincipal.ANONYMOUS, "default")

      val consumerResult = fetchPartitionAsConsumer(
        replicaManager,
        tidp0,
        new PartitionData(Uuid.ZERO_UUID, 0, 0, 100000, Optional.empty()),
        clientMetadata = Some(metadata)
      )

      // Fetch from leader succeeds
      assertTrue(consumerResult.hasFired)

      // PartitionView passed to ReplicaSelector should not contain the follower as it's not in the ISR
      val expectedReplicaViews = Set(new DefaultReplicaView(leaderNode, 1, 0))
      val partitionView = replicaManager.replicaSelectorOpt.get
        .asInstanceOf[MockReplicaSelector].getPartitionViewArgument

      assertTrue(partitionView.isDefined)
      assertEquals(expectedReplicaViews.asJava, partitionView.get.replicas)
    } finally {
      replicaManager.shutdown(checkpointHW = false)
    }
  }

  @Test
  def testFetchFromFollowerShouldNotRunPreferLeaderSelect(): Unit = {
    val replicaManager = setupReplicaManagerWithMockedPurgatories(new MockTimer(time),
      propsModifier = props => props.put(ReplicationConfigs.REPLICA_SELECTOR_CLASS_CONFIG, classOf[MockReplicaSelector].getName))
    try {
      val leaderBrokerId = 0
      val followerBrokerId = 1
      val brokerList = Seq[Integer](leaderBrokerId, followerBrokerId).asJava
      val topicId = Uuid.randomUuid()
      val tp0 = new TopicPartition(topic, 0)
      val tidp0 = new TopicIdPartition(topicId, tp0)

      // Make this replica the follower
      val leaderAndIsrRequest = new LeaderAndIsrRequest.Builder(ApiKeys.LEADER_AND_ISR.latestVersion, 0, 0, brokerEpoch,
        Seq(new LeaderAndIsrPartitionState()
          .setTopicName(topic)
          .setPartitionIndex(0)
          .setControllerEpoch(0)
          .setLeader(1)
          .setLeaderEpoch(1)
          .setIsr(brokerList)
          .setPartitionEpoch(0)
          .setReplicas(brokerList)
          .setIsNew(false)).asJava,
        Collections.singletonMap(topic, topicId),
        Set(new Node(0, "host1", 0), new Node(1, "host2", 1)).asJava).build()
      replicaManager.becomeLeaderOrFollower(1, leaderAndIsrRequest, (_, _) => ())

      val metadata = new DefaultClientMetadata("rack-a", "client-id",
        InetAddress.getLocalHost, KafkaPrincipal.ANONYMOUS, "default")

      val consumerResult = fetchPartitionAsConsumer(replicaManager, tidp0,
        new PartitionData(Uuid.ZERO_UUID, 0, 0, 100000,
          Optional.empty()), clientMetadata = Some(metadata))

      // Fetch from follower succeeds
      assertTrue(consumerResult.hasFired)

      // Expect not run the preferred read replica selection
      assertEquals(0, replicaManager.replicaSelectorOpt.get.asInstanceOf[MockReplicaSelector].getSelectionCount)

      // Only leader will compute preferred replica
      assertTrue(!consumerResult.assertFired.preferredReadReplica.isPresent)

    } finally {
      replicaManager.shutdown(checkpointHW = false)
    }
  }

  @Test
  def testFetchShouldReturnImmediatelyWhenPreferredReadReplicaIsDefined(): Unit = {
    val replicaManager = setupReplicaManagerWithMockedPurgatories(new MockTimer(time),
      propsModifier = props => props.put(ReplicationConfigs.REPLICA_SELECTOR_CLASS_CONFIG, "org.apache.kafka.common.replica.RackAwareReplicaSelector"))

    try {
      val leaderBrokerId = 0
      val followerBrokerId = 1
      val brokerList = Seq[Integer](leaderBrokerId, followerBrokerId).asJava
      val topicId = Uuid.randomUuid()
      val tp0 = new TopicPartition(topic, 0)
      val tidp0 = new TopicIdPartition(topicId, tp0)

      when(replicaManager.metadataCache.getPartitionReplicaEndpoints(
        tp0,
        new ListenerName("default")
      )).thenReturn(Map(
        leaderBrokerId -> new Node(leaderBrokerId, "host1", 9092, "rack-a"),
        followerBrokerId -> new Node(followerBrokerId, "host2", 9092, "rack-b")
      ).toMap)

      // Make this replica the leader
      val leaderEpoch = 1
      val leaderAndIsrRequest = new LeaderAndIsrRequest.Builder(ApiKeys.LEADER_AND_ISR.latestVersion, 0, 0, brokerEpoch,
        Seq(new LeaderAndIsrPartitionState()
          .setTopicName(topic)
          .setPartitionIndex(0)
          .setControllerEpoch(0)
          .setLeader(0)
          .setLeaderEpoch(leaderEpoch)
          .setIsr(brokerList)
          .setPartitionEpoch(0)
          .setReplicas(brokerList)
          .setIsNew(false)).asJava,
        Collections.singletonMap(topic, topicId),
        Set(new Node(0, "host1", 0), new Node(1, "host2", 1)).asJava).build()
      replicaManager.becomeLeaderOrFollower(1, leaderAndIsrRequest, (_, _) => ())

      // The leader must record the follower's fetch offset to make it eligible for follower fetch selection
      val followerFetchData = new PartitionData(topicId, 0L, 0L, Int.MaxValue, Optional.of(Int.box(leaderEpoch)), Optional.empty[Integer])
      fetchPartitionAsFollower(
        replicaManager,
        tidp0,
        followerFetchData,
        replicaId = followerBrokerId
      )

      val metadata = new DefaultClientMetadata("rack-b", "client-id",
        InetAddress.getLocalHost, KafkaPrincipal.ANONYMOUS, "default")

      // If a preferred read replica is selected, the fetch response returns immediately, even if min bytes and timeout conditions are not met.
      val consumerResult = fetchPartitionAsConsumer(replicaManager, tidp0,
        new PartitionData(topicId, 0, 0, 100000, Optional.empty()),
        minBytes = 1, clientMetadata = Some(metadata), maxWaitMs = 5000)

      // Fetch from leader succeeds
      assertTrue(consumerResult.hasFired)

      // No delayed fetch was inserted
      assertEquals(0, replicaManager.delayedFetchPurgatory.watched)

      // Returns a preferred replica
      assertTrue(consumerResult.assertFired.preferredReadReplica.isPresent)
    } finally {
      replicaManager.shutdown(checkpointHW = false)
    }
  }

  @Test
  def testFollowerFetchWithDefaultSelectorNoForcedHwPropagation(): Unit = {
    val topicPartition = 0
    val followerBrokerId = 0
    val leaderBrokerId = 1
    val leaderEpoch = 1
    val leaderEpochIncrement = 2
    val countDownLatch = new CountDownLatch(1)
    val timer = new MockTimer(time)

    // Prepare the mocked components for the test
    val (replicaManager, _) = prepareReplicaManagerAndLogManager(timer,
      topicPartition, leaderEpoch + leaderEpochIncrement, followerBrokerId,
      leaderBrokerId, countDownLatch, expectTruncation = true, topicId = Some(topicId))
    try {

      val brokerList = Seq[Integer](0, 1).asJava

      val tp0 = new TopicPartition(topic, 0)
      val tidp0 = new TopicIdPartition(topicId, tp0)

      // Make this replica the follower
      val leaderAndIsrRequest2 = new LeaderAndIsrRequest.Builder(ApiKeys.LEADER_AND_ISR.latestVersion, 0, 0, brokerEpoch,
        Seq(new LeaderAndIsrPartitionState()
          .setTopicName(topic)
          .setPartitionIndex(0)
          .setControllerEpoch(0)
          .setLeader(0)
          .setLeaderEpoch(1)
          .setIsr(brokerList)
          .setPartitionEpoch(0)
          .setReplicas(brokerList)
          .setIsNew(false)).asJava,
        Collections.singletonMap(topic, topicId),
        Set(new Node(0, "host1", 0), new Node(1, "host2", 1)).asJava).build()
      replicaManager.becomeLeaderOrFollower(1, leaderAndIsrRequest2, (_, _) => ())

      val simpleRecords = Seq(new SimpleRecord("a".getBytes), new SimpleRecord("b".getBytes))
      val appendResult = appendRecords(replicaManager, tp0,
        MemoryRecords.withRecords(CompressionType.NONE, simpleRecords.toSeq: _*), AppendOrigin.CLIENT)

      // Increment the hw in the leader by fetching from the last offset
      val fetchOffset = simpleRecords.size
      var followerResult = fetchPartitionAsFollower(
        replicaManager,
        tidp0,
        new PartitionData(Uuid.ZERO_UUID, fetchOffset, 0, 100000, Optional.empty()),
        replicaId = 1,
        minBytes = 0
      )
      assertTrue(followerResult.hasFired)
      assertEquals(0, followerResult.assertFired.highWatermark)

      assertTrue(appendResult.hasFired, "Expected producer request to be acked")

      // Fetch from the same offset, no new data is expected and hence the fetch request should
      // go to the purgatory
      followerResult = fetchPartitionAsFollower(
        replicaManager,
        tidp0,
        new PartitionData(Uuid.ZERO_UUID, fetchOffset, 0, 100000, Optional.empty()),
        replicaId = 1,
        minBytes = 1000,
        maxWaitMs = 1000
      )
      assertFalse(followerResult.hasFired, "Request completed immediately unexpectedly")

      // Complete the request in the purgatory by advancing the clock
      timer.advanceClock(1001)
      assertTrue(followerResult.hasFired)

      assertEquals(fetchOffset, followerResult.assertFired.highWatermark)
    } finally {
      replicaManager.shutdown(checkpointHW = false)
    }
  }

  @Test
  def testUnknownReplicaSelector(): Unit = {
    val topicPartition = 0
    val followerBrokerId = 0
    val leaderBrokerId = 1
    val leaderEpoch = 1
    val leaderEpochIncrement = 2
    val countDownLatch = new CountDownLatch(1)

    val props = new Properties()
    props.put(ReplicationConfigs.REPLICA_SELECTOR_CLASS_CONFIG, "non-a-class")
    assertThrows(classOf[ClassNotFoundException], () => prepareReplicaManagerAndLogManager(new MockTimer(time),
      topicPartition, leaderEpoch + leaderEpochIncrement, followerBrokerId,
      leaderBrokerId, countDownLatch, expectTruncation = true, extraProps = props))
  }

  @Test
  def testDefaultReplicaSelector(): Unit = {
    val topicPartition = 0
    val followerBrokerId = 0
    val leaderBrokerId = 1
    val leaderEpoch = 1
    val leaderEpochIncrement = 2
    val countDownLatch = new CountDownLatch(1)

    val (replicaManager, _) = prepareReplicaManagerAndLogManager(new MockTimer(time),
      topicPartition, leaderEpoch + leaderEpochIncrement, followerBrokerId,
      leaderBrokerId, countDownLatch, expectTruncation = true)
    try {
      assertFalse(replicaManager.replicaSelectorOpt.isDefined)
    } finally {
      replicaManager.shutdown(checkpointHW = false)
    }
  }

  @Test
  def testFetchFollowerNotAllowedForOlderClients(): Unit = {
    val replicaManager = setupReplicaManagerWithMockedPurgatories(new MockTimer(time), aliveBrokerIds = Seq(0, 1))

    try {
      val tp0 = new TopicPartition(topic, 0)
      val tidp0 = new TopicIdPartition(topicId, tp0)
      val offsetCheckpoints = new LazyOffsetCheckpoints(replicaManager.highWatermarkCheckpoints)
      replicaManager.createPartition(tp0).createLogIfNotExists(isNew = false, isFutureReplica = false, offsetCheckpoints, None)
      val partition0Replicas = Seq[Integer](0, 1).asJava
      val becomeFollowerRequest = new LeaderAndIsrRequest.Builder(ApiKeys.LEADER_AND_ISR.latestVersion, 0, 0, brokerEpoch,
        Seq(new LeaderAndIsrPartitionState()
          .setTopicName(tp0.topic)
          .setPartitionIndex(tp0.partition)
          .setControllerEpoch(0)
          .setLeader(1)
          .setLeaderEpoch(0)
          .setIsr(partition0Replicas)
          .setPartitionEpoch(0)
          .setReplicas(partition0Replicas)
          .setIsNew(true)).asJava,
        topicIds.asJava,
        Set(new Node(0, "host1", 0), new Node(1, "host2", 1)).asJava).build()
      replicaManager.becomeLeaderOrFollower(0, becomeFollowerRequest, (_, _) => ())

      // Fetch from follower, with non-empty ClientMetadata (FetchRequest v11+)
      val clientMetadata = new DefaultClientMetadata("", "", null, KafkaPrincipal.ANONYMOUS, "")
      var partitionData = new FetchRequest.PartitionData(Uuid.ZERO_UUID, 0L, 0L, 100,
        Optional.of(0))
      var fetchResult = fetchPartitionAsConsumer(replicaManager, tidp0, partitionData,
        clientMetadata = Some(clientMetadata))
      assertEquals(Errors.NONE, fetchResult.assertFired.error)

      // Fetch from follower, with empty ClientMetadata (which implies an older version)
      partitionData = new FetchRequest.PartitionData(Uuid.ZERO_UUID, 0L, 0L, 100,
        Optional.of(0))
      fetchResult = fetchPartitionAsConsumer(replicaManager, tidp0, partitionData)
      assertEquals(Errors.NOT_LEADER_OR_FOLLOWER, fetchResult.assertFired.error)
    } finally {
      replicaManager.shutdown(checkpointHW = false)
    }
  }

  @Test
  def testFetchRequestRateMetrics(): Unit = {
    val mockTimer = new MockTimer(time)
    val replicaManager = setupReplicaManagerWithMockedPurgatories(mockTimer, aliveBrokerIds = Seq(0, 1))

    try {
      val tp0 = new TopicPartition(topic, 0)
      val tidp0 = new TopicIdPartition(topicId, tp0)
      val offsetCheckpoints = new LazyOffsetCheckpoints(replicaManager.highWatermarkCheckpoints)
      replicaManager.createPartition(tp0).createLogIfNotExists(isNew = false, isFutureReplica = false, offsetCheckpoints, None)
      val partition0Replicas = Seq[Integer](0, 1).asJava

      val becomeLeaderRequest = new LeaderAndIsrRequest.Builder(ApiKeys.LEADER_AND_ISR.latestVersion, 0, 0, brokerEpoch,
        Seq(new LeaderAndIsrPartitionState()
          .setTopicName(tp0.topic)
          .setPartitionIndex(tp0.partition)
          .setControllerEpoch(0)
          .setLeader(0)
          .setLeaderEpoch(1)
          .setIsr(partition0Replicas)
          .setPartitionEpoch(0)
          .setReplicas(partition0Replicas)
          .setIsNew(true)).asJava,
        topicIds.asJava,
        Set(new Node(0, "host1", 0), new Node(1, "host2", 1)).asJava).build()
      replicaManager.becomeLeaderOrFollower(1, becomeLeaderRequest, (_, _) => ())

      def assertMetricCount(expected: Int): Unit = {
        assertEquals(expected, replicaManager.brokerTopicStats.allTopicsStats.totalFetchRequestRate.count)
        assertEquals(expected, replicaManager.brokerTopicStats.topicStats(topic).totalFetchRequestRate.count)
      }

      val partitionData = new FetchRequest.PartitionData(Uuid.ZERO_UUID, 0L, 0L, 100,
        Optional.empty())

      val nonPurgatoryFetchResult = fetchPartitionAsConsumer(replicaManager, tidp0, partitionData)
      assertEquals(Errors.NONE, nonPurgatoryFetchResult.assertFired.error)
      assertMetricCount(1)

      val purgatoryFetchResult = fetchPartitionAsConsumer(replicaManager, tidp0, partitionData, maxWaitMs = 10)
      assertFalse(purgatoryFetchResult.hasFired)
      mockTimer.advanceClock(11)
      assertEquals(Errors.NONE, purgatoryFetchResult.assertFired.error)
      assertMetricCount(2)
    } finally {
      replicaManager.shutdown(checkpointHW = false)
    }
  }

  @Test
  def testBecomeFollowerWhileOldClientFetchInPurgatory(): Unit = {
    val mockTimer = new MockTimer(time)
    val replicaManager = setupReplicaManagerWithMockedPurgatories(mockTimer, aliveBrokerIds = Seq(0, 1))

    try {
      val tp0 = new TopicPartition(topic, 0)
      val tidp0 = new TopicIdPartition(topicId, tp0)
      val offsetCheckpoints = new LazyOffsetCheckpoints(replicaManager.highWatermarkCheckpoints)
      replicaManager.createPartition(tp0).createLogIfNotExists(isNew = false, isFutureReplica = false, offsetCheckpoints, None)
      val partition0Replicas = Seq[Integer](0, 1).asJava

      val becomeLeaderRequest = new LeaderAndIsrRequest.Builder(ApiKeys.LEADER_AND_ISR.latestVersion, 0, 0, brokerEpoch,
        Seq(new LeaderAndIsrPartitionState()
          .setTopicName(tp0.topic)
          .setPartitionIndex(tp0.partition)
          .setControllerEpoch(0)
          .setLeader(0)
          .setLeaderEpoch(1)
          .setIsr(partition0Replicas)
          .setPartitionEpoch(0)
          .setReplicas(partition0Replicas)
          .setIsNew(true)).asJava,
        topicIds.asJava,
        Set(new Node(0, "host1", 0), new Node(1, "host2", 1)).asJava).build()
      replicaManager.becomeLeaderOrFollower(1, becomeLeaderRequest, (_, _) => ())

      val partitionData = new FetchRequest.PartitionData(Uuid.ZERO_UUID, 0L, 0L, 100,
        Optional.empty())
      val fetchResult = fetchPartitionAsConsumer(replicaManager, tidp0, partitionData, maxWaitMs = 10)
      assertFalse(fetchResult.hasFired)

      // Become a follower and ensure that the delayed fetch returns immediately
      val becomeFollowerRequest = new LeaderAndIsrRequest.Builder(ApiKeys.LEADER_AND_ISR.latestVersion, 0, 0, brokerEpoch,
        Seq(new LeaderAndIsrPartitionState()
          .setTopicName(tp0.topic)
          .setPartitionIndex(tp0.partition)
          .setControllerEpoch(0)
          .setLeader(1)
          .setLeaderEpoch(2)
          .setIsr(partition0Replicas)
          .setPartitionEpoch(0)
          .setReplicas(partition0Replicas)
          .setIsNew(true)).asJava,
        topicIds.asJava,
        Set(new Node(0, "host1", 0), new Node(1, "host2", 1)).asJava).build()
      replicaManager.becomeLeaderOrFollower(0, becomeFollowerRequest, (_, _) => ())
      assertEquals(Errors.NOT_LEADER_OR_FOLLOWER, fetchResult.assertFired.error)
    } finally {
      replicaManager.shutdown(checkpointHW = false)
    }
  }

  @Test
  def testBecomeFollowerWhileNewClientFetchInPurgatory(): Unit = {
    val mockTimer = new MockTimer(time)
    val replicaManager = setupReplicaManagerWithMockedPurgatories(mockTimer, aliveBrokerIds = Seq(0, 1))

    try {
      val tp0 = new TopicPartition(topic, 0)
      val tidp0 = new TopicIdPartition(topicId, tp0)
      val offsetCheckpoints = new LazyOffsetCheckpoints(replicaManager.highWatermarkCheckpoints)
      replicaManager.createPartition(tp0).createLogIfNotExists(isNew = false, isFutureReplica = false, offsetCheckpoints, None)
      val partition0Replicas = Seq[Integer](0, 1).asJava

      val becomeLeaderRequest = new LeaderAndIsrRequest.Builder(ApiKeys.LEADER_AND_ISR.latestVersion, 0, 0, brokerEpoch,
        Seq(new LeaderAndIsrPartitionState()
          .setTopicName(tp0.topic)
          .setPartitionIndex(tp0.partition)
          .setControllerEpoch(0)
          .setLeader(0)
          .setLeaderEpoch(1)
          .setIsr(partition0Replicas)
          .setPartitionEpoch(0)
          .setReplicas(partition0Replicas)
          .setIsNew(true)).asJava,
        topicIds.asJava,
        Set(new Node(0, "host1", 0), new Node(1, "host2", 1)).asJava).build()
      replicaManager.becomeLeaderOrFollower(1, becomeLeaderRequest, (_, _) => ())

      val clientMetadata = new DefaultClientMetadata("", "", null, KafkaPrincipal.ANONYMOUS, "")
      val partitionData = new FetchRequest.PartitionData(Uuid.ZERO_UUID, 0L, 0L, 100,
        Optional.of(1))
      val fetchResult = fetchPartitionAsConsumer(
        replicaManager,
        tidp0,
        partitionData,
        clientMetadata = Some(clientMetadata),
        maxWaitMs = 10
      )
      assertFalse(fetchResult.hasFired)

      // Become a follower and ensure that the delayed fetch returns immediately
      val becomeFollowerRequest = new LeaderAndIsrRequest.Builder(ApiKeys.LEADER_AND_ISR.latestVersion, 0, 0, brokerEpoch,
        Seq(new LeaderAndIsrPartitionState()
          .setTopicName(tp0.topic)
          .setPartitionIndex(tp0.partition)
          .setControllerEpoch(0)
          .setLeader(1)
          .setLeaderEpoch(2)
          .setIsr(partition0Replicas)
          .setPartitionEpoch(0)
          .setReplicas(partition0Replicas)
          .setIsNew(true)).asJava,
        topicIds.asJava,
        Set(new Node(0, "host1", 0), new Node(1, "host2", 1)).asJava).build()
      replicaManager.becomeLeaderOrFollower(0, becomeFollowerRequest, (_, _) => ())
      assertEquals(Errors.FENCED_LEADER_EPOCH, fetchResult.assertFired.error)
    } finally {
      replicaManager.shutdown(checkpointHW = false)
    }
  }

  @Test
  def testFetchFromLeaderAlwaysAllowed(): Unit = {
    val replicaManager = setupReplicaManagerWithMockedPurgatories(new MockTimer(time), aliveBrokerIds = Seq(0, 1))

    try {
      val tp0 = new TopicPartition(topic, 0)
      val tidp0 = new TopicIdPartition(topicId, tp0)
      val offsetCheckpoints = new LazyOffsetCheckpoints(replicaManager.highWatermarkCheckpoints)
      replicaManager.createPartition(tp0).createLogIfNotExists(isNew = false, isFutureReplica = false, offsetCheckpoints, None)
      val partition0Replicas = Seq[Integer](0, 1).asJava

      val becomeLeaderRequest = new LeaderAndIsrRequest.Builder(ApiKeys.LEADER_AND_ISR.latestVersion, 0, 0, brokerEpoch,
        Seq(new LeaderAndIsrPartitionState()
          .setTopicName(tp0.topic)
          .setPartitionIndex(tp0.partition)
          .setControllerEpoch(0)
          .setLeader(0)
          .setLeaderEpoch(1)
          .setIsr(partition0Replicas)
          .setPartitionEpoch(0)
          .setReplicas(partition0Replicas)
          .setIsNew(true)).asJava,
        topicIds.asJava,
        Set(new Node(0, "host1", 0), new Node(1, "host2", 1)).asJava).build()
      replicaManager.becomeLeaderOrFollower(1, becomeLeaderRequest, (_, _) => ())

      val clientMetadata = new DefaultClientMetadata("", "", null, KafkaPrincipal.ANONYMOUS, "")
      var partitionData = new FetchRequest.PartitionData(Uuid.ZERO_UUID, 0L, 0L, 100,
        Optional.of(1))
      var fetchResult = fetchPartitionAsConsumer(replicaManager, tidp0, partitionData, clientMetadata = Some(clientMetadata))
      assertEquals(Errors.NONE, fetchResult.assertFired.error)

      partitionData = new FetchRequest.PartitionData(Uuid.ZERO_UUID, 0L, 0L, 100,
        Optional.empty())
      fetchResult = fetchPartitionAsConsumer(replicaManager, tidp0, partitionData, clientMetadata = Some(clientMetadata))
      assertEquals(Errors.NONE, fetchResult.assertFired.error)
    } finally {
      replicaManager.shutdown(checkpointHW = false)
    }
  }

  @Test
  def testClearFetchPurgatoryOnStopReplica(): Unit = {
    // As part of a reassignment, we may send StopReplica to the old leader.
    // In this case, we should ensure that pending purgatory operations are cancelled
    // immediately rather than sitting around to timeout.

    val mockTimer = new MockTimer(time)
    val replicaManager = setupReplicaManagerWithMockedPurgatories(mockTimer, aliveBrokerIds = Seq(0, 1))

    try {
      val tp0 = new TopicPartition(topic, 0)
      val tidp0 = new TopicIdPartition(topicId, tp0)
      val offsetCheckpoints = new LazyOffsetCheckpoints(replicaManager.highWatermarkCheckpoints)
      replicaManager.createPartition(tp0).createLogIfNotExists(isNew = false, isFutureReplica = false, offsetCheckpoints, None)
      val partition0Replicas = Seq[Integer](0, 1).asJava

      val becomeLeaderRequest = new LeaderAndIsrRequest.Builder(ApiKeys.LEADER_AND_ISR.latestVersion, 0, 0, brokerEpoch,
        Seq(new LeaderAndIsrPartitionState()
          .setTopicName(tp0.topic)
          .setPartitionIndex(tp0.partition)
          .setControllerEpoch(0)
          .setLeader(0)
          .setLeaderEpoch(1)
          .setIsr(partition0Replicas)
          .setPartitionEpoch(0)
          .setReplicas(partition0Replicas)
          .setIsNew(true)).asJava,
        topicIds.asJava,
        Set(new Node(0, "host1", 0), new Node(1, "host2", 1)).asJava).build()
      replicaManager.becomeLeaderOrFollower(1, becomeLeaderRequest, (_, _) => ())

      val partitionData = new FetchRequest.PartitionData(Uuid.ZERO_UUID, 0L, 0L, 100,
        Optional.of(1))
      val fetchResult = fetchPartitionAsConsumer(replicaManager, tidp0, partitionData, maxWaitMs = 10)
      assertFalse(fetchResult.hasFired)
      when(replicaManager.metadataCache.contains(tp0)).thenReturn(true)

      // We have a fetch in purgatory, now receive a stop replica request and
      // assert that the fetch returns with a NOT_LEADER error
      replicaManager.stopReplicas(2, 0, 0,
        mutable.Map(tp0 -> new StopReplicaPartitionState()
          .setPartitionIndex(tp0.partition)
          .setDeletePartition(true)
          .setLeaderEpoch(LeaderAndIsr.EpochDuringDelete)))

      assertEquals(Errors.NOT_LEADER_OR_FOLLOWER, fetchResult.assertFired.error)
    } finally {
      replicaManager.shutdown(checkpointHW = false)
    }
  }

  @Test
  def testClearProducePurgatoryOnStopReplica(): Unit = {
    val mockTimer = new MockTimer(time)
    val replicaManager = setupReplicaManagerWithMockedPurgatories(mockTimer, aliveBrokerIds = Seq(0, 1))

    try {
      val tp0 = new TopicPartition(topic, 0)
      val offsetCheckpoints = new LazyOffsetCheckpoints(replicaManager.highWatermarkCheckpoints)
      replicaManager.createPartition(tp0).createLogIfNotExists(isNew = false, isFutureReplica = false, offsetCheckpoints, None)
      val partition0Replicas = Seq[Integer](0, 1).asJava

      val becomeLeaderRequest = new LeaderAndIsrRequest.Builder(ApiKeys.LEADER_AND_ISR.latestVersion, 0, 0, brokerEpoch,
        Seq(new LeaderAndIsrPartitionState()
          .setTopicName(tp0.topic)
          .setPartitionIndex(tp0.partition)
          .setControllerEpoch(0)
          .setLeader(0)
          .setLeaderEpoch(1)
          .setIsr(partition0Replicas)
          .setPartitionEpoch(0)
          .setReplicas(partition0Replicas)
          .setIsNew(true)).asJava,
        topicIds.asJava,
        Set(new Node(0, "host1", 0), new Node(1, "host2", 1)).asJava).build()
      replicaManager.becomeLeaderOrFollower(1, becomeLeaderRequest, (_, _) => ())

      val produceResult = sendProducerAppend(replicaManager, tp0, 3)
      assertNull(produceResult.get)

      when(replicaManager.metadataCache.contains(tp0)).thenReturn(true)

      replicaManager.stopReplicas(2, 0, 0,
        mutable.Map(tp0 -> new StopReplicaPartitionState()
          .setPartitionIndex(tp0.partition)
          .setDeletePartition(true)
          .setLeaderEpoch(LeaderAndIsr.EpochDuringDelete)))

      assertNotNull(produceResult.get)
      assertEquals(Errors.NOT_LEADER_OR_FOLLOWER, produceResult.get.error)
    } finally {
      replicaManager.shutdown(checkpointHW = false)
    }
  }

  @Test
  def testVerificationForTransactionalPartitionsOnly(): Unit = {
    val tp0 = new TopicPartition(topic, 0)
    val tp1 = new TopicPartition(topic, 1)
    val producerId = 24L
    val producerEpoch = 0.toShort
    val sequence = 0
    val addPartitionsToTxnManager = mock(classOf[AddPartitionsToTxnManager])

    val replicaManager = setUpReplicaManagerWithMockedAddPartitionsToTxnManager(addPartitionsToTxnManager, List(tp0, tp1))
    try {
      replicaManager.becomeLeaderOrFollower(1,
        makeLeaderAndIsrRequest(topicIds(tp0.topic), tp0, Seq(0, 1), LeaderAndIsr(1, List(0, 1))),
        (_, _) => ())

      replicaManager.becomeLeaderOrFollower(1,
        makeLeaderAndIsrRequest(topicIds(tp1.topic), tp1, Seq(0, 1), LeaderAndIsr(1, List(0, 1))),
        (_, _) => ())

      // If we supply no transactional ID and idempotent records, we do not verify.
      val idempotentRecords = MemoryRecords.withIdempotentRecords(CompressionType.NONE, producerId, producerEpoch, sequence,
        new SimpleRecord("message".getBytes))
      handleProduceAppend(replicaManager, tp0, idempotentRecords, transactionalId = null)
      verify(addPartitionsToTxnManager, times(0)).verifyTransaction(any(), any(), any(), any(), any[AddPartitionsToTxnManager.AppendCallback](), any())
      assertEquals(VerificationGuard.SENTINEL, getVerificationGuard(replicaManager, tp0, producerId))

      // If we supply a transactional ID and some transactional and some idempotent records, we should only verify the topic partition with transactional records.
      val transactionalRecords = MemoryRecords.withTransactionalRecords(CompressionType.NONE, producerId, producerEpoch, sequence + 1,
        new SimpleRecord("message".getBytes))

      val idempotentRecords2 = MemoryRecords.withIdempotentRecords(CompressionType.NONE, producerId, producerEpoch, sequence,
        new SimpleRecord("message".getBytes))
      handleProduceAppendToMultipleTopics(replicaManager, Map(tp0 -> transactionalRecords, tp1 -> idempotentRecords2), transactionalId)
      verify(addPartitionsToTxnManager, times(1)).verifyTransaction(
        ArgumentMatchers.eq(transactionalId),
        ArgumentMatchers.eq(producerId),
        ArgumentMatchers.eq(producerEpoch),
        ArgumentMatchers.eq(Seq(tp0)),
        any[AddPartitionsToTxnManager.AppendCallback](),
        any()
      )
      assertNotEquals(VerificationGuard.SENTINEL, getVerificationGuard(replicaManager, tp0, producerId))
      assertEquals(VerificationGuard.SENTINEL, getVerificationGuard(replicaManager, tp1, producerId))
    } finally {
      replicaManager.shutdown(checkpointHW = false)
    }
  }

  @ParameterizedTest
  @EnumSource(value = classOf[AppendOrigin], names = Array("CLIENT", "COORDINATOR"))
  def testTransactionVerificationFlow(appendOrigin: AppendOrigin): Unit = {
    val tp0 = new TopicPartition(topic, 0)
    val producerId = 24L
    val producerEpoch = 0.toShort
    val sequence = 6
    val addPartitionsToTxnManager = mock(classOf[AddPartitionsToTxnManager])

    val replicaManager = setUpReplicaManagerWithMockedAddPartitionsToTxnManager(addPartitionsToTxnManager, List(tp0))
    try {
      replicaManager.becomeLeaderOrFollower(1,
        makeLeaderAndIsrRequest(topicIds(tp0.topic), tp0, Seq(0, 1), LeaderAndIsr(1, List(0, 1))),
        (_, _) => ())

      // Append some transactional records.
      val transactionalRecords = MemoryRecords.withTransactionalRecords(CompressionType.NONE, producerId, producerEpoch, sequence,
        new SimpleRecord("message".getBytes))

      // We should add these partitions to the manager to verify.
      val result = handleProduceAppend(replicaManager, tp0, transactionalRecords, origin = appendOrigin, transactionalId = transactionalId)
      val appendCallback = ArgumentCaptor.forClass(classOf[AddPartitionsToTxnManager.AppendCallback])
      verify(addPartitionsToTxnManager, times(1)).verifyTransaction(
        ArgumentMatchers.eq(transactionalId),
        ArgumentMatchers.eq(producerId),
        ArgumentMatchers.eq(producerEpoch),
        ArgumentMatchers.eq(Seq(tp0)),
        appendCallback.capture(),
        any()
      )
      val verificationGuard = getVerificationGuard(replicaManager, tp0, producerId)
      assertEquals(verificationGuard, getVerificationGuard(replicaManager, tp0, producerId))

      // Confirm we did not write to the log and instead returned error.
      val callback: AddPartitionsToTxnManager.AppendCallback = appendCallback.getValue()
      callback(Map(tp0 -> Errors.INVALID_TXN_STATE).toMap)
      assertEquals(Errors.INVALID_TXN_STATE, result.assertFired.error)
      assertEquals(verificationGuard, getVerificationGuard(replicaManager, tp0, producerId))

      // This time verification is successful.
      handleProduceAppend(replicaManager, tp0, transactionalRecords, origin = appendOrigin, transactionalId = transactionalId)
      val appendCallback2 = ArgumentCaptor.forClass(classOf[AddPartitionsToTxnManager.AppendCallback])
      verify(addPartitionsToTxnManager, times(2)).verifyTransaction(
        ArgumentMatchers.eq(transactionalId),
        ArgumentMatchers.eq(producerId),
        ArgumentMatchers.eq(producerEpoch),
        ArgumentMatchers.eq(Seq(tp0)),
        appendCallback2.capture(),
        any()
      )
      assertEquals(verificationGuard, getVerificationGuard(replicaManager, tp0, producerId))

      val callback2: AddPartitionsToTxnManager.AppendCallback = appendCallback2.getValue()
      callback2(Map.empty[TopicPartition, Errors].toMap)
      assertEquals(VerificationGuard.SENTINEL, getVerificationGuard(replicaManager, tp0, producerId))
      assertTrue(replicaManager.localLog(tp0).get.hasOngoingTransaction(producerId))
    } finally {
      replicaManager.shutdown(checkpointHW = false)
    }
  }

  @Test
  def testTransactionVerificationBlocksOutOfOrderSequence(): Unit = {
    val tp0 = new TopicPartition(topic, 0)
    val producerId = 24L
    val producerEpoch = 0.toShort
    val sequence = 6
    val addPartitionsToTxnManager = mock(classOf[AddPartitionsToTxnManager])

    val replicaManager = setUpReplicaManagerWithMockedAddPartitionsToTxnManager(addPartitionsToTxnManager, List(tp0))
    try {
      replicaManager.becomeLeaderOrFollower(1,
        makeLeaderAndIsrRequest(topicIds(tp0.topic), tp0, Seq(0, 1), LeaderAndIsr(1, List(0, 1))),
        (_, _) => ())

      // Start with sequence 6
      val transactionalRecords = MemoryRecords.withTransactionalRecords(CompressionType.NONE, producerId, producerEpoch, sequence,
        new SimpleRecord("message".getBytes))

      // We should add these partitions to the manager to verify.
      val result = handleProduceAppend(replicaManager, tp0, transactionalRecords, transactionalId = transactionalId)
      val appendCallback = ArgumentCaptor.forClass(classOf[AddPartitionsToTxnManager.AppendCallback])
      verify(addPartitionsToTxnManager, times(1)).verifyTransaction(
        ArgumentMatchers.eq(transactionalId),
        ArgumentMatchers.eq(producerId),
        ArgumentMatchers.eq(producerEpoch),
        ArgumentMatchers.eq(Seq(tp0)),
        appendCallback.capture(),
        any()
      )
      val verificationGuard = getVerificationGuard(replicaManager, tp0, producerId)
      assertEquals(verificationGuard, getVerificationGuard(replicaManager, tp0, producerId))

      // Confirm we did not write to the log and instead returned error.
      val callback: AddPartitionsToTxnManager.AppendCallback = appendCallback.getValue()
      callback(Map(tp0 -> Errors.INVALID_PRODUCER_ID_MAPPING).toMap)
      assertEquals(Errors.INVALID_PRODUCER_ID_MAPPING, result.assertFired.error)
      assertEquals(verificationGuard, getVerificationGuard(replicaManager, tp0, producerId))

      // Try to append a higher sequence (7) after the first one failed with a retriable error.
      val transactionalRecords2 = MemoryRecords.withTransactionalRecords(CompressionType.NONE, producerId, producerEpoch, sequence + 1,
        new SimpleRecord("message".getBytes))

      val result2 = handleProduceAppend(replicaManager, tp0, transactionalRecords2, transactionalId = transactionalId)
      val appendCallback2 = ArgumentCaptor.forClass(classOf[AddPartitionsToTxnManager.AppendCallback])
      verify(addPartitionsToTxnManager, times(2)).verifyTransaction(
        ArgumentMatchers.eq(transactionalId),
        ArgumentMatchers.eq(producerId),
        ArgumentMatchers.eq(producerEpoch),
        ArgumentMatchers.eq(Seq(tp0)),
        appendCallback2.capture(),
        any()
      )
      assertEquals(verificationGuard, getVerificationGuard(replicaManager, tp0, producerId))

      // Verification should succeed, but we expect to fail with OutOfOrderSequence and for the VerificationGuard to remain.
      val callback2: AddPartitionsToTxnManager.AppendCallback = appendCallback2.getValue()
      callback2(Map.empty[TopicPartition, Errors].toMap)
      assertEquals(verificationGuard, getVerificationGuard(replicaManager, tp0, producerId))
      assertEquals(Errors.OUT_OF_ORDER_SEQUENCE_NUMBER, result2.assertFired.error)
    } finally {
      replicaManager.shutdown(checkpointHW = false)
    }
  }

  @Test
  def testTransactionVerificationGuardOnMultiplePartitions(): Unit = {
    val mockTimer = new MockTimer(time)
    val tp0 = new TopicPartition(topic, 0)
    val tp1 = new TopicPartition(topic, 1)
    val producerId = 24L
    val producerEpoch = 0.toShort
    val sequence = 0

    val replicaManager = setupReplicaManagerWithMockedPurgatories(mockTimer)
    try {
      replicaManager.becomeLeaderOrFollower(1,
        makeLeaderAndIsrRequest(topicIds(tp0.topic), tp0, Seq(0, 1), LeaderAndIsr(0, List(0, 1))),
        (_, _) => ())

      replicaManager.becomeLeaderOrFollower(1,
        makeLeaderAndIsrRequest(topicIds(tp1.topic), tp1, Seq(0, 1), LeaderAndIsr(0, List(0, 1))),
        (_, _) => ())

      val transactionalRecords = MemoryRecords.withTransactionalRecords(CompressionType.NONE, producerId, producerEpoch, sequence,
        new SimpleRecord(s"message $sequence".getBytes))

      handleProduceAppendToMultipleTopics(replicaManager, Map(tp0 -> transactionalRecords, tp1 -> transactionalRecords), transactionalId).onFire { responses =>
        responses.foreach {
          entry => assertEquals(Errors.NONE, entry._2.error)
        }
      }
    } finally {
      replicaManager.shutdown(checkpointHW = false)
    }
  }

  @Test
  def testExceptionWhenUnverifiedTransactionHasMultipleProducerIds(): Unit = {
    val tp0 = new TopicPartition(topic, 0)
    val tp1 = new TopicPartition(topic, 1)
    val transactionalId = "txn1"
    val producerId = 24L
    val producerEpoch = 0.toShort
    val sequence = 0

    val addPartitionsToTxnManager = mock(classOf[AddPartitionsToTxnManager])

    val replicaManager = setUpReplicaManagerWithMockedAddPartitionsToTxnManager(addPartitionsToTxnManager, List(tp0, tp1))

    try {
      replicaManager.becomeLeaderOrFollower(1,
        makeLeaderAndIsrRequest(topicIds(tp0.topic), tp0, Seq(0, 1), LeaderAndIsr(1, List(0, 1))),
        (_, _) => ())

      replicaManager.becomeLeaderOrFollower(1,
        makeLeaderAndIsrRequest(topicIds(tp1.topic), tp1, Seq(0, 1), LeaderAndIsr(1, List(0, 1))),
        (_, _) => ())

      // Append some transactional records with different producer IDs
      val transactionalRecords = mutable.Map[TopicPartition, MemoryRecords]()
      transactionalRecords.put(tp0, MemoryRecords.withTransactionalRecords(CompressionType.NONE, producerId, producerEpoch, sequence,
        new SimpleRecord(s"message $sequence".getBytes)))
      transactionalRecords.put(tp1, MemoryRecords.withTransactionalRecords(CompressionType.NONE, producerId + 1, producerEpoch, sequence,
        new SimpleRecord(s"message $sequence".getBytes)))

      assertThrows(classOf[InvalidPidMappingException],
        () => handleProduceAppendToMultipleTopics(replicaManager, transactionalRecords, transactionalId = transactionalId))
      // We should not add these partitions to the manager to verify.
      verify(addPartitionsToTxnManager, times(0)).verifyTransaction(any(), any(), any(), any(), any(), any())
    } finally {
      replicaManager.shutdown(checkpointHW = false)
    }
  }

  @Test
  def testTransactionVerificationWhenNotLeader(): Unit = {
    val tp0 = new TopicPartition(topic, 0)
    val producerId = 24L
    val producerEpoch = 0.toShort
    val sequence = 6
    val addPartitionsToTxnManager = mock(classOf[AddPartitionsToTxnManager])

    val replicaManager = setUpReplicaManagerWithMockedAddPartitionsToTxnManager(addPartitionsToTxnManager, List(tp0))
    try {
      // Append some transactional records.
      val transactionalRecords = MemoryRecords.withTransactionalRecords(CompressionType.NONE, producerId, producerEpoch, sequence,
        new SimpleRecord("message".getBytes))

      // We should not add these partitions to the manager to verify, but instead throw an error.
      handleProduceAppend(replicaManager, tp0, transactionalRecords, transactionalId = transactionalId).onFire { response =>
        assertEquals(Errors.NOT_LEADER_OR_FOLLOWER, response.error)
      }
      verify(addPartitionsToTxnManager, times(0)).verifyTransaction(any(), any(), any(), any(), any(), any())
    } finally {
      replicaManager.shutdown(checkpointHW = false)
    }
  }

  @Test
  def testDisabledTransactionVerification(): Unit = {
    val props = TestUtils.createBrokerConfig(0, TestUtils.MockZkConnect)
    props.put("transaction.partition.verification.enable", "false")
    val config = KafkaConfig.fromProps(props)

    val tp = new TopicPartition(topic, 0)
    val transactionalId = "txn1"
    val producerId = 24L
    val producerEpoch = 0.toShort
    val sequence = 0

    val addPartitionsToTxnManager = mock(classOf[AddPartitionsToTxnManager])

    val replicaManager = setUpReplicaManagerWithMockedAddPartitionsToTxnManager(addPartitionsToTxnManager, List(tp), config = config)

    try {
      val becomeLeaderRequest = makeLeaderAndIsrRequest(topicIds(tp.topic), tp, Seq(0, 1), LeaderAndIsr(0, List(0, 1)))
      replicaManager.becomeLeaderOrFollower(1, becomeLeaderRequest, (_, _) => ())

      val transactionalRecords = MemoryRecords.withTransactionalRecords(CompressionType.NONE, producerId, producerEpoch, sequence,
        new SimpleRecord(s"message $sequence".getBytes))
      handleProduceAppend(replicaManager, tp, transactionalRecords, transactionalId = transactionalId).onFire { response =>
        assertEquals(Errors.NONE, response.error)
      }
      assertEquals(VerificationGuard.SENTINEL, getVerificationGuard(replicaManager, tp, producerId))

      // We should not add these partitions to the manager to verify.
      verify(addPartitionsToTxnManager, times(0)).verifyTransaction(any(), any(), any(), any(), any(), any())

      // Dynamically enable verification.
      config.dynamicConfig.initialize(None, None)
      val props = new Properties()
      props.put(TransactionLogConfigs.TRANSACTION_PARTITION_VERIFICATION_ENABLE_CONFIG, "true")
      config.dynamicConfig.updateBrokerConfig(config.brokerId, props)
      TestUtils.waitUntilTrue(() => config.transactionPartitionVerificationEnable == true, "Config did not dynamically update.")

      // Try to append more records. We don't need to send a request since the transaction is already ongoing.
      val moreTransactionalRecords = MemoryRecords.withTransactionalRecords(CompressionType.NONE, producerId, producerEpoch, sequence + 1,
        new SimpleRecord("message".getBytes))

      handleProduceAppend(replicaManager, tp, moreTransactionalRecords, transactionalId = transactionalId)
      verify(addPartitionsToTxnManager, times(0)).verifyTransaction(any(), any(), any(), any(), any(), any())
      assertEquals(VerificationGuard.SENTINEL, getVerificationGuard(replicaManager, tp, producerId))
      assertTrue(replicaManager.localLog(tp).get.hasOngoingTransaction(producerId))
    } finally {
      replicaManager.shutdown(checkpointHW = false)
    }
  }

  @Test
  def testTransactionVerificationDynamicDisablement(): Unit = {
    val tp0 = new TopicPartition(topic, 0)
    val producerId = 24L
    val producerEpoch = 0.toShort
    val sequence = 6
    val addPartitionsToTxnManager = mock(classOf[AddPartitionsToTxnManager])

    val replicaManager = setUpReplicaManagerWithMockedAddPartitionsToTxnManager(addPartitionsToTxnManager, List(tp0))
    try {
      replicaManager.becomeLeaderOrFollower(1,
        makeLeaderAndIsrRequest(topicIds(tp0.topic), tp0, Seq(0, 1), LeaderAndIsr(1, List(0, 1))),
        (_, _) => ())

      // Append some transactional records.
      val transactionalRecords = MemoryRecords.withTransactionalRecords(CompressionType.NONE, producerId, producerEpoch, sequence,
        new SimpleRecord("message".getBytes))

      // We should add these partitions to the manager to verify.
      val result = handleProduceAppend(replicaManager, tp0, transactionalRecords, transactionalId = transactionalId)
      val appendCallback = ArgumentCaptor.forClass(classOf[AddPartitionsToTxnManager.AppendCallback])
      verify(addPartitionsToTxnManager, times(1)).verifyTransaction(
        ArgumentMatchers.eq(transactionalId),
        ArgumentMatchers.eq(producerId),
        ArgumentMatchers.eq(producerEpoch),
        ArgumentMatchers.eq(Seq(tp0)),
        appendCallback.capture(),
        any()
      )
      val verificationGuard = getVerificationGuard(replicaManager, tp0, producerId)
      assertEquals(verificationGuard, getVerificationGuard(replicaManager, tp0, producerId))

      // Disable verification
      config.dynamicConfig.initialize(None, None)
      val props = new Properties()
      props.put(TransactionLogConfigs.TRANSACTION_PARTITION_VERIFICATION_ENABLE_CONFIG, "false")
      config.dynamicConfig.updateBrokerConfig(config.brokerId, props)
      TestUtils.waitUntilTrue(() => config.transactionPartitionVerificationEnable == false, "Config did not dynamically update.")

      // Confirm we did not write to the log and instead returned error.
      val callback: AddPartitionsToTxnManager.AppendCallback = appendCallback.getValue()
      callback(Map(tp0 -> Errors.INVALID_TXN_STATE).toMap)
      assertEquals(Errors.INVALID_TXN_STATE, result.assertFired.error)
      assertEquals(verificationGuard, getVerificationGuard(replicaManager, tp0, producerId))

      // This time we do not verify
      handleProduceAppend(replicaManager, tp0, transactionalRecords, transactionalId = transactionalId)
      verify(addPartitionsToTxnManager, times(1)).verifyTransaction(any(), any(), any(), any(), any(), any())
      assertEquals(VerificationGuard.SENTINEL, getVerificationGuard(replicaManager, tp0, producerId))
      assertTrue(replicaManager.localLog(tp0).get.hasOngoingTransaction(producerId))
    } finally {
      replicaManager.shutdown(checkpointHW = false)
    }
  }

  @ParameterizedTest
  @EnumSource(
    value = classOf[Errors],
    names = Array(
      "NOT_COORDINATOR",
      "CONCURRENT_TRANSACTIONS",
      "NETWORK_EXCEPTION",
      "COORDINATOR_LOAD_IN_PROGRESS",
      "COORDINATOR_NOT_AVAILABLE"
    )
  )
  def testVerificationErrorConversions(error: Errors): Unit = {
    val tp0 = new TopicPartition(topic, 0)
    val producerId = 24L
    val producerEpoch = 0.toShort
    val sequence = 0
    val addPartitionsToTxnManager = mock(classOf[AddPartitionsToTxnManager])

    val replicaManager = setUpReplicaManagerWithMockedAddPartitionsToTxnManager(addPartitionsToTxnManager, List(tp0))
    try {
      replicaManager.becomeLeaderOrFollower(1,
        makeLeaderAndIsrRequest(topicIds(tp0.topic), tp0, Seq(0, 1), LeaderAndIsr(1, List(0, 1))),
        (_, _) => ())

      val transactionalRecords = MemoryRecords.withTransactionalRecords(CompressionType.NONE, producerId, producerEpoch, sequence,
        new SimpleRecord("message".getBytes))

      // Start verification and return the coordinator related errors.
      val expectedMessage = s"Unable to verify the partition has been added to the transaction. Underlying error: ${error.toString}"
      val result = handleProduceAppend(replicaManager, tp0, transactionalRecords, transactionalId = transactionalId)
      val appendCallback = ArgumentCaptor.forClass(classOf[AddPartitionsToTxnManager.AppendCallback])
      verify(addPartitionsToTxnManager, times(1)).verifyTransaction(
        ArgumentMatchers.eq(transactionalId),
        ArgumentMatchers.eq(producerId),
        ArgumentMatchers.eq(producerEpoch),
        ArgumentMatchers.eq(Seq(tp0)),
        appendCallback.capture(),
        any()
      )

      // Confirm we did not write to the log and instead returned the converted error with the correct error message.
      val callback: AddPartitionsToTxnManager.AppendCallback = appendCallback.getValue()
      callback(Map(tp0 -> error).toMap)
      assertEquals(Errors.NOT_ENOUGH_REPLICAS, result.assertFired.error)
      assertEquals(expectedMessage, result.assertFired.errorMessage)
    } finally {
      replicaManager.shutdown(checkpointHW = false)
    }
  }

  @Test
  def testPreVerificationError(): Unit = {
    val tp0 = new TopicPartition(topic, 0)
    val transactionalId = "txn-id"
    val producerId = 24L
    val producerEpoch = 0.toShort
    val addPartitionsToTxnManager = mock(classOf[AddPartitionsToTxnManager])

    val replicaManager = setUpReplicaManagerWithMockedAddPartitionsToTxnManager(addPartitionsToTxnManager, List(tp0))
    try {
      val result = maybeStartTransactionVerificationForPartition(replicaManager, tp0, transactionalId, producerId, producerEpoch)
      val appendCallback = ArgumentCaptor.forClass(classOf[AddPartitionsToTxnManager.AppendCallback])
      verify(addPartitionsToTxnManager, times(0)).verifyTransaction(
        ArgumentMatchers.eq(transactionalId),
        ArgumentMatchers.eq(producerId),
        ArgumentMatchers.eq(producerEpoch),
        ArgumentMatchers.eq(Seq(tp0)),
        appendCallback.capture(),
        any()
      )
      assertEquals(Errors.NOT_LEADER_OR_FOLLOWER, result.assertFired.left.getOrElse(Errors.NONE))
    } finally {
      replicaManager.shutdown(checkpointHW = false)
    }
  }

  @ParameterizedTest
  @ValueSource(booleans = Array(true, false))
  def testFullLeaderAndIsrStrayPartitions(zkMigrationEnabled: Boolean): Unit = {
    val props = TestUtils.createBrokerConfig(1, TestUtils.MockZkConnect)
    if (zkMigrationEnabled) {
      props.put(KRaftConfigs.MIGRATION_ENABLED_CONFIG, "" + zkMigrationEnabled)
      props.put(RaftConfig.QUORUM_VOTERS_CONFIG, "3000@localhost:9071")
<<<<<<< HEAD
      props.put(KRaftConfigs.CONTROLLER_LISTENER_NAMES_CONFIG, "CONTROLLER")
      props.put(KafkaConfig.ListenerSecurityProtocolMapProp, "CONTROLLER:PLAINTEXT,EXTERNAL:PLAINTEXT,PLAINTEXT:PLAINTEXT")
=======
      props.put(KafkaConfig.ControllerListenerNamesProp, "CONTROLLER")
      props.put(SocketServerConfigs.LISTENER_SECURITY_PROTOCOL_MAP_CONFIG, "CONTROLLER:PLAINTEXT,EXTERNAL:PLAINTEXT,PLAINTEXT:PLAINTEXT")
>>>>>>> 1b301b30
      config = KafkaConfig.fromProps(props)
    }

    val logManager = TestUtils.createLogManager(config.logDirs.map(new File(_)), defaultConfig = new LogConfig(new Properties()), time = time)
    val quotaManager = QuotaFactory.instantiate(config, metrics, time, "")
    val replicaManager = new ReplicaManager(
      metrics = metrics,
      config = config,
      time = time,
      scheduler = time.scheduler,
      logManager = logManager,
      quotaManagers = quotaManager,
      metadataCache = MetadataCache.zkMetadataCache(config.brokerId, config.interBrokerProtocolVersion),
      logDirFailureChannel = new LogDirFailureChannel(config.logDirs.size),
      alterPartitionManager = alterPartitionManager,
      threadNamePrefix = Option(this.getClass.getName))

    try {

      logManager.startup(Set.empty[String])

      // Create a hosted topic, a hosted topic that will become stray
      createHostedLogs("hosted-topic", numLogs = 2, replicaManager).toSet
      createHostedLogs("hosted-stray", numLogs = 10, replicaManager).toSet

      val lisr = new LeaderAndIsrRequest.Builder(ApiKeys.LEADER_AND_ISR.latestVersion,
        3000, 0, brokerEpoch,
        Seq(
          new LeaderAndIsrPartitionState()
            .setTopicName("hosted-topic")
            .setPartitionIndex(0)
            .setControllerEpoch(controllerEpoch)
            .setLeader(0)
            .setLeaderEpoch(10)
            .setIsr(Seq[Integer](0, 1).asJava)
            .setPartitionEpoch(0)
            .setReplicas(Seq[Integer](0, 1).asJava)
            .setIsNew(false),
          new LeaderAndIsrPartitionState()
            .setTopicName("hosted-topic")
            .setPartitionIndex(1)
            .setControllerEpoch(controllerEpoch)
            .setLeader(1)
            .setLeaderEpoch(10)
            .setIsr(Seq[Integer](1, 0).asJava)
            .setPartitionEpoch(0)
            .setReplicas(Seq[Integer](1, 0).asJava)
            .setIsNew(false)
        ).asJava,
        topicIds.asJava,
        Set(new Node(0, "host0", 0), new Node(1, "host1", 1)).asJava,
        true,
        AbstractControlRequest.Type.FULL
      ).build()

      replicaManager.becomeLeaderOrFollower(0, lisr, (_, _) => ())

      val ht0 = replicaManager.getPartition(new TopicPartition("hosted-topic", 0))
      assertTrue(ht0.isInstanceOf[HostedPartition.Online])

      val stray0 = replicaManager.getPartition(new TopicPartition("hosted-stray", 0))

      if (zkMigrationEnabled) {
        assertEquals(HostedPartition.None, stray0)
      } else {
        assertTrue(stray0.isInstanceOf[HostedPartition.Online])
      }
    } finally {
      Utils.tryAll(util.Arrays.asList[Callable[Void]] (
        () => {
          replicaManager.shutdown(checkpointHW = false)
          null
        },
        () => {
          logManager.shutdown()
          null
        },
        () => {
          quotaManager.shutdown()
          null
        }
      ))
    }
  }

  @Test
  def testUpdateStrayLogs(): Unit = {
    val logManager = TestUtils.createLogManager(config.logDirs.map(new File(_)), defaultConfig = new LogConfig(new Properties()), time = time)
    val quotaManager = QuotaFactory.instantiate(config, metrics, time, "")
    val replicaManager = new ReplicaManager(
      metrics = metrics,
      config = config,
      time = time,
      scheduler = time.scheduler,
      logManager = logManager,
      quotaManagers = quotaManager,
      metadataCache = MetadataCache.zkMetadataCache(config.brokerId, config.interBrokerProtocolVersion),
      logDirFailureChannel = new LogDirFailureChannel(config.logDirs.size),
      alterPartitionManager = alterPartitionManager,
      threadNamePrefix = Option(this.getClass.getName))

    try {
      logManager.startup(Set.empty[String])

      // Create a hosted topic, a hosted topic that will become stray, and a stray topic
      val validLogs = createHostedLogs("hosted-topic", numLogs = 2, replicaManager).toSet
      createHostedLogs("hosted-stray", numLogs = 10, replicaManager).toSet
      createStrayLogs(10, logManager)

      val allReplicasFromLISR = Set(
        new TopicPartition("hosted-topic", 0),
        new TopicPartition("hosted-topic", 1)
      ).map(p => new TopicIdPartition(new Uuid(p.topic().hashCode, p.topic().hashCode), p))

      replicaManager.updateStrayLogs(
        LogManager.findStrayReplicas(
          config.nodeId,
          LogManagerTest.createLeaderAndIsrRequestForStrayDetection(allReplicasFromLISR),
          logManager.allLogs))

      assertEquals(validLogs, logManager.allLogs.toSet)
      assertEquals(validLogs.size, replicaManager.partitionCount.value)
    } finally {
      Utils.tryAll(util.Arrays.asList[Callable[Void]](
        () => {
          replicaManager.shutdown(checkpointHW = false)
          null
        },
        () => {
          logManager.shutdown()
          null
        },
        () => {
          quotaManager.shutdown()
          null
        }
      ))
    }
  }

  private def createHostedLogs(name: String, numLogs: Int, replicaManager: ReplicaManager): Seq[UnifiedLog] = {
    for (i <- 0 until numLogs) yield {
      val topicPartition = new TopicPartition(name, i)
      val partition = replicaManager.createPartition(topicPartition)
      partition.createLogIfNotExists(isNew = true, isFutureReplica = false,
        new LazyOffsetCheckpoints(replicaManager.highWatermarkCheckpoints), topicId = Some(new Uuid(name.hashCode, name.hashCode)))
      partition.log.get
    }
  }

  private def createStrayLogs(numLogs: Int, logManager: LogManager): Seq[UnifiedLog] = {
    val name = "stray"
    for (i <- 0 until numLogs)
      yield logManager.getOrCreateLog(new TopicPartition(name, i), topicId = Some(new Uuid(name.hashCode, name.hashCode)))
  }

  private def sendProducerAppend(
    replicaManager: ReplicaManager,
    topicPartition: TopicPartition,
    numOfRecords: Int
  ): AtomicReference[PartitionResponse] = {
    val produceResult = new AtomicReference[PartitionResponse]()
    def callback(response: Map[TopicPartition, PartitionResponse]): Unit = {
      produceResult.set(response(topicPartition))
    }

    val records = MemoryRecords.withRecords(
      CompressionType.NONE,
      IntStream
        .range(0, numOfRecords)
        .mapToObj(i => new SimpleRecord(i.toString.getBytes))
        .toArray(Array.ofDim[SimpleRecord]): _*
    )

    replicaManager.appendRecords(
      timeout = 10,
      requiredAcks = -1,
      internalTopicsAllowed = false,
      origin = AppendOrigin.CLIENT,
      entriesPerPartition = Map(topicPartition -> records),
      responseCallback = callback
    )
    produceResult
  }

  /**
   * This method assumes that the test using created ReplicaManager calls
   * ReplicaManager.becomeLeaderOrFollower() once with LeaderAndIsrRequest containing
   * 'leaderEpochInLeaderAndIsr' leader epoch for partition 'topicPartition'.
   */
  private def prepareReplicaManagerAndLogManager(timer: MockTimer,
                                                 topicPartition: Int,
                                                 leaderEpochInLeaderAndIsr: Int,
                                                 followerBrokerId: Int,
                                                 leaderBrokerId: Int,
                                                 countDownLatch: CountDownLatch,
                                                 expectTruncation: Boolean,
                                                 localLogOffset: Option[Long] = None,
                                                 offsetFromLeader: Long = 5,
                                                 leaderEpochFromLeader: Int = 3,
                                                 extraProps: Properties = new Properties(),
                                                 topicId: Option[Uuid] = None): (ReplicaManager, LogManager) = {
    val props = TestUtils.createBrokerConfig(0, TestUtils.MockZkConnect)
    props.put("log.dir", TestUtils.tempRelativeDir("data").getAbsolutePath)
    props.asScala ++= extraProps.asScala
    val config = KafkaConfig.fromProps(props)
    val logConfig = new LogConfig(new Properties)
    val logDir = new File(new File(config.logDirs.head), s"$topic-$topicPartition")
    Files.createDirectories(logDir.toPath)
    val mockScheduler = new MockScheduler(time)
    val mockBrokerTopicStats = new BrokerTopicStats
    val mockLogDirFailureChannel = new LogDirFailureChannel(config.logDirs.size)
    val tp = new TopicPartition(topic, topicPartition)
    val maxTransactionTimeoutMs = 30000
    val maxProducerIdExpirationMs = 30000
    val segments = new LogSegments(tp)
    val leaderEpochCache = UnifiedLog.maybeCreateLeaderEpochCache(logDir, tp, mockLogDirFailureChannel, logConfig.recordVersion, "")
    val producerStateManager = new ProducerStateManager(tp, logDir,
      maxTransactionTimeoutMs, new ProducerStateManagerConfig(maxProducerIdExpirationMs, true), time)
    val offsets = new LogLoader(
      logDir,
      tp,
      logConfig,
      mockScheduler,
      time,
      mockLogDirFailureChannel,
      hadCleanShutdown = true,
      segments,
      0L,
      0L,
      leaderEpochCache.asJava,
      producerStateManager
    ).load()
    val localLog = new LocalLog(logDir, logConfig, segments, offsets.recoveryPoint,
      offsets.nextOffsetMetadata, mockScheduler, time, tp, mockLogDirFailureChannel)
    val mockLog = new UnifiedLog(
      logStartOffset = offsets.logStartOffset,
      localLog = localLog,
      brokerTopicStats = mockBrokerTopicStats,
      producerIdExpirationCheckIntervalMs = 30000,
      leaderEpochCache = leaderEpochCache,
      producerStateManager = producerStateManager,
      _topicId = topicId,
      keepPartitionMetadataFile = true) {

      override def endOffsetForEpoch(leaderEpoch: Int): Option[OffsetAndEpoch] = {
        assertEquals(leaderEpoch, leaderEpochFromLeader)
        localLogOffset.map { logOffset =>
          Some(new OffsetAndEpoch(logOffset, leaderEpochFromLeader))
        }.getOrElse(super.endOffsetForEpoch(leaderEpoch))
      }

      override def latestEpoch: Option[Int] = Some(leaderEpochFromLeader)

      override def logEndOffsetMetadata: LogOffsetMetadata =
        localLogOffset.map(new LogOffsetMetadata(_)).getOrElse(super.logEndOffsetMetadata)

      override def logEndOffset: Long = localLogOffset.getOrElse(super.logEndOffset)
    }

    // Expect to call LogManager.truncateTo exactly once
    val topicPartitionObj = new TopicPartition(topic, topicPartition)
    val mockLogMgr: LogManager = mock(classOf[LogManager])
    when(mockLogMgr.liveLogDirs).thenReturn(config.logDirs.map(new File(_).getAbsoluteFile))
    when(mockLogMgr.getOrCreateLog(ArgumentMatchers.eq(topicPartitionObj), ArgumentMatchers.eq(false), ArgumentMatchers.eq(false), any(), any())).thenReturn(mockLog)
    when(mockLogMgr.getLog(topicPartitionObj, isFuture = false)).thenReturn(Some(mockLog))
    when(mockLogMgr.getLog(topicPartitionObj, isFuture = true)).thenReturn(None)
    val allLogs = new Pool[TopicPartition, UnifiedLog]()
    allLogs.put(topicPartitionObj, mockLog)
    when(mockLogMgr.allLogs).thenReturn(allLogs.values)
    when(mockLogMgr.isLogDirOnline(anyString)).thenReturn(true)

    val aliveBrokerIds = Seq[Integer](followerBrokerId, leaderBrokerId)
    val aliveBrokers = aliveBrokerIds.map(brokerId => new Node(brokerId, s"host$brokerId", brokerId))

    val metadataCache: MetadataCache = mock(classOf[MetadataCache])
    mockGetAliveBrokerFunctions(metadataCache, aliveBrokers)
    when(metadataCache.getPartitionReplicaEndpoints(
      any[TopicPartition], any[ListenerName])).
        thenReturn(Map(leaderBrokerId -> new Node(leaderBrokerId, "host1", 9092, "rack-a"),
          followerBrokerId -> new Node(followerBrokerId, "host2", 9092, "rack-b")).toMap)
    when(metadataCache.metadataVersion()).thenReturn(config.interBrokerProtocolVersion)
    val mockProducePurgatory = new DelayedOperationPurgatory[DelayedProduce](
      purgatoryName = "Produce", timer, reaperEnabled = false)
    val mockFetchPurgatory = new DelayedOperationPurgatory[DelayedFetch](
      purgatoryName = "Fetch", timer, reaperEnabled = false)
    val mockDeleteRecordsPurgatory = new DelayedOperationPurgatory[DelayedDeleteRecords](
      purgatoryName = "DeleteRecords", timer, reaperEnabled = false)
    val mockElectLeaderPurgatory = new DelayedOperationPurgatory[DelayedElectLeader](
      purgatoryName = "ElectLeader", timer, reaperEnabled = false)
    val mockRemoteFetchPurgatory = new DelayedOperationPurgatory[DelayedRemoteFetch](
      purgatoryName = "RemoteFetch", timer, reaperEnabled = false)

    // Mock network client to show leader offset of 5
    val blockingSend = new MockBlockingSender(
      Map(topicPartitionObj -> new EpochEndOffset()
        .setPartition(topicPartitionObj.partition)
        .setErrorCode(Errors.NONE.code)
        .setLeaderEpoch(leaderEpochFromLeader)
        .setEndOffset(offsetFromLeader)).asJava,
      BrokerEndPoint(1, "host1" ,1), time)
    val replicaManager = new ReplicaManager(
      metrics = metrics,
      config = config,
      time = time,
      scheduler = mockScheduler,
      logManager = mockLogMgr,
      quotaManagers = quotaManager,
      brokerTopicStats = mockBrokerTopicStats,
      metadataCache = metadataCache,
      logDirFailureChannel = mockLogDirFailureChannel,
      alterPartitionManager = alterPartitionManager,
      delayedProducePurgatoryParam = Some(mockProducePurgatory),
      delayedFetchPurgatoryParam = Some(mockFetchPurgatory),
      delayedDeleteRecordsPurgatoryParam = Some(mockDeleteRecordsPurgatory),
      delayedElectLeaderPurgatoryParam = Some(mockElectLeaderPurgatory),
      delayedRemoteFetchPurgatoryParam = Some(mockRemoteFetchPurgatory),
      threadNamePrefix = Option(this.getClass.getName)) {

      override protected def createReplicaFetcherManager(metrics: Metrics,
                                                         time: Time,
                                                         threadNamePrefix: Option[String],
                                                         replicationQuotaManager: ReplicationQuotaManager): ReplicaFetcherManager = {
        val rm = this
        new ReplicaFetcherManager(this.config, rm, metrics, time, threadNamePrefix, replicationQuotaManager, () => this.metadataCache.metadataVersion(), () => 1) {

          override def createFetcherThread(fetcherId: Int, sourceBroker: BrokerEndPoint): ReplicaFetcherThread = {
            val logContext = new LogContext(s"[ReplicaFetcher replicaId=${rm.config.brokerId}, leaderId=${sourceBroker.id}, " +
              s"fetcherId=$fetcherId] ")
            val fetchSessionHandler = new FetchSessionHandler(logContext, sourceBroker.id)
            val leader = new RemoteLeaderEndPoint(logContext.logPrefix, blockingSend, fetchSessionHandler, rm.config,
              rm, quotaManager.follower, () => rm.config.interBrokerProtocolVersion, () => 1)
            new ReplicaFetcherThread(s"ReplicaFetcherThread-$fetcherId", leader, rm.config, failedPartitions, rm,
              quotaManager.follower, logContext.logPrefix, () => rm.config.interBrokerProtocolVersion) {
              override def doWork(): Unit = {
                // In case the thread starts before the partition is added by AbstractFetcherManager,
                // add it here (it's a no-op if already added)
                val initialOffset = InitialFetchState(
                  topicId = topicId,
                  leader = new BrokerEndPoint(0, "localhost", 9092),
                  initOffset = 0L, currentLeaderEpoch = leaderEpochInLeaderAndIsr)
                addPartitions(Map(new TopicPartition(topic, topicPartition) -> initialOffset))
                super.doWork()

                // Shut the thread down after one iteration to avoid double-counting truncations
                initiateShutdown()
                countDownLatch.countDown()
              }
            }
          }
        }
      }
    }

    (replicaManager, mockLogMgr)
  }

  private def leaderAndIsrPartitionState(topicPartition: TopicPartition,
                                         leaderEpoch: Int,
                                         leaderBrokerId: Int,
                                         aliveBrokerIds: Seq[Integer],
                                         isNew: Boolean = false): LeaderAndIsrPartitionState = {
    new LeaderAndIsrPartitionState()
      .setTopicName(topic)
      .setPartitionIndex(topicPartition.partition)
      .setControllerEpoch(controllerEpoch)
      .setLeader(leaderBrokerId)
      .setLeaderEpoch(leaderEpoch)
      .setIsr(aliveBrokerIds.asJava)
      .setPartitionEpoch(zkVersion)
      .setReplicas(aliveBrokerIds.asJava)
      .setIsNew(isNew)
  }

  private class CallbackResult[T] {
    private var value: Option[T] = None
    private var fun: Option[T => Unit] = None

    def assertFired: T = {
      assertTrue(hasFired, "Callback has not been fired")
      value.get
    }

    def hasFired: Boolean = {
      value.isDefined
    }

    def fire(value: T): Unit = {
      this.value = Some(value)
      fun.foreach(f => f(value))
    }

    def onFire(fun: T => Unit): CallbackResult[T] = {
      this.fun = Some(fun)
      if (this.hasFired) fire(value.get)
      this
    }
  }

  private def appendRecords(replicaManager: ReplicaManager,
                            partition: TopicPartition,
                            records: MemoryRecords,
                            origin: AppendOrigin = AppendOrigin.CLIENT,
                            requiredAcks: Short = -1): CallbackResult[PartitionResponse] = {
    val result = new CallbackResult[PartitionResponse]()
    def appendCallback(responses: Map[TopicPartition, PartitionResponse]): Unit = {
      val response = responses.get(partition)
      assertTrue(response.isDefined)
      result.fire(response.get)
    }

    replicaManager.appendRecords(
      timeout = 1000,
      requiredAcks = requiredAcks,
      internalTopicsAllowed = false,
      origin = origin,
      entriesPerPartition = Map(partition -> records),
      responseCallback = appendCallback,
    )

    result
  }

  private def handleProduceAppendToMultipleTopics(replicaManager: ReplicaManager,
                                                  entriesToAppend: Map[TopicPartition, MemoryRecords],
                                                  transactionalId: String,
                                                  origin: AppendOrigin = AppendOrigin.CLIENT,
                                                  requiredAcks: Short = -1): CallbackResult[Map[TopicPartition, PartitionResponse]] = {
    val result = new CallbackResult[Map[TopicPartition, PartitionResponse]]()
    def appendCallback(responses: Map[TopicPartition, PartitionResponse]): Unit = {
      responses.foreach( response => assertTrue(responses.get(response._1).isDefined))
      result.fire(responses)
    }

    replicaManager.handleProduceAppend(
      timeout = 1000,
      requiredAcks = requiredAcks,
      internalTopicsAllowed = false,
      transactionalId = transactionalId,
      entriesPerPartition = entriesToAppend,
      responseCallback = appendCallback,
      supportedOperation = supportedOperation
    )

    result
  }

  private def handleProduceAppend(replicaManager: ReplicaManager,
                                  partition: TopicPartition,
                                  records: MemoryRecords,
                                  origin: AppendOrigin = AppendOrigin.CLIENT,
                                  requiredAcks: Short = -1,
                                  transactionalId: String): CallbackResult[PartitionResponse] = {
    val result = new CallbackResult[PartitionResponse]()

    def appendCallback(responses: Map[TopicPartition, PartitionResponse]): Unit = {
      val response = responses.get(partition)
      assertTrue(response.isDefined)
      result.fire(response.get)
    }

    val entriesPerPartition = Map(partition -> records)
    replicaManager.handleProduceAppend(
      timeout = 1000,
      requiredAcks = requiredAcks,
      internalTopicsAllowed = false,
      transactionalId = transactionalId,
      entriesPerPartition = entriesPerPartition,
      responseCallback = appendCallback,
      supportedOperation = supportedOperation
    )

    result
  }

  private def maybeStartTransactionVerificationForPartition(replicaManager: ReplicaManager,
                                                            topicPartition: TopicPartition,
                                                            transactionalId: String,
                                                            producerId: Long,
                                                            producerEpoch: Short,
                                                            baseSequence: Int = 0): CallbackResult[Either[Errors, VerificationGuard]] = {
    val result = new CallbackResult[Either[Errors, VerificationGuard]]()
    def postVerificationCallback(errorAndGuard: (Errors, VerificationGuard)): Unit = {
      val (error, verificationGuard) = errorAndGuard
      val errorOrGuard = if (error != Errors.NONE) Left(error) else Right(verificationGuard)
      result.fire(errorOrGuard)
    }

    replicaManager.maybeStartTransactionVerificationForPartition(
      topicPartition,
      transactionalId,
      producerId,
      producerEpoch,
      baseSequence,
      postVerificationCallback,
      supportedOperation
    )
    result
  }

  private def fetchPartitionAsConsumer(
    replicaManager: ReplicaManager,
    partition: TopicIdPartition,
    partitionData: PartitionData,
    maxWaitMs: Long = 0,
    minBytes: Int = 1,
    maxBytes: Int = 1024 * 1024,
    isolationLevel: IsolationLevel = IsolationLevel.READ_UNCOMMITTED,
    clientMetadata: Option[ClientMetadata] = None,
  ): CallbackResult[FetchPartitionData] = {
    val isolation = isolationLevel match {
      case IsolationLevel.READ_COMMITTED => FetchIsolation.TXN_COMMITTED
      case IsolationLevel.READ_UNCOMMITTED => FetchIsolation.HIGH_WATERMARK
    }

    fetchPartition(
      replicaManager,
      replicaId = FetchRequest.ORDINARY_CONSUMER_ID,
      partition,
      partitionData,
      minBytes,
      maxBytes,
      isolation,
      clientMetadata,
      maxWaitMs
    )
  }

  private def fetchPartitionAsFollower(
    replicaManager: ReplicaManager,
    partition: TopicIdPartition,
    partitionData: PartitionData,
    replicaId: Int,
    maxWaitMs: Long = 0,
    minBytes: Int = 1,
    maxBytes: Int = 1024 * 1024,
  ): CallbackResult[FetchPartitionData] = {
    fetchPartition(
      replicaManager,
      replicaId = replicaId,
      partition,
      partitionData,
      minBytes = minBytes,
      maxBytes = maxBytes,
      isolation = FetchIsolation.LOG_END,
      clientMetadata = None,
      maxWaitMs = maxWaitMs
    )
  }

  private def fetchPartition(
    replicaManager: ReplicaManager,
    replicaId: Int,
    partition: TopicIdPartition,
    partitionData: PartitionData,
    minBytes: Int,
    maxBytes: Int,
    isolation: FetchIsolation,
    clientMetadata: Option[ClientMetadata],
    maxWaitMs: Long
  ): CallbackResult[FetchPartitionData] = {
    val result = new CallbackResult[FetchPartitionData]()
    def fetchCallback(responseStatus: Seq[(TopicIdPartition, FetchPartitionData)]): Unit = {
      assertEquals(1, responseStatus.size)
      val (topicPartition, fetchData) = responseStatus.head
      assertEquals(partition, topicPartition)
      result.fire(fetchData)
    }

    fetchPartitions(
      replicaManager,
      replicaId = replicaId,
      fetchInfos = Seq(partition -> partitionData),
      responseCallback = fetchCallback,
      maxWaitMs = maxWaitMs,
      minBytes = minBytes,
      maxBytes = maxBytes,
      isolation = isolation,
      clientMetadata = clientMetadata
    )

    result
  }

  private def fetchPartitions(
    replicaManager: ReplicaManager,
    replicaId: Int,
    fetchInfos: Seq[(TopicIdPartition, PartitionData)],
    responseCallback: Seq[(TopicIdPartition, FetchPartitionData)] => Unit,
    requestVersion: Short = ApiKeys.FETCH.latestVersion,
    maxWaitMs: Long = 0,
    minBytes: Int = 1,
    maxBytes: Int = 1024 * 1024,
    quota: ReplicaQuota = UnboundedQuota,
    isolation: FetchIsolation = FetchIsolation.LOG_END,
    clientMetadata: Option[ClientMetadata] = None
  ): Unit = {
    val params = new FetchParams(
      requestVersion,
      replicaId,
      1,
      maxWaitMs,
      minBytes,
      maxBytes,
      isolation,
      clientMetadata.asJava
    )

    replicaManager.fetchMessages(
      params,
      fetchInfos,
      quota,
      responseCallback
    )
  }

  private def getVerificationGuard(replicaManager: ReplicaManager,
                                   tp: TopicPartition,
                                   producerId: Long): Object = {
    replicaManager.getPartitionOrException(tp).log.get.verificationGuard(producerId)
  }

  private def setUpReplicaManagerWithMockedAddPartitionsToTxnManager(addPartitionsToTxnManager: AddPartitionsToTxnManager,
                                                                     transactionalTopicPartitions: List[TopicPartition],
                                                                     config: KafkaConfig = config): ReplicaManager = {
    val mockLogMgr = TestUtils.createLogManager(config.logDirs.map(new File(_)))
    val metadataCache = mock(classOf[MetadataCache])

    val replicaManager = new ReplicaManager(
      metrics = metrics,
      config = config,
      time = time,
      scheduler = new MockScheduler(time),
      logManager = mockLogMgr,
      quotaManagers = quotaManager,
      metadataCache = metadataCache,
      logDirFailureChannel = new LogDirFailureChannel(config.logDirs.size),
      alterPartitionManager = alterPartitionManager,
      addPartitionsToTxnManager = Some(addPartitionsToTxnManager))

    transactionalTopicPartitions.foreach(tp => when(metadataCache.contains(tp)).thenReturn(true))

    // We will attempt to schedule to the request handler thread using a non request handler thread. Set this to avoid error.
    KafkaRequestHandler.setBypassThreadCheck(true)
    replicaManager
  }

  private def setupReplicaManagerWithMockedPurgatories(
    timer: MockTimer,
    brokerId: Int = 0,
    aliveBrokerIds: Seq[Int] = Seq(0, 1),
    propsModifier: Properties => Unit = _ => {},
    mockReplicaFetcherManager: Option[ReplicaFetcherManager] = None,
    mockReplicaAlterLogDirsManager: Option[ReplicaAlterLogDirsManager] = None,
    isShuttingDown: AtomicBoolean = new AtomicBoolean(false),
    enableRemoteStorage: Boolean = false,
    shouldMockLog: Boolean = false,
    remoteLogManager: Option[RemoteLogManager] = None,
    defaultTopicRemoteLogStorageEnable: Boolean = true,
    setupLogDirMetaProperties: Boolean = false,
    directoryEventHandler: DirectoryEventHandler = DirectoryEventHandler.NOOP,
    buildRemoteLogAuxState: Boolean = false
  ): ReplicaManager = {
    val props = TestUtils.createBrokerConfig(brokerId, TestUtils.MockZkConnect)
    val path1 = TestUtils.tempRelativeDir("data").getAbsolutePath
    val path2 = TestUtils.tempRelativeDir("data2").getAbsolutePath
    if (enableRemoteStorage) {
      props.put("log.dirs", path1)
      props.put(RemoteLogManagerConfig.REMOTE_LOG_STORAGE_SYSTEM_ENABLE_PROP, enableRemoteStorage.toString)
    } else {
      props.put("log.dirs", path1 + "," + path2)
    }
    propsModifier.apply(props)
    val config = KafkaConfig.fromProps(props)
    val logProps = new Properties()
    if (enableRemoteStorage && defaultTopicRemoteLogStorageEnable) {
      logProps.put(TopicConfig.REMOTE_LOG_STORAGE_ENABLE_CONFIG, "true")
    }
    val mockLog = setupMockLog(path1)
    if (setupLogDirMetaProperties) {
      // add meta.properties file in each dir
      config.logDirs.foreach(dir => {
        val metaProps = new MetaProperties.Builder().
          setVersion(MetaPropertiesVersion.V0).
          setClusterId("clusterId").
          setNodeId(brokerId).
          setDirectoryId(DirectoryId.random()).
          build()
        PropertiesUtils.writePropertiesFile(metaProps.toProperties,
          new File(new File(dir), MetaPropertiesEnsemble.META_PROPERTIES_NAME).getAbsolutePath, false)
      })
    }
    val mockLogMgr = TestUtils.createLogManager(config.logDirs.map(new File(_)), new LogConfig(logProps), log = if (shouldMockLog) Some(mockLog) else None, remoteStorageSystemEnable = enableRemoteStorage)
    val logConfig = new LogConfig(logProps)
    when(mockLog.config).thenReturn(logConfig)
    when(mockLog.remoteLogEnabled()).thenReturn(enableRemoteStorage)
    when(mockLog.remoteStorageSystemEnable).thenReturn(enableRemoteStorage)
    val aliveBrokers = aliveBrokerIds.map(brokerId => new Node(brokerId, s"host$brokerId", brokerId))
    brokerTopicStats = new BrokerTopicStats(java.util.Optional.of(KafkaConfig.fromProps(props)))

    val metadataCache: MetadataCache = mock(classOf[MetadataCache])
    when(metadataCache.topicIdInfo()).thenReturn((topicIds.asJava, topicNames.asJava))
    when(metadataCache.topicNamesToIds()).thenReturn(topicIds.asJava)
    when(metadataCache.topicIdsToNames()).thenReturn(topicNames.asJava)
    when(metadataCache.metadataVersion()).thenReturn(config.interBrokerProtocolVersion)
    mockGetAliveBrokerFunctions(metadataCache, aliveBrokers)
    val mockProducePurgatory = new DelayedOperationPurgatory[DelayedProduce](
      purgatoryName = "Produce", timer, reaperEnabled = false)
    val mockFetchPurgatory = new DelayedOperationPurgatory[DelayedFetch](
      purgatoryName = "Fetch", timer, reaperEnabled = false)
    val mockDeleteRecordsPurgatory = new DelayedOperationPurgatory[DelayedDeleteRecords](
      purgatoryName = "DeleteRecords", timer, reaperEnabled = false)
    val mockDelayedElectLeaderPurgatory = new DelayedOperationPurgatory[DelayedElectLeader](
      purgatoryName = "DelayedElectLeader", timer, reaperEnabled = false)
    val mockDelayedRemoteFetchPurgatory = new DelayedOperationPurgatory[DelayedRemoteFetch](
      purgatoryName = "DelayedRemoteFetch", timer, reaperEnabled = false)

    when(metadataCache.contains(new TopicPartition(topic, 0))).thenReturn(true)

    // Transactional appends attempt to schedule to the request handler thread using a non request handler thread. Set this to avoid error.
    KafkaRequestHandler.setBypassThreadCheck(true)

    new ReplicaManager(
      metrics = metrics,
      config = config,
      time = time,
      scheduler = new MockScheduler(time),
      logManager = mockLogMgr,
      quotaManagers = quotaManager,
      metadataCache = metadataCache,
      logDirFailureChannel = new LogDirFailureChannel(config.logDirs.size),
      alterPartitionManager = alterPartitionManager,
      brokerTopicStats = brokerTopicStats,
      isShuttingDown = isShuttingDown,
      delayedProducePurgatoryParam = Some(mockProducePurgatory),
      delayedFetchPurgatoryParam = Some(mockFetchPurgatory),
      delayedDeleteRecordsPurgatoryParam = Some(mockDeleteRecordsPurgatory),
      delayedElectLeaderPurgatoryParam = Some(mockDelayedElectLeaderPurgatory),
      delayedRemoteFetchPurgatoryParam = Some(mockDelayedRemoteFetchPurgatory),
      threadNamePrefix = Option(this.getClass.getName),
      addPartitionsToTxnManager = Some(addPartitionsToTxnManager),
      directoryEventHandler = directoryEventHandler,
      remoteLogManager = if (enableRemoteStorage) {
        if (remoteLogManager.isDefined)
          remoteLogManager
        else
          Some(mockRemoteLogManager)
      } else None) {

      override protected def createReplicaFetcherManager(
        metrics: Metrics,
        time: Time,
        threadNamePrefix: Option[String],
        quotaManager: ReplicationQuotaManager
      ): ReplicaFetcherManager = {
        mockReplicaFetcherManager.getOrElse {
          if (buildRemoteLogAuxState) {
            super.createReplicaFetcherManager(
              metrics,
              time,
              threadNamePrefix,
              quotaManager
            )
            val config = this.config
            val metadataCache = this.metadataCache
            new ReplicaFetcherManager(config, this, metrics, time, threadNamePrefix, quotaManager, () => metadataCache.metadataVersion(), () => 1) {
              override def createFetcherThread(fetcherId: Int, sourceBroker: BrokerEndPoint): ReplicaFetcherThread = {
                val prefix = threadNamePrefix.map(tp => s"$tp:").getOrElse("")
                val threadName = s"${prefix}ReplicaFetcherThread-$fetcherId-${sourceBroker.id}"

                val tp = new TopicPartition(topic, 0)
                val leader = new MockLeaderEndPoint() {
                  override def fetch(fetchRequest: FetchRequest.Builder): Map[TopicPartition, FetchData] = {
                    Map(tp -> new FetchData().setErrorCode(Errors.OFFSET_MOVED_TO_TIERED_STORAGE.code))
                  }
                }
                leader.setLeaderState(tp, PartitionState(leaderEpoch = 0))
                leader.setReplicaPartitionStateCallback(tp => PartitionState(leaderEpoch = 0))

                val fetcher = new ReplicaFetcherThread(threadName, leader, config, failedPartitions, replicaManager,
                  quotaManager, "", () => config.interBrokerProtocolVersion)

                val initialFetchState = InitialFetchState(
                  topicId = Some(Uuid.randomUuid()),
                  leader = leader.brokerEndPoint(),
                  currentLeaderEpoch = 0,
                  initOffset = 0)

                fetcher.addPartitions(Map(tp -> initialFetchState))

                fetcher
              }
            }
          } else {
            super.createReplicaFetcherManager(
              metrics,
              time,
              threadNamePrefix,
              quotaManager
            )
          }
        }
      }

      override def createReplicaAlterLogDirsManager(
        quotaManager: ReplicationQuotaManager,
        brokerTopicStats: BrokerTopicStats
      ): ReplicaAlterLogDirsManager = {
        mockReplicaAlterLogDirsManager.getOrElse {
          super.createReplicaAlterLogDirsManager(
            quotaManager,
            brokerTopicStats
          )
        }
      }
    }
  }

  @Test
  def testOldLeaderLosesMetricsWhenReassignPartitions(): Unit = {
    val controllerEpoch = 0
    val leaderEpoch = 0
    val leaderEpochIncrement = 1
    val correlationId = 0
    val controllerId = 0
    val mockTopicStats1: BrokerTopicStats = mock(classOf[BrokerTopicStats])
    val (rm0, rm1) = prepareDifferentReplicaManagers(mock(classOf[BrokerTopicStats]), mockTopicStats1)

    try {
      // make broker 0 the leader of partition 0 and
      // make broker 1 the leader of partition 1
      val tp0 = new TopicPartition(topic, 0)
      val tp1 = new TopicPartition(topic, 1)
      val partition0Replicas = Seq[Integer](0, 1).asJava
      val partition1Replicas = Seq[Integer](1, 0).asJava
      val topicIds = Map(tp0.topic -> Uuid.randomUuid(), tp1.topic -> Uuid.randomUuid()).asJava

      val leaderAndIsrRequest1 = new LeaderAndIsrRequest.Builder(ApiKeys.LEADER_AND_ISR.latestVersion,
        controllerId, 0, brokerEpoch,
        Seq(
          new LeaderAndIsrPartitionState()
            .setTopicName(tp0.topic)
            .setPartitionIndex(tp0.partition)
            .setControllerEpoch(controllerEpoch)
            .setLeader(0)
            .setLeaderEpoch(leaderEpoch)
            .setIsr(partition0Replicas)
            .setPartitionEpoch(0)
            .setReplicas(partition0Replicas)
            .setIsNew(true),
          new LeaderAndIsrPartitionState()
            .setTopicName(tp1.topic)
            .setPartitionIndex(tp1.partition)
            .setControllerEpoch(controllerEpoch)
            .setLeader(1)
            .setLeaderEpoch(leaderEpoch)
            .setIsr(partition1Replicas)
            .setPartitionEpoch(0)
            .setReplicas(partition1Replicas)
            .setIsNew(true)
        ).asJava,
        topicIds,
        Set(new Node(0, "host0", 0), new Node(1, "host1", 1)).asJava).build()

      rm0.becomeLeaderOrFollower(correlationId, leaderAndIsrRequest1, (_, _) => ())
      rm1.becomeLeaderOrFollower(correlationId, leaderAndIsrRequest1, (_, _) => ())

      // make broker 0 the leader of partition 1 so broker 1 loses its leadership position
      val leaderAndIsrRequest2 = new LeaderAndIsrRequest.Builder(ApiKeys.LEADER_AND_ISR.latestVersion, controllerId,
        controllerEpoch, brokerEpoch,
        Seq(
          new LeaderAndIsrPartitionState()
            .setTopicName(tp0.topic)
            .setPartitionIndex(tp0.partition)
            .setControllerEpoch(controllerEpoch)
            .setLeader(0)
            .setLeaderEpoch(leaderEpoch + leaderEpochIncrement)
            .setIsr(partition0Replicas)
            .setPartitionEpoch(0)
            .setReplicas(partition0Replicas)
            .setIsNew(true),
          new LeaderAndIsrPartitionState()
            .setTopicName(tp1.topic)
            .setPartitionIndex(tp1.partition)
            .setControllerEpoch(controllerEpoch)
            .setLeader(0)
            .setLeaderEpoch(leaderEpoch + leaderEpochIncrement)
            .setIsr(partition1Replicas)
            .setPartitionEpoch(0)
            .setReplicas(partition1Replicas)
            .setIsNew(true)
        ).asJava,
        topicIds,
        Set(new Node(0, "host0", 0), new Node(1, "host1", 1)).asJava).build()

      rm0.becomeLeaderOrFollower(correlationId, leaderAndIsrRequest2, (_, _) => ())
      rm1.becomeLeaderOrFollower(correlationId, leaderAndIsrRequest2, (_, _) => ())
    } finally {
      Utils.tryAll(util.Arrays.asList[Callable[Void]](
        () => {
          rm0.shutdown(checkpointHW = false)
          null
        },
        () => {
          rm1.shutdown(checkpointHW = false)
          null
        }
      ))
    }

    // verify that broker 1 did remove its metrics when no longer being the leader of partition 1
    verify(mockTopicStats1).removeOldLeaderMetrics(topic)
  }

  @Test
  def testOldFollowerLosesMetricsWhenReassignPartitions(): Unit = {
    val controllerEpoch = 0
    val leaderEpoch = 0
    val leaderEpochIncrement = 1
    val correlationId = 0
    val controllerId = 0
    val mockTopicStats1: BrokerTopicStats = mock(classOf[BrokerTopicStats])
    val (rm0, rm1) = prepareDifferentReplicaManagers(mock(classOf[BrokerTopicStats]), mockTopicStats1)

    try {
      // make broker 0 the leader of partition 0 and
      // make broker 1 the leader of partition 1
      val tp0 = new TopicPartition(topic, 0)
      val tp1 = new TopicPartition(topic, 1)
      val partition0Replicas = Seq[Integer](1, 0).asJava
      val partition1Replicas = Seq[Integer](1, 0).asJava
      val topicIds = Map(tp0.topic -> Uuid.randomUuid(), tp1.topic -> Uuid.randomUuid()).asJava

      val leaderAndIsrRequest1 = new LeaderAndIsrRequest.Builder(ApiKeys.LEADER_AND_ISR.latestVersion,
        controllerId, 0, brokerEpoch,
        Seq(
          new LeaderAndIsrPartitionState()
            .setTopicName(tp0.topic)
            .setPartitionIndex(tp0.partition)
            .setControllerEpoch(controllerEpoch)
            .setLeader(1)
            .setLeaderEpoch(leaderEpoch)
            .setIsr(partition0Replicas)
            .setPartitionEpoch(0)
            .setReplicas(partition0Replicas)
            .setIsNew(true),
          new LeaderAndIsrPartitionState()
            .setTopicName(tp1.topic)
            .setPartitionIndex(tp1.partition)
            .setControllerEpoch(controllerEpoch)
            .setLeader(1)
            .setLeaderEpoch(leaderEpoch)
            .setIsr(partition1Replicas)
            .setPartitionEpoch(0)
            .setReplicas(partition1Replicas)
            .setIsNew(true)
        ).asJava,
        topicIds,
        Set(new Node(0, "host0", 0), new Node(1, "host1", 1)).asJava).build()

      rm0.becomeLeaderOrFollower(correlationId, leaderAndIsrRequest1, (_, _) => ())
      rm1.becomeLeaderOrFollower(correlationId, leaderAndIsrRequest1, (_, _) => ())

      // make broker 0 the leader of partition 1 so broker 1 loses its leadership position
      val leaderAndIsrRequest2 = new LeaderAndIsrRequest.Builder(ApiKeys.LEADER_AND_ISR.latestVersion, controllerId,
        controllerEpoch, brokerEpoch,
        Seq(
          new LeaderAndIsrPartitionState()
            .setTopicName(tp0.topic)
            .setPartitionIndex(tp0.partition)
            .setControllerEpoch(controllerEpoch)
            .setLeader(0)
            .setLeaderEpoch(leaderEpoch + leaderEpochIncrement)
            .setIsr(partition0Replicas)
            .setPartitionEpoch(0)
            .setReplicas(partition0Replicas)
            .setIsNew(true),
          new LeaderAndIsrPartitionState()
            .setTopicName(tp1.topic)
            .setPartitionIndex(tp1.partition)
            .setControllerEpoch(controllerEpoch)
            .setLeader(0)
            .setLeaderEpoch(leaderEpoch + leaderEpochIncrement)
            .setIsr(partition1Replicas)
            .setPartitionEpoch(0)
            .setReplicas(partition1Replicas)
            .setIsNew(true)
        ).asJava,
        topicIds,
        Set(new Node(0, "host0", 0), new Node(1, "host1", 1)).asJava).build()

      rm0.becomeLeaderOrFollower(correlationId, leaderAndIsrRequest2, (_, _) => ())
      rm1.becomeLeaderOrFollower(correlationId, leaderAndIsrRequest2, (_, _) => ())
    } finally {
      Utils.tryAll(util.Arrays.asList[Callable[Void]](
        () => {
          rm0.shutdown(checkpointHW = false)
          null
        },
        () => {
          rm1.shutdown(checkpointHW = false)
          null
        }
      ))
    }

    // verify that broker 1 did remove its metrics when no longer being the leader of partition 1
    verify(mockTopicStats1).removeOldLeaderMetrics(topic)
    verify(mockTopicStats1).removeOldFollowerMetrics(topic)
  }

  private def prepareDifferentReplicaManagers(brokerTopicStats1: BrokerTopicStats,
                                              brokerTopicStats2: BrokerTopicStats): (ReplicaManager, ReplicaManager) = {
    val props0 = TestUtils.createBrokerConfig(0, TestUtils.MockZkConnect)
    val props1 = TestUtils.createBrokerConfig(1, TestUtils.MockZkConnect)

    props0.put("log0.dir", TestUtils.tempRelativeDir("data").getAbsolutePath)
    props1.put("log1.dir", TestUtils.tempRelativeDir("data").getAbsolutePath)

    val config0 = KafkaConfig.fromProps(props0)
    val config1 = KafkaConfig.fromProps(props1)

    val mockLogMgr0 = TestUtils.createLogManager(config0.logDirs.map(new File(_)))
    val mockLogMgr1 = TestUtils.createLogManager(config1.logDirs.map(new File(_)))

    val metadataCache0: MetadataCache = mock(classOf[MetadataCache])
    val metadataCache1: MetadataCache = mock(classOf[MetadataCache])
    val aliveBrokers = Seq(new Node(0, "host0", 0), new Node(1, "host1", 1))
    mockGetAliveBrokerFunctions(metadataCache0, aliveBrokers)
    mockGetAliveBrokerFunctions(metadataCache1, aliveBrokers)
    when(metadataCache0.metadataVersion()).thenReturn(config0.interBrokerProtocolVersion)
    when(metadataCache1.metadataVersion()).thenReturn(config1.interBrokerProtocolVersion)

    // each replica manager is for a broker
    val rm0 = new ReplicaManager(
      metrics = metrics,
      config = config0,
      time = time,
      scheduler = new MockScheduler(time),
      logManager = mockLogMgr0,
      quotaManagers = quotaManager,
      brokerTopicStats = brokerTopicStats1,
      metadataCache = metadataCache0,
      logDirFailureChannel = new LogDirFailureChannel(config0.logDirs.size),
      alterPartitionManager = alterPartitionManager)
    val rm1 = new ReplicaManager(
      metrics = metrics,
      config = config1,
      time = time,
      scheduler = new MockScheduler(time),
      logManager = mockLogMgr1,
      quotaManagers = quotaManager,
      brokerTopicStats = brokerTopicStats2,
      metadataCache = metadataCache1,
      logDirFailureChannel = new LogDirFailureChannel(config1.logDirs.size),
      alterPartitionManager = alterPartitionManager)

    (rm0, rm1)
  }

  @ParameterizedTest
  @ValueSource(booleans = Array(true, false))
  def testStopReplicaWithStaleControllerEpoch(enableRemoteStorage: Boolean): Unit = {
    val mockTimer = new MockTimer(time)
    val replicaManager = setupReplicaManagerWithMockedPurgatories(mockTimer, aliveBrokerIds = Seq(0, 1),
      enableRemoteStorage = enableRemoteStorage)

    try {
      val tp0 = new TopicPartition(topic, 0)
      val offsetCheckpoints = new LazyOffsetCheckpoints(replicaManager.highWatermarkCheckpoints)
      replicaManager.createPartition(tp0).createLogIfNotExists(isNew = false, isFutureReplica = false, offsetCheckpoints, None)

      val becomeLeaderRequest = new LeaderAndIsrRequest.Builder(ApiKeys.LEADER_AND_ISR.latestVersion, 0, 10, brokerEpoch,
        Seq(leaderAndIsrPartitionState(tp0, 1, 0, Seq(0, 1), true)).asJava,
        Collections.singletonMap(topic, Uuid.randomUuid()),
        Set(new Node(0, "host1", 0), new Node(1, "host2", 1)).asJava
      ).build()

      replicaManager.becomeLeaderOrFollower(1, becomeLeaderRequest, (_, _) => ())

      val partitionStates = Map(tp0 -> new StopReplicaPartitionState()
        .setPartitionIndex(tp0.partition)
        .setLeaderEpoch(1)
        .setDeletePartition(false)
      )

      val (_, error) = replicaManager.stopReplicas(1, 0, 0, partitionStates)
      assertEquals(Errors.STALE_CONTROLLER_EPOCH, error)
      if (enableRemoteStorage) {
        verify(mockRemoteLogManager, times(0)).stopPartitions(any(), any())
      }
    } finally {
      replicaManager.shutdown(checkpointHW = false)
    }
  }

  @ParameterizedTest
  @ValueSource(booleans = Array(true, false))
  def testStopReplicaWithOfflinePartition(enableRemoteStorage: Boolean): Unit = {
    val mockTimer = new MockTimer(time)
    val replicaManager = setupReplicaManagerWithMockedPurgatories(mockTimer, aliveBrokerIds = Seq(0, 1),
      enableRemoteStorage = enableRemoteStorage)

    try {
      val tp0 = new TopicPartition(topic, 0)
      val offsetCheckpoints = new LazyOffsetCheckpoints(replicaManager.highWatermarkCheckpoints)
      replicaManager.createPartition(tp0).createLogIfNotExists(isNew = false, isFutureReplica = false, offsetCheckpoints, None)

      val becomeLeaderRequest = new LeaderAndIsrRequest.Builder(ApiKeys.LEADER_AND_ISR.latestVersion, 0, 0, brokerEpoch,
        Seq(leaderAndIsrPartitionState(tp0, 1, 0, Seq(0, 1), true)).asJava,
        Collections.singletonMap(topic, Uuid.randomUuid()),
        Set(new Node(0, "host1", 0), new Node(1, "host2", 1)).asJava
      ).build()

      replicaManager.becomeLeaderOrFollower(1, becomeLeaderRequest, (_, _) => ())
      replicaManager.markPartitionOffline(tp0)

      val partitionStates = Map(tp0 -> new StopReplicaPartitionState()
        .setPartitionIndex(tp0.partition)
        .setLeaderEpoch(1)
        .setDeletePartition(false)
      )

      val (result, error) = replicaManager.stopReplicas(1, 0, 0, partitionStates)
      assertEquals(Errors.NONE, error)
      assertEquals(Map(tp0 -> Errors.KAFKA_STORAGE_ERROR), result)
      if (enableRemoteStorage) {
        verify(mockRemoteLogManager, times(0)).stopPartitions(any(), any())
      }
    } finally {
      replicaManager.shutdown(checkpointHW = false)
    }
  }

  @ParameterizedTest
  @ValueSource(booleans = Array(true, false))
  def testStopReplicaWithInexistentPartition(enableRemoteStorage: Boolean): Unit = {
    testStopReplicaWithInexistentPartition(false, false, enableRemoteStorage)
  }

  @ParameterizedTest
  @ValueSource(booleans = Array(true, false))
  def testStopReplicaWithInexistentPartitionAndPartitionsDelete(enableRemoteStorage: Boolean): Unit = {
    testStopReplicaWithInexistentPartition(true, false, enableRemoteStorage)
  }

  @ParameterizedTest
  @ValueSource(booleans = Array(true, false))
  def testStopReplicaWithInexistentPartitionAndPartitionsDeleteAndIOException(enableRemoteStorage: Boolean): Unit = {
    testStopReplicaWithInexistentPartition(true, true, enableRemoteStorage)
  }

  private def testStopReplicaWithInexistentPartition(deletePartitions: Boolean,
                                                     throwIOException: Boolean,
                                                     enableRemoteStorage: Boolean): Unit = {
    val mockTimer = new MockTimer(time)
    val replicaManager = setupReplicaManagerWithMockedPurgatories(mockTimer, aliveBrokerIds = Seq(0, 1),
      enableRemoteStorage = enableRemoteStorage)

    try {
      val tp0 = new TopicPartition(topic, 0)
      val log = replicaManager.logManager.getOrCreateLog(tp0, true, topicId = None)

      if (throwIOException) {
        // Delete the underlying directory to trigger an KafkaStorageException
        val dir = log.dir.getParentFile
        Utils.delete(dir)
        Files.createFile(dir.toPath)
      }

      val partitionStates = Map(tp0 -> new StopReplicaPartitionState()
        .setPartitionIndex(tp0.partition)
        .setLeaderEpoch(1)
        .setDeletePartition(deletePartitions)
      )

      val (result, error) = replicaManager.stopReplicas(1, 0, 0, partitionStates)
      assertEquals(Errors.NONE, error)

      if (throwIOException && deletePartitions) {
        assertEquals(Map(tp0 -> Errors.KAFKA_STORAGE_ERROR), result)
        assertTrue(replicaManager.logManager.getLog(tp0).isEmpty)
      } else if (deletePartitions) {
        assertEquals(Map(tp0 -> Errors.NONE), result)
        assertTrue(replicaManager.logManager.getLog(tp0).isEmpty)
      } else {
        assertEquals(Map(tp0 -> Errors.NONE), result)
        assertTrue(replicaManager.logManager.getLog(tp0).isDefined)
      }
      if (enableRemoteStorage) {
        if (throwIOException) {
          verify(mockRemoteLogManager, times(0)).stopPartitions(any(), any())
        } else {
          verify(mockRemoteLogManager, times(1))
            .stopPartitions(ArgumentMatchers.eq(Collections.singleton(StopPartition(tp0, deleteLocalLog = deletePartitions))), any())
        }
      }
    } finally {
      replicaManager.shutdown(checkpointHW = false)
    }
  }

  @ParameterizedTest
  @ValueSource(booleans = Array(true, false))
  def testStopReplicaWithExistingPartitionAndNewerLeaderEpoch(enableRemoteStorage: Boolean): Unit = {
    testStopReplicaWithExistingPartition(2, false, false, Errors.NONE, enableRemoteStorage)
  }

  @ParameterizedTest
  @ValueSource(booleans = Array(true, false))
  def testStopReplicaWithExistingPartitionAndOlderLeaderEpoch(enableRemoteStorage: Boolean): Unit = {
    testStopReplicaWithExistingPartition(0, false, false, Errors.FENCED_LEADER_EPOCH, enableRemoteStorage)
  }

  @ParameterizedTest
  @ValueSource(booleans = Array(true, false))
  def testStopReplicaWithExistingPartitionAndEqualLeaderEpoch(enableRemoteStorage: Boolean): Unit = {
    testStopReplicaWithExistingPartition(1, false, false, Errors.NONE, enableRemoteStorage)
  }

  @ParameterizedTest
  @ValueSource(booleans = Array(true, false))
  def testStopReplicaWithExistingPartitionAndDeleteSentinel(enableRemoteStorage: Boolean): Unit = {
    testStopReplicaWithExistingPartition(LeaderAndIsr.EpochDuringDelete, false, false, Errors.NONE, enableRemoteStorage)
  }

  @ParameterizedTest
  @ValueSource(booleans = Array(true, false))
  def testStopReplicaWithExistingPartitionAndLeaderEpochNotProvided(enableRemoteStorage: Boolean): Unit = {
    testStopReplicaWithExistingPartition(LeaderAndIsr.NoEpoch, false, false, Errors.NONE, enableRemoteStorage)
  }

  @ParameterizedTest
  @ValueSource(booleans = Array(true, false))
  def testStopReplicaWithDeletePartitionAndExistingPartitionAndNewerLeaderEpoch(enableRemoteStorage: Boolean): Unit = {
    testStopReplicaWithExistingPartition(2, true, false, Errors.NONE, enableRemoteStorage)
  }

  @ParameterizedTest
  @ValueSource(booleans = Array(true, false))
  def testStopReplicaWithDeletePartitionAndExistingPartitionAndNewerLeaderEpochAndIOException(enableRemoteStorage: Boolean): Unit = {
    testStopReplicaWithExistingPartition(2, true, true, Errors.KAFKA_STORAGE_ERROR, enableRemoteStorage)
  }

  @ParameterizedTest
  @ValueSource(booleans = Array(true, false))
  def testStopReplicaWithDeletePartitionAndExistingPartitionAndOlderLeaderEpoch(enableRemoteStorage: Boolean): Unit = {
    testStopReplicaWithExistingPartition(0, true, false, Errors.FENCED_LEADER_EPOCH, enableRemoteStorage)
  }

  @ParameterizedTest
  @ValueSource(booleans = Array(true, false))
  def testStopReplicaWithDeletePartitionAndExistingPartitionAndEqualLeaderEpoch(enableRemoteStorage: Boolean): Unit = {
    testStopReplicaWithExistingPartition(1, true, false, Errors.NONE, enableRemoteStorage)
  }

  @ParameterizedTest
  @ValueSource(booleans = Array(true, false))
  def testStopReplicaWithDeletePartitionAndExistingPartitionAndDeleteSentinel(enableRemoteStorage: Boolean): Unit = {
    testStopReplicaWithExistingPartition(LeaderAndIsr.EpochDuringDelete, true, false, Errors.NONE, enableRemoteStorage)
  }

  @ParameterizedTest
  @ValueSource(booleans = Array(true, false))
  def testStopReplicaWithDeletePartitionAndExistingPartitionAndLeaderEpochNotProvided(enableRemoteStorage: Boolean): Unit = {
    testStopReplicaWithExistingPartition(LeaderAndIsr.NoEpoch, true, false, Errors.NONE, enableRemoteStorage)
  }

  @ParameterizedTest
  @ValueSource(booleans = Array(true, false))
  def testOffsetOutOfRangeExceptionWhenReadFromLog(isFromFollower: Boolean): Unit = {
    val replicaId = if (isFromFollower) 1 else -1
    val tp0 = new TopicPartition(topic, 0)
    val tidp0 = new TopicIdPartition(topicId, tp0)
    // create a replicaManager with remoteLog enabled
    val replicaManager = setupReplicaManagerWithMockedPurgatories(new MockTimer(time), aliveBrokerIds = Seq(0, 1, 2), enableRemoteStorage = true, shouldMockLog = true)
    try {
      val offsetCheckpoints = new LazyOffsetCheckpoints(replicaManager.highWatermarkCheckpoints)
      replicaManager.createPartition(tp0).createLogIfNotExists(isNew = false, isFutureReplica = false, offsetCheckpoints, None)
      val partition0Replicas = Seq[Integer](0, 1).asJava
      val topicIds = Map(tp0.topic -> topicId).asJava
      val leaderEpoch = 0
      val leaderAndIsrRequest = new LeaderAndIsrRequest.Builder(ApiKeys.LEADER_AND_ISR.latestVersion, 0, 0, brokerEpoch,
        Seq(
          new LeaderAndIsrPartitionState()
            .setTopicName(tp0.topic)
            .setPartitionIndex(tp0.partition)
            .setControllerEpoch(0)
            .setLeader(leaderEpoch)
            .setLeaderEpoch(0)
            .setIsr(partition0Replicas)
            .setPartitionEpoch(0)
            .setReplicas(partition0Replicas)
            .setIsNew(true)
        ).asJava,
        topicIds,
        Set(new Node(0, "host1", 0), new Node(1, "host2", 1)).asJava).build()
      replicaManager.becomeLeaderOrFollower(0, leaderAndIsrRequest, (_, _) => ())

      val params = new FetchParams(ApiKeys.FETCH.latestVersion, replicaId, 1, 1000, 0, 100, FetchIsolation.LOG_END, None.asJava)
      // when reading log, it'll throw OffsetOutOfRangeException, which will be handled separately
      val result = replicaManager.readFromLog(params, Seq(tidp0 -> new PartitionData(topicId, 1, 0, 100000, Optional.of[Integer](leaderEpoch), Optional.of[Integer](leaderEpoch))), UnboundedQuota, false)

      if (isFromFollower) {
        // expect OFFSET_MOVED_TO_TIERED_STORAGE error returned if it's from follower, since the data is already available in remote log
        assertEquals(Errors.OFFSET_MOVED_TO_TIERED_STORAGE, result.head._2.error)
      } else {
        assertEquals(Errors.NONE, result.head._2.error)
      }
      assertEquals(startOffset, result.head._2.leaderLogStartOffset)
      assertEquals(endOffset, result.head._2.leaderLogEndOffset)
      assertEquals(highHW, result.head._2.highWatermark)
      if (isFromFollower) {
        assertFalse(result.head._2.info.delayedRemoteStorageFetch.isPresent)
      } else {
        // for consumer fetch, we should return a delayedRemoteStorageFetch to wait for remote fetch
        assertTrue(result.head._2.info.delayedRemoteStorageFetch.isPresent)
      }
    } finally {
      replicaManager.shutdown(checkpointHW = false)
    }
  }

  @ParameterizedTest
  @ValueSource(booleans = Array(true, false))
  def testOffsetOutOfRangeExceptionWhenFetchMessages(isFromFollower: Boolean): Unit = {
    val replicaId = if (isFromFollower) 1 else -1
    val tp0 = new TopicPartition(topic, 0)
    val tidp0 = new TopicIdPartition(topicId, tp0)
    // create a replicaManager with remoteLog enabled
    val replicaManager = setupReplicaManagerWithMockedPurgatories(new MockTimer(time), aliveBrokerIds = Seq(0, 1, 2), enableRemoteStorage = true, shouldMockLog= true)
    try {
      val offsetCheckpoints = new LazyOffsetCheckpoints(replicaManager.highWatermarkCheckpoints)
      replicaManager.createPartition(tp0).createLogIfNotExists(isNew = false, isFutureReplica = false, offsetCheckpoints, None)
      val partition0Replicas = Seq[Integer](0, 1).asJava
      val topicIds = Map(tp0.topic -> topicId).asJava
      val leaderEpoch = 0
      val leaderAndIsrRequest = new LeaderAndIsrRequest.Builder(ApiKeys.LEADER_AND_ISR.latestVersion, 0, 0, brokerEpoch,
        Seq(
          new LeaderAndIsrPartitionState()
            .setTopicName(tp0.topic)
            .setPartitionIndex(tp0.partition)
            .setControllerEpoch(0)
            .setLeader(leaderEpoch)
            .setLeaderEpoch(0)
            .setIsr(partition0Replicas)
            .setPartitionEpoch(0)
            .setReplicas(partition0Replicas)
            .setIsNew(true)
        ).asJava,
        topicIds,
        Set(new Node(0, "host1", 0), new Node(1, "host2", 1)).asJava).build()
      replicaManager.becomeLeaderOrFollower(0, leaderAndIsrRequest, (_, _) => ())

      val params = new FetchParams(ApiKeys.FETCH.latestVersion, replicaId, 1, 1000, 10, 100, FetchIsolation.LOG_END, None.asJava)
      val fetchOffset = 1

      def fetchCallback(responseStatus: Seq[(TopicIdPartition, FetchPartitionData)]): Unit = {
        assertEquals(1, responseStatus.size)
        assertEquals(tidp0, responseStatus.toMap.keySet.head)
        val fetchPartitionData: FetchPartitionData = responseStatus.toMap.get(tidp0).get
        // should only follower fetch enter callback since consumer fetch will enter remoteFetch purgatory
        assertTrue(isFromFollower)
        assertEquals(Errors.OFFSET_MOVED_TO_TIERED_STORAGE, fetchPartitionData.error)
        assertEquals(startOffset, fetchPartitionData.logStartOffset)
        assertEquals(highHW, fetchPartitionData.highWatermark)
      }

      // when reading log, it'll throw OffsetOutOfRangeException, which will be handled separately
      replicaManager.fetchMessages(params, Seq(tidp0 -> new PartitionData(topicId, fetchOffset, 0, 100000, Optional.of[Integer](leaderEpoch), Optional.of[Integer](leaderEpoch))), UnboundedQuota, fetchCallback)

      val remoteStorageFetchInfoArg: ArgumentCaptor[RemoteStorageFetchInfo] = ArgumentCaptor.forClass(classOf[RemoteStorageFetchInfo])
      if (isFromFollower) {
        verify(mockRemoteLogManager, never()).asyncRead(remoteStorageFetchInfoArg.capture(), any())
      } else {
        verify(mockRemoteLogManager).asyncRead(remoteStorageFetchInfoArg.capture(), any())
        val remoteStorageFetchInfo = remoteStorageFetchInfoArg.getValue
        assertEquals(tp0, remoteStorageFetchInfo.topicPartition)
        assertEquals(fetchOffset, remoteStorageFetchInfo.fetchInfo.fetchOffset)
        assertEquals(topicId, remoteStorageFetchInfo.fetchInfo.topicId)
        assertEquals(startOffset, remoteStorageFetchInfo.fetchInfo.logStartOffset)
        assertEquals(leaderEpoch, remoteStorageFetchInfo.fetchInfo.currentLeaderEpoch.get())
      }
    } finally {
      replicaManager.shutdown(checkpointHW = false)
    }
  }

  @Test
  def testRemoteLogReaderMetrics(): Unit = {
    val replicaId = -1
    val tp0 = new TopicPartition(topic, 0)
    val tidp0 = new TopicIdPartition(topicId, tp0)

    val props = new Properties()
    props.put("zookeeper.connect", "test")
    props.put(RemoteLogManagerConfig.REMOTE_LOG_STORAGE_SYSTEM_ENABLE_PROP, true.toString)
    props.put(RemoteLogManagerConfig.REMOTE_STORAGE_MANAGER_CLASS_NAME_PROP, classOf[NoOpRemoteStorageManager].getName)
    props.put(RemoteLogManagerConfig.REMOTE_LOG_METADATA_MANAGER_CLASS_NAME_PROP, classOf[NoOpRemoteLogMetadataManager].getName)
    // set log reader threads number to 2
    props.put(RemoteLogManagerConfig.REMOTE_LOG_READER_THREADS_PROP, 2.toString)
    val config = new AbstractConfig(RemoteLogManagerConfig.CONFIG_DEF, props)
    val remoteLogManagerConfig = new RemoteLogManagerConfig(config)
    val mockLog = mock(classOf[UnifiedLog])
    val brokerTopicStats = new BrokerTopicStats(java.util.Optional.of(KafkaConfig.fromProps(props)))
    val remoteLogManager = new RemoteLogManager(
      remoteLogManagerConfig,
      0,
      TestUtils.tempRelativeDir("data").getAbsolutePath,
      "clusterId",
      time,
      _ => Optional.of(mockLog),
      (TopicPartition, Long) => {},
      brokerTopicStats)
    val spyRLM = spy(remoteLogManager)

    val replicaManager = setupReplicaManagerWithMockedPurgatories(new MockTimer(time), aliveBrokerIds = Seq(0, 1, 2), enableRemoteStorage = true, shouldMockLog = true, remoteLogManager = Some(spyRLM))
    try {
      val offsetCheckpoints = new LazyOffsetCheckpoints(replicaManager.highWatermarkCheckpoints)
      replicaManager.createPartition(tp0).createLogIfNotExists(isNew = false, isFutureReplica = false, offsetCheckpoints, None)
      val partition0Replicas = Seq[Integer](0, 1).asJava
      val topicIds = Map(tp0.topic -> topicId).asJava
      val leaderEpoch = 0
      val leaderAndIsrRequest = new LeaderAndIsrRequest.Builder(ApiKeys.LEADER_AND_ISR.latestVersion, 0, 0, brokerEpoch,
        Seq(
          new LeaderAndIsrPartitionState()
            .setTopicName(tp0.topic)
            .setPartitionIndex(tp0.partition)
            .setControllerEpoch(0)
            .setLeader(leaderEpoch)
            .setLeaderEpoch(0)
            .setIsr(partition0Replicas)
            .setPartitionEpoch(0)
            .setReplicas(partition0Replicas)
            .setIsNew(true)
        ).asJava,
        topicIds,
        Set(new Node(0, "host1", 0), new Node(1, "host2", 1)).asJava).build()
      replicaManager.becomeLeaderOrFollower(0, leaderAndIsrRequest, (_, _) => ())

      val params = new FetchParams(ApiKeys.FETCH.latestVersion, replicaId, 1, 1000, 10, 100, FetchIsolation.LOG_END, None.asJava)
      val fetchOffset = 1

      def fetchCallback(responseStatus: Seq[(TopicIdPartition, FetchPartitionData)]): Unit = {
        assertEquals(1, responseStatus.size)
        assertEquals(tidp0, responseStatus.toMap.keySet.head)
      }

      assertEquals(1.0, yammerMetricValue("RemoteLogReaderAvgIdlePercent").asInstanceOf[Double])
      assertEquals(0, yammerMetricValue("RemoteLogReaderTaskQueueSize").asInstanceOf[Int])

      // our thread number is 2
      val queueLatch = new CountDownLatch(2)
      val doneLatch = new CountDownLatch(1)

      doAnswer(_ => {
        queueLatch.countDown()
        // wait until verification completed
        doneLatch.await(5000, TimeUnit.MILLISECONDS)
        new FetchDataInfo(new LogOffsetMetadata(startOffset), mock(classOf[Records]))
      }).when(spyRLM).read(any())

      // create 5 asyncRead tasks, which should enqueue 3 task
      for (i <- 1 to 5)
        replicaManager.fetchMessages(params, Seq(tidp0 -> new PartitionData(topicId, fetchOffset, 0, 100000, Optional.of[Integer](leaderEpoch), Optional.of[Integer](leaderEpoch))), UnboundedQuota, fetchCallback)

      // wait until at least 2 task submitted to use all the available threads
      queueLatch.await(5000, TimeUnit.MILLISECONDS)
      // RemoteLogReader should not be all idle
      assertTrue(yammerMetricValue("RemoteLogReaderAvgIdlePercent").asInstanceOf[Double] < 1.0)
      // RemoteLogReader should queue some tasks
      assertEquals(3, yammerMetricValue("RemoteLogReaderTaskQueueSize").asInstanceOf[Int])
      // unlock all tasks
      doneLatch.countDown()
    } finally {
      Utils.tryAll(util.Arrays.asList[Callable[Void]](
        () => {
          replicaManager.shutdown(checkpointHW = false)
          null
        },
        () => {
          remoteLogManager.close()
          null
        }
      ))
    }
  }

  @Test
  def testRemoteFetchExpiresPerSecMetric(): Unit = {
    val replicaId = -1
    val tp0 = new TopicPartition(topic, 0)
    val tidp0 = new TopicIdPartition(topicId, tp0)

    val props = new Properties()
    props.put("zookeeper.connect", "test")
    props.put(RemoteLogManagerConfig.REMOTE_LOG_STORAGE_SYSTEM_ENABLE_PROP, true.toString)
    props.put(RemoteLogManagerConfig.REMOTE_STORAGE_MANAGER_CLASS_NAME_PROP, classOf[NoOpRemoteStorageManager].getName)
    props.put(RemoteLogManagerConfig.REMOTE_LOG_METADATA_MANAGER_CLASS_NAME_PROP, classOf[NoOpRemoteLogMetadataManager].getName)
    val config = new AbstractConfig(RemoteLogManagerConfig.CONFIG_DEF, props)
    val remoteLogManagerConfig = new RemoteLogManagerConfig(config)
    val dummyLog = mock(classOf[UnifiedLog])
    val brokerTopicStats = new BrokerTopicStats(java.util.Optional.of(KafkaConfig.fromProps(props)))
    val remoteLogManager = new RemoteLogManager(
      remoteLogManagerConfig,
      0,
      TestUtils.tempRelativeDir("data").getAbsolutePath,
      "clusterId",
      time,
      _ => Optional.of(dummyLog),
      (TopicPartition, Long) => {},
      brokerTopicStats)
    val spyRLM = spy(remoteLogManager)
    val timer = new MockTimer(time)

    val replicaManager = setupReplicaManagerWithMockedPurgatories(timer, aliveBrokerIds = Seq(0, 1, 2), enableRemoteStorage = true, shouldMockLog = true, remoteLogManager = Some(spyRLM))

    try {
      val offsetCheckpoints = new LazyOffsetCheckpoints(replicaManager.highWatermarkCheckpoints)
      replicaManager.createPartition(tp0).createLogIfNotExists(isNew = false, isFutureReplica = false, offsetCheckpoints, None)
      val partition0Replicas = Seq[Integer](0, 1).asJava
      val topicIds = Map(tp0.topic -> topicId).asJava
      val leaderEpoch = 0
      val leaderAndIsrRequest = new LeaderAndIsrRequest.Builder(ApiKeys.LEADER_AND_ISR.latestVersion, 0, 0, brokerEpoch,
        Seq(
          new LeaderAndIsrPartitionState()
            .setTopicName(tp0.topic)
            .setPartitionIndex(tp0.partition)
            .setControllerEpoch(0)
            .setLeader(leaderEpoch)
            .setLeaderEpoch(0)
            .setIsr(partition0Replicas)
            .setPartitionEpoch(0)
            .setReplicas(partition0Replicas)
            .setIsNew(true)
        ).asJava,
        topicIds,
        Set(new Node(0, "host1", 0), new Node(1, "host2", 1)).asJava).build()
      replicaManager.becomeLeaderOrFollower(0, leaderAndIsrRequest, (_, _) => ())

      val mockLog = replicaManager.getPartitionOrException(tp0).log.get
      when(mockLog.endOffsetForEpoch(anyInt())).thenReturn(Some(new OffsetAndEpoch(1, 1)))
      when(mockLog.read(anyLong(), anyInt(), any(), anyBoolean())).thenReturn(new FetchDataInfo(
        new LogOffsetMetadata(0L, 0L, 0),
        MemoryRecords.EMPTY
      ))
      val endOffsetMetadata = new LogOffsetMetadata(100L, 0L, 500)
      when(mockLog.fetchOffsetSnapshot).thenReturn(new LogOffsetSnapshot(
        0L,
        endOffsetMetadata,
        endOffsetMetadata,
        endOffsetMetadata))

      val params = new FetchParams(ApiKeys.FETCH.latestVersion, replicaId, 1, 1000, 10, 100, FetchIsolation.LOG_END, None.asJava)
      val fetchOffset = 1

      def fetchCallback(responseStatus: Seq[(TopicIdPartition, FetchPartitionData)]): Unit = {
        assertEquals(1, responseStatus.size)
        assertEquals(tidp0, responseStatus.toMap.keySet.head)
      }

      val latch = new CountDownLatch(1)
      doAnswer(_ => {
        // wait until verification completes
        latch.await(5000, TimeUnit.MILLISECONDS)
        mock(classOf[FetchDataInfo])
      }).when(spyRLM).read(any())

      val curExpiresPerSec = DelayedRemoteFetchMetrics.expiredRequestMeter.count()
      replicaManager.fetchMessages(params, Seq(tidp0 -> new PartitionData(topicId, fetchOffset, 0, 100000, Optional.of[Integer](leaderEpoch), Optional.of[Integer](leaderEpoch))), UnboundedQuota, fetchCallback)
      // advancing the clock to expire the delayed remote fetch
      timer.advanceClock(2000L)

      // verify the DelayedRemoteFetchMetrics.expiredRequestMeter.mark is called since the delayed remote fetch is expired
      TestUtils.waitUntilTrue(() => (curExpiresPerSec + 1) == DelayedRemoteFetchMetrics.expiredRequestMeter.count(), "DelayedRemoteFetchMetrics.expiredRequestMeter.count() should be 1, but got: " + DelayedRemoteFetchMetrics.expiredRequestMeter.count(), 10000L)
      latch.countDown()
    } finally {
      Utils.tryAll(util.Arrays.asList[Callable[Void]](
        () => {
          replicaManager.shutdown(checkpointHW = false)
          null
        },
        () => {
          remoteLogManager.close()
          null
        }
      ))
    }
  }

  private def yammerMetricValue(name: String): Any = {
    val allMetrics = KafkaYammerMetrics.defaultRegistry.allMetrics.asScala
    val (_, metric) = allMetrics.find { case (n, _) => n.getMBeanName.endsWith(name) }
      .getOrElse(fail(s"Unable to find broker metric $name: allMetrics: ${allMetrics.keySet.map(_.getMBeanName)}"))
    metric match {
      case m: Gauge[_] => m.value
      case m: Meter => m.count()
      case m => fail(s"Unexpected broker metric of class ${m.getClass}")
    }
  }

  @Test
  def testSuccessfulBuildRemoteLogAuxStateMetrics(): Unit = {
    val tp0 = new TopicPartition(topic, 0)

    val remoteLogManager = mock(classOf[RemoteLogManager])
    val remoteLogSegmentMetadata = mock(classOf[RemoteLogSegmentMetadata])
    when(remoteLogManager.fetchRemoteLogSegmentMetadata(any(), anyInt(), anyLong())).thenReturn(
      Optional.of(remoteLogSegmentMetadata)
    )
    val storageManager = mock(classOf[RemoteStorageManager])
    when(storageManager.fetchIndex(any(), any())).thenReturn(new ByteArrayInputStream("0".getBytes()))
    when(remoteLogManager.storageManager()).thenReturn(storageManager)

    val replicaManager = setupReplicaManagerWithMockedPurgatories(new MockTimer(time), aliveBrokerIds = Seq(0, 1, 2), enableRemoteStorage = true, shouldMockLog = true, remoteLogManager = Some(remoteLogManager), buildRemoteLogAuxState = true)
    try {

      val offsetCheckpoints = new LazyOffsetCheckpoints(replicaManager.highWatermarkCheckpoints)
      replicaManager.createPartition(tp0).createLogIfNotExists(isNew = false, isFutureReplica = false, offsetCheckpoints, None)
      val partition0Replicas = Seq[Integer](0, 1).asJava
      val topicIds = Map(tp0.topic -> topicId).asJava
      val leaderAndIsrRequest = new LeaderAndIsrRequest.Builder(ApiKeys.LEADER_AND_ISR.latestVersion, 0, 0, brokerEpoch,
        Seq(
          new LeaderAndIsrPartitionState()
            .setTopicName(tp0.topic)
            .setPartitionIndex(tp0.partition)
            .setControllerEpoch(0)
            .setLeader(1)
            .setLeaderEpoch(0)
            .setIsr(partition0Replicas)
            .setPartitionEpoch(0)
            .setReplicas(partition0Replicas)
            .setIsNew(true)
        ).asJava,
        topicIds,
        Set(new Node(0, "host1", 0), new Node(1, "host2", 1)).asJava).build()

      // Verify the metrics for build remote log state and for failures is zero before replicas start to fetch
      assertEquals(0, brokerTopicStats.topicStats(tp0.topic()).buildRemoteLogAuxStateRequestRate.count)
      assertEquals(0, brokerTopicStats.topicStats(tp0.topic()).failedBuildRemoteLogAuxStateRate.count)
      // Verify aggregate metrics
      assertEquals(0, brokerTopicStats.allTopicsStats.buildRemoteLogAuxStateRequestRate.count)
      assertEquals(0, brokerTopicStats.allTopicsStats.failedBuildRemoteLogAuxStateRate.count)

      replicaManager.becomeLeaderOrFollower(0, leaderAndIsrRequest, (_, _) => ())

      // Replicas fetch from the leader periodically, therefore we check that the metric value is increasing
      assertTrue(brokerTopicStats.topicStats(tp0.topic()).buildRemoteLogAuxStateRequestRate.count > 0)
      assertEquals(0, brokerTopicStats.topicStats(tp0.topic()).failedBuildRemoteLogAuxStateRate.count)
      // Verify aggregate metrics
      assertTrue(brokerTopicStats.allTopicsStats.buildRemoteLogAuxStateRequestRate.count > 0)
      assertEquals(0, brokerTopicStats.allTopicsStats.failedBuildRemoteLogAuxStateRate.count)
    } finally {
      replicaManager.shutdown(checkpointHW = false)
    }
  }

  @Test
  def testFailedBuildRemoteLogAuxStateMetrics(): Unit = {
    val tp0 = new TopicPartition(topic, 0)

    val remoteLogManager = mock(classOf[RemoteLogManager])
    val storageManager = mock(classOf[RemoteStorageManager])
    when(storageManager.fetchIndex(any(), any())).thenReturn(new ByteArrayInputStream("0".getBytes()))
    when(remoteLogManager.storageManager()).thenReturn(storageManager)

    val replicaManager = setupReplicaManagerWithMockedPurgatories(new MockTimer(time), aliveBrokerIds = Seq(0, 1, 2), enableRemoteStorage = true, shouldMockLog = true, remoteLogManager = Some(remoteLogManager), buildRemoteLogAuxState = true)
    try {
      val offsetCheckpoints = new LazyOffsetCheckpoints(replicaManager.highWatermarkCheckpoints)
      replicaManager.createPartition(tp0).createLogIfNotExists(isNew = false, isFutureReplica = false, offsetCheckpoints, None)
      val partition0Replicas = Seq[Integer](0, 1).asJava
      val topicIds = Map(tp0.topic -> topicId).asJava
      val leaderAndIsrRequest = new LeaderAndIsrRequest.Builder(ApiKeys.LEADER_AND_ISR.latestVersion, 0, 0, brokerEpoch,
        Seq(
          new LeaderAndIsrPartitionState()
            .setTopicName(tp0.topic)
            .setPartitionIndex(tp0.partition)
            .setControllerEpoch(0)
            .setLeader(1)
            .setLeaderEpoch(0)
            .setIsr(partition0Replicas)
            .setPartitionEpoch(0)
            .setReplicas(partition0Replicas)
            .setIsNew(true)
        ).asJava,
        topicIds,
        Set(new Node(0, "host1", 0), new Node(1, "host2", 1)).asJava).build()

      // Verify the metrics for build remote log state and for failures is zero before replicas start to fetch
      assertEquals(0, brokerTopicStats.topicStats(tp0.topic()).buildRemoteLogAuxStateRequestRate.count)
      assertEquals(0, brokerTopicStats.topicStats(tp0.topic()).failedBuildRemoteLogAuxStateRate.count)
      // Verify aggregate metrics
      assertEquals(0, brokerTopicStats.allTopicsStats.buildRemoteLogAuxStateRequestRate.count)
      assertEquals(0, brokerTopicStats.allTopicsStats.failedBuildRemoteLogAuxStateRate.count)

      replicaManager.becomeLeaderOrFollower(0, leaderAndIsrRequest, (_, _) => ())

      // Replicas fetch from the leader periodically, therefore we check that the metric value is increasing
      // We expect failedBuildRemoteLogAuxStateRate to increase because there is no remoteLogSegmentMetadata
      // when attempting to build log aux state
      TestUtils.waitUntilTrue(() => brokerTopicStats.topicStats(tp0.topic()).buildRemoteLogAuxStateRequestRate.count > 0,
        "Should have buildRemoteLogAuxStateRequestRate count > 0, but got:" + brokerTopicStats.topicStats(tp0.topic()).buildRemoteLogAuxStateRequestRate.count)
      TestUtils.waitUntilTrue(() => brokerTopicStats.topicStats(tp0.topic()).failedBuildRemoteLogAuxStateRate.count > 0,
        "Should have failedBuildRemoteLogAuxStateRate count > 0, but got:" + brokerTopicStats.topicStats(tp0.topic()).failedBuildRemoteLogAuxStateRate.count)
      // Verify aggregate metrics
      TestUtils.waitUntilTrue(() => brokerTopicStats.allTopicsStats.buildRemoteLogAuxStateRequestRate.count > 0,
        "Should have all topic buildRemoteLogAuxStateRequestRate count > 0, but got:" + brokerTopicStats.allTopicsStats.buildRemoteLogAuxStateRequestRate.count)
      TestUtils.waitUntilTrue(() => brokerTopicStats.allTopicsStats.failedBuildRemoteLogAuxStateRate.count > 0,
        "Should have all topic failedBuildRemoteLogAuxStateRate count > 0, but got:" + brokerTopicStats.allTopicsStats.failedBuildRemoteLogAuxStateRate.count)
    } finally {
      replicaManager.shutdown(checkpointHW = false)
    }
  }

  @Test
  def testBuildRemoteLogAuxStateMetricsThrowsException(): Unit = {
    val tp0 = new TopicPartition(topic, 0)

    val remoteLogManager = mock(classOf[RemoteLogManager])
    when(remoteLogManager.fetchRemoteLogSegmentMetadata(any(), anyInt(), anyLong())).thenThrow(new RemoteStorageException("Failed to build remote log aux"))

    val storageManager = mock(classOf[RemoteStorageManager])
    when(storageManager.fetchIndex(any(), any())).thenReturn(new ByteArrayInputStream("0".getBytes()))
    when(remoteLogManager.storageManager()).thenReturn(storageManager)

    val replicaManager = setupReplicaManagerWithMockedPurgatories(new MockTimer(time), aliveBrokerIds = Seq(0, 1, 2), enableRemoteStorage = true, shouldMockLog = true, remoteLogManager = Some(remoteLogManager), buildRemoteLogAuxState = true)
    try {
      val offsetCheckpoints = new LazyOffsetCheckpoints(replicaManager.highWatermarkCheckpoints)
      replicaManager.createPartition(tp0).createLogIfNotExists(isNew = false, isFutureReplica = false, offsetCheckpoints, None)
      val partition0Replicas = Seq[Integer](0, 1).asJava
      val topicIds = Map(tp0.topic -> topicId).asJava
      val leaderAndIsrRequest = new LeaderAndIsrRequest.Builder(ApiKeys.LEADER_AND_ISR.latestVersion, 0, 0, brokerEpoch,
        Seq(
          new LeaderAndIsrPartitionState()
            .setTopicName(tp0.topic)
            .setPartitionIndex(tp0.partition)
            .setControllerEpoch(0)
            .setLeader(1)
            .setLeaderEpoch(0)
            .setIsr(partition0Replicas)
            .setPartitionEpoch(0)
            .setReplicas(partition0Replicas)
            .setIsNew(true)
        ).asJava,
        topicIds,
        Set(new Node(0, "host1", 0), new Node(1, "host2", 1)).asJava).build()

      // Verify the metrics for build remote log state and for failures is zero before replicas start to fetch
      assertEquals(0, brokerTopicStats.topicStats(tp0.topic()).buildRemoteLogAuxStateRequestRate.count)
      assertEquals(0, brokerTopicStats.topicStats(tp0.topic()).failedBuildRemoteLogAuxStateRate.count)
      // Verify aggregate metrics
      assertEquals(0, brokerTopicStats.allTopicsStats.buildRemoteLogAuxStateRequestRate.count)
      assertEquals(0, brokerTopicStats.allTopicsStats.failedBuildRemoteLogAuxStateRate.count)

      replicaManager.becomeLeaderOrFollower(0, leaderAndIsrRequest, (_, _) => ())

      // Replicas fetch from the leader periodically, therefore we check that the metric value is increasing
      // We expect failedBuildRemoteLogAuxStateRate to increase because fetchRemoteLogSegmentMetadata returns RemoteStorageException
      TestUtils.waitUntilTrue(() => brokerTopicStats.topicStats(tp0.topic()).buildRemoteLogAuxStateRequestRate.count > 0,
        "Should have buildRemoteLogAuxStateRequestRate count > 0, but got:" + brokerTopicStats.topicStats(tp0.topic()).buildRemoteLogAuxStateRequestRate.count)
      TestUtils.waitUntilTrue(() => brokerTopicStats.topicStats(tp0.topic()).failedBuildRemoteLogAuxStateRate.count > 0,
        "Should have failedBuildRemoteLogAuxStateRate count > 0, but got:" + brokerTopicStats.topicStats(tp0.topic()).failedBuildRemoteLogAuxStateRate.count)
      // Verify aggregate metrics
      TestUtils.waitUntilTrue(() => brokerTopicStats.allTopicsStats.buildRemoteLogAuxStateRequestRate.count > 0,
        "Should have all topic buildRemoteLogAuxStateRequestRate count > 0, but got:" + brokerTopicStats.allTopicsStats.buildRemoteLogAuxStateRequestRate.count)
      TestUtils.waitUntilTrue(() => brokerTopicStats.allTopicsStats.failedBuildRemoteLogAuxStateRate.count > 0,
        "Should have all topic failedBuildRemoteLogAuxStateRate count > 0, but got:" + brokerTopicStats.allTopicsStats.failedBuildRemoteLogAuxStateRate.count)
    } finally {
      replicaManager.shutdown(checkpointHW = false)
    }
  }

  private def setupMockLog(path: String): UnifiedLog = {
    val mockLog = mock(classOf[UnifiedLog])
    val partitionDir = new File(path, s"$topic-0")
    partitionDir.mkdir()
    when(mockLog.dir).thenReturn(partitionDir)
    when(mockLog.parentDir).thenReturn(path)
    when(mockLog.topicId).thenReturn(Some(topicId))
    when(mockLog.topicPartition).thenReturn(new TopicPartition(topic, 0))
    when(mockLog.highWatermark).thenReturn(highHW)
    when(mockLog.updateHighWatermark(anyLong())).thenReturn(0L)
    when(mockLog.logEndOffsetMetadata).thenReturn(new LogOffsetMetadata(10))
    when(mockLog.maybeIncrementHighWatermark(any(classOf[LogOffsetMetadata]))).thenReturn(None)
    when(mockLog.endOffsetForEpoch(anyInt())).thenReturn(None)
    // try to return a high start offset to cause OffsetOutOfRangeException at the 1st time
    when(mockLog.logStartOffset).thenReturn(endOffset).thenReturn(startOffset)
    when(mockLog.logEndOffset).thenReturn(endOffset)
    when(mockLog.localLogStartOffset()).thenReturn(endOffset - 10)
    when(mockLog.leaderEpochCache).thenReturn(None)
    when(mockLog.latestEpoch).thenReturn(Some(0))
    val producerStateManager = mock(classOf[ProducerStateManager])
    when(mockLog.producerStateManager).thenReturn(producerStateManager)

    mockLog
  }

  private def testStopReplicaWithExistingPartition(leaderEpoch: Int,
                                                   deletePartition: Boolean,
                                                   throwIOException: Boolean,
                                                   expectedOutput: Errors,
                                                   enableRemoteStorage: Boolean): Unit = {
    val mockTimer = new MockTimer(time)
    val replicaManager = setupReplicaManagerWithMockedPurgatories(mockTimer, aliveBrokerIds = Seq(0, 1),
      enableRemoteStorage = enableRemoteStorage)

    try {
      val tp0 = new TopicPartition(topic, 0)
      val offsetCheckpoints = new LazyOffsetCheckpoints(replicaManager.highWatermarkCheckpoints)
      val partition = replicaManager.createPartition(tp0)
      partition.createLogIfNotExists(isNew = false, isFutureReplica = false, offsetCheckpoints, None)

      val logDirFailureChannel = new LogDirFailureChannel(replicaManager.config.logDirs.size)
      val logDir = partition.log.get.parentDirFile

      def readRecoveryPointCheckpoint(): Map[TopicPartition, Long] = {
        new OffsetCheckpointFile(new File(logDir, LogManager.RecoveryPointCheckpointFile),
          logDirFailureChannel).read()
      }

      def readLogStartOffsetCheckpoint(): Map[TopicPartition, Long] = {
        new OffsetCheckpointFile(new File(logDir, LogManager.LogStartOffsetCheckpointFile),
          logDirFailureChannel).read()
      }

      val becomeLeaderRequest = new LeaderAndIsrRequest.Builder(ApiKeys.LEADER_AND_ISR.latestVersion, 0, 0, brokerEpoch,
        Seq(leaderAndIsrPartitionState(tp0, 1, 0, Seq(0, 1), true)).asJava,
        Collections.singletonMap(tp0.topic(), Uuid.randomUuid()),
        Set(new Node(0, "host1", 0), new Node(1, "host2", 1)).asJava
      ).build()

      replicaManager.becomeLeaderOrFollower(1, becomeLeaderRequest, (_, _) => ())

      val batch = TestUtils.records(records = List(
        new SimpleRecord(10, "k1".getBytes, "v1".getBytes),
        new SimpleRecord(11, "k2".getBytes, "v2".getBytes)))
      partition.appendRecordsToLeader(batch, AppendOrigin.CLIENT, requiredAcks = 0, RequestLocal.withThreadConfinedCaching)
      partition.log.get.updateHighWatermark(2L)
      partition.log.get.maybeIncrementLogStartOffset(1L, LogStartOffsetIncrementReason.LeaderOffsetIncremented)
      replicaManager.logManager.checkpointLogRecoveryOffsets()
      replicaManager.logManager.checkpointLogStartOffsets()
      assertEquals(Some(1L), readRecoveryPointCheckpoint().get(tp0))
      assertEquals(Some(1L), readLogStartOffsetCheckpoint().get(tp0))

      if (throwIOException) {
        // Replace underlying PartitionMetadataFile with a mock which throws
        // a KafkaStorageException when maybeFlush is called.
        val mockPartitionMetadataFile = mock(classOf[PartitionMetadataFile])
        when(mockPartitionMetadataFile.maybeFlush()).thenThrow(new KafkaStorageException())
        partition.log.get.partitionMetadataFile = Some(mockPartitionMetadataFile)
      }

      val partitionStates = Map(tp0 -> new StopReplicaPartitionState()
        .setPartitionIndex(tp0.partition)
        .setLeaderEpoch(leaderEpoch)
        .setDeletePartition(deletePartition)
      )

      val (result, error) = replicaManager.stopReplicas(1, 0, 0, partitionStates)
      assertEquals(Errors.NONE, error)
      assertEquals(Map(tp0 -> expectedOutput), result)

      if (expectedOutput == Errors.NONE && deletePartition) {
        assertEquals(HostedPartition.None, replicaManager.getPartition(tp0))
        assertFalse(readRecoveryPointCheckpoint().contains(tp0))
        assertFalse(readLogStartOffsetCheckpoint().contains(tp0))
        if (enableRemoteStorage) {
          val stopPartition = StopPartition(tp0,
            deleteLocalLog = deletePartition,
            deleteRemoteLog = leaderEpoch == LeaderAndIsr.EpochDuringDelete)
          verify(mockRemoteLogManager)
            .stopPartitions(ArgumentMatchers.eq(Collections.singleton(stopPartition)), any())
        }
      }

      if (expectedOutput == Errors.NONE && !deletePartition && enableRemoteStorage) {
        verify(mockRemoteLogManager)
          .stopPartitions(ArgumentMatchers.eq(Collections.singleton(StopPartition(tp0, deleteLocalLog = false))), any())
      }
    } finally {
      replicaManager.shutdown(checkpointHW = false)
    }
  }

  @Test
  def testReplicaNotAvailable(): Unit = {

    def createReplicaManager(): ReplicaManager = {
      val props = TestUtils.createBrokerConfig(1, TestUtils.MockZkConnect)
      val config = KafkaConfig.fromProps(props)
      val mockLogMgr = TestUtils.createLogManager(config.logDirs.map(new File(_)))
      new ReplicaManager(
        metrics = metrics,
        config = config,
        time = time,
        scheduler = new MockScheduler(time),
        logManager = mockLogMgr,
        quotaManagers = quotaManager,
        metadataCache = MetadataCache.zkMetadataCache(config.brokerId, config.interBrokerProtocolVersion),
        logDirFailureChannel = new LogDirFailureChannel(config.logDirs.size),
        alterPartitionManager = alterPartitionManager) {
        override def getPartitionOrException(topicPartition: TopicPartition): Partition = {
          throw Errors.NOT_LEADER_OR_FOLLOWER.exception()
        }
      }
    }

    val replicaManager = createReplicaManager()
    try {
      val tp = new TopicPartition(topic, 0)
      val dir = replicaManager.logManager.liveLogDirs.head.getAbsolutePath
      val errors = replicaManager.alterReplicaLogDirs(Map(tp -> dir))
      assertEquals(Errors.REPLICA_NOT_AVAILABLE, errors(tp))
    } finally {
      replicaManager.shutdown(checkpointHW = false)
    }
  }

  @Test
  def testPartitionMetadataFile(): Unit = {
    val replicaManager = setupReplicaManagerWithMockedPurgatories(new MockTimer(time))
    try {
      val brokerList = Seq[Integer](0, 1).asJava
      val topicPartition = new TopicPartition(topic, 0)
      val topicIds = Collections.singletonMap(topic, Uuid.randomUuid())
      val topicNames = topicIds.asScala.map(_.swap).asJava

      def leaderAndIsrRequest(epoch: Int, topicIds: java.util.Map[String, Uuid]): LeaderAndIsrRequest =
        new LeaderAndIsrRequest.Builder(ApiKeys.LEADER_AND_ISR.latestVersion, 0, 0, brokerEpoch,
          Seq(new LeaderAndIsrPartitionState()
            .setTopicName(topic)
            .setPartitionIndex(0)
            .setControllerEpoch(0)
            .setLeader(0)
            .setLeaderEpoch(epoch)
            .setIsr(brokerList)
            .setPartitionEpoch(0)
            .setReplicas(brokerList)
            .setIsNew(true)).asJava,
          topicIds,
          Set(new Node(0, "host1", 0), new Node(1, "host2", 1)).asJava).build()

      val response = replicaManager.becomeLeaderOrFollower(0, leaderAndIsrRequest(0, topicIds), (_, _) => ())
      assertEquals(Errors.NONE, response.partitionErrors(topicNames).get(topicPartition))
      assertFalse(replicaManager.localLog(topicPartition).isEmpty)
      val id = topicIds.get(topicPartition.topic())
      val log = replicaManager.localLog(topicPartition).get
      assertTrue(log.partitionMetadataFile.get.exists())
      val partitionMetadata = log.partitionMetadataFile.get.read()

      // Current version of PartitionMetadataFile is 0.
      assertEquals(0, partitionMetadata.version)
      assertEquals(id, partitionMetadata.topicId)
    } finally {
      replicaManager.shutdown(checkpointHW = false)
    }
  }

  @Test
  def testPartitionMetadataFileCreatedWithExistingLog(): Unit = {
    val replicaManager = setupReplicaManagerWithMockedPurgatories(new MockTimer(time))
    try {
      val brokerList = Seq[Integer](0, 1).asJava
      val topicPartition = new TopicPartition(topic, 0)

      replicaManager.logManager.getOrCreateLog(topicPartition, isNew = true, topicId = None)

      assertTrue(replicaManager.getLog(topicPartition).isDefined)
      var log = replicaManager.getLog(topicPartition).get
      assertEquals(None, log.topicId)
      assertFalse(log.partitionMetadataFile.get.exists())

      val topicIds = Collections.singletonMap(topic, Uuid.randomUuid())
      val topicNames = topicIds.asScala.map(_.swap).asJava

      def leaderAndIsrRequest(epoch: Int): LeaderAndIsrRequest = new LeaderAndIsrRequest.Builder(ApiKeys.LEADER_AND_ISR.latestVersion, 0, 0, brokerEpoch,
        Seq(new LeaderAndIsrPartitionState()
          .setTopicName(topic)
          .setPartitionIndex(0)
          .setControllerEpoch(0)
          .setLeader(0)
          .setLeaderEpoch(epoch)
          .setIsr(brokerList)
          .setPartitionEpoch(0)
          .setReplicas(brokerList)
          .setIsNew(true)).asJava,
        topicIds,
        Set(new Node(0, "host1", 0), new Node(1, "host2", 1)).asJava).build()

      val response = replicaManager.becomeLeaderOrFollower(0, leaderAndIsrRequest(0), (_, _) => ())
      assertEquals(Errors.NONE, response.partitionErrors(topicNames).get(topicPartition))
      assertFalse(replicaManager.localLog(topicPartition).isEmpty)
      val id = topicIds.get(topicPartition.topic())
      log = replicaManager.localLog(topicPartition).get
      assertTrue(log.partitionMetadataFile.get.exists())
      val partitionMetadata = log.partitionMetadataFile.get.read()

      // Current version of PartitionMetadataFile is 0.
      assertEquals(0, partitionMetadata.version)
      assertEquals(id, partitionMetadata.topicId)
    } finally {
      replicaManager.shutdown(checkpointHW = false)
    }
  }

  @Test
  def testPartitionMetadataFileCreatedAfterPreviousRequestWithoutIds(): Unit = {
    val replicaManager = setupReplicaManagerWithMockedPurgatories(new MockTimer(time))
    try {
      val brokerList = Seq[Integer](0, 1).asJava
      val topicPartition = new TopicPartition(topic, 0)
      val topicPartition2 = new TopicPartition(topic, 1)

      def leaderAndIsrRequest(topicIds: util.Map[String, Uuid], version: Short, partition: Int = 0, leaderEpoch: Int = 0): LeaderAndIsrRequest =
        new LeaderAndIsrRequest.Builder(version, 0, 0, brokerEpoch,
        Seq(new LeaderAndIsrPartitionState()
          .setTopicName(topic)
          .setPartitionIndex(partition)
          .setControllerEpoch(0)
          .setLeader(0)
          .setLeaderEpoch(leaderEpoch)
          .setIsr(brokerList)
          .setPartitionEpoch(0)
          .setReplicas(brokerList)
          .setIsNew(true)).asJava,
        topicIds,
        Set(new Node(0, "host1", 0), new Node(1, "host2", 1)).asJava).build()

      // Send a request without a topic ID so that we have a log without a topic ID associated to the partition.
      val response = replicaManager.becomeLeaderOrFollower(0, leaderAndIsrRequest(Collections.emptyMap(), 4), (_, _) => ())
      assertEquals(Errors.NONE, response.partitionErrors(Collections.emptyMap()).get(topicPartition))
      assertTrue(replicaManager.localLog(topicPartition).isDefined)
      val log = replicaManager.localLog(topicPartition).get
      assertFalse(log.partitionMetadataFile.get.exists())
      assertTrue(log.topicId.isEmpty)

      val response2 = replicaManager.becomeLeaderOrFollower(0, leaderAndIsrRequest(topicIds.asJava, ApiKeys.LEADER_AND_ISR.latestVersion), (_, _) => ())
      assertEquals(Errors.NONE, response2.partitionErrors(topicNames.asJava).get(topicPartition))
      assertTrue(replicaManager.localLog(topicPartition).isDefined)
      assertTrue(log.partitionMetadataFile.get.exists())
      assertTrue(log.topicId.isDefined)
      assertEquals(topicId, log.topicId.get)

      // Repeat with partition 2, but in this case, update the leader epoch
      // Send a request without a topic ID so that we have a log without a topic ID associated to the partition.
      val response3 = replicaManager.becomeLeaderOrFollower(0, leaderAndIsrRequest(Collections.emptyMap(), 4, 1), (_, _) => ())
      assertEquals(Errors.NONE, response3.partitionErrors(Collections.emptyMap()).get(topicPartition2))
      assertTrue(replicaManager.localLog(topicPartition2).isDefined)
      val log2 = replicaManager.localLog(topicPartition2).get
      assertFalse(log2.partitionMetadataFile.get.exists())
      assertTrue(log2.topicId.isEmpty)

      val response4 = replicaManager.becomeLeaderOrFollower(0, leaderAndIsrRequest(topicIds.asJava, ApiKeys.LEADER_AND_ISR.latestVersion, 1, 1), (_, _) => ())
      assertEquals(Errors.NONE, response4.partitionErrors(topicNames.asJava).get(topicPartition2))
      assertTrue(replicaManager.localLog(topicPartition2).isDefined)
      assertTrue(log2.partitionMetadataFile.get.exists())
      assertTrue(log2.topicId.isDefined)
      assertEquals(topicId, log2.topicId.get)

      assertEquals(topicId, log.partitionMetadataFile.get.read().topicId)
      assertEquals(topicId, log2.partitionMetadataFile.get.read().topicId)
    } finally {
      replicaManager.shutdown(checkpointHW = false)
    }
  }

  @Test
  def testInconsistentIdReturnsError(): Unit = {
    val replicaManager = setupReplicaManagerWithMockedPurgatories(new MockTimer(time))
    try {
      val brokerList = Seq[Integer](0, 1).asJava
      val topicPartition = new TopicPartition(topic, 0)
      val topicIds = Collections.singletonMap(topic, Uuid.randomUuid())
      val topicNames = topicIds.asScala.map(_.swap).asJava

      val invalidTopicIds = Collections.singletonMap(topic, Uuid.randomUuid())
      val invalidTopicNames = invalidTopicIds.asScala.map(_.swap).asJava

      def leaderAndIsrRequest(epoch: Int, topicIds: java.util.Map[String, Uuid]): LeaderAndIsrRequest =
        new LeaderAndIsrRequest.Builder(ApiKeys.LEADER_AND_ISR.latestVersion, 0, 0, brokerEpoch,
        Seq(new LeaderAndIsrPartitionState()
          .setTopicName(topic)
          .setPartitionIndex(0)
          .setControllerEpoch(0)
          .setLeader(0)
          .setLeaderEpoch(epoch)
          .setIsr(brokerList)
          .setPartitionEpoch(0)
          .setReplicas(brokerList)
          .setIsNew(true)).asJava,
        topicIds,
        Set(new Node(0, "host1", 0), new Node(1, "host2", 1)).asJava).build()

      val response = replicaManager.becomeLeaderOrFollower(0, leaderAndIsrRequest(0, topicIds), (_, _) => ())
      assertEquals(Errors.NONE, response.partitionErrors(topicNames).get(topicPartition))

      val response2 = replicaManager.becomeLeaderOrFollower(0, leaderAndIsrRequest(1, topicIds), (_, _) => ())
      assertEquals(Errors.NONE, response2.partitionErrors(topicNames).get(topicPartition))

      // Send request with inconsistent ID.
      val response3 = replicaManager.becomeLeaderOrFollower(0, leaderAndIsrRequest(1, invalidTopicIds), (_, _) => ())
      assertEquals(Errors.INCONSISTENT_TOPIC_ID, response3.partitionErrors(invalidTopicNames).get(topicPartition))

      val response4 = replicaManager.becomeLeaderOrFollower(0, leaderAndIsrRequest(2, invalidTopicIds), (_, _) => ())
      assertEquals(Errors.INCONSISTENT_TOPIC_ID, response4.partitionErrors(invalidTopicNames).get(topicPartition))
    } finally {
      replicaManager.shutdown(checkpointHW = false)
    }
  }

  @Test
  def testPartitionMetadataFileNotCreated(): Unit = {
    val replicaManager = setupReplicaManagerWithMockedPurgatories(new MockTimer(time))
    try {
      val brokerList = Seq[Integer](0, 1).asJava
      val topicPartition = new TopicPartition(topic, 0)
      val topicPartitionFoo = new TopicPartition("foo", 0)
      val topicPartitionFake = new TopicPartition("fakeTopic", 0)
      val topicIds = Map(topic -> Uuid.ZERO_UUID, "foo" -> Uuid.randomUuid()).asJava
      val topicNames = topicIds.asScala.map(_.swap).asJava

      def leaderAndIsrRequest(epoch: Int, name: String, version: Short): LeaderAndIsrRequest = LeaderAndIsrRequest.parse(
        new LeaderAndIsrRequest.Builder(version, 0, 0, brokerEpoch,
        Seq(new LeaderAndIsrPartitionState()
          .setTopicName(name)
          .setPartitionIndex(0)
          .setControllerEpoch(0)
          .setLeader(0)
          .setLeaderEpoch(epoch)
          .setIsr(brokerList)
          .setPartitionEpoch(0)
          .setReplicas(brokerList)
          .setIsNew(true)).asJava,
        topicIds,
        Set(new Node(0, "host1", 0), new Node(1, "host2", 1)).asJava).build().serialize(), version)

      // There is no file if the topic does not have an associated topic ID.
      val response = replicaManager.becomeLeaderOrFollower(0, leaderAndIsrRequest(0, "fakeTopic", ApiKeys.LEADER_AND_ISR.latestVersion), (_, _) => ())
      assertTrue(replicaManager.localLog(topicPartitionFake).isDefined)
      val log = replicaManager.localLog(topicPartitionFake).get
      assertFalse(log.partitionMetadataFile.get.exists())
      assertEquals(Errors.NONE, response.partitionErrors(topicNames).get(topicPartition))

      // There is no file if the topic has the default UUID.
      val response2 = replicaManager.becomeLeaderOrFollower(0, leaderAndIsrRequest(0, topic, ApiKeys.LEADER_AND_ISR.latestVersion), (_, _) => ())
      assertTrue(replicaManager.localLog(topicPartition).isDefined)
      val log2 = replicaManager.localLog(topicPartition).get
      assertFalse(log2.partitionMetadataFile.get.exists())
      assertEquals(Errors.NONE, response2.partitionErrors(topicNames).get(topicPartition))

      // There is no file if the request an older version
      val response3 = replicaManager.becomeLeaderOrFollower(0, leaderAndIsrRequest(0, "foo", 0), (_, _) => ())
      assertTrue(replicaManager.localLog(topicPartitionFoo).isDefined)
      val log3 = replicaManager.localLog(topicPartitionFoo).get
      assertFalse(log3.partitionMetadataFile.get.exists())
      assertEquals(Errors.NONE, response3.partitionErrors(topicNames).get(topicPartitionFoo))

      // There is no file if the request is an older version
      val response4 = replicaManager.becomeLeaderOrFollower(0, leaderAndIsrRequest(1, "foo", 4), (_, _) => ())
      assertTrue(replicaManager.localLog(topicPartitionFoo).isDefined)
      val log4 = replicaManager.localLog(topicPartitionFoo).get
      assertFalse(log4.partitionMetadataFile.get.exists())
      assertEquals(Errors.NONE, response4.partitionErrors(topicNames).get(topicPartitionFoo))
    } finally {
      replicaManager.shutdown(checkpointHW = false)
    }
  }

  @ParameterizedTest
  @ValueSource(booleans = Array(true, false))
  def testPartitionMarkedOfflineIfLogCantBeCreated(becomeLeader: Boolean): Unit = {
    val dataDir = TestUtils.tempDir()
    val topicPartition = new TopicPartition(topic, 0)
    val replicaManager = setupReplicaManagerWithMockedPurgatories(
      timer = new MockTimer(time),
      propsModifier = props => props.put(ServerLogConfigs.LOG_DIRS_CONFIG, dataDir.getAbsolutePath)
    )

    try {
      // Delete the data directory to trigger a storage exception
      Utils.delete(dataDir)

      val request = makeLeaderAndIsrRequest(
        topicId = Uuid.randomUuid(),
        topicPartition = topicPartition,
        replicas = Seq(0, 1),
        leaderAndIsr = LeaderAndIsr(if (becomeLeader) 0 else 1, List(0, 1))
      )

      replicaManager.becomeLeaderOrFollower(0, request, (_, _) => ())
      val hostedPartition = replicaManager.getPartition(topicPartition)
      assertEquals(
        classOf[HostedPartition.Offline],
        hostedPartition.getClass
      )
      assertEquals(
        request.topicIds().get(topicPartition.topic()),
        hostedPartition.asInstanceOf[HostedPartition.Offline].partition.flatMap(p => p.topicId).get
      )
    } finally {
      replicaManager.shutdown(checkpointHW = false)
    }
  }

  private def makeLeaderAndIsrRequest(
    topicId: Uuid,
    topicPartition: TopicPartition,
    replicas: Seq[Int],
    leaderAndIsr: LeaderAndIsr,
    isNew: Boolean = true,
    brokerEpoch: Int = 0,
    controllerId: Int = 0,
    controllerEpoch: Int = 0,
    version: Short = LeaderAndIsrRequestData.HIGHEST_SUPPORTED_VERSION
  ): LeaderAndIsrRequest = {
    val partitionState = new LeaderAndIsrPartitionState()
      .setTopicName(topicPartition.topic)
      .setPartitionIndex(topicPartition.partition)
      .setControllerEpoch(controllerEpoch)
      .setLeader(leaderAndIsr.leader)
      .setLeaderEpoch(leaderAndIsr.leaderEpoch)
      .setIsr(leaderAndIsr.isr.map(Int.box).asJava)
      .setPartitionEpoch(leaderAndIsr.partitionEpoch)
      .setReplicas(replicas.map(Int.box).asJava)
      .setIsNew(isNew)

    def mkNode(replicaId: Int): Node = {
      new Node(replicaId, s"host-$replicaId", 9092)
    }

    val nodes = Set(mkNode(controllerId)) ++ replicas.map(mkNode).toSet

    new LeaderAndIsrRequest.Builder(
      version,
      controllerId,
      controllerEpoch,
      brokerEpoch,
      Seq(partitionState).asJava,
      Map(topicPartition.topic -> topicId).asJava,
      nodes.asJava
    ).build()
  }

  @Test
  def testActiveProducerState(): Unit = {
    val brokerId = 0
    val replicaManager = setupReplicaManagerWithMockedPurgatories(new MockTimer(time), brokerId)
    try {
      val fooPartition = new TopicPartition("foo", 0)
      when(replicaManager.metadataCache.contains(fooPartition)).thenReturn(false)
      val fooProducerState = replicaManager.activeProducerState(fooPartition)
      assertEquals(Errors.UNKNOWN_TOPIC_OR_PARTITION, Errors.forCode(fooProducerState.errorCode))

      val oofPartition = new TopicPartition("oof", 0)
      when(replicaManager.metadataCache.contains(oofPartition)).thenReturn(true)
      val oofProducerState = replicaManager.activeProducerState(oofPartition)
      assertEquals(Errors.NOT_LEADER_OR_FOLLOWER, Errors.forCode(oofProducerState.errorCode))

      // This API is supported by both leaders and followers

      val barPartition = new TopicPartition("bar", 0)
      val barLeaderAndIsrRequest = makeLeaderAndIsrRequest(
        topicId = Uuid.randomUuid(),
        topicPartition = barPartition,
        replicas = Seq(brokerId),
        leaderAndIsr = LeaderAndIsr(brokerId, List(brokerId))
      )
      replicaManager.becomeLeaderOrFollower(0, barLeaderAndIsrRequest, (_, _) => ())
      val barProducerState = replicaManager.activeProducerState(barPartition)
      assertEquals(Errors.NONE, Errors.forCode(barProducerState.errorCode))

      val otherBrokerId = 1
      val bazPartition = new TopicPartition("baz", 0)
      val bazLeaderAndIsrRequest = makeLeaderAndIsrRequest(
        topicId = Uuid.randomUuid(),
        topicPartition = bazPartition,
        replicas = Seq(brokerId, otherBrokerId),
        leaderAndIsr = LeaderAndIsr(otherBrokerId, List(brokerId, otherBrokerId))
      )
      replicaManager.becomeLeaderOrFollower(0, bazLeaderAndIsrRequest, (_, _) => ())
      val bazProducerState = replicaManager.activeProducerState(bazPartition)
      assertEquals(Errors.NONE, Errors.forCode(bazProducerState.errorCode))
    } finally {
      replicaManager.shutdown(checkpointHW = false)
    }
  }

  val FOO_UUID = Uuid.fromString("fFJBx0OmQG-UqeaT6YaSwA")

  val BAR_UUID = Uuid.fromString("vApAP6y7Qx23VOfKBzbOBQ")

  @Test
  def testGetOrCreatePartition(): Unit = {
    val brokerId = 0
    val replicaManager = setupReplicaManagerWithMockedPurgatories(new MockTimer(time), brokerId, shouldMockLog = true)
    try {
      val foo0 = new TopicPartition("foo", 0)
      val emptyDelta = new TopicsDelta(TopicsImage.EMPTY)
      val (fooPart, fooNew) = replicaManager.getOrCreatePartition(foo0, emptyDelta, FOO_UUID).get
      assertTrue(fooNew)
      assertEquals(foo0, fooPart.topicPartition)
      val (fooPart2, fooNew2) = replicaManager.getOrCreatePartition(foo0, emptyDelta, FOO_UUID).get
      assertFalse(fooNew2)
      assertTrue(fooPart eq fooPart2)
      val bar1 = new TopicPartition("bar", 1)
      replicaManager.markPartitionOffline(bar1)
      val (barPart, barNew) = replicaManager.getOrCreatePartition(bar1, emptyDelta, BAR_UUID).get
      assertTrue(barNew)
      assertEquals(bar1, barPart.topicPartition)

      val mockLog = mock(classOf[UnifiedLog])
      when(replicaManager.logManager.getLog(bar1)).thenReturn(Some(mockLog))
      when(mockLog.topicId).thenReturn(Some(BAR_UUID))
      replicaManager.markPartitionOffline(bar1)

      assertTrue(replicaManager.getOrCreatePartition(bar1, emptyDelta, BAR_UUID).isEmpty)
    } finally {
      replicaManager.shutdown(checkpointHW = false)
    }
  }

  @Test
  def testGetOrCreatePartitionShouldNotCreateOfflinePartition(): Unit = {
    val localId = 1
    val topicPartition0 = new TopicIdPartition(FOO_UUID, 0, "foo")
    val directoryEventHandler = mock(classOf[DirectoryEventHandler])

    val replicaManager = setupReplicaManagerWithMockedPurgatories(new MockTimer(time), localId, setupLogDirMetaProperties = true, directoryEventHandler = directoryEventHandler)
    try {
      val directoryIds = replicaManager.logManager.directoryIdsSet.toList
      assertEquals(directoryIds.size, 2)
      val leaderTopicsDelta: TopicsDelta = topicsCreateDelta(localId, true, partition = 0, directoryIds = directoryIds)
      val (partition: Partition, isNewWhenCreatedForFirstTime: Boolean) = replicaManager.getOrCreatePartition(topicPartition0.topicPartition(), leaderTopicsDelta, FOO_UUID).get
      partition.makeLeader(leaderAndIsrPartitionState(topicPartition0.topicPartition(), 1, localId, Seq(1, 2)),
        new LazyOffsetCheckpoints(replicaManager.highWatermarkCheckpoints),
        None)

      assertTrue(isNewWhenCreatedForFirstTime)
      // mark topic partition as offline
      replicaManager.markPartitionOffline(topicPartition0.topicPartition())

      // recreate the partition again shouldn't create new partition
      val recreateResults = replicaManager.getOrCreatePartition(topicPartition0.topicPartition(), leaderTopicsDelta, FOO_UUID)
      assertTrue(recreateResults.isEmpty)
    } finally {
      replicaManager.shutdown(checkpointHW = false)
    }
  }

  private def verifyRLMOnLeadershipChange(leaderPartitions: util.Set[Partition], followerPartitions: util.Set[Partition]): Unit = {
    val leaderCapture: ArgumentCaptor[util.Set[Partition]] = ArgumentCaptor.forClass(classOf[util.Set[Partition]])
    val followerCapture: ArgumentCaptor[util.Set[Partition]] = ArgumentCaptor.forClass(classOf[util.Set[Partition]])
    val topicIdsCapture: ArgumentCaptor[util.Map[String, Uuid]] = ArgumentCaptor.forClass(classOf[util.Map[String, Uuid]])
    verify(mockRemoteLogManager).onLeadershipChange(leaderCapture.capture(), followerCapture.capture(), topicIdsCapture.capture())

    val actualLeaderPartitions = leaderCapture.getValue
    val actualFollowerPartitions = followerCapture.getValue

    assertEquals(leaderPartitions, actualLeaderPartitions)
    assertEquals(followerPartitions, actualFollowerPartitions)
  }

  // KAFKA-16031: Enabling remote storage after JBOD is supported in tiered storage
  @ParameterizedTest
  @ValueSource(booleans = Array(false))
  def testApplyDeltaShouldHandleReplicaAssignedToOnlineDirectory(enableRemoteStorage: Boolean): Unit = {
    val localId = 1
    val topicPartition0 = new TopicPartition("foo", 0)
    val topicPartition1 = new TopicPartition("foo", 1)
    val directoryEventHandler = mock(classOf[DirectoryEventHandler])

    val replicaManager = setupReplicaManagerWithMockedPurgatories(new MockTimer(time), localId,
      enableRemoteStorage = enableRemoteStorage, setupLogDirMetaProperties = true, directoryEventHandler = directoryEventHandler)

    try {

      // Test applying delta as leader
      val directoryIds = replicaManager.logManager.directoryIdsSet.toList
      // Make the local replica the leader
      val leaderTopicsDelta = topicsCreateDelta(localId, true, partition = 0, directoryIds = directoryIds)
      val leaderMetadataImage = imageFromTopics(leaderTopicsDelta.apply())
      replicaManager.applyDelta(leaderTopicsDelta, leaderMetadataImage)

      // Check the broker shouldn't updated the controller with the correct assignment.
      verifyNoInteractions(replicaManager.directoryEventHandler)
      val logDirIdHostingPartition0 = replicaManager.logManager.directoryId(replicaManager.logManager.getLog(topicPartition0).get.dir.getParent).get
      assertEquals(directoryIds.head, logDirIdHostingPartition0)

      // Test applying delta as follower
      val followerTopicsDelta = topicsCreateDelta(localId, false, partition = 1, directoryIds = directoryIds)
      val followerMetadataImage = imageFromTopics(followerTopicsDelta.apply())

      replicaManager.applyDelta(followerTopicsDelta, followerMetadataImage)

      // Check the broker shouldn't updated the controller with the correct assignment.
      verifyNoInteractions(replicaManager.directoryEventHandler)
      val logDirIdHostingPartition1 = replicaManager.logManager.directoryId(replicaManager.logManager.getLog(topicPartition1).get.dir.getParent).get
      assertEquals(directoryIds.head, logDirIdHostingPartition1)

    } finally {
      replicaManager.shutdown(checkpointHW = false)
    }
  }

  @ParameterizedTest
  @ValueSource(booleans = Array(true, false))
  def testApplyDeltaShouldHandleReplicaAssignedToUnassignedDirectory(enableRemoteStorage: Boolean): Unit = {
    val localId = 1
    val topicPartition0 = new TopicPartition("foo", 0)
    val topicPartition1 = new TopicPartition("foo", 1)
    val directoryEventHandler = mock(classOf[DirectoryEventHandler])

    val replicaManager = setupReplicaManagerWithMockedPurgatories(new MockTimer(time), localId,
      enableRemoteStorage = enableRemoteStorage, setupLogDirMetaProperties = true, directoryEventHandler = directoryEventHandler)

    try {
      // Make the local replica the leader
      val leaderTopicsDelta = topicsCreateDelta(localId, true, partition = 0, directoryIds = List(DirectoryId.UNASSIGNED, DirectoryId.UNASSIGNED))
      val leaderMetadataImage = imageFromTopics(leaderTopicsDelta.apply())
      val topicId = leaderMetadataImage.topics().topicsByName.get("foo").id
      val topicIdPartition0 = new TopicIdPartition(topicId, topicPartition0)
      val topicIdPartition1 = new TopicIdPartition(topicId, topicPartition1)
      replicaManager.applyDelta(leaderTopicsDelta, leaderMetadataImage)

      // Make the local replica the as follower
      val followerTopicsDelta = topicsCreateDelta(localId, false, partition = 1, directoryIds = List(DirectoryId.UNASSIGNED, DirectoryId.UNASSIGNED))
      val followerMetadataImage = imageFromTopics(followerTopicsDelta.apply())
      replicaManager.applyDelta(followerTopicsDelta, followerMetadataImage)

      // Check the broker updated the controller with the correct assignment.
      val topicIdPartitionCapture: ArgumentCaptor[org.apache.kafka.server.common.TopicIdPartition] =
        ArgumentCaptor.forClass(classOf[org.apache.kafka.server.common.TopicIdPartition])
      val logIdCaptureForPartition: ArgumentCaptor[Uuid] = ArgumentCaptor.forClass(classOf[Uuid])
      verify(replicaManager.directoryEventHandler, atLeastOnce()).handleAssignment(topicIdPartitionCapture.capture(), logIdCaptureForPartition.capture(),
        ArgumentMatchers.eq("Applying metadata delta"), any())

      assertEquals(topicIdPartitionCapture.getAllValues.asScala,
        List(
          new org.apache.kafka.server.common.TopicIdPartition(topicId, topicIdPartition0.partition()),
          new org.apache.kafka.server.common.TopicIdPartition(topicId, topicIdPartition1.partition())
        )
      )
      val logDirIdHostingPartition0 = replicaManager.logManager.directoryId(replicaManager.logManager.getLog(topicPartition0).get.dir.getParent).get
      val logDirIdHostingPartition1 = replicaManager.logManager.directoryId(replicaManager.logManager.getLog(topicPartition1).get.dir.getParent).get
      assertEquals(logIdCaptureForPartition.getAllValues.asScala, List(logDirIdHostingPartition0, logDirIdHostingPartition1))
    } finally {
      replicaManager.shutdown(checkpointHW = false)
    }
  }

  @ParameterizedTest
  @ValueSource(booleans = Array(true, false))
  def testApplyDeltaShouldHandleReplicaAssignedToLostDirectory(enableRemoteStorage: Boolean): Unit = {
    val localId = 1
    val topicPartition0 = new TopicPartition("foo", 0)
    val topicPartition1 = new TopicPartition("foo", 1)
    val directoryEventHandler = mock(classOf[DirectoryEventHandler])

    val replicaManager = setupReplicaManagerWithMockedPurgatories(new MockTimer(time), localId,
      enableRemoteStorage = enableRemoteStorage, setupLogDirMetaProperties = true, directoryEventHandler = directoryEventHandler)

    try {
      // Make the local replica the leader
      val leaderTopicsDelta = topicsCreateDelta(localId, true, directoryIds = List(DirectoryId.LOST, DirectoryId.LOST))
      val leaderMetadataImage = imageFromTopics(leaderTopicsDelta.apply())
      val topicId = leaderMetadataImage.topics().topicsByName.get("foo").id
      val topicIdPartition0 = new TopicIdPartition(topicId, topicPartition0)
      val topicIdPartition1 = new TopicIdPartition(topicId, topicPartition1)
      replicaManager.applyDelta(leaderTopicsDelta, leaderMetadataImage)

      // Make the local replica the as follower
      val followerTopicsDelta = topicsCreateDelta(localId, false, partition = 1, directoryIds = List(DirectoryId.LOST, DirectoryId.LOST))
      val followerMetadataImage = imageFromTopics(followerTopicsDelta.apply())
      replicaManager.applyDelta(followerTopicsDelta, followerMetadataImage)

      // Check the broker updated the controller with the correct assignment.
      val topicIdPartitionCapture: ArgumentCaptor[org.apache.kafka.server.common.TopicIdPartition] =
        ArgumentCaptor.forClass(classOf[org.apache.kafka.server.common.TopicIdPartition])
      val logIdCaptureForPartition: ArgumentCaptor[Uuid] = ArgumentCaptor.forClass(classOf[Uuid])
      verify(replicaManager.directoryEventHandler, atLeastOnce()).handleAssignment(topicIdPartitionCapture.capture(), logIdCaptureForPartition.capture(),
        ArgumentMatchers.eq("Applying metadata delta"), any())

      assertEquals(topicIdPartitionCapture.getAllValues.asScala,
        List(
          new org.apache.kafka.server.common.TopicIdPartition(topicId, topicIdPartition0.partition()),
          new org.apache.kafka.server.common.TopicIdPartition(topicId, topicIdPartition1.partition())
        )
      )
      val logDirIdHostingPartition0 = replicaManager.logManager.directoryId(replicaManager.logManager.getLog(topicPartition0).get.dir.getParent).get
      val logDirIdHostingPartition1 = replicaManager.logManager.directoryId(replicaManager.logManager.getLog(topicPartition1).get.dir.getParent).get
      assertEquals(logIdCaptureForPartition.getAllValues.asScala, List(logDirIdHostingPartition0, logDirIdHostingPartition1))

    } finally {
      replicaManager.shutdown(checkpointHW = false)
    }
  }

  @ParameterizedTest
  @ValueSource(booleans = Array(true, false))
  def testDeltaFromLeaderToFollower(enableRemoteStorage: Boolean): Unit = {
    val localId = 1
    val otherId = localId + 1
    val numOfRecords = 3
    val topicPartition = new TopicPartition("foo", 0)
    val replicaManager = setupReplicaManagerWithMockedPurgatories(new MockTimer(time), localId, enableRemoteStorage = enableRemoteStorage)

    try {
      // Make the local replica the leader
      val leaderTopicsDelta = topicsCreateDelta(localId, true)
      val leaderMetadataImage = imageFromTopics(leaderTopicsDelta.apply())
      val topicId = leaderMetadataImage.topics().topicsByName.get("foo").id
      val topicIdPartition = new TopicIdPartition(topicId, topicPartition)

      replicaManager.applyDelta(leaderTopicsDelta, leaderMetadataImage)

      // Check the state of that partition and fetcher
      val HostedPartition.Online(leaderPartition) = replicaManager.getPartition(topicPartition)
      assertTrue(leaderPartition.isLeader)
      assertEquals(Set(localId, otherId), leaderPartition.inSyncReplicaIds)
      assertEquals(0, leaderPartition.getLeaderEpoch)

      assertEquals(None, replicaManager.replicaFetcherManager.getFetcher(topicPartition))

      if (enableRemoteStorage) {
        verifyRLMOnLeadershipChange(Collections.singleton(leaderPartition), Collections.emptySet())
        reset(mockRemoteLogManager)
      }

      // Send a produce request and advance the highwatermark
      val leaderResponse = sendProducerAppend(replicaManager, topicPartition, numOfRecords)
      fetchPartitionAsFollower(
        replicaManager,
        topicIdPartition,
        new PartitionData(Uuid.ZERO_UUID, numOfRecords, 0, Int.MaxValue, Optional.empty()),
        replicaId = otherId
      )
      assertEquals(Errors.NONE, leaderResponse.get.error)

      // Change the local replica to follower
      val followerTopicsDelta = topicsChangeDelta(leaderMetadataImage.topics(), localId, false)
      val followerMetadataImage = imageFromTopics(followerTopicsDelta.apply())
      replicaManager.applyDelta(followerTopicsDelta, followerMetadataImage)

      // Append on a follower should fail
      val followerResponse = sendProducerAppend(replicaManager, topicPartition, numOfRecords)
      assertEquals(Errors.NOT_LEADER_OR_FOLLOWER, followerResponse.get.error)

      // Check the state of that partition and fetcher
      val HostedPartition.Online(followerPartition) = replicaManager.getPartition(topicPartition)
      assertFalse(followerPartition.isLeader)
      assertEquals(1, followerPartition.getLeaderEpoch)

      if (enableRemoteStorage) {
        verifyRLMOnLeadershipChange(Collections.emptySet(), Collections.singleton(followerPartition))
      }

      val fetcher = replicaManager.replicaFetcherManager.getFetcher(topicPartition)
      val otherEndpoint = ClusterImageTest.IMAGE1.broker(otherId).listeners().get("PLAINTEXT")
      assertEquals(Some(BrokerEndPoint(otherId, otherEndpoint.host(), otherEndpoint.port())), fetcher.map(_.leader.brokerEndPoint()))
    } finally {
      replicaManager.shutdown(checkpointHW = false)
    }
  }

  @ParameterizedTest
  @ValueSource(booleans = Array(true, false))
  def testDeltaFromFollowerToLeader(enableRemoteStorage: Boolean): Unit = {
    val localId = 1
    val otherId = localId + 1
    val numOfRecords = 3
    val topicPartition = new TopicPartition("foo", 0)
    val replicaManager = setupReplicaManagerWithMockedPurgatories(new MockTimer(time), localId, enableRemoteStorage = enableRemoteStorage)

    try {
      // Make the local replica the follower
      val followerTopicsDelta = topicsCreateDelta(localId, false)
      val followerMetadataImage = imageFromTopics(followerTopicsDelta.apply())
      replicaManager.applyDelta(followerTopicsDelta, followerMetadataImage)

      // Check the state of that partition and fetcher
      val HostedPartition.Online(followerPartition) = replicaManager.getPartition(topicPartition)
      assertFalse(followerPartition.isLeader)
      assertEquals(0, followerPartition.getLeaderEpoch)

      if (enableRemoteStorage) {
        verifyRLMOnLeadershipChange(Collections.emptySet(), Collections.singleton(followerPartition))
        reset(mockRemoteLogManager)
      }

      val fetcher = replicaManager.replicaFetcherManager.getFetcher(topicPartition)
      val otherEndpoint = ClusterImageTest.IMAGE1.broker(otherId).listeners().get("PLAINTEXT")
      assertEquals(Some(BrokerEndPoint(otherId, otherEndpoint.host(), otherEndpoint.port())), fetcher.map(_.leader.brokerEndPoint()))

      // Append on a follower should fail
      val followerResponse = sendProducerAppend(replicaManager, topicPartition, numOfRecords)
      assertEquals(Errors.NOT_LEADER_OR_FOLLOWER, followerResponse.get.error)

      // Change the local replica to leader
      val leaderTopicsDelta = topicsChangeDelta(followerMetadataImage.topics(), localId, true)
      val leaderMetadataImage = imageFromTopics(leaderTopicsDelta.apply())
      val topicId = leaderMetadataImage.topics().topicsByName.get("foo").id
      val topicIdPartition = new TopicIdPartition(topicId, topicPartition)
      replicaManager.applyDelta(leaderTopicsDelta, leaderMetadataImage)

      // Send a produce request and advance the highwatermark
      val leaderResponse = sendProducerAppend(replicaManager, topicPartition, numOfRecords)
      fetchPartitionAsFollower(
        replicaManager,
        topicIdPartition,
        new PartitionData(Uuid.ZERO_UUID, numOfRecords, 0, Int.MaxValue, Optional.empty()),
        replicaId = otherId
      )
      assertEquals(Errors.NONE, leaderResponse.get.error)

      val HostedPartition.Online(leaderPartition) = replicaManager.getPartition(topicPartition)
      assertTrue(leaderPartition.isLeader)
      assertEquals(Set(localId, otherId), leaderPartition.inSyncReplicaIds)
      assertEquals(1, leaderPartition.getLeaderEpoch)
      if (enableRemoteStorage) {
        verifyRLMOnLeadershipChange(Collections.singleton(leaderPartition), Collections.emptySet())
      }

      assertEquals(None, replicaManager.replicaFetcherManager.getFetcher(topicPartition))
    } finally {
      replicaManager.shutdown(checkpointHW = false)
    }
  }

  @ParameterizedTest
  @ValueSource(booleans = Array(true, false))
  def testDeltaFollowerWithNoChange(enableRemoteStorage: Boolean): Unit = {
    val localId = 1
    val otherId = localId + 1
    val topicPartition = new TopicPartition("foo", 0)
    val replicaManager = setupReplicaManagerWithMockedPurgatories(new MockTimer(time), localId, enableRemoteStorage = enableRemoteStorage)

    try {
      // Make the local replica the follower
      val followerTopicsDelta = topicsCreateDelta(localId, false)
      val followerMetadataImage = imageFromTopics(followerTopicsDelta.apply())
      replicaManager.applyDelta(followerTopicsDelta, followerMetadataImage)

      // Check the state of that partition and fetcher
      val HostedPartition.Online(followerPartition) = replicaManager.getPartition(topicPartition)
      assertFalse(followerPartition.isLeader)
      assertEquals(0, followerPartition.getLeaderEpoch)

      if (enableRemoteStorage) {
        verifyRLMOnLeadershipChange(Collections.emptySet(), Collections.singleton(followerPartition))
        reset(mockRemoteLogManager)
      }

      val fetcher = replicaManager.replicaFetcherManager.getFetcher(topicPartition)
      val otherEndpoint = ClusterImageTest.IMAGE1.broker(otherId).listeners().get("PLAINTEXT")
      assertEquals(Some(BrokerEndPoint(otherId, otherEndpoint.host(), otherEndpoint.port())), fetcher.map(_.leader.brokerEndPoint()))

      // Apply the same delta again
      replicaManager.applyDelta(followerTopicsDelta, followerMetadataImage)

      // Check that the state stays the same
      val HostedPartition.Online(noChangePartition) = replicaManager.getPartition(topicPartition)
      assertFalse(noChangePartition.isLeader)
      assertEquals(0, noChangePartition.getLeaderEpoch)

      if (enableRemoteStorage) {
        verifyRLMOnLeadershipChange(Collections.emptySet(), Collections.singleton(followerPartition))
      }

      val noChangeFetcher = replicaManager.replicaFetcherManager.getFetcher(topicPartition)
      assertEquals(Some(BrokerEndPoint(otherId, otherEndpoint.host(), otherEndpoint.port())), noChangeFetcher.map(_.leader.brokerEndPoint()))
    } finally {
      replicaManager.shutdown(checkpointHW = false)
    }
  }

  @ParameterizedTest
  @ValueSource(booleans = Array(true, false))
  def testDeltaFollowerToNotReplica(enableRemoteStorage: Boolean): Unit = {
    val localId = 1
    val otherId = localId + 1
    val topicPartition = new TopicPartition("foo", 0)
    val replicaManager = setupReplicaManagerWithMockedPurgatories(new MockTimer(time), localId, enableRemoteStorage = enableRemoteStorage)

    try {
      // Make the local replica the follower
      val followerTopicsDelta = topicsCreateDelta(localId, false)
      val followerMetadataImage = imageFromTopics(followerTopicsDelta.apply())
      replicaManager.applyDelta(followerTopicsDelta, followerMetadataImage)

      // Check the state of that partition and fetcher
      val HostedPartition.Online(followerPartition) = replicaManager.getPartition(topicPartition)
      assertFalse(followerPartition.isLeader)
      assertEquals(0, followerPartition.getLeaderEpoch)

      if (enableRemoteStorage) {
        verifyRLMOnLeadershipChange(Collections.emptySet(), Collections.singleton(followerPartition))
        reset(mockRemoteLogManager)
      }

      val fetcher = replicaManager.replicaFetcherManager.getFetcher(topicPartition)
      val otherEndpoint = ClusterImageTest.IMAGE1.broker(otherId).listeners().get("PLAINTEXT")
      assertEquals(Some(BrokerEndPoint(otherId, otherEndpoint.host(), otherEndpoint.port())), fetcher.map(_.leader.brokerEndPoint()))

      // Apply changes that remove replica
      val notReplicaTopicsDelta = topicsChangeDelta(followerMetadataImage.topics(), otherId, true)
      val notReplicaMetadataImage = imageFromTopics(notReplicaTopicsDelta.apply())
      replicaManager.applyDelta(notReplicaTopicsDelta, notReplicaMetadataImage)

      if (enableRemoteStorage) {
        verify(mockRemoteLogManager, never()).onLeadershipChange(anySet(), anySet(), anyMap())
        verify(mockRemoteLogManager, times(1))
          .stopPartitions(ArgumentMatchers.eq(Collections.singleton(StopPartition(topicPartition, deleteLocalLog = true))), any())
      }

      // Check that the partition was removed
      assertEquals(HostedPartition.None, replicaManager.getPartition(topicPartition))
      assertEquals(None, replicaManager.replicaFetcherManager.getFetcher(topicPartition))
      assertEquals(None, replicaManager.logManager.getLog(topicPartition))
    } finally {
      replicaManager.shutdown(checkpointHW = false)
    }
  }

  @ParameterizedTest
  @ValueSource(booleans = Array(true, false))
  def testDeltaFollowerRemovedTopic(enableRemoteStorage: Boolean): Unit = {
    val localId = 1
    val otherId = localId + 1
    val topicPartition = new TopicPartition("foo", 0)
    val replicaManager = setupReplicaManagerWithMockedPurgatories(new MockTimer(time), localId, enableRemoteStorage = enableRemoteStorage)

    try {
      // Make the local replica the follower
      val followerTopicsDelta = topicsCreateDelta(localId, false)
      val followerMetadataImage = imageFromTopics(followerTopicsDelta.apply())
      replicaManager.applyDelta(followerTopicsDelta, followerMetadataImage)

      // Check the state of that partition and fetcher
      val HostedPartition.Online(followerPartition) = replicaManager.getPartition(topicPartition)
      assertFalse(followerPartition.isLeader)
      assertEquals(0, followerPartition.getLeaderEpoch)

      if (enableRemoteStorage) {
        verifyRLMOnLeadershipChange(Collections.emptySet(), Collections.singleton(followerPartition))
        reset(mockRemoteLogManager)
      }

      val fetcher = replicaManager.replicaFetcherManager.getFetcher(topicPartition)
      val otherEndpoint = ClusterImageTest.IMAGE1.broker(otherId).listeners().get("PLAINTEXT")
      assertEquals(Some(BrokerEndPoint(otherId, otherEndpoint.host(), otherEndpoint.port())), fetcher.map(_.leader.brokerEndPoint()))

      // Apply changes that remove topic and replica
      val removeTopicsDelta = topicsDeleteDelta(followerMetadataImage.topics())
      val removeMetadataImage = imageFromTopics(removeTopicsDelta.apply())
      replicaManager.applyDelta(removeTopicsDelta, removeMetadataImage)

      if (enableRemoteStorage) {
        verify(mockRemoteLogManager, never()).onLeadershipChange(anySet(), anySet(), anyMap())
        verify(mockRemoteLogManager, times(1))
          .stopPartitions(ArgumentMatchers.eq(Collections.singleton(StopPartition(topicPartition, deleteLocalLog = true))), any())
      }

      // Check that the partition was removed
      assertEquals(HostedPartition.None, replicaManager.getPartition(topicPartition))
      assertEquals(None, replicaManager.replicaFetcherManager.getFetcher(topicPartition))
      assertEquals(None, replicaManager.logManager.getLog(topicPartition))
    } finally {
      replicaManager.shutdown(checkpointHW = false)
    }
  }

  @ParameterizedTest
  @ValueSource(booleans = Array(true, false))
  def testDeltaLeaderToNotReplica(enableRemoteStorage: Boolean): Unit = {
    val localId = 1
    val otherId = localId + 1
    val topicPartition = new TopicPartition("foo", 0)
    val replicaManager = setupReplicaManagerWithMockedPurgatories(new MockTimer(time), localId, enableRemoteStorage = enableRemoteStorage)

    try {
      // Make the local replica the leader
      val leaderTopicsDelta = topicsCreateDelta(localId, true)
      val leaderMetadataImage = imageFromTopics(leaderTopicsDelta.apply())
      replicaManager.applyDelta(leaderTopicsDelta, leaderMetadataImage)

      // Check the state of that partition and fetcher
      val HostedPartition.Online(leaderPartition) = replicaManager.getPartition(topicPartition)
      assertTrue(leaderPartition.isLeader)
      assertEquals(Set(localId, otherId), leaderPartition.inSyncReplicaIds)
      assertEquals(0, leaderPartition.getLeaderEpoch)

      if (enableRemoteStorage) {
        verifyRLMOnLeadershipChange(Collections.singleton(leaderPartition), Collections.emptySet())
        reset(mockRemoteLogManager)
      }

      assertEquals(None, replicaManager.replicaFetcherManager.getFetcher(topicPartition))

      // Apply changes that remove replica
      val notReplicaTopicsDelta = topicsChangeDelta(leaderMetadataImage.topics(), otherId, true)
      val notReplicaMetadataImage = imageFromTopics(notReplicaTopicsDelta.apply())
      replicaManager.applyDelta(notReplicaTopicsDelta, notReplicaMetadataImage)

      if (enableRemoteStorage) {
        verify(mockRemoteLogManager, never()).onLeadershipChange(anySet(), anySet(), anyMap())
        verify(mockRemoteLogManager, times(1))
          .stopPartitions(ArgumentMatchers.eq(Collections.singleton(StopPartition(topicPartition, deleteLocalLog = true))), any())
      }

      // Check that the partition was removed
      assertEquals(HostedPartition.None, replicaManager.getPartition(topicPartition))
      assertEquals(None, replicaManager.replicaFetcherManager.getFetcher(topicPartition))
      assertEquals(None, replicaManager.logManager.getLog(topicPartition))
    } finally {
      replicaManager.shutdown(checkpointHW = false)
    }
  }

  @ParameterizedTest
  @ValueSource(booleans = Array(true, false))
  def testDeltaLeaderToRemovedTopic(enableRemoteStorage: Boolean): Unit = {
    val localId = 1
    val otherId = localId + 1
    val topicPartition = new TopicPartition("foo", 0)
    val replicaManager = setupReplicaManagerWithMockedPurgatories(new MockTimer(time), localId, enableRemoteStorage = enableRemoteStorage)

    try {
      // Make the local replica the leader
      val leaderTopicsDelta = topicsCreateDelta(localId, true)
      val leaderMetadataImage = imageFromTopics(leaderTopicsDelta.apply())
      replicaManager.applyDelta(leaderTopicsDelta, leaderMetadataImage)

      // Check the state of that partition and fetcher
      val HostedPartition.Online(leaderPartition) = replicaManager.getPartition(topicPartition)
      assertTrue(leaderPartition.isLeader)
      assertEquals(Set(localId, otherId), leaderPartition.inSyncReplicaIds)
      assertEquals(0, leaderPartition.getLeaderEpoch)

      if (enableRemoteStorage) {
        verifyRLMOnLeadershipChange(Collections.singleton(leaderPartition), Collections.emptySet())
        reset(mockRemoteLogManager)
      }

      assertEquals(None, replicaManager.replicaFetcherManager.getFetcher(topicPartition))

      // Apply changes that remove topic and replica
      val removeTopicsDelta = topicsDeleteDelta(leaderMetadataImage.topics())
      val removeMetadataImage = imageFromTopics(removeTopicsDelta.apply())
      replicaManager.applyDelta(removeTopicsDelta, removeMetadataImage)

      if (enableRemoteStorage) {
        verify(mockRemoteLogManager, never()).onLeadershipChange(anySet(), anySet(), anyMap())
        verify(mockRemoteLogManager, times(1))
          .stopPartitions(ArgumentMatchers.eq(Collections.singleton(StopPartition(topicPartition, deleteLocalLog = true, deleteRemoteLog = true))), any())
      }

      // Check that the partition was removed
      assertEquals(HostedPartition.None, replicaManager.getPartition(topicPartition))
      assertEquals(None, replicaManager.replicaFetcherManager.getFetcher(topicPartition))
      assertEquals(None, replicaManager.logManager.getLog(topicPartition))
    } finally {
      replicaManager.shutdown(checkpointHW = false)
    }
  }

  @ParameterizedTest
  @ValueSource(booleans = Array(true, false))
  def testDeltaToFollowerCompletesProduce(enableRemoteStorage: Boolean): Unit = {
    val localId = 1
    val otherId = localId + 1
    val numOfRecords = 3
    val topicPartition = new TopicPartition("foo", 0)
    val replicaManager = setupReplicaManagerWithMockedPurgatories(new MockTimer(time), localId, enableRemoteStorage = enableRemoteStorage)

    try {
      // Make the local replica the leader
      val leaderTopicsDelta = topicsCreateDelta(localId, true)
      val leaderMetadataImage = imageFromTopics(leaderTopicsDelta.apply())
      replicaManager.applyDelta(leaderTopicsDelta, leaderMetadataImage)

      // Check the state of that partition and fetcher
      val HostedPartition.Online(leaderPartition) = replicaManager.getPartition(topicPartition)
      assertTrue(leaderPartition.isLeader)
      assertEquals(Set(localId, otherId), leaderPartition.inSyncReplicaIds)
      assertEquals(0, leaderPartition.getLeaderEpoch)

      if (enableRemoteStorage) {
        verifyRLMOnLeadershipChange(Collections.singleton(leaderPartition), Collections.emptySet())
        reset(mockRemoteLogManager)
      }

      assertEquals(None, replicaManager.replicaFetcherManager.getFetcher(topicPartition))

      // Send a produce request
      val leaderResponse = sendProducerAppend(replicaManager, topicPartition, numOfRecords)

      // Change the local replica to follower
      val followerTopicsDelta = topicsChangeDelta(leaderMetadataImage.topics(), localId, false)
      val followerMetadataImage = imageFromTopics(followerTopicsDelta.apply())
      replicaManager.applyDelta(followerTopicsDelta, followerMetadataImage)

      val HostedPartition.Online(followerPartition) = replicaManager.getPartition(topicPartition)
      assertFalse(followerPartition.isLeader)
      assertEquals(1, followerPartition.getLeaderEpoch)

      if (enableRemoteStorage) {
        verifyRLMOnLeadershipChange(Collections.emptySet(), Collections.singleton(followerPartition))
        reset(mockRemoteLogManager)
      }

      // Check that the produce failed because it changed to follower before replicating
      assertEquals(Errors.NOT_LEADER_OR_FOLLOWER, leaderResponse.get.error)
    } finally {
      replicaManager.shutdown(checkpointHW = false)
    }
  }

  @ParameterizedTest
  @ValueSource(booleans = Array(true, false))
  def testDeltaToFollowerCompletesFetch(enableRemoteStorage: Boolean): Unit = {
    val localId = 1
    val otherId = localId + 1
    val topicPartition = new TopicPartition("foo", 0)
    val replicaManager = setupReplicaManagerWithMockedPurgatories(new MockTimer(time), localId, enableRemoteStorage = enableRemoteStorage)

    try {
      // Make the local replica the leader
      val leaderTopicsDelta = topicsCreateDelta(localId, true)
      val leaderMetadataImage = imageFromTopics(leaderTopicsDelta.apply())
      val topicId = leaderMetadataImage.topics().topicsByName.get("foo").id
      val topicIdPartition = new TopicIdPartition(topicId, topicPartition)
      replicaManager.applyDelta(leaderTopicsDelta, leaderMetadataImage)

      // Check the state of that partition and fetcher
      val HostedPartition.Online(leaderPartition) = replicaManager.getPartition(topicPartition)
      assertTrue(leaderPartition.isLeader)
      assertEquals(Set(localId, otherId), leaderPartition.inSyncReplicaIds)
      assertEquals(0, leaderPartition.getLeaderEpoch)

      if (enableRemoteStorage) {
        verifyRLMOnLeadershipChange(Collections.singleton(leaderPartition), Collections.emptySet())
        reset(mockRemoteLogManager)
      }

      assertEquals(None, replicaManager.replicaFetcherManager.getFetcher(topicPartition))

      // Send a fetch request
      val fetchCallback = fetchPartitionAsFollower(
        replicaManager,
        topicIdPartition,
        new PartitionData(Uuid.ZERO_UUID, 0, 0, Int.MaxValue, Optional.empty()),
        replicaId = otherId,
        minBytes = Int.MaxValue,
        maxWaitMs = 1000
      )
      assertFalse(fetchCallback.hasFired)

      // Change the local replica to follower
      val followerTopicsDelta = topicsChangeDelta(leaderMetadataImage.topics(), localId, false)
      val followerMetadataImage = imageFromTopics(followerTopicsDelta.apply())
      replicaManager.applyDelta(followerTopicsDelta, followerMetadataImage)

      val HostedPartition.Online(followerPartition) = replicaManager.getPartition(topicPartition)
      assertFalse(followerPartition.isLeader)
      assertEquals(1, followerPartition.getLeaderEpoch)

      if (enableRemoteStorage) {
        verifyRLMOnLeadershipChange(Collections.emptySet(), Collections.singleton(followerPartition))
        reset(mockRemoteLogManager)
      }

      // Check that the produce failed because it changed to follower before replicating
      assertEquals(Errors.NOT_LEADER_OR_FOLLOWER, fetchCallback.assertFired.error)
    } finally {
      replicaManager.shutdown(checkpointHW = false)
    }
  }

  @ParameterizedTest
  @ValueSource(booleans = Array(true, false))
  def testDeltaToLeaderOrFollowerMarksPartitionOfflineIfLogCantBeCreated(isStartIdLeader: Boolean): Unit = {
    val localId = 1
    val topicPartition = new TopicPartition("foo", 0)
    val dataDir = TestUtils.tempDir()
    val replicaManager = setupReplicaManagerWithMockedPurgatories(
      timer = new MockTimer(time),
      brokerId = localId,
      propsModifier = props => props.put(ServerLogConfigs.LOG_DIRS_CONFIG, dataDir.getAbsolutePath),
      enableRemoteStorage = true
    )

    try {
      // Delete the data directory to trigger a storage exception
      Utils.delete(dataDir)

      // Make the local replica the leader
      val topicsDelta = topicsCreateDelta(localId, isStartIdLeader)
      val leaderMetadataImage = imageFromTopics(topicsDelta.apply())
      replicaManager.applyDelta(topicsDelta, leaderMetadataImage)
      verifyRLMOnLeadershipChange(Collections.emptySet(), Collections.emptySet())

      val hostedPartition = replicaManager.getPartition(topicPartition)
      assertEquals(
        classOf[HostedPartition.Offline],
        hostedPartition.getClass
      )
      assertEquals(
        FOO_UUID,
        hostedPartition.asInstanceOf[HostedPartition.Offline].partition.flatMap(p => p.topicId).get
      )
    } finally {
      replicaManager.shutdown(checkpointHW = false)
    }
  }

  @ParameterizedTest
  @ValueSource(booleans = Array(true, false))
  def testDeltaFollowerStopFetcherBeforeCreatingInitialFetchOffset(enableRemoteStorage: Boolean): Unit = {
    val localId = 1
    val otherId = localId + 1
    val topicPartition = new TopicPartition("foo", 0)

    val mockReplicaFetcherManager = mock(classOf[ReplicaFetcherManager])
    val replicaManager = setupReplicaManagerWithMockedPurgatories(
      timer = new MockTimer(time),
      brokerId = localId,
      mockReplicaFetcherManager = Some(mockReplicaFetcherManager),
      enableRemoteStorage = enableRemoteStorage
    )

    try {
      // The first call to removeFetcherForPartitions should be ignored.
      when(mockReplicaFetcherManager.removeFetcherForPartitions(
        Set(topicPartition))
      ).thenReturn(Map.empty[TopicPartition, PartitionFetchState])

      // Make the local replica the follower
      var followerTopicsDelta = topicsCreateDelta(localId, false)
      var followerMetadataImage = imageFromTopics(followerTopicsDelta.apply())
      replicaManager.applyDelta(followerTopicsDelta, followerMetadataImage)

      // Check the state of that partition
      val HostedPartition.Online(followerPartition) = replicaManager.getPartition(topicPartition)
      assertFalse(followerPartition.isLeader)
      assertEquals(0, followerPartition.getLeaderEpoch)
      assertEquals(0, followerPartition.localLogOrException.logEndOffset)
      if (enableRemoteStorage) {
        verifyRLMOnLeadershipChange(Collections.emptySet(), Collections.singleton(followerPartition))
        reset(mockRemoteLogManager)
      }

      // Verify that addFetcherForPartitions was called with the correct
      // init offset.
      val otherEndpoint = ClusterImageTest.IMAGE1.broker(otherId).listeners().get("PLAINTEXT")
      verify(mockReplicaFetcherManager)
        .addFetcherForPartitions(
          Map(topicPartition -> InitialFetchState(
            topicId = Some(FOO_UUID),
            leader = BrokerEndPoint(otherId, otherEndpoint.host(), otherEndpoint.port()),
            currentLeaderEpoch = 0,
            initOffset = 0
          ))
        )

      // The second call to removeFetcherForPartitions simulate the case
      // where the fetcher write to the log before being shutdown.
      when(mockReplicaFetcherManager.removeFetcherForPartitions(
        Set(topicPartition))
      ).thenAnswer { _ =>
        replicaManager.getPartition(topicPartition) match {
          case HostedPartition.Online(partition) =>
            partition.appendRecordsToFollowerOrFutureReplica(
              records = MemoryRecords.withRecords(CompressionType.NONE, 0,
                new SimpleRecord("first message".getBytes)),
              isFuture = false
            )

          case _ =>
        }

        Map.empty[TopicPartition, PartitionFetchState]
      }

      // Apply changes that bumps the leader epoch.
      followerTopicsDelta = topicsChangeDelta(followerMetadataImage.topics(), localId, false)
      followerMetadataImage = imageFromTopics(followerTopicsDelta.apply())
      replicaManager.applyDelta(followerTopicsDelta, followerMetadataImage)

      assertFalse(followerPartition.isLeader)
      assertEquals(1, followerPartition.getLeaderEpoch)
      assertEquals(1, followerPartition.localLogOrException.logEndOffset)

      if (enableRemoteStorage) {
        verifyRLMOnLeadershipChange(Collections.emptySet(), Collections.singleton(followerPartition))
      }

      // Verify that addFetcherForPartitions was called with the correct
      // init offset.
      verify(mockReplicaFetcherManager)
        .addFetcherForPartitions(
          Map(topicPartition -> InitialFetchState(
            topicId = Some(FOO_UUID),
            leader = BrokerEndPoint(otherId, otherEndpoint.host(), otherEndpoint.port()),
            currentLeaderEpoch = 1,
            initOffset = 1
          ))
        )
    } finally {
      replicaManager.shutdown(checkpointHW = false)
    }
  }

  @Test
  def testFetcherAreNotRestartedIfLeaderEpochIsNotBumpedWithZkPath(): Unit = {
    val localId = 0
    val topicPartition = new TopicPartition("foo", 0)

    val mockReplicaFetcherManager = mock(classOf[ReplicaFetcherManager])
    val replicaManager = setupReplicaManagerWithMockedPurgatories(
      timer = new MockTimer(time),
      brokerId = localId,
      aliveBrokerIds = Seq(localId, localId + 1, localId + 2),
      mockReplicaFetcherManager = Some(mockReplicaFetcherManager)
    )

    try {
      when(mockReplicaFetcherManager.removeFetcherForPartitions(
        Set(topicPartition))
      ).thenReturn(Map.empty[TopicPartition, PartitionFetchState])

      // Make the local replica the follower.
      var request = makeLeaderAndIsrRequest(
        topicId = FOO_UUID,
        topicPartition = topicPartition,
        replicas = Seq(localId, localId + 1),
        leaderAndIsr = LeaderAndIsr(
          leader = localId + 1,
          leaderEpoch = 0,
          isr = List(localId, localId + 1),
          leaderRecoveryState = LeaderRecoveryState.RECOVERED,
          partitionEpoch = 0
        )
      )

      replicaManager.becomeLeaderOrFollower(0, request, (_, _) => ())

      // Check the state of that partition.
      val HostedPartition.Online(followerPartition) = replicaManager.getPartition(topicPartition)
      assertFalse(followerPartition.isLeader)
      assertEquals(0, followerPartition.getLeaderEpoch)
      assertEquals(0, followerPartition.getPartitionEpoch)

      // Verify that the partition was removed and added back.
      verify(mockReplicaFetcherManager).removeFetcherForPartitions(Set(topicPartition))
      verify(mockReplicaFetcherManager).addFetcherForPartitions(Map(topicPartition -> InitialFetchState(
        topicId = Some(FOO_UUID),
        leader = BrokerEndPoint(localId + 1, s"host${localId + 1}", localId + 1),
        currentLeaderEpoch = 0,
        initOffset = 0
      )))

      reset(mockReplicaFetcherManager)

      // Apply changes that bumps the partition epoch.
      request = makeLeaderAndIsrRequest(
        topicId = FOO_UUID,
        topicPartition = topicPartition,
        replicas = Seq(localId, localId + 1, localId + 2),
        leaderAndIsr = LeaderAndIsr(
          leader = localId + 1,
          leaderEpoch = 0,
          isr = List(localId, localId + 1),
          leaderRecoveryState = LeaderRecoveryState.RECOVERED,
          partitionEpoch = 1
        )
      )

      replicaManager.becomeLeaderOrFollower(0, request, (_, _) => ())

      assertFalse(followerPartition.isLeader)
      assertEquals(0, followerPartition.getLeaderEpoch)
      // Partition updates is fenced based on the leader epoch on the ZK path.
      assertEquals(0, followerPartition.getPartitionEpoch)

      // As the update is fenced based on the leader epoch, removeFetcherForPartitions and
      // addFetcherForPartitions are not called at all.
      reset(mockReplicaFetcherManager)

      // Apply changes that bumps the leader epoch.
      request = makeLeaderAndIsrRequest(
        topicId = FOO_UUID,
        topicPartition = topicPartition,
        replicas = Seq(localId, localId + 1, localId + 2),
        leaderAndIsr = LeaderAndIsr(
          leader = localId + 2,
          leaderEpoch = 1,
          isr = List(localId, localId + 1, localId + 2),
          leaderRecoveryState = LeaderRecoveryState.RECOVERED,
          partitionEpoch = 2
        )
      )

      replicaManager.becomeLeaderOrFollower(0, request, (_, _) => ())

      assertFalse(followerPartition.isLeader)
      assertEquals(1, followerPartition.getLeaderEpoch)
      assertEquals(2, followerPartition.getPartitionEpoch)

      // Verify that the partition was removed and added back.
      verify(mockReplicaFetcherManager).removeFetcherForPartitions(Set(topicPartition))
      verify(mockReplicaFetcherManager).addFetcherForPartitions(Map(topicPartition -> InitialFetchState(
        topicId = Some(FOO_UUID),
        leader = BrokerEndPoint(localId + 2, s"host${localId + 2}", localId + 2),
        currentLeaderEpoch = 1,
        initOffset = 0
      )))
    } finally {
      replicaManager.shutdown(checkpointHW = false)
    }
  }

  @ParameterizedTest
  @ValueSource(booleans = Array(true, false))
  def testFetcherAreNotRestartedIfLeaderEpochIsNotBumpedWithKRaftPath(enableRemoteStorage: Boolean): Unit = {
    val localId = 0
    val topicPartition = new TopicPartition("foo", 0)

    val mockReplicaFetcherManager = mock(classOf[ReplicaFetcherManager])
    val replicaManager = setupReplicaManagerWithMockedPurgatories(
      timer = new MockTimer(time),
      brokerId = localId,
      mockReplicaFetcherManager = Some(mockReplicaFetcherManager),
      enableRemoteStorage = enableRemoteStorage
    )

    try {
      when(mockReplicaFetcherManager.removeFetcherForPartitions(
        Set(topicPartition))
      ).thenReturn(Map.empty[TopicPartition, PartitionFetchState])

      // Make the local replica the follower.
      var followerTopicsDelta = new TopicsDelta(TopicsImage.EMPTY)
      followerTopicsDelta.replay(new TopicRecord().setName("foo").setTopicId(FOO_UUID))
      followerTopicsDelta.replay(partitionRecord(localId, localId + 1))
      var followerMetadataImage = imageFromTopics(followerTopicsDelta.apply())
      replicaManager.applyDelta(followerTopicsDelta, followerMetadataImage)

      // Check the state of that partition.
      val HostedPartition.Online(followerPartition) = replicaManager.getPartition(topicPartition)
      assertFalse(followerPartition.isLeader)
      assertEquals(0, followerPartition.getLeaderEpoch)
      assertEquals(0, followerPartition.getPartitionEpoch)

      if (enableRemoteStorage) {
        verifyRLMOnLeadershipChange(Collections.emptySet(), Collections.singleton(followerPartition))
        reset(mockRemoteLogManager)
      }

      // Verify that the partition was removed and added back.
      val localIdPlus1Endpoint = ClusterImageTest.IMAGE1.broker(localId + 1).listeners().get("PLAINTEXT")
      verify(mockReplicaFetcherManager).removeFetcherForPartitions(Set(topicPartition))
      verify(mockReplicaFetcherManager).addFetcherForPartitions(Map(topicPartition -> InitialFetchState(
        topicId = Some(FOO_UUID),
        leader = BrokerEndPoint(localId + 1, localIdPlus1Endpoint.host(), localIdPlus1Endpoint.port()),
        currentLeaderEpoch = 0,
        initOffset = 0
      )))

      reset(mockReplicaFetcherManager)

      // Apply changes that bumps the partition epoch.
      followerTopicsDelta = new TopicsDelta(followerMetadataImage.topics())
      followerTopicsDelta.replay(new PartitionChangeRecord()
        .setPartitionId(0)
        .setTopicId(FOO_UUID)
        .setReplicas(util.Arrays.asList(localId, localId + 1, localId + 2))
        .setIsr(util.Arrays.asList(localId, localId + 1))
      )
      followerMetadataImage = imageFromTopics(followerTopicsDelta.apply())
      replicaManager.applyDelta(followerTopicsDelta, followerMetadataImage)

      assertFalse(followerPartition.isLeader)
      assertEquals(0, followerPartition.getLeaderEpoch)
      assertEquals(1, followerPartition.getPartitionEpoch)

      if (enableRemoteStorage) {
        verifyRLMOnLeadershipChange(Collections.emptySet(), Collections.singleton(followerPartition))
        reset(mockRemoteLogManager)
      }

      // Verify that partition's fetcher was not impacted.
      verify(mockReplicaFetcherManager, never()).removeFetcherForPartitions(any())
      verify(mockReplicaFetcherManager, never()).addFetcherForPartitions(any())

      reset(mockReplicaFetcherManager)

      // Apply changes that bumps the leader epoch.
      followerTopicsDelta = new TopicsDelta(followerMetadataImage.topics())
      followerTopicsDelta.replay(new PartitionChangeRecord()
        .setPartitionId(0)
        .setTopicId(FOO_UUID)
        .setReplicas(util.Arrays.asList(localId, localId + 1, localId + 2))
        .setIsr(util.Arrays.asList(localId, localId + 1, localId + 2))
        .setLeader(localId + 2)
      )

      followerMetadataImage = imageFromTopics(followerTopicsDelta.apply())
      replicaManager.applyDelta(followerTopicsDelta, followerMetadataImage)

      assertFalse(followerPartition.isLeader)
      assertEquals(1, followerPartition.getLeaderEpoch)
      assertEquals(2, followerPartition.getPartitionEpoch)

      if (enableRemoteStorage) {
        verifyRLMOnLeadershipChange(Collections.emptySet(), Collections.singleton(followerPartition))
        reset(mockRemoteLogManager)
      }

      // Verify that the partition was removed and added back.
      val localIdPlus2Endpoint = ClusterImageTest.IMAGE1.broker(localId + 2).listeners().get("PLAINTEXT")
      verify(mockReplicaFetcherManager).removeFetcherForPartitions(Set(topicPartition))
      verify(mockReplicaFetcherManager).addFetcherForPartitions(Map(topicPartition -> InitialFetchState(
        topicId = Some(FOO_UUID),
        leader = BrokerEndPoint(localId + 2, localIdPlus2Endpoint.host(), localIdPlus2Endpoint.port()),
        currentLeaderEpoch = 1,
        initOffset = 0
      )))
    } finally {
      replicaManager.shutdown(checkpointHW = false)
    }
  }

  @ParameterizedTest
  @ValueSource(booleans = Array(true, false))
  def testReplicasAreStoppedWhileInControlledShutdownWithKRaft(enableRemoteStorage: Boolean): Unit = {
    val localId = 0
    val foo0 = new TopicPartition("foo", 0)
    val foo1 = new TopicPartition("foo", 1)
    val foo2 = new TopicPartition("foo", 2)

    val mockReplicaFetcherManager = mock(classOf[ReplicaFetcherManager])
    val isShuttingDown = new AtomicBoolean(false)
    val replicaManager = setupReplicaManagerWithMockedPurgatories(
      timer = new MockTimer(time),
      brokerId = localId,
      mockReplicaFetcherManager = Some(mockReplicaFetcherManager),
      isShuttingDown = isShuttingDown,
      enableRemoteStorage = enableRemoteStorage
    )

    try {
      when(mockReplicaFetcherManager.removeFetcherForPartitions(
        Set(foo0, foo1))
      ).thenReturn(Map.empty[TopicPartition, PartitionFetchState])

      var topicsDelta = new TopicsDelta(TopicsImage.EMPTY)
      topicsDelta.replay(new TopicRecord()
        .setName("foo")
        .setTopicId(FOO_UUID)
      )

      // foo0 is a follower in the ISR.
      topicsDelta.replay(new PartitionRecord()
        .setPartitionId(0)
        .setTopicId(FOO_UUID)
        .setReplicas(util.Arrays.asList(localId, localId + 1))
        .setIsr(util.Arrays.asList(localId, localId + 1))
        .setLeader(localId + 1)
        .setLeaderEpoch(0)
        .setPartitionEpoch(0)
      )

      // foo1 is a leader with only himself in the ISR.
      topicsDelta.replay(new PartitionRecord()
        .setPartitionId(1)
        .setTopicId(FOO_UUID)
        .setReplicas(util.Arrays.asList(localId, localId + 1))
        .setIsr(util.Arrays.asList(localId))
        .setLeader(localId)
        .setLeaderEpoch(0)
        .setPartitionEpoch(0)
      )

      // foo2 is a follower NOT in the ISR.
      topicsDelta.replay(new PartitionRecord()
        .setPartitionId(2)
        .setTopicId(FOO_UUID)
        .setReplicas(util.Arrays.asList(localId, localId + 1))
        .setIsr(util.Arrays.asList(localId + 1))
        .setLeader(localId + 1)
        .setLeaderEpoch(0)
        .setPartitionEpoch(0)
      )

      // Apply the delta.
      var metadataImage = imageFromTopics(topicsDelta.apply())
      replicaManager.applyDelta(topicsDelta, metadataImage)

      // Check the state of the partitions.
      val HostedPartition.Online(fooPartition0) = replicaManager.getPartition(foo0)
      assertFalse(fooPartition0.isLeader)
      assertEquals(0, fooPartition0.getLeaderEpoch)
      assertEquals(0, fooPartition0.getPartitionEpoch)

      val HostedPartition.Online(fooPartition1) = replicaManager.getPartition(foo1)
      assertTrue(fooPartition1.isLeader)
      assertEquals(0, fooPartition1.getLeaderEpoch)
      assertEquals(0, fooPartition1.getPartitionEpoch)

      val HostedPartition.Online(fooPartition2) = replicaManager.getPartition(foo2)
      assertFalse(fooPartition2.isLeader)
      assertEquals(0, fooPartition2.getLeaderEpoch)
      assertEquals(0, fooPartition2.getPartitionEpoch)

      if (enableRemoteStorage) {
        val followers: util.Set[Partition] = new util.HashSet[Partition]()
        followers.add(fooPartition0)
        followers.add(fooPartition2)
        verifyRLMOnLeadershipChange(Collections.singleton(fooPartition1), followers)
        reset(mockRemoteLogManager)
      }

      reset(mockReplicaFetcherManager)

      // The broker transitions to SHUTTING_DOWN state. This should not have
      // any impact in KRaft mode.
      isShuttingDown.set(true)

      // The replica begins the controlled shutdown.
      replicaManager.beginControlledShutdown()

      // When the controller receives the controlled shutdown
      // request, it does the following:
      // - Shrinks the ISR of foo0 to remove this replica.
      // - Sets the leader of foo1 to NO_LEADER because it cannot elect another leader.
      // - Does nothing for foo2 because this replica is not in the ISR.
      topicsDelta = new TopicsDelta(metadataImage.topics())
      topicsDelta.replay(new PartitionChangeRecord()
        .setPartitionId(0)
        .setTopicId(FOO_UUID)
        .setReplicas(util.Arrays.asList(localId, localId + 1))
        .setIsr(util.Arrays.asList(localId + 1))
        .setLeader(localId + 1)
      )
      topicsDelta.replay(new PartitionChangeRecord()
        .setPartitionId(1)
        .setTopicId(FOO_UUID)
        .setReplicas(util.Arrays.asList(localId, localId + 1))
        .setIsr(util.Arrays.asList(localId))
        .setLeader(NO_LEADER)
      )
      metadataImage = imageFromTopics(topicsDelta.apply())
      replicaManager.applyDelta(topicsDelta, metadataImage)

      // Partition foo0 and foo1 are updated.
      assertFalse(fooPartition0.isLeader)
      assertEquals(1, fooPartition0.getLeaderEpoch)
      assertEquals(1, fooPartition0.getPartitionEpoch)
      assertFalse(fooPartition1.isLeader)
      assertEquals(1, fooPartition1.getLeaderEpoch)
      assertEquals(1, fooPartition1.getPartitionEpoch)

      // Partition foo2 is not.
      assertFalse(fooPartition2.isLeader)
      assertEquals(0, fooPartition2.getLeaderEpoch)
      assertEquals(0, fooPartition2.getPartitionEpoch)

      if (enableRemoteStorage) {
        val followers: util.Set[Partition] = new util.HashSet[Partition]()
        followers.add(fooPartition0)
        followers.add(fooPartition1)
        verifyRLMOnLeadershipChange(Collections.emptySet(), followers)
        reset(mockRemoteLogManager)
      }

      // Fetcher for foo0 and foo1 are stopped.
      verify(mockReplicaFetcherManager).removeFetcherForPartitions(Set(foo0, foo1))
    } finally {
      // Fetcher for foo2 is stopped when the replica manager shuts down
      // because this replica was not in the ISR.
      replicaManager.shutdown(checkpointHW = false)
    }
  }

  @Test
  def testPartitionListener(): Unit = {
    val maxFetchBytes = 1024 * 1024
    val aliveBrokersIds = Seq(0, 1)
    val leaderEpoch = 5
    val replicaManager = setupReplicaManagerWithMockedPurgatories(new MockTimer(time),
      brokerId = 0, aliveBrokersIds)
    try {
      val tp = new TopicPartition(topic, 0)
      val tidp = new TopicIdPartition(topicId, tp)
      val replicas = aliveBrokersIds.toList.map(Int.box).asJava

      val listener = new MockPartitionListener
      listener.verify()

      // Registering a listener should fail because the partition does not exist yet.
      assertFalse(replicaManager.maybeAddListener(tp, listener))

      // Broker 0 becomes leader of the partition
      val leaderAndIsrPartitionState = new LeaderAndIsrPartitionState()
        .setTopicName(topic)
        .setPartitionIndex(0)
        .setControllerEpoch(0)
        .setLeader(0)
        .setLeaderEpoch(leaderEpoch)
        .setIsr(replicas)
        .setPartitionEpoch(0)
        .setReplicas(replicas)
        .setIsNew(true)
      val leaderAndIsrRequest = new LeaderAndIsrRequest.Builder(ApiKeys.LEADER_AND_ISR.latestVersion, 0, 0, brokerEpoch,
        Seq(leaderAndIsrPartitionState).asJava,
        Collections.singletonMap(topic, topicId),
        Set(new Node(0, "host1", 0), new Node(1, "host2", 1)).asJava).build()
      val leaderAndIsrResponse = replicaManager.becomeLeaderOrFollower(0, leaderAndIsrRequest, (_, _) => ())
      assertEquals(Errors.NONE, leaderAndIsrResponse.error)

      // Registering it should succeed now.
      assertTrue(replicaManager.maybeAddListener(tp, listener))
      listener.verify()

      // Leader appends some data
      for (i <- 1 to 5) {
        appendRecords(replicaManager, tp, TestUtils.singletonRecords(s"message $i".getBytes)).onFire { response =>
          assertEquals(Errors.NONE, response.error)
        }
      }

      // Follower fetches up to offset 2.
      fetchPartitionAsFollower(
        replicaManager,
        tidp,
        new FetchRequest.PartitionData(
          Uuid.ZERO_UUID,
          2L,
          0L,
          maxFetchBytes,
          Optional.of(leaderEpoch)
        ),
        replicaId = 1
      )

      // Listener is updated.
      listener.verify(expectedHighWatermark = 2L)

      // Listener is removed.
      replicaManager.removeListener(tp, listener)

      // Follower fetches up to offset 4.
      fetchPartitionAsFollower(
        replicaManager,
        tidp,
        new FetchRequest.PartitionData(
          Uuid.ZERO_UUID,
          4L,
          0L,
          maxFetchBytes,
          Optional.of(leaderEpoch)
        ),
        replicaId = 1
      )

      // Listener is not updated anymore.
      listener.verify()
    } finally {
      replicaManager.shutdown(checkpointHW = false)
    }
  }

  private def topicsCreateDelta(startId: Int, isStartIdLeader: Boolean, partition:Int = 0, directoryIds: List[Uuid] = List.empty): TopicsDelta = {
    val leader = if (isStartIdLeader) startId else startId + 1
    val delta = new TopicsDelta(TopicsImage.EMPTY)
    delta.replay(new TopicRecord().setName("foo").setTopicId(FOO_UUID))
    val record = partitionRecord(startId, leader, partition)
    if (!directoryIds.isEmpty) {
      record.setDirectories(directoryIds.asJava)
    }
    delta.replay(record)

    delta
  }

  private def partitionRecord(startId: Int, leader: Int, partition: Int = 0) = {
    new PartitionRecord()
      .setPartitionId(partition)
      .setTopicId(FOO_UUID)
      .setReplicas(util.Arrays.asList(startId, startId + 1))
      .setIsr(util.Arrays.asList(startId, startId + 1))
      .setRemovingReplicas(Collections.emptyList())
      .setAddingReplicas(Collections.emptyList())
      .setLeader(leader)
      .setLeaderEpoch(0)
      .setPartitionEpoch(0)
  }

  private def topicsChangeDelta(topicsImage: TopicsImage, startId: Int, isStartIdLeader: Boolean): TopicsDelta = {
    val leader = if (isStartIdLeader) startId else startId + 1
    val delta = new TopicsDelta(topicsImage)
    delta.replay(partitionChangeRecord(startId, leader))
    delta
  }

  private def partitionChangeRecord(startId: Int, leader: Int) = {
    new PartitionChangeRecord()
      .setPartitionId(0)
      .setTopicId(FOO_UUID)
      .setReplicas(util.Arrays.asList(startId, startId + 1))
      .setIsr(util.Arrays.asList(startId, startId + 1))
      .setLeader(leader)
  }

  private def topicsDeleteDelta(topicsImage: TopicsImage): TopicsDelta = {
    val delta = new TopicsDelta(topicsImage)
    delta.replay(new RemoveTopicRecord().setTopicId(FOO_UUID))

    delta
  }

  private def imageFromTopics(topicsImage: TopicsImage): MetadataImage = {
    val featuresImageLatest = new FeaturesImage(
      Collections.emptyMap(),
      MetadataVersion.latestProduction(),
      ZkMigrationState.NONE)
    new MetadataImage(
      new MetadataProvenance(100L, 10, 1000L),
      featuresImageLatest,
      ClusterImageTest.IMAGE1,
      topicsImage,
      ConfigurationsImage.EMPTY,
      ClientQuotasImage.EMPTY,
      ProducerIdsImage.EMPTY,
      AclsImage.EMPTY,
      ScramImage.EMPTY,
      DelegationTokenImage.EMPTY
    )
  }

  def assertFetcherHasTopicId[T <: AbstractFetcherThread](manager: AbstractFetcherManager[T],
                                                          tp: TopicPartition,
                                                          expectedTopicId: Option[Uuid]): Unit = {
    val fetchState = manager.getFetcher(tp).flatMap(_.fetchState(tp))
    assertTrue(fetchState.isDefined)
    assertEquals(expectedTopicId, fetchState.get.topicId)
  }

  @ParameterizedTest
  @ValueSource(booleans = Array(true, false))
  def testPartitionFetchStateUpdatesWithTopicIdChanges(startsWithTopicId: Boolean): Unit = {
    val aliveBrokersIds = Seq(0, 1)
    val replicaManager = setupReplicaManagerWithMockedPurgatories(new MockTimer(time),
      brokerId = 0, aliveBrokersIds)
    try {
      val tp = new TopicPartition(topic, 0)
      val leaderAndIsr = LeaderAndIsr(1, aliveBrokersIds.toList)

      // This test either starts with a topic ID in the PartitionFetchState and removes it on the next request (startsWithTopicId)
      // or does not start with a topic ID in the PartitionFetchState and adds one on the next request (!startsWithTopicId)
      val startingId = if (startsWithTopicId) topicId else Uuid.ZERO_UUID
      val startingIdOpt = if (startsWithTopicId) Some(topicId) else None
      val leaderAndIsrRequest1 = makeLeaderAndIsrRequest(startingId, tp, aliveBrokersIds, leaderAndIsr)
      val leaderAndIsrResponse1 = replicaManager.becomeLeaderOrFollower(0, leaderAndIsrRequest1, (_, _) => ())
      assertEquals(Errors.NONE, leaderAndIsrResponse1.error)

      assertFetcherHasTopicId(replicaManager.replicaFetcherManager, tp, startingIdOpt)

      val endingId = if (!startsWithTopicId) topicId else Uuid.ZERO_UUID
      val endingIdOpt = if (!startsWithTopicId) Some(topicId) else None
      val leaderAndIsrRequest2 = makeLeaderAndIsrRequest(endingId, tp, aliveBrokersIds, leaderAndIsr)
      val leaderAndIsrResponse2 = replicaManager.becomeLeaderOrFollower(0, leaderAndIsrRequest2, (_, _) => ())
      assertEquals(Errors.NONE, leaderAndIsrResponse2.error)

      assertFetcherHasTopicId(replicaManager.replicaFetcherManager, tp, endingIdOpt)
    } finally {
      replicaManager.shutdown(checkpointHW = false)
    }
  }

  @ParameterizedTest
  @ValueSource(booleans = Array(true, false))
  def testReplicaAlterLogDirsWithAndWithoutIds(usesTopicIds: Boolean): Unit = {
    val tp = new TopicPartition(topic, 0)
    val version = if (usesTopicIds) LeaderAndIsrRequestData.HIGHEST_SUPPORTED_VERSION else 4.toShort
    val topicId = if (usesTopicIds) this.topicId else Uuid.ZERO_UUID
    val topicIdOpt = if (usesTopicIds) Some(topicId) else None

    val mockReplicaAlterLogDirsManager = mock(classOf[ReplicaAlterLogDirsManager])
    val replicaManager = setupReplicaManagerWithMockedPurgatories(
      timer = new MockTimer(time),
      mockReplicaAlterLogDirsManager = Some(mockReplicaAlterLogDirsManager)
    )

    try {
      replicaManager.createPartition(tp).createLogIfNotExists(
        isNew = false,
        isFutureReplica = false,
        offsetCheckpoints = new LazyOffsetCheckpoints(replicaManager.highWatermarkCheckpoints),
        topicId = None
      )

      val leaderAndIsrRequest = makeLeaderAndIsrRequest(
        topicId = topicId,
        topicPartition = tp,
        replicas = Seq(0, 1),
        leaderAndIsr = LeaderAndIsr(0, List(0, 1)),
        version = version
      )
      replicaManager.becomeLeaderOrFollower(0, leaderAndIsrRequest, (_, _) => ())

      // Move the replica to the second log directory.
      val partition = replicaManager.getPartitionOrException(tp)
      val newReplicaFolder = replicaManager.logManager.liveLogDirs.filterNot(_ == partition.log.get.dir.getParentFile).head
      replicaManager.alterReplicaLogDirs(Map(tp -> newReplicaFolder.getAbsolutePath))

      // Make sure the future log is created with the correct topic ID.
      val futureLog = replicaManager.futureLocalLogOrException(tp)
      assertEquals(topicIdOpt, futureLog.topicId)

      // Verify that addFetcherForPartitions was called with the correct topic ID.
      verify(mockReplicaAlterLogDirsManager, times(1))
        .addFetcherForPartitions(Map(tp -> InitialFetchState(
          topicId = topicIdOpt,
          leader = BrokerEndPoint(0, "localhost", -1),
          currentLeaderEpoch = 0,
          initOffset = 0
        )))
    } finally {
      replicaManager.shutdown(checkpointHW = false)
    }
  }

  @Test
  def testDescribeLogDirs(): Unit = {
    val topicPartition = 0
    val topicId = Uuid.randomUuid()
    val followerBrokerId = 0
    val leaderBrokerId = 1
    val leaderEpoch = 1
    val leaderEpochIncrement = 2
    val countDownLatch = new CountDownLatch(1)
    val offsetFromLeader = 5

    // Prepare the mocked components for the test
    val (replicaManager, mockLogMgr) = prepareReplicaManagerAndLogManager(new MockTimer(time),
      topicPartition, leaderEpoch + leaderEpochIncrement, followerBrokerId, leaderBrokerId, countDownLatch,
      expectTruncation = false, localLogOffset = Some(10), offsetFromLeader = offsetFromLeader, topicId = Some(topicId))

    try {
      val responses = replicaManager.describeLogDirs(Set(new TopicPartition(topic, topicPartition)))
      assertEquals(mockLogMgr.liveLogDirs.size, responses.size)
      responses.foreach { response =>
        assertEquals(Errors.NONE.code, response.errorCode)
        assertTrue(response.totalBytes > 0)
        assertTrue(response.usableBytes >= 0)
      }
    } finally {
      replicaManager.shutdown(checkpointHW = false)
    }
  }

  @Test
  def testCheckpointHwOnShutdown(): Unit = {
    val mockLogMgr = TestUtils.createLogManager(config.logDirs.map(new File(_)))
    val spyRm = spy(new ReplicaManager(
      metrics = metrics,
      config = config,
      time = time,
      scheduler = new MockScheduler(time),
      logManager = mockLogMgr,
      quotaManagers = quotaManager,
      metadataCache = MetadataCache.zkMetadataCache(config.brokerId, config.interBrokerProtocolVersion),
      logDirFailureChannel = new LogDirFailureChannel(config.logDirs.size),
      alterPartitionManager = alterPartitionManager))

    spyRm.shutdown(checkpointHW = true)

    verify(spyRm).checkpointHighWatermarks()
  }

  @Test
  def testNotCallStopPartitionsForNonTieredTopics(): Unit = {
    val mockTimer = new MockTimer(time)
    val replicaManager = setupReplicaManagerWithMockedPurgatories(mockTimer, aliveBrokerIds = Seq(0, 1),
      enableRemoteStorage = true, defaultTopicRemoteLogStorageEnable = false)

    try {
      val tp0 = new TopicPartition(topic, 0)
      val offsetCheckpoints = new LazyOffsetCheckpoints(replicaManager.highWatermarkCheckpoints)
      val partition = replicaManager.createPartition(tp0)
      // The unified log created is not tiered because `defaultTopicRemoteLogStorageEnable` is set to false
      partition.createLogIfNotExists(isNew = false, isFutureReplica = false, offsetCheckpoints, None)

      val leaderAndIsr = LeaderAndIsr(0, 1, List(0, 1), LeaderRecoveryState.RECOVERED, LeaderAndIsr.InitialPartitionEpoch)
      val becomeLeaderRequest = makeLeaderAndIsrRequest(topicIds(tp0.topic), tp0, Seq(0, 1), leaderAndIsr)  

      replicaManager.becomeLeaderOrFollower(1, becomeLeaderRequest, (_, _) => ())
      verifyRLMOnLeadershipChange(Collections.singleton(partition), Collections.emptySet())

      val requestLeaderEpoch = 1
      val deleteLocalLog = true
      val partitionStates = Map(tp0 -> new StopReplicaPartitionState()
        .setPartitionIndex(tp0.partition)
        .setLeaderEpoch(requestLeaderEpoch)
        .setDeletePartition(deleteLocalLog)
      )

      val (result, error) = replicaManager.stopReplicas(1, 0, 0, partitionStates)

      assertEquals(Errors.NONE, error)
      assertEquals(Map(tp0 -> Errors.NONE), result)
      assertEquals(HostedPartition.None, replicaManager.getPartition(tp0))
      verifyNoMoreInteractions(mockRemoteLogManager)
    } finally {
      replicaManager.shutdown(checkpointHW = false)
    }
  }


  val foo0 = new TopicIdPartition(Uuid.fromString("Sl08ZXU2QW6uF5hIoSzc8w"), new TopicPartition("foo", 0))
  val foo1 = new TopicIdPartition(Uuid.fromString("Sl08ZXU2QW6uF5hIoSzc8w"), new TopicPartition("foo", 1))
  val newFoo0 = new TopicIdPartition(Uuid.fromString("JRCmVxWxQamFs4S8NXYufg"), new TopicPartition("foo", 0))
  val bar0 = new TopicIdPartition(Uuid.fromString("69O438ZkTSeqqclTtZO2KA"), new TopicPartition("bar", 0))

  def setupReplicaManagerForKRaftMigrationTest(): ReplicaManager = {
    setupReplicaManagerWithMockedPurgatories(
      brokerId = 3,
      timer = new MockTimer(time),
      aliveBrokerIds = Seq(0, 1, 2),
      propsModifier = props => {
<<<<<<< HEAD
        props.setProperty(KRaftConfigs.MIGRATION_ENABLED_CONFIG, "true")
        props.setProperty(RaftConfig.QUORUM_VOTERS_CONFIG, "1000@localhost:9093")
        props.setProperty(KRaftConfigs.CONTROLLER_LISTENER_NAMES_CONFIG, "CONTROLLER")
        props.setProperty(KafkaConfig.ListenerSecurityProtocolMapProp, "CONTROLLER:PLAINTEXT,PLAINTEXT:PLAINTEXT")
=======
        props.setProperty(KafkaConfig.MigrationEnabledProp, "true")
        props.setProperty(KafkaConfig.QuorumVotersProp, "1000@localhost:9093")
        props.setProperty(KafkaConfig.ControllerListenerNamesProp, "CONTROLLER")
        props.setProperty(SocketServerConfigs.LISTENER_SECURITY_PROTOCOL_MAP_CONFIG, "CONTROLLER:PLAINTEXT,PLAINTEXT:PLAINTEXT")
>>>>>>> 1b301b30
      },
      defaultTopicRemoteLogStorageEnable = false)
  }

  def verifyPartitionIsOnlineAndHasId(
    replicaManager: ReplicaManager,
    topicIdPartition: TopicIdPartition
  ): Unit = {
    val partition = replicaManager.getPartition(topicIdPartition.topicPartition())
    assertTrue(partition.isInstanceOf[HostedPartition.Online],
      s"Expected ${topicIdPartition} to be in state: HostedPartition.Online. But was in state: ${partition}")
    val hostedPartition = partition.asInstanceOf[HostedPartition.Online]
    assertTrue(hostedPartition.partition.log.isDefined,
      s"Expected ${topicIdPartition} to have a log set in ReplicaManager, but it did not.")
    assertTrue(hostedPartition.partition.log.get.topicId.isDefined,
      s"Expected the log for ${topicIdPartition} to topic ID set in LogManager, but it did not.")
    assertEquals(topicIdPartition.topicId(), hostedPartition.partition.log.get.topicId.get)
    assertEquals(topicIdPartition.topicPartition(), hostedPartition.partition.topicPartition)
  }

  def verifyPartitionIsOffline(
    replicaManager: ReplicaManager,
    topicIdPartition: TopicIdPartition
  ): Unit = {
    val partition = replicaManager.getPartition(topicIdPartition.topicPartition())
    assertEquals(HostedPartition.None, partition, s"Expected ${topicIdPartition} to be offline, but it was: ${partition}")
  }

  @Test
  def testFullLairDuringKRaftMigration(): Unit = {
    val replicaManager = setupReplicaManagerForKRaftMigrationTest()
    try {
      val becomeLeaderRequest = LogManagerTest.createLeaderAndIsrRequestForStrayDetection(
        Seq(foo0, foo1, bar0), Seq(3, 4, 3))
      replicaManager.becomeLeaderOrFollower(1, becomeLeaderRequest, (_, _) => ())
      verifyPartitionIsOnlineAndHasId(replicaManager, foo0)
      verifyPartitionIsOnlineAndHasId(replicaManager, foo1)
      verifyPartitionIsOnlineAndHasId(replicaManager, bar0)
    } finally {
      replicaManager.shutdown(checkpointHW = false)
    }
  }

  @Test
  def testFullLairDuringKRaftMigrationRemovesOld(): Unit = {
    val replicaManager = setupReplicaManagerForKRaftMigrationTest()
    try {
      val becomeLeaderRequest1 = LogManagerTest.createLeaderAndIsrRequestForStrayDetection(
        Seq(foo0, foo1, bar0), Seq(3, 4, 3))
      replicaManager.becomeLeaderOrFollower(1, becomeLeaderRequest1, (_, _) => ())
      val becomeLeaderRequest2 = LogManagerTest.createLeaderAndIsrRequestForStrayDetection(
        Seq(bar0), Seq(3, 4, 3))
      replicaManager.becomeLeaderOrFollower(2, becomeLeaderRequest2, (_, _) => ())

      verifyPartitionIsOffline(replicaManager, foo0)
      verifyPartitionIsOffline(replicaManager, foo1)
      verifyPartitionIsOnlineAndHasId(replicaManager, bar0)
    } finally {
      replicaManager.shutdown(checkpointHW = false)
    }
  }

  @Test
  def testFullLairDuringKRaftMigrationWithTopicRecreations(): Unit = {
    val replicaManager = setupReplicaManagerForKRaftMigrationTest()
    try {
      val becomeLeaderRequest1 = LogManagerTest.createLeaderAndIsrRequestForStrayDetection(
        Seq(foo0, foo1, bar0), Seq(3, 4, 3))
      replicaManager.becomeLeaderOrFollower(1, becomeLeaderRequest1, (_, _) => ())
      val becomeLeaderRequest2 = LogManagerTest.createLeaderAndIsrRequestForStrayDetection(
        Seq(newFoo0, bar0), Seq(3, 4, 3))
      replicaManager.becomeLeaderOrFollower(2, becomeLeaderRequest2, (_, _) => ())

      verifyPartitionIsOnlineAndHasId(replicaManager, newFoo0)
      verifyPartitionIsOffline(replicaManager, foo1)
      verifyPartitionIsOnlineAndHasId(replicaManager, bar0)
    } finally {
      replicaManager.shutdown(checkpointHW = false)
    }
  }

  @Test
  def testMetadataLogDirFailureInZkShouldNotHaltBroker(): Unit = {
    // Given
    val props = TestUtils.createBrokerConfig(1, TestUtils.MockZkConnect, logDirCount = 2)
    val config = KafkaConfig.fromProps(props)
    val logDirFiles = config.logDirs.map(new File(_))
    val logDirFailureChannel = new LogDirFailureChannel(config.logDirs.size)
    val logManager = TestUtils.createLogManager(logDirFiles, defaultConfig = new LogConfig(new Properties()), time = time)
    val mockZkClient = mock(classOf[KafkaZkClient])
    val replicaManager = new ReplicaManager(
      metrics = metrics,
      config = config,
      time = time,
      scheduler = time.scheduler,
      logManager = logManager,
      quotaManagers = quotaManager,
      metadataCache = MetadataCache.zkMetadataCache(config.brokerId, config.interBrokerProtocolVersion),
      logDirFailureChannel = logDirFailureChannel,
      alterPartitionManager = alterPartitionManager,
      threadNamePrefix = Option(this.getClass.getName),
      zkClient = Option(mockZkClient),
    )
    try {
      logManager.startup(Set.empty[String])
      replicaManager.startup()

      def haltProcedure(exitStatus: Int, message: Option[String]): Nothing = {
        fail("Test failure, broker should not have halted")
      }
      Exit.setHaltProcedure(haltProcedure)

      // When
      logDirFailureChannel.maybeAddOfflineLogDir(logDirFiles.head.getAbsolutePath, "test failure", null)

      // Then
      TestUtils.retry(60000) {
         verify(mockZkClient).propagateLogDirEvent(config.brokerId)
      }
    } finally {
      Utils.tryAll(util.Arrays.asList[Callable[Void]](
        () => {
          replicaManager.shutdown(checkpointHW = false)
          null
        },
        () => {
          try {
            logManager.shutdown()
          } catch {
            case _: Exception =>
          }
          null
        },
        () => {
          quotaManager.shutdown()
          null
        }
      ))
    }
  }
}

class MockReplicaSelector extends ReplicaSelector {

  private val selectionCount = new AtomicLong()
  private var partitionViewArgument: Option[PartitionView] = None

  def getSelectionCount: Long = selectionCount.get
  def getPartitionViewArgument: Option[PartitionView] = partitionViewArgument

  override def select(topicPartition: TopicPartition, clientMetadata: ClientMetadata, partitionView: PartitionView): Optional[ReplicaView] = {
    selectionCount.incrementAndGet()
    partitionViewArgument = Some(partitionView)
    Optional.of(partitionView.leader)
  }
}<|MERGE_RESOLUTION|>--- conflicted
+++ resolved
@@ -2618,13 +2618,8 @@
     if (zkMigrationEnabled) {
       props.put(KRaftConfigs.MIGRATION_ENABLED_CONFIG, "" + zkMigrationEnabled)
       props.put(RaftConfig.QUORUM_VOTERS_CONFIG, "3000@localhost:9071")
-<<<<<<< HEAD
       props.put(KRaftConfigs.CONTROLLER_LISTENER_NAMES_CONFIG, "CONTROLLER")
-      props.put(KafkaConfig.ListenerSecurityProtocolMapProp, "CONTROLLER:PLAINTEXT,EXTERNAL:PLAINTEXT,PLAINTEXT:PLAINTEXT")
-=======
-      props.put(KafkaConfig.ControllerListenerNamesProp, "CONTROLLER")
       props.put(SocketServerConfigs.LISTENER_SECURITY_PROTOCOL_MAP_CONFIG, "CONTROLLER:PLAINTEXT,EXTERNAL:PLAINTEXT,PLAINTEXT:PLAINTEXT")
->>>>>>> 1b301b30
       config = KafkaConfig.fromProps(props)
     }
 
@@ -6456,17 +6451,10 @@
       timer = new MockTimer(time),
       aliveBrokerIds = Seq(0, 1, 2),
       propsModifier = props => {
-<<<<<<< HEAD
         props.setProperty(KRaftConfigs.MIGRATION_ENABLED_CONFIG, "true")
         props.setProperty(RaftConfig.QUORUM_VOTERS_CONFIG, "1000@localhost:9093")
         props.setProperty(KRaftConfigs.CONTROLLER_LISTENER_NAMES_CONFIG, "CONTROLLER")
-        props.setProperty(KafkaConfig.ListenerSecurityProtocolMapProp, "CONTROLLER:PLAINTEXT,PLAINTEXT:PLAINTEXT")
-=======
-        props.setProperty(KafkaConfig.MigrationEnabledProp, "true")
-        props.setProperty(KafkaConfig.QuorumVotersProp, "1000@localhost:9093")
-        props.setProperty(KafkaConfig.ControllerListenerNamesProp, "CONTROLLER")
         props.setProperty(SocketServerConfigs.LISTENER_SECURITY_PROTOCOL_MAP_CONFIG, "CONTROLLER:PLAINTEXT,PLAINTEXT:PLAINTEXT")
->>>>>>> 1b301b30
       },
       defaultTopicRemoteLogStorageEnable = false)
   }
