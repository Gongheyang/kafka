--- conflicted
+++ resolved
@@ -42,11 +42,7 @@
     val props = TestUtils.createBrokerConfig(1, TestUtils.MockZkConnect)
     val config = KafkaConfig.fromProps(props)
     val zkClient = EasyMock.createMock(classOf[ZkClient])
-<<<<<<< HEAD
-    val zkUtils = ZkUtils.createWithZkClient(zkClient, false)
-=======
     val zkUtils = ZkUtils.applyWithZkClient(zkClient, false)
->>>>>>> 58e17b2d
     val mockLogMgr = TestUtils.createLogManager(config.logDirs.map(new File(_)).toArray)
     val time: MockTime = new MockTime()
     val jTime = new JMockTime
@@ -70,11 +66,7 @@
     props.put("log.dir", TestUtils.tempRelativeDir("data").getAbsolutePath)
     val config = KafkaConfig.fromProps(props)
     val zkClient = EasyMock.createMock(classOf[ZkClient])
-<<<<<<< HEAD
-    val zkUtils = ZkUtils.createWithZkClient(zkClient, false)
-=======
     val zkUtils = ZkUtils.applyWithZkClient(zkClient, false)
->>>>>>> 58e17b2d
     val mockLogMgr = TestUtils.createLogManager(config.logDirs.map(new File(_)).toArray)
     val time: MockTime = new MockTime()
     val jTime = new JMockTime
@@ -97,11 +89,7 @@
     val props = TestUtils.createBrokerConfig(1, TestUtils.MockZkConnect)
     val config = KafkaConfig.fromProps(props)
     val zkClient = EasyMock.createMock(classOf[ZkClient])
-<<<<<<< HEAD
-    val zkUtils = ZkUtils.createWithZkClient(zkClient, false)
-=======
     val zkUtils = ZkUtils.applyWithZkClient(zkClient, false)
->>>>>>> 58e17b2d
     val mockLogMgr = TestUtils.createLogManager(config.logDirs.map(new File(_)).toArray)
     val time: MockTime = new MockTime()
     val jTime = new JMockTime
