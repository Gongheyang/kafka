--- conflicted
+++ resolved
@@ -2948,13 +2948,9 @@
       // Make the local replica the leader
       val leaderTopicsDelta = topicsCreateDelta(localId, true)
       val leaderMetadataImage = imageFromTopics(leaderTopicsDelta.apply())
-<<<<<<< HEAD
       val topicId = leaderMetadataImage.topics().topicsByName.get("foo").id
       val topicIdPartition = new TopicIdPartition(topicId, topicPartition)
-      replicaManager.applyDelta(leaderMetadataImage, leaderTopicsDelta)
-=======
       replicaManager.applyDelta(leaderTopicsDelta, leaderMetadataImage)
->>>>>>> 86e83de7
 
       // Check the state of that partition and fetcher
       val HostedPartition.Online(leaderPartition) = replicaManager.getPartition(topicPartition)
@@ -3029,13 +3025,9 @@
       // Change the local replica to leader
       val leaderTopicsDelta = topicsChangeDelta(followerMetadataImage.topics(), localId, true)
       val leaderMetadataImage = imageFromTopics(leaderTopicsDelta.apply())
-<<<<<<< HEAD
       val topicId = leaderMetadataImage.topics().topicsByName.get("foo").id
       val topicIdPartition = new TopicIdPartition(topicId, topicPartition)
-      replicaManager.applyDelta(leaderMetadataImage, leaderTopicsDelta)
-=======
       replicaManager.applyDelta(leaderTopicsDelta, leaderMetadataImage)
->>>>>>> 86e83de7
 
       // Send a produce request and advance the highwatermark
       val leaderResponse = sendProducerAppend(replicaManager, topicPartition, numOfRecords)
@@ -3299,13 +3291,9 @@
       // Make the local replica the leader
       val leaderTopicsDelta = topicsCreateDelta(localId, true)
       val leaderMetadataImage = imageFromTopics(leaderTopicsDelta.apply())
-<<<<<<< HEAD
       val topicId = leaderMetadataImage.topics().topicsByName.get("foo").id
       val topicIdPartition = new TopicIdPartition(topicId, topicPartition)
-      replicaManager.applyDelta(leaderMetadataImage, leaderTopicsDelta)
-=======
       replicaManager.applyDelta(leaderTopicsDelta, leaderMetadataImage)
->>>>>>> 86e83de7
 
       // Check the state of that partition and fetcher
       val HostedPartition.Online(leaderPartition) = replicaManager.getPartition(topicPartition)
