/**
 * Licensed to the Apache Software Foundation (ASF) under one or more
 * contributor license agreements.  See the NOTICE file distributed with
 * this work for additional information regarding copyright ownership.
 * The ASF licenses this file to You under the Apache License, Version 2.0
 * (the "License"); you may not use this file except in compliance with
 * the License.  You may obtain a copy of the License at
 *
 *    http://www.apache.org/licenses/LICENSE-2.0
 *
 * Unless required by applicable law or agreed to in writing, software
 * distributed under the License is distributed on an "AS IS" BASIS,
 * WITHOUT WARRANTIES OR CONDITIONS OF ANY KIND, either express or implied.
 * See the License for the specific language governing permissions and
 * limitations under the License.
 */

package kafka.server.metadata

import java.util
import java.util.concurrent.atomic.AtomicReference
import java.util.{Collections, Optional}
import org.apache.kafka.common.metadata.{PartitionChangeRecord, PartitionRecord, RegisterBrokerRecord, TopicRecord}
import org.apache.kafka.common.utils.Time
import org.apache.kafka.common.{Endpoint, Uuid}
import org.apache.kafka.image.{MetadataDelta, MetadataImage}
import org.apache.kafka.metadata.{BrokerRegistration, RecordTestUtils, VersionRange}
import org.apache.kafka.server.common.ApiMessageAndVersion
import org.junit.jupiter.api.Assertions.{assertEquals, assertTrue}
import org.junit.jupiter.api.Test

import scala.jdk.CollectionConverters._

class BrokerMetadataListenerTest {
  private def newBrokerMetadataListener(
    snapshotter: Option[MetadataSnapshotter] = None,
    maxBytesBetweenSnapshots: Long = 1000000L,
  ): BrokerMetadataListener = {
    new BrokerMetadataListener(
      brokerId = 0,
      time = Time.SYSTEM,
      threadNamePrefix = None,
      maxBytesBetweenSnapshots = maxBytesBetweenSnapshots,
      snapshotter = snapshotter)
  }

  @Test
  def testCreateAndClose(): Unit = {
    val listener = newBrokerMetadataListener()
    listener.close()
  }

  @Test
  def testPublish(): Unit = {
    val listener = newBrokerMetadataListener()
    try {
      listener.handleCommit(RecordTestUtils.mockBatchReader(100L,
        util.Arrays.asList(new ApiMessageAndVersion(new RegisterBrokerRecord().
          setBrokerId(0).
          setBrokerEpoch(100L).
          setFenced(false).
          setRack(null).
          setIncarnationId(Uuid.fromString("GFBwlTcpQUuLYQ2ig05CSg")), 0.toShort))))
      val imageRecords = listener.getImageRecords().get()
      assertEquals(0, imageRecords.size())
      assertEquals(100L, listener.highestMetadataOffset)
      listener.handleCommit(RecordTestUtils.mockBatchReader(200L,
        util.Arrays.asList(new ApiMessageAndVersion(new RegisterBrokerRecord().
          setBrokerId(1).
          setBrokerEpoch(200L).
          setFenced(true).
          setRack(null).
          setIncarnationId(Uuid.fromString("QkOQtNKVTYatADcaJ28xDg")), 0.toShort))))
      listener.startPublishing(new MetadataPublisher {
        override def publish(delta: MetadataDelta, newImage: MetadataImage): Unit = {
          assertEquals(200L, newImage.highestOffsetAndEpoch().offset)
          assertEquals(new BrokerRegistration(0, 100L,
            Uuid.fromString("GFBwlTcpQUuLYQ2ig05CSg"), Collections.emptyList[Endpoint](),
            Collections.emptyMap[String, VersionRange](), Optional.empty[String](), false),
            delta.clusterDelta().broker(0))
          assertEquals(new BrokerRegistration(1, 200L,
            Uuid.fromString("QkOQtNKVTYatADcaJ28xDg"), Collections.emptyList[Endpoint](),
            Collections.emptyMap[String, VersionRange](), Optional.empty[String](), true),
            delta.clusterDelta().broker(1))
        }
      }).get()
    } finally {
      listener.close()
    }
  }

  class MockMetadataSnapshotter extends MetadataSnapshotter {
    var image = MetadataImage.EMPTY
    val failure = new AtomicReference[Throwable](null)
    var activeSnapshotOffset = -1L
    var prevCommittedOffset = -1L
    var prevCommittedEpoch = -1
    var prevLastContainedLogTime = -1L

    override def maybeStartSnapshot(lastContainedLogTime: Long, newImage: MetadataImage): Boolean = {
      try {
        if (activeSnapshotOffset == -1L) {
          assertTrue(prevCommittedOffset <= newImage.highestOffsetAndEpoch().offset)
          assertTrue(prevCommittedEpoch <= newImage.highestOffsetAndEpoch().epoch)
          assertTrue(prevLastContainedLogTime <= lastContainedLogTime)
          prevCommittedOffset = newImage.highestOffsetAndEpoch().offset
          prevCommittedEpoch = newImage.highestOffsetAndEpoch().epoch
          prevLastContainedLogTime = lastContainedLogTime
          image = newImage
          activeSnapshotOffset = newImage.highestOffsetAndEpoch().offset
          true
        } else {
          false
        }
      } catch {
        case t: Throwable => failure.compareAndSet(null, t)
      }
    }
  }

  class MockMetadataPublisher extends MetadataPublisher {
    var image = MetadataImage.EMPTY

    override def publish(delta: MetadataDelta, newImage: MetadataImage): Unit = {
      image = newImage
    }
  }

  private val FOO_ID = Uuid.fromString("jj1G9utnTuCegi_gpnRgYw")

  private def generateManyRecords(listener: BrokerMetadataListener,
                                  endOffset: Long): Unit = {
    (0 to 10000).foreach { _ =>
      listener.handleCommit(RecordTestUtils.mockBatchReader(endOffset,
        util.Arrays.asList(new ApiMessageAndVersion(new PartitionChangeRecord().
          setPartitionId(0).
          setTopicId(FOO_ID).
          setRemovingReplicas(Collections.singletonList(1)), 0.toShort),
          new ApiMessageAndVersion(new PartitionChangeRecord().
            setPartitionId(0).
            setTopicId(FOO_ID).
            setRemovingReplicas(Collections.emptyList()), 0.toShort))))
    }
    listener.getImageRecords().get()
  }

  @Test
  def testHandleCommitsWithNoSnapshotterDefined(): Unit = {
    val listener = newBrokerMetadataListener(maxBytesBetweenSnapshots = 1000L)
    try {
      val brokerIds = 0 to 3

      registerBrokers(listener, brokerIds, endOffset = 100L)
      createTopicWithOnePartition(listener, replicas = brokerIds, endOffset = 200L)
      listener.getImageRecords().get()
      assertEquals(200L, listener.highestMetadataOffset)

      generateManyRecords(listener, endOffset = 1000L)
      assertEquals(1000L, listener.highestMetadataOffset)
    } finally {
      listener.close()
    }
  }

  @Test
  def testCreateSnapshot(): Unit = {
    val snapshotter = new MockMetadataSnapshotter()
<<<<<<< HEAD
    val listener = new BrokerMetadataListener(0, Time.SYSTEM, None, 1000L,
      Some(snapshotter))
=======
    val listener = newBrokerMetadataListener(snapshotter = Some(snapshotter),
      maxBytesBetweenSnapshots = 1000L)
>>>>>>> 1bdd35d8
    try {
      val brokerIds = 0 to 3

      registerBrokers(listener, brokerIds, endOffset = 100L)
      createTopicWithOnePartition(listener, replicas = brokerIds, endOffset = 200L)
      listener.getImageRecords().get()
      assertEquals(200L, listener.highestMetadataOffset)

      // Check that we generate at least one snapshot once we see enough records.
      assertEquals(-1L, snapshotter.prevCommittedOffset)
      generateManyRecords(listener, 1000L)
      assertEquals(1000L, snapshotter.prevCommittedOffset)
      assertEquals(1000L, snapshotter.activeSnapshotOffset)
      snapshotter.activeSnapshotOffset = -1L

      // Test creating a new snapshot after publishing it.
      val publisher = new MockMetadataPublisher()
      listener.startPublishing(publisher).get()
      generateManyRecords(listener, 2000L)
      listener.getImageRecords().get()
      assertEquals(2000L, snapshotter.activeSnapshotOffset)
      assertEquals(2000L, snapshotter.prevCommittedOffset)

      // Test how we handle the snapshotter returning false.
      generateManyRecords(listener, 3000L)
      assertEquals(2000L, snapshotter.activeSnapshotOffset)
      generateManyRecords(listener, 4000L)
      assertEquals(2000L, snapshotter.activeSnapshotOffset)
      snapshotter.activeSnapshotOffset = -1L
      generateManyRecords(listener, 5000L)
      assertEquals(5000L, snapshotter.activeSnapshotOffset)
      assertEquals(null, snapshotter.failure.get())
    } finally {
      listener.close()
    }
  }

  private def registerBrokers(
    listener: BrokerMetadataListener,
    brokerIds: Iterable[Int],
    endOffset: Long
  ): Unit = {
    brokerIds.foreach { brokerId =>
      listener.handleCommit(RecordTestUtils.mockBatchReader(endOffset,
        util.Arrays.asList(new ApiMessageAndVersion(new RegisterBrokerRecord().
          setBrokerId(brokerId).
          setBrokerEpoch(100L).
          setFenced(false).
          setRack(null).
          setIncarnationId(Uuid.fromString("GFBwlTcpQUuLYQ2ig05CS" + brokerId)), 0.toShort))))
    }
  }

  private def createTopicWithOnePartition(
    listener: BrokerMetadataListener,
    replicas: Seq[Int],
    endOffset: Long
  ): Unit = {
    listener.handleCommit(RecordTestUtils.mockBatchReader(endOffset,
      util.Arrays.asList(
        new ApiMessageAndVersion(new TopicRecord().
          setName("foo").
          setTopicId(FOO_ID), 0.toShort),
        new ApiMessageAndVersion(new PartitionRecord().
          setPartitionId(0).
          setTopicId(FOO_ID).
          setIsr(replicas.map(Int.box).asJava).
          setLeader(0).
          setReplicas(replicas.map(Int.box).asJava), 0.toShort)))
    )
  }

}<|MERGE_RESOLUTION|>--- conflicted
+++ resolved
@@ -165,13 +165,8 @@
   @Test
   def testCreateSnapshot(): Unit = {
     val snapshotter = new MockMetadataSnapshotter()
-<<<<<<< HEAD
-    val listener = new BrokerMetadataListener(0, Time.SYSTEM, None, 1000L,
-      Some(snapshotter))
-=======
     val listener = newBrokerMetadataListener(snapshotter = Some(snapshotter),
       maxBytesBetweenSnapshots = 1000L)
->>>>>>> 1bdd35d8
     try {
       val brokerIds = 0 to 3
 
