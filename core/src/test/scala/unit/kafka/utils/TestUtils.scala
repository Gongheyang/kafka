/**
 * Licensed to the Apache Software Foundation (ASF) under one or more
 * contributor license agreements.  See the NOTICE file distributed with
 * this work for additional information regarding copyright ownership.
 * The ASF licenses this file to You under the Apache License, Version 2.0
 * (the "License"); you may not use this file except in compliance with
 * the License.  You may obtain a copy of the License at
 *
 *    http://www.apache.org/licenses/LICENSE-2.0
 *
 * Unless required by applicable law or agreed to in writing, software
 * distributed under the License is distributed on an "AS IS" BASIS,
 * WITHOUT WARRANTIES OR CONDITIONS OF ANY KIND, either express or implied.
 * See the License for the specific language governing permissions and
 * limitations under the License.
 */

package kafka.utils

import java.io._
import java.nio._
import java.nio.channels._
import java.util.Random
import java.util.Properties
import java.security.cert.X509Certificate
import javax.net.ssl.X509TrustManager
import charset.Charset

import kafka.security.auth.{Resource, Authorizer, Acl}
import org.apache.kafka.common.protocol.SecurityProtocol
import org.apache.kafka.common.utils.Utils._

import collection.mutable.ListBuffer

import org.I0Itec.zkclient.{ZkClient, ZkConnection}

import kafka.server._
import kafka.producer._
import kafka.message._
import kafka.api._
import kafka.cluster.Broker
import kafka.consumer.{ConsumerTimeoutException, KafkaStream, ConsumerConfig}
import kafka.serializer.{StringEncoder, DefaultEncoder, Encoder}
import kafka.common.TopicAndPartition
import kafka.admin.AdminUtils
import kafka.producer.ProducerConfig
import kafka.log._
import kafka.utils.ZkUtils._

import org.junit.Assert._
import org.apache.kafka.clients.producer.KafkaProducer
import org.apache.kafka.clients.consumer.{ConsumerRebalanceListener, KafkaConsumer}
import org.apache.kafka.common.serialization.ByteArrayDeserializer
import org.apache.kafka.clients.CommonClientConfigs
import org.apache.kafka.common.security.ssl.SSLFactory
import org.apache.kafka.common.config.SSLConfigs
import org.apache.kafka.test.TestSSLUtils

import scala.collection.Map
import scala.collection.JavaConversions._

/**
 * Utility functions to help with testing
 */
object TestUtils extends Logging {

  val IoTmpDir = System.getProperty("java.io.tmpdir")

  val Letters = "ABCDEFGHIJKLMNOPQRSTUVWXYZabcdefghijklmnopqrstuvwxyz"
  val Digits = "0123456789"
  val LettersAndDigits = Letters + Digits

  /* A consistent random number generator to make tests repeatable */
  val seededRandom = new Random(192348092834L)
  val random = new Random()

  /* 0 gives a random port; you can then retrieve the assigned port from the Socket object. */
  val RandomPort = 0

  /** Port to use for unit tests that mock/don't require a real ZK server. */
  val MockZkPort = 1
  /** Zookeeper connection string to use for unit tests that mock/don't require a real ZK server. */
  val MockZkConnect = "127.0.0.1:" + MockZkPort

  /**
   * Create a temporary directory
   */
  def tempDir(): File = {
    val f = new File(IoTmpDir, "kafka-" + random.nextInt(1000000))
    f.mkdirs()
    f.deleteOnExit()

    Runtime.getRuntime().addShutdownHook(new Thread() {
      override def run() = {
        CoreUtils.rm(f)
      }
    })

    f
  }

  def tempTopic(): String = "testTopic" + random.nextInt(1000000)

  /**
   * Create a temporary relative directory
   */
  def tempRelativeDir(parent: String): File = {
    val f = new File(parent, "kafka-" + random.nextInt(1000000))
    f.mkdirs()
    f.deleteOnExit()
    f
  }

  /**
   * Create a temporary file
   */
  def tempFile(): File = {
    val f = File.createTempFile("kafka", ".tmp")
    f.deleteOnExit()
    f
  }

  /**
   * Create a temporary file and return an open file channel for this file
   */
  def tempChannel(): FileChannel = new RandomAccessFile(tempFile(), "rw").getChannel()

  /**
   * Create a kafka server instance with appropriate test settings
   * USING THIS IS A SIGN YOU ARE NOT WRITING A REAL UNIT TEST
   * @param config The configuration of the server
   */
  def createServer(config: KafkaConfig, time: Time = SystemTime): KafkaServer = {
    val server = new KafkaServer(config, time)
    server.startup()
    server
  }

  /**
   * Create a test config for the given node id
   */
  def createBrokerConfigs(numConfigs: Int,
    zkConnect: String,
    enableControlledShutdown: Boolean = true,
    enableDeleteTopic: Boolean = false,
    enableSSL: Boolean = false,
    trustStoreFile: Option[File] = None): Seq[Properties] = {
    (0 until numConfigs).map(node => createBrokerConfig(node, zkConnect, enableControlledShutdown, enableDeleteTopic, enableSSL = enableSSL, trustStoreFile = trustStoreFile))
  }

  def getBrokerListStrFromServers(servers: Seq[KafkaServer]): String = {
    servers.map(s => formatAddress(s.config.hostName, s.boundPort())).mkString(",")
  }

  def getSSLBrokerListStrFromServers(servers: Seq[KafkaServer]): String = {
    servers.map(s => formatAddress(s.config.hostName, s.boundPort(SecurityProtocol.SSL))).mkString(",")
  }

  /**
   * Create a test config for the given node id
   */
  def createBrokerConfig(nodeId: Int, zkConnect: String,
    enableControlledShutdown: Boolean = true,
    enableDeleteTopic: Boolean = false,
    port: Int = RandomPort, enableSSL: Boolean = false, sslPort: Int = RandomPort, trustStoreFile: Option[File] = None): Properties = {
    val props = new Properties
    var listeners: String = "PLAINTEXT://localhost:"+port.toString
    if (nodeId >= 0) props.put("broker.id", nodeId.toString)
    if (enableSSL)
      listeners = listeners + "," + "SSL://localhost:"+sslPort.toString
    props.put("listeners", listeners)
    props.put("log.dir", TestUtils.tempDir().getAbsolutePath)
    props.put("zookeeper.connect", zkConnect)
    props.put("replica.socket.timeout.ms", "1500")
    props.put("controller.socket.timeout.ms", "1500")
    props.put("controlled.shutdown.enable", enableControlledShutdown.toString)
    props.put("delete.topic.enable", enableDeleteTopic.toString)
    props.put("controlled.shutdown.retry.backoff.ms", "100")
    if (enableSSL) {
      props.putAll(addSSLConfigs(SSLFactory.Mode.SERVER, true, trustStoreFile, "server"+nodeId))
    }
    props.put("port", port.toString)
    props
  }

  /**
   * Create a topic in zookeeper.
   * Wait until the leader is elected and the metadata is propagated to all brokers.
   * Return the leader for each partition.
   */
  def createTopic(zkUtils: ZkUtils,
                  topic: String,
                  numPartitions: Int = 1,
                  replicationFactor: Int = 1,
                  servers: Seq[KafkaServer],
                  topicConfig: Properties = new Properties) : scala.collection.immutable.Map[Int, Option[Int]] = {
    // create topic
    AdminUtils.createTopic(zkUtils, topic, numPartitions, replicationFactor, topicConfig)
    // wait until the update metadata request for new topic reaches all servers
    (0 until numPartitions).map { case i =>
      TestUtils.waitUntilMetadataIsPropagated(servers, topic, i)
      i -> TestUtils.waitUntilLeaderIsElectedOrChanged(zkUtils, topic, i)
    }.toMap
  }

  /**
   * Create a topic in zookeeper using a customized replica assignment.
   * Wait until the leader is elected and the metadata is propagated to all brokers.
   * Return the leader for each partition.
   */
  def createTopic(zkUtils: ZkUtils, topic: String, partitionReplicaAssignment: collection.Map[Int, Seq[Int]],
                  servers: Seq[KafkaServer]) : scala.collection.immutable.Map[Int, Option[Int]] = {
    // create topic
    AdminUtils.createOrUpdateTopicPartitionAssignmentPathInZK(zkUtils, topic, partitionReplicaAssignment)
    // wait until the update metadata request for new topic reaches all servers
    partitionReplicaAssignment.keySet.map { case i =>
      TestUtils.waitUntilMetadataIsPropagated(servers, topic, i)
      i -> TestUtils.waitUntilLeaderIsElectedOrChanged(zkUtils, topic, i)
    }.toMap
  }

  /**
   * Create a test config for a consumer
   */
  def createConsumerProperties(zkConnect: String, groupId: String, consumerId: String,
                               consumerTimeout: Long = -1): Properties = {
    val props = new Properties
    props.put("zookeeper.connect", zkConnect)
    props.put("group.id", groupId)
    props.put("consumer.id", consumerId)
    props.put("consumer.timeout.ms", consumerTimeout.toString)
    props.put("zookeeper.session.timeout.ms", "6000")
    props.put("zookeeper.sync.time.ms", "200")
    props.put("auto.commit.interval.ms", "1000")
    props.put("rebalance.max.retries", "4")
    props.put("auto.offset.reset", "smallest")
    props.put("num.consumer.fetchers", "2")

    props
  }

  /**
   * Wrap the message in a message set
   * @param payload The bytes of the message
   */
  def singleMessageSet(payload: Array[Byte], codec: CompressionCodec = NoCompressionCodec, key: Array[Byte] = null) =
    new ByteBufferMessageSet(compressionCodec = codec, messages = new Message(payload, key))

  /**
   * Generate an array of random bytes
   * @param numBytes The size of the array
   */
  def randomBytes(numBytes: Int): Array[Byte] = {
    val bytes = new Array[Byte](numBytes)
    seededRandom.nextBytes(bytes)
    bytes
  }

  /**
   * Generate a random string of letters and digits of the given length
   * @param len The length of the string
   * @return The random string
   */
  def randomString(len: Int): String = {
    val b = new StringBuilder()
    for(i <- 0 until len)
      b.append(LettersAndDigits.charAt(seededRandom.nextInt(LettersAndDigits.length)))
    b.toString
  }

  /**
   * Check that the buffer content from buffer.position() to buffer.limit() is equal
   */
  def checkEquals(b1: ByteBuffer, b2: ByteBuffer) {
    assertEquals("Buffers should have equal length", b1.limit - b1.position, b2.limit - b2.position)
    for(i <- 0 until b1.limit - b1.position)
      assertEquals("byte " + i + " byte not equal.", b1.get(b1.position + i), b2.get(b1.position + i))
  }

  /**
   * Throw an exception if the two iterators are of differing lengths or contain
   * different messages on their Nth element
   */
  def checkEquals[T](expected: Iterator[T], actual: Iterator[T]) {
    var length = 0
    while(expected.hasNext && actual.hasNext) {
      length += 1
      assertEquals(expected.next, actual.next)
    }

    // check if the expected iterator is longer
    if (expected.hasNext) {
      var length1 = length;
      while (expected.hasNext) {
        expected.next
        length1 += 1
      }
      assertFalse("Iterators have uneven length-- first has more: "+length1 + " > " + length, true);
    }

    // check if the actual iterator was longer
    if (actual.hasNext) {
      var length2 = length;
      while (actual.hasNext) {
        actual.next
        length2 += 1
      }
      assertFalse("Iterators have uneven length-- second has more: "+length2 + " > " + length, true);
    }
  }

  /**
   *  Throw an exception if an iterable has different length than expected
   *
   */
  def checkLength[T](s1: Iterator[T], expectedLength:Int) {
    var n = 0
    while (s1.hasNext) {
      n+=1
      s1.next
    }
    assertEquals(expectedLength, n)
  }

  /**
   * Throw an exception if the two iterators are of differing lengths or contain
   * different messages on their Nth element
   */
  def checkEquals[T](s1: java.util.Iterator[T], s2: java.util.Iterator[T]) {
    while(s1.hasNext && s2.hasNext)
      assertEquals(s1.next, s2.next)
    assertFalse("Iterators have uneven length--first has more", s1.hasNext)
    assertFalse("Iterators have uneven length--second has more", s2.hasNext)
  }

  def stackedIterator[T](s: Iterator[T]*): Iterator[T] = {
    new Iterator[T] {
      var cur: Iterator[T] = null
      val topIterator = s.iterator

      def hasNext() : Boolean = {
        while (true) {
          if (cur == null) {
            if (topIterator.hasNext)
              cur = topIterator.next
            else
              return false
          }
          if (cur.hasNext)
            return true
          cur = null
        }
        // should never reach her
        throw new RuntimeException("should not reach here")
      }

      def next() : T = cur.next
    }
  }

  /**
   * Create a hexidecimal string for the given bytes
   */
  def hexString(bytes: Array[Byte]): String = hexString(ByteBuffer.wrap(bytes))

  /**
   * Create a hexidecimal string for the given bytes
   */
  def hexString(buffer: ByteBuffer): String = {
    val builder = new StringBuilder("0x")
    for(i <- 0 until buffer.limit)
      builder.append(String.format("%x", Integer.valueOf(buffer.get(buffer.position + i))))
    builder.toString
  }

  /**
   * Create a producer with a few pre-configured properties.
   * If certain properties need to be overridden, they can be provided in producerProps.
   */
  def createProducer[K, V](brokerList: String,
                           encoder: String = classOf[DefaultEncoder].getName,
                           keyEncoder: String = classOf[DefaultEncoder].getName,
                           partitioner: String = classOf[DefaultPartitioner].getName,
                           producerProps: Properties = null): Producer[K, V] = {
    val props: Properties = getProducerConfig(brokerList)

    //override any explicitly specified properties
    if (producerProps != null)
      props.putAll(producerProps)

    props.put("serializer.class", encoder)
    props.put("key.serializer.class", keyEncoder)
    props.put("partitioner.class", partitioner)
    new Producer[K, V](new ProducerConfig(props))
  }

  /**
   * Create a (new) producer with a few pre-configured properties.
   */
  def createNewProducer(brokerList: String,
                        acks: Int = -1,
                        metadataFetchTimeout: Long = 3000L,
                        blockOnBufferFull: Boolean = true,
                        bufferSize: Long = 1024L * 1024L,
                        retries: Int = 0,
                        lingerMs: Long = 0,
                        enableSSL: Boolean = false,
                        trustStoreFile: Option[File] = None) : KafkaProducer[Array[Byte],Array[Byte]] = {
    import org.apache.kafka.clients.producer.ProducerConfig

    val producerProps = new Properties()
    producerProps.put(ProducerConfig.BOOTSTRAP_SERVERS_CONFIG, brokerList)
    producerProps.put(ProducerConfig.ACKS_CONFIG, acks.toString)
    producerProps.put(ProducerConfig.METADATA_FETCH_TIMEOUT_CONFIG, metadataFetchTimeout.toString)
    producerProps.put(ProducerConfig.BUFFER_MEMORY_CONFIG, bufferSize.toString)
    producerProps.put(ProducerConfig.RETRIES_CONFIG, retries.toString)
    producerProps.put(ProducerConfig.RETRY_BACKOFF_MS_CONFIG, "100")
    producerProps.put(ProducerConfig.RECONNECT_BACKOFF_MS_CONFIG, "200")
    producerProps.put(ProducerConfig.LINGER_MS_CONFIG, lingerMs.toString)
    producerProps.put(ProducerConfig.KEY_SERIALIZER_CLASS_CONFIG, "org.apache.kafka.common.serialization.ByteArraySerializer")
    producerProps.put(ProducerConfig.VALUE_SERIALIZER_CLASS_CONFIG, "org.apache.kafka.common.serialization.ByteArraySerializer")
    if (enableSSL) {
      producerProps.put(CommonClientConfigs.SECURITY_PROTOCOL_CONFIG, "SSL")
      producerProps.putAll(addSSLConfigs(SSLFactory.Mode.CLIENT, false, trustStoreFile, "producer"))
    }
    new KafkaProducer[Array[Byte],Array[Byte]](producerProps)
  }

  /**
   * Create a new consumer with a few pre-configured properties.
   */
  def createNewConsumer(brokerList: String,
                        groupId: String,
                        autoOffsetReset: String = "earliest",
                        partitionFetchSize: Long = 4096L,
                        partitionAssignmentStrategy: String = "blah",
                        sessionTimeout: Int = 30000,
                        enableSSL: Boolean = false,
                        trustStoreFile: Option[File] = None) : KafkaConsumer[Array[Byte],Array[Byte]] = {
    import org.apache.kafka.clients.consumer.ConsumerConfig

    val consumerProps= new Properties()
    consumerProps.put(ConsumerConfig.BOOTSTRAP_SERVERS_CONFIG, brokerList)
    consumerProps.put(ConsumerConfig.GROUP_ID_CONFIG, groupId)
    consumerProps.put(ConsumerConfig.AUTO_OFFSET_RESET_CONFIG, autoOffsetReset)
    consumerProps.put(ConsumerConfig.MAX_PARTITION_FETCH_BYTES_CONFIG, partitionFetchSize.toString)
    consumerProps.put(ConsumerConfig.RETRY_BACKOFF_MS_CONFIG, "100")
    consumerProps.put(ConsumerConfig.RECONNECT_BACKOFF_MS_CONFIG, "200")
    consumerProps.put(ConsumerConfig.KEY_DESERIALIZER_CLASS_CONFIG, "org.apache.kafka.common.serialization.ByteArrayDeserializer")
    consumerProps.put(ConsumerConfig.VALUE_DESERIALIZER_CLASS_CONFIG, "org.apache.kafka.common.serialization.ByteArrayDeserializer")
    consumerProps.put(ConsumerConfig.PARTITION_ASSIGNMENT_STRATEGY_CONFIG, partitionAssignmentStrategy)
    consumerProps.put(ConsumerConfig.SESSION_TIMEOUT_MS_CONFIG, sessionTimeout.toString)
    if (enableSSL) {
      consumerProps.put(CommonClientConfigs.SECURITY_PROTOCOL_CONFIG, "SSL")
      consumerProps.putAll(addSSLConfigs(SSLFactory.Mode.CLIENT, false, trustStoreFile, "consumer"))
    }
    new KafkaConsumer[Array[Byte],Array[Byte]](consumerProps)
  }

  /**
   * Create a default producer config properties map with the given metadata broker list
   */
  def getProducerConfig(brokerList: String): Properties = {
    val props = new Properties()
    props.put("metadata.broker.list", brokerList)
    props.put("message.send.max.retries", "5")
    props.put("retry.backoff.ms", "1000")
    props.put("request.timeout.ms", "2000")
    props.put("request.required.acks", "-1")
    props.put("send.buffer.bytes", "65536")
    props.put("connect.timeout.ms", "100000")
    props.put("reconnect.interval", "10000")

    props
  }

  def getSyncProducerConfig(port: Int): Properties = {
    val props = new Properties()
    props.put("host", "localhost")
    props.put("port", port.toString)
    props.put("request.timeout.ms", "500")
    props.put("request.required.acks", "1")
    props.put("serializer.class", classOf[StringEncoder].getName)
    props
  }

  def updateConsumerOffset(config : ConsumerConfig, path : String, offset : Long) = {
<<<<<<< HEAD
    val zkUtils = ZkUtils.apply(config.zkConnect, config.zkSessionTimeoutMs, config.zkConnectionTimeoutMs, false)
=======
    val zkUtils = ZkUtils(config.zkConnect, config.zkSessionTimeoutMs, config.zkConnectionTimeoutMs, false)
>>>>>>> 241b9ab5
    zkUtils.updatePersistentPath(path, offset.toString)

  }

  def getMessageIterator(iter: Iterator[MessageAndOffset]): Iterator[Message] = {
    new IteratorTemplate[Message] {
      override def makeNext(): Message = {
        if (iter.hasNext)
          iter.next.message
        else
          allDone()
      }
    }
  }

  def createBrokersInZk(zkUtils: ZkUtils, ids: Seq[Int]): Seq[Broker] = {
    val brokers = ids.map(id => new Broker(id, "localhost", 6667, SecurityProtocol.PLAINTEXT))
    brokers.foreach(b => zkUtils.registerBrokerInZk(b.id, "localhost", 6667, b.endPoints, jmxPort = -1))
    brokers
  }

  def deleteBrokersInZk(zkUtils: ZkUtils, ids: Seq[Int]): Seq[Broker] = {
    val brokers = ids.map(id => new Broker(id, "localhost", 6667, SecurityProtocol.PLAINTEXT))
    brokers.foreach(b => zkUtils.deletePath(ZkUtils.BrokerIdsPath + "/" + b))
    brokers
  }

  def getMsgStrings(n: Int): Seq[String] = {
    val buffer = new ListBuffer[String]
    for (i <- 0 until  n)
      buffer += ("msg" + i)
    buffer
  }

  /**
   * Create a wired format request based on simple basic information
   */
  def produceRequest(topic: String,
                     partition: Int,
                     message: ByteBufferMessageSet,
                     acks: Int = SyncProducerConfig.DefaultRequiredAcks,
                     timeout: Int = SyncProducerConfig.DefaultAckTimeoutMs,
                     correlationId: Int = 0,
                     clientId: String = SyncProducerConfig.DefaultClientId): ProducerRequest = {
    produceRequestWithAcks(Seq(topic), Seq(partition), message, acks, timeout, correlationId, clientId)
  }

  def produceRequestWithAcks(topics: Seq[String],
                             partitions: Seq[Int],
                             message: ByteBufferMessageSet,
                             acks: Int = SyncProducerConfig.DefaultRequiredAcks,
                             timeout: Int = SyncProducerConfig.DefaultAckTimeoutMs,
                             correlationId: Int = 0,
                             clientId: String = SyncProducerConfig.DefaultClientId): ProducerRequest = {
    val data = topics.flatMap(topic =>
      partitions.map(partition => (TopicAndPartition(topic,  partition), message))
    )
    new ProducerRequest(correlationId, clientId, acks.toShort, timeout, collection.mutable.Map(data:_*))
  }

  def makeLeaderForPartition(zkUtils: ZkUtils, topic: String,
                             leaderPerPartitionMap: scala.collection.immutable.Map[Int, Int],
                             controllerEpoch: Int) {
    leaderPerPartitionMap.foreach
    {
      leaderForPartition => {
        val partition = leaderForPartition._1
        val leader = leaderForPartition._2
        try{
          val currentLeaderAndIsrOpt = zkUtils.getLeaderAndIsrForPartition(topic, partition)
          var newLeaderAndIsr: LeaderAndIsr = null
          if(currentLeaderAndIsrOpt == None)
            newLeaderAndIsr = new LeaderAndIsr(leader, List(leader))
          else{
            newLeaderAndIsr = currentLeaderAndIsrOpt.get
            newLeaderAndIsr.leader = leader
            newLeaderAndIsr.leaderEpoch += 1
            newLeaderAndIsr.zkVersion += 1
          }
<<<<<<< HEAD
          zkUtils.updatePersistentPath(zkUtils.getTopicPartitionLeaderAndIsrPath(topic, partition),
=======
          zkUtils.updatePersistentPath(getTopicPartitionLeaderAndIsrPath(topic, partition),
>>>>>>> 241b9ab5
            zkUtils.leaderAndIsrZkData(newLeaderAndIsr, controllerEpoch))
        } catch {
          case oe: Throwable => error("Error while electing leader for partition [%s,%d]".format(topic, partition), oe)
        }
      }
    }
  }

  /**
   *  If neither oldLeaderOpt nor newLeaderOpt is defined, wait until the leader of a partition is elected.
   *  If oldLeaderOpt is defined, it waits until the new leader is different from the old leader.
   *  If newLeaderOpt is defined, it waits until the new leader becomes the expected new leader.
   * @return The new leader or assertion failure if timeout is reached.
   */
  def waitUntilLeaderIsElectedOrChanged(zkUtils: ZkUtils, topic: String, partition: Int, timeoutMs: Long = 5000L,
                                        oldLeaderOpt: Option[Int] = None, newLeaderOpt: Option[Int] = None): Option[Int] = {
    require(!(oldLeaderOpt.isDefined && newLeaderOpt.isDefined), "Can't define both the old and the new leader")
    val startTime = System.currentTimeMillis()
    var isLeaderElectedOrChanged = false

    trace("Waiting for leader to be elected or changed for partition [%s,%d], older leader is %s, new leader is %s"
          .format(topic, partition, oldLeaderOpt, newLeaderOpt))

    var leader: Option[Int] = None
    while (!isLeaderElectedOrChanged && System.currentTimeMillis() < startTime + timeoutMs) {
      // check if leader is elected
      leader = zkUtils.getLeaderForPartition(topic, partition)
      leader match {
        case Some(l) =>
          if (newLeaderOpt.isDefined && newLeaderOpt.get == l) {
            trace("Expected new leader %d is elected for partition [%s,%d]".format(l, topic, partition))
            isLeaderElectedOrChanged = true
          } else if (oldLeaderOpt.isDefined && oldLeaderOpt.get != l) {
            trace("Leader for partition [%s,%d] is changed from %d to %d".format(topic, partition, oldLeaderOpt.get, l))
            isLeaderElectedOrChanged = true
          } else if (!oldLeaderOpt.isDefined) {
            trace("Leader %d is elected for partition [%s,%d]".format(l, topic, partition))
            isLeaderElectedOrChanged = true
          } else {
            trace("Current leader for partition [%s,%d] is %d".format(topic, partition, l))
          }
        case None =>
          trace("Leader for partition [%s,%d] is not elected yet".format(topic, partition))
      }
      Thread.sleep(timeoutMs.min(100L))
    }
    if (!isLeaderElectedOrChanged)
      fail("Timing out after %d ms since leader is not elected or changed for partition [%s,%d]"
           .format(timeoutMs, topic, partition))

    leader
  }

  /**
   * Execute the given block. If it throws an assert error, retry. Repeat
   * until no error is thrown or the time limit ellapses
   */
  def retry(maxWaitMs: Long)(block: => Unit) {
    var wait = 1L
    val startTime = System.currentTimeMillis()
    while(true) {
      try {
        block
        return
      } catch {
        case e: AssertionError =>
          val ellapsed = System.currentTimeMillis - startTime
          if(ellapsed > maxWaitMs) {
            throw e
          } else {
            info("Attempt failed, sleeping for " + wait + ", and then retrying.")
            Thread.sleep(wait)
            wait += math.min(wait, 1000)
          }
      }
    }
  }

  /**
   * Wait until the given condition is true or throw an exception if the given wait time elapses.
   */
  def waitUntilTrue(condition: () => Boolean, msg: String, waitTime: Long = 5000L): Boolean = {
    val startTime = System.currentTimeMillis()
    while (true) {
      if (condition())
        return true
      if (System.currentTimeMillis() > startTime + waitTime)
        fail(msg)
      Thread.sleep(waitTime.min(100L))
    }
    // should never hit here
    throw new RuntimeException("unexpected error")
  }

  def isLeaderLocalOnBroker(topic: String, partitionId: Int, server: KafkaServer): Boolean = {
    val partitionOpt = server.replicaManager.getPartition(topic, partitionId)
    partitionOpt match {
      case None => false
      case Some(partition) =>
        val replicaOpt = partition.leaderReplicaIfLocal
        replicaOpt match {
          case None => false
          case Some(_) => true
        }
    }
  }

  def createRequestByteBuffer(request: RequestOrResponse): ByteBuffer = {
    val byteBuffer = ByteBuffer.allocate(request.sizeInBytes + 2)
    byteBuffer.putShort(request.requestId.get)
    request.writeTo(byteBuffer)
    byteBuffer.rewind()
    byteBuffer
  }


  /**
   * Wait until a valid leader is propagated to the metadata cache in each broker.
   * It assumes that the leader propagated to each broker is the same.
   * @param servers The list of servers that the metadata should reach to
   * @param topic The topic name
   * @param partition The partition Id
   * @param timeout The amount of time waiting on this condition before assert to fail
   * @return The leader of the partition.
   */
  def waitUntilMetadataIsPropagated(servers: Seq[KafkaServer], topic: String, partition: Int, timeout: Long = 5000L): Int = {
    var leader: Int = -1
    TestUtils.waitUntilTrue(() =>
      servers.foldLeft(true) {
        (result, server) =>
          val partitionStateOpt = server.apis.metadataCache.getPartitionInfo(topic, partition)
          partitionStateOpt match {
            case None => false
            case Some(partitionState) =>
              leader = partitionState.leaderIsrAndControllerEpoch.leaderAndIsr.leader
              result && Request.isValidBrokerId(leader)
          }
      },
      "Partition [%s,%d] metadata not propagated after %d ms".format(topic, partition, timeout),
      waitTime = timeout)

    leader
  }

  def writeNonsenseToFile(fileName: File, position: Long, size: Int) {
    val file = new RandomAccessFile(fileName, "rw")
    file.seek(position)
    for(i <- 0 until size)
      file.writeByte(random.nextInt(255))
    file.close()
  }

  def appendNonsenseToFile(fileName: File, size: Int) {
    val file = new FileOutputStream(fileName, true)
    for(i <- 0 until size)
      file.write(random.nextInt(255))
    file.close()
  }

  def checkForPhantomInSyncReplicas(zkUtils: ZkUtils, topic: String, partitionToBeReassigned: Int, assignedReplicas: Seq[Int]) {
    val inSyncReplicas = zkUtils.getInSyncReplicasForPartition(topic, partitionToBeReassigned)
    // in sync replicas should not have any replica that is not in the new assigned replicas
    val phantomInSyncReplicas = inSyncReplicas.toSet -- assignedReplicas.toSet
    assertTrue("All in sync replicas %s must be in the assigned replica list %s".format(inSyncReplicas, assignedReplicas),
      phantomInSyncReplicas.size == 0)
  }

  def ensureNoUnderReplicatedPartitions(zkUtils: ZkUtils, topic: String, partitionToBeReassigned: Int, assignedReplicas: Seq[Int],
                                                servers: Seq[KafkaServer]) {
    TestUtils.waitUntilTrue(() => {
        val inSyncReplicas = zkUtils.getInSyncReplicasForPartition(topic, partitionToBeReassigned)
        inSyncReplicas.size == assignedReplicas.size
      },
      "Reassigned partition [%s,%d] is under replicated".format(topic, partitionToBeReassigned))
    var leader: Option[Int] = None
    TestUtils.waitUntilTrue(() => {
        leader = zkUtils.getLeaderForPartition(topic, partitionToBeReassigned)
        leader.isDefined
      },
      "Reassigned partition [%s,%d] is unavailable".format(topic, partitionToBeReassigned))
    TestUtils.waitUntilTrue(() => {
        val leaderBroker = servers.filter(s => s.config.brokerId == leader.get).head
        leaderBroker.replicaManager.underReplicatedPartitionCount() == 0
      },
      "Reassigned partition [%s,%d] is under-replicated as reported by the leader %d".format(topic, partitionToBeReassigned, leader.get))
  }

  def checkIfReassignPartitionPathExists(zkUtils: ZkUtils): Boolean = {
    zkUtils.pathExists(ZkUtils.ReassignPartitionsPath)
  }

  def verifyNonDaemonThreadsStatus(threadNamePrefix: String) {
    assertEquals(0, Thread.getAllStackTraces.keySet().toArray
      .map(_.asInstanceOf[Thread])
      .count(t => !t.isDaemon && t.isAlive && t.getName.startsWith(threadNamePrefix)))
  }

  /**
   * Create new LogManager instance with default configuration for testing
   */
  def createLogManager(logDirs: Array[File] = Array.empty[File],
                       defaultConfig: LogConfig = LogConfig(),
                       cleanerConfig: CleanerConfig = CleanerConfig(enableCleaner = false),
                       time: MockTime = new MockTime()): LogManager = {
    new LogManager(logDirs = logDirs,
                   topicConfigs = Map(),
                   defaultConfig = defaultConfig,
                   cleanerConfig = cleanerConfig,
                   ioThreads = 4,
                   flushCheckMs = 1000L,
                   flushCheckpointMs = 10000L,
                   retentionCheckMs = 1000L,
                   scheduler = time.scheduler,
                   time = time,
                   brokerState = new BrokerState())
  }
  def sendMessages(servers: Seq[KafkaServer],
                   topic: String,
                   numMessages: Int,
                   partition: Int = -1,
                   compression: CompressionCodec = NoCompressionCodec): List[String] = {
    val header = "test-%d".format(partition)
    val props = new Properties()
    props.put("compression.codec", compression.codec.toString)
    val ms = 0.until(numMessages).map(x => header + "-" + x)

    // Specific Partition
    if (partition >= 0) {
      val producer: Producer[Int, String] =
        createProducer(TestUtils.getBrokerListStrFromServers(servers),
          encoder = classOf[StringEncoder].getName,
          keyEncoder = classOf[IntEncoder].getName,
          partitioner = classOf[FixedValuePartitioner].getName,
          producerProps = props)

      producer.send(ms.map(m => new KeyedMessage[Int, String](topic, partition, m)):_*)
      debug("Sent %d messages for partition [%s,%d]".format(ms.size, topic, partition))
      producer.close()
      ms.toList
    } else {
      // Use topic as the key to determine partition
      val producer: Producer[String, String] = createProducer(
        TestUtils.getBrokerListStrFromServers(servers),
        encoder = classOf[StringEncoder].getName,
        keyEncoder = classOf[StringEncoder].getName,
        partitioner = classOf[DefaultPartitioner].getName,
        producerProps = props)
      producer.send(ms.map(m => new KeyedMessage[String, String](topic, topic, m)):_*)
      producer.close()
      debug("Sent %d messages for topic [%s]".format(ms.size, topic))
      ms.toList
    }

  }

  def sendMessage(servers: Seq[KafkaServer],
                  topic: String,
                  message: String) = {

    val producer: Producer[String, String] =
      createProducer(TestUtils.getBrokerListStrFromServers(servers),
        encoder = classOf[StringEncoder].getName(),
        keyEncoder = classOf[StringEncoder].getName())

    producer.send(new KeyedMessage[String, String](topic, topic, message))
    producer.close()
  }

  /**
   * Consume all messages (or a specific number of messages)
   * @param topicMessageStreams the Topic Message Streams
   * @param nMessagesPerThread an optional field to specify the exact number of messages to be returned.
   *                           ConsumerTimeoutException will be thrown if there are no messages to be consumed.
   *                           If not specified, then all available messages will be consumed, and no exception is thrown.
   *
   *
   * @return the list of messages consumed.
   */
  def getMessages(topicMessageStreams: Map[String, List[KafkaStream[String, String]]],
                     nMessagesPerThread: Int = -1): List[String] = {

    var messages: List[String] = Nil
    val shouldGetAllMessages = nMessagesPerThread < 0
    for ((topic, messageStreams) <- topicMessageStreams) {
      for (messageStream <- messageStreams) {
        val iterator = messageStream.iterator()
        try {
          var i = 0
          while ((shouldGetAllMessages && iterator.hasNext()) || (i < nMessagesPerThread)) {
            assertTrue(iterator.hasNext)
            val message = iterator.next.message // will throw a timeout exception if the message isn't there
            messages ::= message
            debug("received message: " + message)
            i += 1
          }
        } catch {
          case e: ConsumerTimeoutException =>
            if (shouldGetAllMessages) {
              // swallow the exception
              debug("consumer timed out after receiving " + messages.length + " message(s).")
            } else {
              throw e
            }
        }
      }
    }

    messages.reverse
  }

  def verifyTopicDeletion(zkUtils: ZkUtils, topic: String, numPartitions: Int, servers: Seq[KafkaServer]) {
    val topicAndPartitions = (0 until numPartitions).map(TopicAndPartition(topic, _))
    // wait until admin path for delete topic is deleted, signaling completion of topic deletion
<<<<<<< HEAD
    TestUtils.waitUntilTrue(() => !zkUtils.pathExists(zkUtils.getDeleteTopicPath(topic)),
      "Admin path /admin/delete_topic/%s path not deleted even after a replica is restarted".format(topic))
    TestUtils.waitUntilTrue(() => !zkUtils.pathExists(zkUtils.getTopicPath(topic)),
=======
    TestUtils.waitUntilTrue(() => !zkUtils.pathExists(getDeleteTopicPath(topic)),
      "Admin path /admin/delete_topic/%s path not deleted even after a replica is restarted".format(topic))
    TestUtils.waitUntilTrue(() => !zkUtils.pathExists(getTopicPath(topic)),
>>>>>>> 241b9ab5
      "Topic path /brokers/topics/%s not deleted after /admin/delete_topic/%s path is deleted".format(topic, topic))
    // ensure that the topic-partition has been deleted from all brokers' replica managers
    TestUtils.waitUntilTrue(() =>
      servers.forall(server => topicAndPartitions.forall(tp => server.replicaManager.getPartition(tp.topic, tp.partition) == None)),
      "Replica manager's should have deleted all of this topic's partitions")
    // ensure that logs from all replicas are deleted if delete topic is marked successful in zookeeper
    assertTrue("Replica logs not deleted after delete topic is complete",
      servers.forall(server => topicAndPartitions.forall(tp => server.getLogManager().getLog(tp).isEmpty)))
    // ensure that topic is removed from all cleaner offsets
    TestUtils.waitUntilTrue(() => servers.forall(server => topicAndPartitions.forall { tp =>
      val checkpoints = server.getLogManager().logDirs.map { logDir =>
        new OffsetCheckpoint(new File(logDir, "cleaner-offset-checkpoint")).read()
      }
      checkpoints.forall(checkpointsPerLogDir => !checkpointsPerLogDir.contains(tp))
    }), "Cleaner offset for deleted partition should have been removed")
  }

  /**
   * Translate the given buffer into a string
   * @param buffer The buffer to translate
   * @param encoding The encoding to use in translating bytes to characters
   */
  def readString(buffer: ByteBuffer, encoding: String = Charset.defaultCharset.toString): String = {
    val bytes = new Array[Byte](buffer.remaining)
    buffer.get(bytes)
    new String(bytes, encoding)
  }

  def addSSLConfigs(mode: SSLFactory.Mode, clientCert: Boolean, trustStoreFile: Option[File],  certAlias: String): Properties = {
    if (!trustStoreFile.isDefined) {
      throw new Exception("enableSSL set to true but no trustStoreFile provided")
    }

    val sslConfigs = {
      if (mode == SSLFactory.Mode.SERVER) {
        val sslConfigs = TestSSLUtils.createSSLConfig(true, true, mode, trustStoreFile.get, certAlias)
        sslConfigs.put(KafkaConfig.InterBrokerSecurityProtocolProp, SecurityProtocol.SSL.name)
        sslConfigs
      }
      else
        TestSSLUtils.createSSLConfig(clientCert, false, mode, trustStoreFile.get, certAlias)
    }

    val sslProps = new Properties()
    sslConfigs.foreach { case (k, v) => sslProps.put(k, v) }
    sslProps
  }

  // a X509TrustManager to trust self-signed certs for unit tests.
  def trustAllCerts: X509TrustManager = {
    val trustManager = new X509TrustManager() {
      override def getAcceptedIssuers: Array[X509Certificate] = {
        null
      }
      override def checkClientTrusted(certs: Array[X509Certificate], authType: String) {
      }
      override def checkServerTrusted(certs: Array[X509Certificate], authType: String) {
      }
    }
    trustManager
  }

  def waitAndVerifyAcls(expected: Set[Acl], authorizer: Authorizer, resource: Resource) = {
    TestUtils.waitUntilTrue(() => authorizer.getAcls(resource) == expected,
      s"expected acls $expected but got ${authorizer.getAcls(resource)}", waitTime = 10000)
  }

}

class IntEncoder(props: VerifiableProperties = null) extends Encoder[Int] {
  override def toBytes(n: Int) = n.toString.getBytes
}

class StaticPartitioner(props: VerifiableProperties = null) extends Partitioner{
  def partition(data: Any, numPartitions: Int): Int = {
    (data.asInstanceOf[String].length % numPartitions)
  }
}

class HashPartitioner(props: VerifiableProperties = null) extends Partitioner {
  def partition(data: Any, numPartitions: Int): Int = {
    (data.hashCode % numPartitions)
  }
}

class FixedValuePartitioner(props: VerifiableProperties = null) extends Partitioner {
  def partition(data: Any, numPartitions: Int): Int = data.asInstanceOf[Int]
}<|MERGE_RESOLUTION|>--- conflicted
+++ resolved
@@ -485,11 +485,7 @@
   }
 
   def updateConsumerOffset(config : ConsumerConfig, path : String, offset : Long) = {
-<<<<<<< HEAD
-    val zkUtils = ZkUtils.apply(config.zkConnect, config.zkSessionTimeoutMs, config.zkConnectionTimeoutMs, false)
-=======
     val zkUtils = ZkUtils(config.zkConnect, config.zkSessionTimeoutMs, config.zkConnectionTimeoutMs, false)
->>>>>>> 241b9ab5
     zkUtils.updatePersistentPath(path, offset.toString)
 
   }
@@ -569,11 +565,7 @@
             newLeaderAndIsr.leaderEpoch += 1
             newLeaderAndIsr.zkVersion += 1
           }
-<<<<<<< HEAD
-          zkUtils.updatePersistentPath(zkUtils.getTopicPartitionLeaderAndIsrPath(topic, partition),
-=======
           zkUtils.updatePersistentPath(getTopicPartitionLeaderAndIsrPath(topic, partition),
->>>>>>> 241b9ab5
             zkUtils.leaderAndIsrZkData(newLeaderAndIsr, controllerEpoch))
         } catch {
           case oe: Throwable => error("Error while electing leader for partition [%s,%d]".format(topic, partition), oe)
@@ -887,15 +879,9 @@
   def verifyTopicDeletion(zkUtils: ZkUtils, topic: String, numPartitions: Int, servers: Seq[KafkaServer]) {
     val topicAndPartitions = (0 until numPartitions).map(TopicAndPartition(topic, _))
     // wait until admin path for delete topic is deleted, signaling completion of topic deletion
-<<<<<<< HEAD
-    TestUtils.waitUntilTrue(() => !zkUtils.pathExists(zkUtils.getDeleteTopicPath(topic)),
-      "Admin path /admin/delete_topic/%s path not deleted even after a replica is restarted".format(topic))
-    TestUtils.waitUntilTrue(() => !zkUtils.pathExists(zkUtils.getTopicPath(topic)),
-=======
     TestUtils.waitUntilTrue(() => !zkUtils.pathExists(getDeleteTopicPath(topic)),
       "Admin path /admin/delete_topic/%s path not deleted even after a replica is restarted".format(topic))
     TestUtils.waitUntilTrue(() => !zkUtils.pathExists(getTopicPath(topic)),
->>>>>>> 241b9ab5
       "Topic path /brokers/topics/%s not deleted after /admin/delete_topic/%s path is deleted".format(topic, topic))
     // ensure that the topic-partition has been deleted from all brokers' replica managers
     TestUtils.waitUntilTrue(() =>
