--- conflicted
+++ resolved
@@ -1377,13 +1377,8 @@
     Suppose you want to add an acl "Principals User:Bob and User:Alice are allowed to perform Operation Read and Write on Topic Test-Topic from IP 198.51.100.0 and IP 198.51.100.1". You can do that by executing the CLI with following options:
             <pre class="language-bash">bin/kafka-acls.sh --authorizer-properties zookeeper.connect=localhost:2181 --add --allow-principal User:Bob --allow-principal User:Alice --allow-host 198.51.100.0 --allow-host 198.51.100.1 --operation Read --operation Write --topic Test-topic</code></pre>
             By default, all principals that don't have an explicit acl that allows access for an operation to a resource are denied. In rare cases where an allow acl is defined that allows access to all but some principal we will have to use the --deny-principal and --deny-host option. For example, if we want to allow all users to Read from Test-topic but only deny User:BadBob from IP 198.51.100.3 we can do so using following commands:
-<<<<<<< HEAD
-            <pre class="brush: bash;">bin/kafka-acls.sh --authorizer-properties zookeeper.connect=localhost:2181 --add --allow-principal User:* --allow-host * --deny-principal User:BadBob --deny-host 198.51.100.3 --operation Read --topic Test-topic</pre>
-            Note that <code>--allow-host</code> and <code>--deny-host</code> only support IP addresses, IP address ranges and subnets in CIDR notation (hostnames are not supported).
-=======
             <pre class="language-bash">bin/kafka-acls.sh --authorizer-properties zookeeper.connect=localhost:2181 --add --allow-principal User:* --allow-host * --deny-principal User:BadBob --deny-host 198.51.100.3 --operation Read --topic Test-topic</code></pre>
-            Note that <code>--allow-host</code> and <code>--deny-host</code> only support IP addresses (hostnames are not supported).
->>>>>>> b5a1c264
+            Note that <code>--allow-host</code> and <code>--deny-host</code> support IP addresses, IP address ranges and subnets in CIDR notation (hostnames are not supported).
             Above examples add acls to a topic by specifying --topic [topic-name] as the resource pattern option. Similarly user can add acls to cluster by specifying --cluster and to a consumer group by specifying --group [group-name].
             You can add acls on any resource of a certain type, e.g. suppose you wanted to add an acl "Principal User:Peter is allowed to produce to any Topic from IP 198.51.200.0"
             You can do that by using the wildcard resource '*', e.g. by executing the CLI with following options:
