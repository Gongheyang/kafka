--- conflicted
+++ resolved
@@ -259,83 +259,63 @@
             <td colspan="2">The maximum number of records to buffer per partition.</td>
             <td><code class="docutils literal"><span class="pre">1000</span></code></td>
           </tr>
-<<<<<<< HEAD
-          <tr class="row-even"><td>statestore.cache.max.bytes</td>
+          <tr class="row-odd"><td>statestore.cache.max.bytes</td>
             <td>Medium</td>
             <td colspan="2">Maximum number of memory bytes to be used for record caches across all threads. Note that at the debug level you can use <code>cache.size</code> to monitor the actual size of the Kafka Streams cache.</td>
             <td>10485760</td>
           </tr>
-          <tr class="row-odd"><td>cache.max.bytes.buffering (Deprecated. Use cache.max.bytes instead.)</td>
-=======
-          <tr class="row-odd"><td>statestore.cache.max.bytes</td>
-            <td>Medium</td>
-            <td colspan="2">Maximum number of memory bytes to be used for record caches across all threads.</td>
-            <td>10485760</td>
-          </tr>
-          <tr class="row-even"><td>cache.max.bytes.buffering (Deprecated. Use statestore.cache.max.bytes instead.)</td>
->>>>>>> fafa3c76
+          <tr class="row-even"><td>cache.max.bytes.buffering (Deprecated. Use cache.max.bytes instead.)</td>
             <td>Medium</td>
             <td colspan="2">Maximum number of memory bytes to be used for record caches across all threads.</td>
             <td>10485760 bytes</td>
           </tr>
-          <tr class="row-even"><td>client.id</td>
+          <tr class="row-odd"><td>client.id</td>
             <td>Medium</td>
             <td colspan="2">An ID string to pass to the server when making requests.
               (This setting is passed to the consumer/producer clients used internally by Kafka Streams.)</td>
             <td>the empty string</td>
           </tr>
-          <tr class="row-odd"><td>commit.interval.ms</td>
+          <tr class="row-even"><td>commit.interval.ms</td>
             <td>Low</td>
             <td colspan="2">The frequency in milliseconds with which to save the position (offsets in source topics) of tasks.</td>
             <td>30000 milliseconds</td>
           </tr>
-          <tr class="row-even"><td>default.deserialization.exception.handler</td>
+          <tr class="row-odd"><td>default.deserialization.exception.handler</td>
             <td>Medium</td>
             <td colspan="2">Exception handling class that implements the <code class="docutils literal"><span class="pre">DeserializationExceptionHandler</span></code> interface.</td>
             <td><code class="docutils literal"><span class="pre">LogAndContinueExceptionHandler</span></code></td>
           </tr>
-          <tr class="row-odd"><td>default.key.serde</td>
+          <tr class="row-even"><td>default.key.serde</td>
             <td>Medium</td>
             <td colspan="2">Default serializer/deserializer class for record keys, implements the <code class="docutils literal"><span class="pre">Serde</span></code> interface. Must be
               set by the user or all serdes must be passed in explicitly (see also default.value.serde).</td>
             <td><code class="docutils literal"><span class="pre">null</span></code></td>
           </tr>
-          <tr class="row-even"><td>default.production.exception.handler</td>
+          <tr class="row-odd"><td>default.production.exception.handler</td>
             <td>Medium</td>
             <td colspan="2">Exception handling class that implements the <code class="docutils literal"><span class="pre">ProductionExceptionHandler</span></code> interface.</td>
             <td><code class="docutils literal"><span class="pre">DefaultProductionExceptionHandler</span></code></td>
           </tr>
-          <tr class="row-odd"><td>default.timestamp.extractor</td>
+          <tr class="row-even"><td>default.timestamp.extractor</td>
             <td>Medium</td>
             <td colspan="2">Timestamp extractor class that implements the <code class="docutils literal"><span class="pre">TimestampExtractor</span></code> interface.</td>
             <td>See <a class="reference internal" href="#streams-developer-guide-timestamp-extractor"><span class="std std-ref">Timestamp Extractor</span></a></td>
           </tr>
-          <tr class="row-even"><td>default.value.serde</td>
+          <tr class="row-odd"><td>default.value.serde</td>
             <td>Medium</td>
             <td colspan="2">Default serializer/deserializer class for record values, implements the <code class="docutils literal"><span class="pre">Serde</span></code> interface. Must be
               set by the user or all serdes must be passed in explicitly (see also default.key.serde).</td>
             <td><code class="docutils literal"><span class="pre">null</span></code></td>
           </tr>
-<<<<<<< HEAD
-          <tr class="row-odd"><td>default.windowed.key.serde.inner (Deprecated.)</td>
-=======
-          <tr class="row-even"><td>default.windowed.key.serde.inner (Deprecated. Use windowed.inner.class.serde instead.)</td>
->>>>>>> fafa3c76
-            <td>Medium</td>
-            <td colspan="2">Default serializer/deserializer for the inner class of windowed keys, implementing the <code class="docutils literal"><span class="pre">Serde</span></code> interface.</td>
-            <td>null</td>
-          </tr>
-<<<<<<< HEAD
-          <tr class="row-even"><td>default.windowed.value.serde.inner (Deprecated.)</td>
-            <td>Medium</td>
-            <td colspan="2">Default serializer/deserializer for the inner class of windowed values, implementing the <code class="docutils literal"><span class="pre">Serde</span></code> interface.</td>
-=======
-          <tr class="row-odd"><td>default.windowed.value.serde.inner (Deprecated. Use windowed.inner.class.serde instead.)</td>
+          <tr class="row-even"><td>default.windowed.key.serde.inner (Deprecated.)</td>
+
+          <tr class="row-odd"><td>default.windowed.key.serde.inner (Deprecated. Use windowed.inner.class.serde instead.)</td>
+          <tr class="row-even"><td>default.windowed.value.serde.inner (Deprecated. Use windowed.inner.class.serde instead.)</td>
             <td>Medium</td>
             <td colspan="2">Default serializer/deserializer for the inner class of windowed values, implementing the <code class="docutils literal"><span class="pre">Serde</span></code> interface.</td>
             <td><code class="docutils literal"><span class="pre">null</span></code></td>
           </tr>
-          <tr class="row-even"><td>default.dsl.store</td>
+          <tr class="row-odd"><td>default.dsl.store</td>
             <td>Low</td>
             <td colspan="2">
               [DEPRECATED] The default state store type used by DSL operators. Deprecated in
@@ -343,7 +323,7 @@
               </td>
             <td><code>ROCKS_DB</code></td>
           </tr>
-          <tr class="row-odd"><td>dsl.store.suppliers.class</td>
+          <tr class="row-even"><td>dsl.store.suppliers.class</td>
             <td>Low</td>
             <td colspan="2">
               Defines a default state store implementation to be used by any stateful DSL operator
@@ -351,7 +331,6 @@
               the <code>org.apache.kafka.streams.state.DslStoreSuppliers</code> interface.
             </td>
             <td><code>BuiltInDslStoreSuppliers.RocksDBDslStoreSuppliers</code></td>
->>>>>>> fafa3c76
             <td>null</td>
           </tr>
           <tr class="row-odd"><td>max.task.idle.ms</td>
@@ -1200,7 +1179,7 @@
         </tr>
         </thead>
         <tbody valign="top">
-        <tr class="row-odd"><td>allow.auto.create.topics</td>
+        <tr class="row-even"><td>allow.auto.create.topics</td>
           <td>Consumer</td>
           <td><code class="docutils literal"><span class="pre">false</span></code></td>
         </tr>
