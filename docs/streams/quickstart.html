--- conflicted
+++ resolved
@@ -40,17 +40,10 @@
 final Serde&lt;String&gt; stringSerde = Serdes.String();
 final Serde&lt;Long&gt; longSerde = Serdes.Long();
 
-<<<<<<< HEAD
 // Construct a `KStream` from the input topic "streams-plaintext-input", where message values
 // represent lines of text (for the sake of this example, we ignore whatever may be stored
 // in the message keys).
 KStream&lt;String, String&gt; textLines = builder.stream(stringSerde, stringSerde, "streams-plaintext-input");
-=======
-// Construct a `KStream` from the input topic "streams-wordcount-input", where message values
-// represent lines of text (for the sake of this example, we ignore whatever may be stored
-// in the message keys).
-KStream&lt;String, String&gt; textLines = builder.stream(stringSerde, stringSerde, "streams-wordcount-input");
->>>>>>> fb21209b
 
 KTable&lt;String, Long&gt; wordCounts = textLines
     // Split each text line, by whitespace, into words.
@@ -127,24 +120,15 @@
 
 -->
 
-<<<<<<< HEAD
 Next, we create the input topic named <b>streams-plaintext-input</b> and the output topic named <b>streams-wordcount-output</b>:
-=======
-Next, we create the input topic named <b>streams-wordcount-input</b> and the output topic named <b>streams-wordcount-output</b>:
->>>>>>> fb21209b
 
 <pre class="brush: bash;">
 &gt; bin/kafka-topics.sh --create \
     --zookeeper localhost:2181 \
     --replication-factor 1 \
     --partitions 1 \
-<<<<<<< HEAD
     --topic streams-plaintext-input
 Created topic "streams-plaintext-input".
-=======
-    --topic streams-wordcount-input
-Created topic "streams-wordcount-input".
->>>>>>> fb21209b
 
 &gt; bin/kafka-topics.sh --create \
     --zookeeper localhost:2181 \
@@ -159,34 +143,22 @@
 <pre class="brush: bash;">
 &gt; bin/kafka-topics.sh --zookeeper localhost:2181 --describe
 
-<<<<<<< HEAD
 Topic:streams-plaintext-input	PartitionCount:1	ReplicationFactor:1	Configs:
     Topic: streams-plaintext-input	Partition: 0	Leader: 0	Replicas: 0	Isr: 0
-=======
-Topic:streams-wordcount-input	PartitionCount:1	ReplicationFactor:1	Configs:
-    Topic: streams-wordcount-input	Partition: 0	Leader: 0	Replicas: 0	Isr: 0
->>>>>>> fb21209b
 Topic:streams-wordcount-output	PartitionCount:1	ReplicationFactor:1	Configs:
 	Topic: streams-wordcount-output	Partition: 0	Leader: 0	Replicas: 0	Isr: 0
 </pre>
 
 <h4><a id="quickstart_streams_start" href="#quickstart_streams_start">Step 4: Start the Wordcount Application</a></h4>
-<<<<<<< HEAD
-=======
 
 The following command starts the WordCount demo application:
->>>>>>> fb21209b
 
 <pre class="brush: bash;">
 &gt; bin/kafka-run-class.sh org.apache.kafka.streams.examples.wordcount.WordCountDemo
 </pre>
 
 <p>
-<<<<<<< HEAD
 The demo application will read from the input topic <b>streams-plaintext-input</b>, perform the computations of the WordCount algorithm on each of the read messages,
-=======
-The demo application will read from the input topic <b>streams-wordcount-input</b>, perform the computations of the WordCount algorithm on each of the read messages,
->>>>>>> fb21209b
 and continuously write its current results to the output topic <b>streams-wordcount-output</b>.
 Hence there won't be any STDOUT output except log entries as the results are written back into in Kafka.
 </p>
@@ -194,11 +166,7 @@
 Now we can start the console producer in a separate terminal to write some input data to this topic:
 
 <pre class="brush: bash;">
-<<<<<<< HEAD
 &gt; bin/kafka-console-producer.sh --broker-list localhost:9092 --topic streams-plaintext-input
-=======
-&gt; bin/kafka-console-producer.sh --broker-list localhost:9092 --topic streams-wordcount-input
->>>>>>> fb21209b
 </pre>
 
 and inspect the output of the WordCount demo application by reading from its output topic with the console consumer in a separate terminal:
@@ -217,20 +185,12 @@
 
 <h4><a id="quickstart_streams_process" href="#quickstart_streams_process">Step 5: Process some data</a></h4>
 
-<<<<<<< HEAD
 Now let's write some message with the console producer into the input topic <b>streams-plaintext-input</b> by entering a single line of text and then hit &lt;RETURN&gt;.
-=======
-Now let's write some message with the console producer into the input topic <b>streams-wordcount-input</b> by entering a single line of text and then hit &lt;RETURN&gt;.
->>>>>>> fb21209b
 This will send a new message to the input topic, where the message key is null and the message value is the string encoded text line that you just entered
 (in practice, input data for applications will typically be streaming continuously into Kafka, rather than being manually entered as we do in this quickstart):
 
 <pre class="brush: bash;">
-<<<<<<< HEAD
 &gt; bin/kafka-console-producer.sh --broker-list localhost:9092 --topic streams-plaintext-input
-=======
-&gt; bin/kafka-console-producer.sh --broker-list localhost:9092 --topic streams-wordcount-input
->>>>>>> fb21209b
 all streams lead to kafka
 </pre>
 
@@ -259,20 +219,12 @@
 Here, the first column is the Kafka message key in <code>java.lang.String</code> format and represents a word that is being counted, and the second column is the message value in <code>java.lang.Long</code>format, representing the word's latest count.
 </p>
 
-<<<<<<< HEAD
 Now let's continue writing one more message with the console producer into the input topic <b>streams-plaintext-input</b>.
-=======
-Now let's continue writing one more message with the console producer into the input topic <b>streams-wordcount-input</b>.
->>>>>>> fb21209b
 Enter the text line "hello kafka streams" and hit &lt;RETURN&gt;.
 Your terminal should look as follows:
 
 <pre class="brush: bash;">
-<<<<<<< HEAD
 &gt; bin/kafka-console-producer.sh --broker-list localhost:9092 --topic streams-plaintext-input
-=======
-&gt; bin/kafka-console-producer.sh --broker-list localhost:9092 --topic streams-wordcount-input
->>>>>>> fb21209b
 all streams lead to kafka
 hello kafka streams
 </pre>
