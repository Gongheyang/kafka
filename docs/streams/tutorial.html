<!--
 Licensed to the Apache Software Foundation (ASF) under one or more
 contributor license agreements.  See the NOTICE file distributed with
 this work for additional information regarding copyright ownership.
 The ASF licenses this file to You under the Apache License, Version 2.0
 (the "License"); you may not use this file except in compliance with
 the License.  You may obtain a copy of the License at

    http://www.apache.org/licenses/LICENSE-2.0

 Unless required by applicable law or agreed to in writing, software
 distributed under the License is distributed on an "AS IS" BASIS,
 WITHOUT WARRANTIES OR CONDITIONS OF ANY KIND, either express or implied.
 See the License for the specific language governing permissions and
 limitations under the License.
-->
<script><!--#include virtual="../js/templateData.js" --></script>

<script id="content-template" type="text/x-handlebars-template">
    <h1>Tutorial: Write a Kafka Streams Application</h1>
    <div class="sub-nav-sticky">
        <div class="sticky-top">
            <div style="height:35px">
                <a href="/{{version}}/documentation/streams/">Introduction</a>
                <a href="/{{version}}/documentation/streams/quickstart">Run Demo App</a>
                <a class="active-menu-item" href="/{{version}}/documentation/streams/tutorial">Tutorial: Write App</a>
                <a href="/{{version}}/documentation/streams/core-concepts">Concepts</a>
                <a href="/{{version}}/documentation/streams/architecture">Architecture</a>
                <a href="/{{version}}/documentation/streams/developer-guide/">Developer Guide</a>
                <a href="/{{version}}/documentation/streams/upgrade-guide">Upgrade</a>
            </div>
        </div>
    </div>
    <p>
        In this guide we will start from scratch on setting up your own project to write a stream processing application using Kafka Streams.
        It is highly recommended to read the <a href="/{{version}}/documentation/streams/quickstart">quickstart</a> first on how to run a Streams application written in Kafka Streams if you have not done so.
    </p>

    <h4 class="anchor-heading"><a id="tutorial_maven_setup" class="anchor-link"></a><a href="#tutorial_maven_setup">Setting up a Maven Project</a></h4>

    <p>
        We are going to use a Kafka Streams Maven Archetype for creating a Streams project structure with the following commands:
    </p>

    <pre class="language-bash"><code class="language-bash">$ mvn archetype:generate \
    -DarchetypeGroupId=org.apache.kafka \
    -DarchetypeArtifactId=streams-quickstart-java \
    -DarchetypeVersion={{fullDotVersion}} \
    -DgroupId=streams.examples \
    -DartifactId=streams-quickstart\
    -Dversion=0.1 \
    -Dpackage=myapps</code></pre>
    <p>
        You can use a different value for <code>groupId</code>, <code>artifactId</code> and <code>package</code> parameters if you like.
        Assuming the above parameter values are used, this command will create a project structure that looks like this:
    </p>

<<<<<<< HEAD
    <pre class="language-bash"><code class="language-bash">$ tree streams.examples
=======
    <pre class="line-numbers"><code class="language-bash">&gt; tree streams-quickstart
>>>>>>> 1073d434
    streams-quickstart
    |-- pom.xml
    |-- src
        |-- main
            |-- java
            |   |-- myapps
            |       |-- LineSplit.java
            |       |-- Pipe.java
            |       |-- WordCount.java
            |-- resources
                |-- log4j.properties</code></pre>

    <p>
        The <code>pom.xml</code> file included in the project already has the Streams dependency defined.
        Note, that the generated <code>pom.xml</code> targets Java 8, and does not work with higher Java versions.
    </p>

    <p>
        There are already several example programs written with Streams library under <code>src/main/java</code>.
        Since we are going to start writing such programs from scratch, we can now delete these examples:
    </p>

    <pre class="language-bash"><code class="language-bash">$ cd streams-quickstart
$ rm src/main/java/myapps/*.java</code></pre>

    <h4><a id="tutorial_code_pipe" href="#tutorial_code_pipe">Writing a first Streams application: Pipe</a></h4>

    It's coding time now! Feel free to open your favorite IDE and import this Maven project, or simply open a text editor and create a java file under <code>src/main/java/myapps</code>.
    Let's name it <code>Pipe.java</code>:

    <pre class="line-numbers"><code class="language-java">package myapps;

public class Pipe {

    public static void main(String[] args) throws Exception {

    }
}</code></pre>

    <p>
        We are going to fill in the <code>main</code> function to write this pipe program. Note that we will not list the import statements as we go since IDEs can usually add them automatically.
        However if you are using a text editor you need to manually add the imports, and at the end of this section we'll show the complete code snippet with import statement for you.
    </p>

    <p>
        The first step to write a Streams application is to create a <code>java.util.Properties</code> map to specify different Streams execution configuration values as defined in <code>StreamsConfig</code>.
        A couple of important configuration values you need to set are: <code>StreamsConfig.BOOTSTRAP_SERVERS_CONFIG</code>, which specifies a list of host/port pairs to use for establishing the initial connection to the Kafka cluster,
        and <code>StreamsConfig.APPLICATION_ID_CONFIG</code>, which gives the unique identifier of your Streams application to distinguish itself with other applications talking to the same Kafka cluster:
    </p>

    <pre class="line-numbers"><code class="language-java">Properties props = new Properties();
props.put(StreamsConfig.APPLICATION_ID_CONFIG, "streams-pipe");
props.put(StreamsConfig.BOOTSTRAP_SERVERS_CONFIG, "localhost:9092");    // assuming that the Kafka broker this application is talking to runs on local machine with port 9092</code></pre>

    <p>
        In addition, you can customize other configurations in the same map, for example, default serialization and deserialization libraries for the record key-value pairs:
    </p>

    <pre class="line-numbers"><code class="language-java">props.put(StreamsConfig.DEFAULT_KEY_SERDE_CLASS_CONFIG, Serdes.String().getClass());
props.put(StreamsConfig.DEFAULT_VALUE_SERDE_CLASS_CONFIG, Serdes.String().getClass());</code></pre>

    <p>
        For a full list of configurations of Kafka Streams please refer to this <a href="/{{version}}/documentation/#streamsconfigs">table</a>.
    </p>

    <p>
        Next we will define the computational logic of our Streams application.
        In Kafka Streams this computational logic is defined as a <code>topology</code> of connected processor nodes.
        We can use a topology builder to construct such a topology,
    </p>

    <pre class="line-numbers"><code class="language-java">final StreamsBuilder builder = new StreamsBuilder();</code></pre>

    <p>
        And then create a source stream from a Kafka topic named <code>streams-plaintext-input</code> using this topology builder:
    </p>

    <pre class="line-numbers"><code class="language-java">KStream&lt;String, String&gt; source = builder.stream("streams-plaintext-input");</code></pre>

    <p>
        Now we get a <code>KStream</code> that is continuously generating records from its source Kafka topic <code>streams-plaintext-input</code>.
        The records are organized as <code>String</code> typed key-value pairs.
        The simplest thing we can do with this stream is to write it into another Kafka topic, say it's named <code>streams-pipe-output</code>:
    </p>

    <pre class="line-numbers"><code class="language-java">source.to("streams-pipe-output");</code></pre>

    <p>
        Note that we can also concatenate the above two lines into a single line as:
    </p>

    <pre class="line-numbers"><code class="language-java">builder.stream("streams-plaintext-input").to("streams-pipe-output");</code></pre>

    <p>
        We can inspect what kind of <code>topology</code> is created from this builder by doing the following:
    </p>

    <pre class="line-numbers"><code class="language-java">final Topology topology = builder.build();</code></pre>

    <p>
        And print its description to standard output as:
    </p>

    <pre class="line-numbers"><code class="language-java">System.out.println(topology.describe());</code></pre>

    <p>
        If we just stop here, compile and run the program, it will output the following information:
    </p>

    <pre class="language-bash"><code class="language-bash">$ mvn clean package
$ mvn exec:java -Dexec.mainClass=myapps.Pipe
Sub-topologies:
  Sub-topology: 0
    Source: KSTREAM-SOURCE-0000000000(topics: streams-plaintext-input) --> KSTREAM-SINK-0000000001
    Sink: KSTREAM-SINK-0000000001(topic: streams-pipe-output) <-- KSTREAM-SOURCE-0000000000
Global Stores:
  none</code></pre>

    <p>
        As shown above, it illustrates that the constructed topology has two processor nodes, a source node <code>KSTREAM-SOURCE-0000000000</code> and a sink node <code>KSTREAM-SINK-0000000001</code>.
        <code>KSTREAM-SOURCE-0000000000</code> continuously read records from Kafka topic <code>streams-plaintext-input</code> and pipe them to its downstream node <code>KSTREAM-SINK-0000000001</code>;
        <code>KSTREAM-SINK-0000000001</code> will write each of its received record in order to another Kafka topic <code>streams-pipe-output</code>
        (the <code>--&gt;</code> and <code>&lt;--</code> arrows dictates the downstream and upstream processor nodes of this node, i.e. "children" and "parents" within the topology graph).
        It also illustrates that this simple topology has no global state stores associated with it (we will talk about state stores more in the following sections).
    </p>

    <p>
        Note that we can always describe the topology as we did above at any given point while we are building it in the code, so as a user you can interactively "try and taste" your computational logic defined in the topology until you are happy with it.
        Suppose we are already done with this simple topology that just pipes data from one Kafka topic to another in an endless streaming manner,
        we can now construct the Streams client with the two components we have just constructed above: the configuration map specified in a <code>java.util.Properties</code> instance and the <code>Topology</code> object.
    </p>

    <pre class="line-numbers"><code class="language-java">final KafkaStreams streams = new KafkaStreams(topology, props);</code></pre>

    <p>
        By calling its <code>start()</code> function we can trigger the execution of this client.
        The execution won't stop until <code>close()</code> is called on this client.
        We can, for example, add a shutdown hook with a countdown latch to capture a user interrupt and close the client upon terminating this program:
    </p>

    <pre class="line-numbers"><code class="language-java">final CountDownLatch latch = new CountDownLatch(1);

// attach shutdown handler to catch control-c
Runtime.getRuntime().addShutdownHook(new Thread("streams-shutdown-hook") {
    @Override
    public void run() {
        streams.close();
        latch.countDown();
    }
});

try {
    streams.start();
    latch.await();
} catch (Throwable e) {
    System.exit(1);
}
System.exit(0);</code></pre>

    <p>
        The complete code so far looks like this:
    </p>

    <pre class="line-numbers"><code class="language-java">package myapps;

import org.apache.kafka.common.serialization.Serdes;
import org.apache.kafka.streams.KafkaStreams;
import org.apache.kafka.streams.StreamsBuilder;
import org.apache.kafka.streams.StreamsConfig;
import org.apache.kafka.streams.Topology;

import java.util.Properties;
import java.util.concurrent.CountDownLatch;

public class Pipe {

    public static void main(String[] args) throws Exception {
        Properties props = new Properties();
        props.put(StreamsConfig.APPLICATION_ID_CONFIG, "streams-pipe");
        props.put(StreamsConfig.BOOTSTRAP_SERVERS_CONFIG, "localhost:9092");
        props.put(StreamsConfig.DEFAULT_KEY_SERDE_CLASS_CONFIG, Serdes.String().getClass());
        props.put(StreamsConfig.DEFAULT_VALUE_SERDE_CLASS_CONFIG, Serdes.String().getClass());

        final StreamsBuilder builder = new StreamsBuilder();

        builder.stream("streams-plaintext-input").to("streams-pipe-output");

        final Topology topology = builder.build();

        final KafkaStreams streams = new KafkaStreams(topology, props);
        final CountDownLatch latch = new CountDownLatch(1);

        // attach shutdown handler to catch control-c
        Runtime.getRuntime().addShutdownHook(new Thread("streams-shutdown-hook") {
            @Override
            public void run() {
                streams.close();
                latch.countDown();
            }
        });

        try {
            streams.start();
            latch.await();
        } catch (Throwable e) {
            System.exit(1);
        }
        System.exit(0);
    }
}</code></pre>

    <p>
        If you already have the Kafka broker up and running at <code>localhost:9092</code>,
        and the topics <code>streams-plaintext-input</code> and <code>streams-pipe-output</code> created on that broker,
        you can run this code in your IDE or on the command line, using Maven:
    </p>

    <pre class="language-bash"><code class="language-bash">$ mvn clean package
$ mvn exec:java -Dexec.mainClass=myapps.Pipe</code></pre>

    <p>
        For detailed instructions on how to run a Streams application and observe its computing results,
        please read the <a href="/{{version}}/documentation/streams/quickstart">Play with a Streams Application</a> section.
        We will not talk about this in the rest of this section.
    </p>

    <h4><a id="tutorial_code_linesplit" href="#tutorial_code_linesplit">Writing a second Streams application: Line Split</a></h4>

    <p>
        We have learned how to construct a Streams client with its two key components: the <code>StreamsConfig</code> and <code>Topology</code>.
        Now let's move on to add some real processing logic by augmenting the current topology.
        We can first create another program by first copy the existing <code>Pipe.java</code> class:
    </p>

    <pre class="language-bash"><code class="language-bash">$ cp src/main/java/myapps/Pipe.java src/main/java/myapps/LineSplit.java</code></pre>

    <p>
        And change its class name as well as the application id config to distinguish with the original program:
    </p>

    <pre class="line-numbers"><code class="language-java">public class LineSplit {

    public static void main(String[] args) throws Exception {
        Properties props = new Properties();
        props.put(StreamsConfig.APPLICATION_ID_CONFIG, "streams-linesplit");
        // ...
    }
}</code></pre>

    <p>
        Since each of the source stream's record is a <code>String</code> typed key-value pair,
        let's treat the value string as a text line and split it into words with a <code>FlatMapValues</code> operator:
    </p>

    <pre class="line-numbers"><code class="language-java">KStream&lt;String, String&gt; source = builder.stream("streams-plaintext-input");
KStream&lt;String, String&gt; words = source.flatMapValues(new ValueMapper&lt;String, Iterable&lt;String&gt;&gt;() {
            @Override
            public Iterable&lt;String&gt; apply(String value) {
                return Arrays.asList(value.split("\\W+"));
            }
        });</code></pre>

    <p>
        The operator will take the <code>source</code> stream as its input, and generate a new stream named <code>words</code>
        by processing each record from its source stream in order and breaking its value string into a list of words, and producing
        each word as a new record to the output <code>words</code> stream.
        This is a stateless operator that does not need to keep track of any previously received records or processed results.
        Note if you are using JDK 8 you can use lambda expression and simplify the above code as:
    </p>

    <pre class="line-numbers"><code class="language-java">KStream&lt;String, String&gt; source = builder.stream("streams-plaintext-input");
KStream&lt;String, String&gt; words = source.flatMapValues(value -> Arrays.asList(value.split("\\W+")));</code></pre>

    <p>
        And finally we can write the word stream back into another Kafka topic, say <code>streams-linesplit-output</code>.
        Again, these two steps can be concatenated as the following (assuming lambda expression is used):
    </p>

    <pre class="line-numbers"><code class="language-java">KStream&lt;String, String&gt; source = builder.stream("streams-plaintext-input");
source.flatMapValues(value -> Arrays.asList(value.split("\\W+")))
      .to("streams-linesplit-output");</code></pre>

    <p>
        If we now describe this augmented topology as <code>System.out.println(topology.describe())</code>, we will get the following:
    </p>

    <pre class="language-bash"><code class="language-bash">$ mvn clean package
$ mvn exec:java -Dexec.mainClass=myapps.LineSplit
Sub-topologies:
  Sub-topology: 0
    Source: KSTREAM-SOURCE-0000000000(topics: streams-plaintext-input) --> KSTREAM-FLATMAPVALUES-0000000001
    Processor: KSTREAM-FLATMAPVALUES-0000000001(stores: []) --> KSTREAM-SINK-0000000002 <-- KSTREAM-SOURCE-0000000000
    Sink: KSTREAM-SINK-0000000002(topic: streams-linesplit-output) <-- KSTREAM-FLATMAPVALUES-0000000001
  Global Stores:
    none</code></pre>

    <p>
        As we can see above, a new processor node <code>KSTREAM-FLATMAPVALUES-0000000001</code> is injected into the topology between the original source and sink nodes.
        It takes the source node as its parent and the sink node as its child.
        In other words, each record fetched by the source node will first traverse to the newly added <code>KSTREAM-FLATMAPVALUES-0000000001</code> node to be processed,
        and one or more new records will be generated as a result. They will continue traverse down to the sink node to be written back to Kafka.
        Note this processor node is "stateless" as it is not associated with any stores (i.e. <code>(stores: [])</code>).
    </p>

    <p>
        The complete code looks like this (assuming lambda expression is used):
    </p>

    <pre class="line-numbers"><code class="language-java">package myapps;

import org.apache.kafka.common.serialization.Serdes;
import org.apache.kafka.streams.KafkaStreams;
import org.apache.kafka.streams.StreamsBuilder;
import org.apache.kafka.streams.StreamsConfig;
import org.apache.kafka.streams.Topology;
import org.apache.kafka.streams.kstream.KStream;

import java.util.Arrays;
import java.util.Properties;
import java.util.concurrent.CountDownLatch;

public class LineSplit {

    public static void main(String[] args) throws Exception {
        Properties props = new Properties();
        props.put(StreamsConfig.APPLICATION_ID_CONFIG, "streams-linesplit");
        props.put(StreamsConfig.BOOTSTRAP_SERVERS_CONFIG, "localhost:9092");
        props.put(StreamsConfig.DEFAULT_KEY_SERDE_CLASS_CONFIG, Serdes.String().getClass());
        props.put(StreamsConfig.DEFAULT_VALUE_SERDE_CLASS_CONFIG, Serdes.String().getClass());

        final StreamsBuilder builder = new StreamsBuilder();

        KStream&lt;String, String&gt; source = builder.stream("streams-plaintext-input");
        source.flatMapValues(value -> Arrays.asList(value.split("\\W+")))
              .to("streams-linesplit-output");

        final Topology topology = builder.build();
        final KafkaStreams streams = new KafkaStreams(topology, props);
        final CountDownLatch latch = new CountDownLatch(1);

        // ... same as Pipe.java above
    }
}</code></pre>

    <h4><a id="tutorial_code_wordcount" href="#tutorial_code_wordcount">Writing a third Streams application: Wordcount</a></h4>

    <p>
        Let's now take a step further to add some "stateful" computations to the topology by counting the occurrence of the words split from the source text stream.
        Following similar steps let's create another program based on the <code>LineSplit.java</code> class:
    </p>

    <pre class="line-numbers"><code class="language-java">public class WordCount {

    public static void main(String[] args) throws Exception {
        Properties props = new Properties();
        props.put(StreamsConfig.APPLICATION_ID_CONFIG, "streams-wordcount");
        // ...
    }
}</code></pre>

    <p>
        In order to count the words we can first modify the <code>flatMapValues</code> operator to treat all of them as lower case (assuming lambda expression is used):
    </p>

    <pre class="line-numbers"><code class="language-java">source.flatMapValues(new ValueMapper&lt;String, Iterable&lt;String&gt;&gt;() {
    @Override
    public Iterable&lt;String&gt; apply(String value) {
        return Arrays.asList(value.toLowerCase(Locale.getDefault()).split("\\W+"));
    }
});</code></pre>

    <p>
        In order to do the counting aggregation we have to first specify that we want to key the stream on the value string, i.e. the lower cased word, with a <code>groupBy</code> operator.
        This operator generate a new grouped stream, which can then be aggregated by a <code>count</code> operator, which generates a running count on each of the grouped keys:
    </p>

    <pre class="line-numbers"><code class="language-java">KTable&lt;String, Long&gt; counts =
source.flatMapValues(new ValueMapper&lt;String, Iterable&lt;String&gt;&gt;() {
            @Override
            public Iterable&lt;String&gt; apply(String value) {
                return Arrays.asList(value.toLowerCase(Locale.getDefault()).split("\\W+"));
            }
        })
      .groupBy(new KeyValueMapper&lt;String, String, String&gt;() {
           @Override
           public String apply(String key, String value) {
               return value;
           }
        })
      // Materialize the result into a KeyValueStore named "counts-store".
      // The Materialized store is always of type &lt;Bytes, byte[]&gt; as this is the format of the inner most store.
      .count(Materialized.&lt;String, Long, KeyValueStore&lt;Bytes, byte[]&gt;&gt; as("counts-store"));</code></pre>

    <p>
        Note that the <code>count</code> operator has a <code>Materialized</code> parameter that specifies that the
        running count should be stored in a state store named <code>counts-store</code>.
        This <code>counts-store</code> store can be queried in real-time, with details described in the <a href="/{{version}}/documentation/streams/developer-guide#streams_interactive_queries">Developer Manual</a>.
    </p>

    <p>
        We can also write the <code>counts</code> KTable's changelog stream back into another Kafka topic, say <code>streams-wordcount-output</code>.
        Because the result is a changelog stream, the output topic <code>streams-wordcount-output</code> should be configured with log compaction enabled.
        Note that this time the value type is no longer <code>String</code> but <code>Long</code>, so the default serialization classes are not viable for writing it to Kafka anymore.
        We need to provide overridden serialization methods for <code>Long</code> types, otherwise a runtime exception will be thrown:
    </p>

    <pre class="line-numbers"><code class="language-java">counts.toStream().to("streams-wordcount-output", Produced.with(Serdes.String(), Serdes.Long()));</code></pre>

    <p>
        Note that in order to read the changelog stream from topic <code>streams-wordcount-output</code>,
        one needs to set the value deserialization as <code>org.apache.kafka.common.serialization.LongDeserializer</code>.
        Details of this can be found in the <a href="/{{version}}/documentation/streams/quickstart">Play with a Streams Application</a> section.
        Assuming lambda expression from JDK 8 can be used, the above code can be simplified as:
    </p>

    <pre class="line-numbers"><code class="language-java">KStream&lt;String, String&gt; source = builder.stream("streams-plaintext-input");
source.flatMapValues(value -> Arrays.asList(value.toLowerCase(Locale.getDefault()).split("\\W+")))
      .groupBy((key, value) -> value)
      .count(Materialized.&lt;String, Long, KeyValueStore&lt;Bytes, byte[]&gt;&gt;as("counts-store"))
      .toStream()
      .to("streams-wordcount-output", Produced.with(Serdes.String(), Serdes.Long()));</code></pre>

    <p>
        If we again describe this augmented topology as <code>System.out.println(topology.describe())</code>, we will get the following:
    </p>

    <pre class="language-bash"><code class="language-bash">$ mvn clean package
$ mvn exec:java -Dexec.mainClass=myapps.WordCount
Sub-topologies:
  Sub-topology: 0
    Source: KSTREAM-SOURCE-0000000000(topics: streams-plaintext-input) --> KSTREAM-FLATMAPVALUES-0000000001
    Processor: KSTREAM-FLATMAPVALUES-0000000001(stores: []) --> KSTREAM-KEY-SELECT-0000000002 <-- KSTREAM-SOURCE-0000000000
    Processor: KSTREAM-KEY-SELECT-0000000002(stores: []) --> KSTREAM-FILTER-0000000005 <-- KSTREAM-FLATMAPVALUES-0000000001
    Processor: KSTREAM-FILTER-0000000005(stores: []) --> KSTREAM-SINK-0000000004 <-- KSTREAM-KEY-SELECT-0000000002
    Sink: KSTREAM-SINK-0000000004(topic: counts-store-repartition) <-- KSTREAM-FILTER-0000000005
  Sub-topology: 1
    Source: KSTREAM-SOURCE-0000000006(topics: counts-store-repartition) --> KSTREAM-AGGREGATE-0000000003
    Processor: KSTREAM-AGGREGATE-0000000003(stores: [counts-store]) --> KTABLE-TOSTREAM-0000000007 <-- KSTREAM-SOURCE-0000000006
    Processor: KTABLE-TOSTREAM-0000000007(stores: []) --> KSTREAM-SINK-0000000008 <-- KSTREAM-AGGREGATE-0000000003
    Sink: KSTREAM-SINK-0000000008(topic: streams-wordcount-output) <-- KTABLE-TOSTREAM-0000000007
Global Stores:
  none</code></pre>

    <p>
        As we can see above, the topology now contains two disconnected sub-topologies.
        The first sub-topology's sink node <code>KSTREAM-SINK-0000000004</code> will write to a repartition topic <code>counts-store-repartition</code>,
        which will be read by the second sub-topology's source node <code>KSTREAM-SOURCE-0000000006</code>.
        The repartition topic is used to "shuffle" the source stream by its aggregation key, which is in this case the value string.
        In addition, inside the first sub-topology a stateless <code>KSTREAM-FILTER-0000000005</code> node is injected between the grouping <code>KSTREAM-KEY-SELECT-0000000002</code> node and the sink node to filter out any intermediate record whose aggregate key is empty.
    </p>
    <p>
        In the second sub-topology, the aggregation node <code>KSTREAM-AGGREGATE-0000000003</code> is associated with a state store named <code>counts-store</code> (the name is specified by the user in the <code>count</code> operator).
        Upon receiving each record from its upcoming stream source node, the aggregation processor will first query its associated <code>counts-store</code> store to get the current count for that key, augment by one, and then write the new count back to the store.
        Each updated count for the key will also be piped downstream to the <code>KTABLE-TOSTREAM-0000000007</code> node, which interpret this update stream as a record stream before further piping to the sink node <code>KSTREAM-SINK-0000000008</code> for writing back to Kafka.
    </p>

    <p>
        The complete code looks like this (assuming lambda expression is used):
    </p>

    <pre class="line-numbers"><code class="language-java">package myapps;

import org.apache.kafka.common.serialization.Serdes;
import org.apache.kafka.common.utils.Bytes;
import org.apache.kafka.streams.KafkaStreams;
import org.apache.kafka.streams.StreamsBuilder;
import org.apache.kafka.streams.StreamsConfig;
import org.apache.kafka.streams.Topology;
import org.apache.kafka.streams.kstream.KStream;
import org.apache.kafka.streams.kstream.Materialized;
import org.apache.kafka.streams.kstream.Produced;
import org.apache.kafka.streams.state.KeyValueStore;

import java.util.Arrays;
import java.util.Locale;
import java.util.Properties;
import java.util.concurrent.CountDownLatch;

public class WordCount {

    public static void main(String[] args) throws Exception {
        Properties props = new Properties();
        props.put(StreamsConfig.APPLICATION_ID_CONFIG, "streams-wordcount");
        props.put(StreamsConfig.BOOTSTRAP_SERVERS_CONFIG, "localhost:9092");
        props.put(StreamsConfig.DEFAULT_KEY_SERDE_CLASS_CONFIG, Serdes.String().getClass());
        props.put(StreamsConfig.DEFAULT_VALUE_SERDE_CLASS_CONFIG, Serdes.String().getClass());

        final StreamsBuilder builder = new StreamsBuilder();

        KStream&lt;String, String&gt; source = builder.stream("streams-plaintext-input");
        source.flatMapValues(value -> Arrays.asList(value.toLowerCase(Locale.getDefault()).split("\\W+")))
              .groupBy((key, value) -> value)
              .count(Materialized.&lt;String, Long, KeyValueStore&lt;Bytes, byte[]&gt;&gt;as("counts-store"))
              .toStream()
              .to("streams-wordcount-output", Produced.with(Serdes.String(), Serdes.Long()));

        final Topology topology = builder.build();
        final KafkaStreams streams = new KafkaStreams(topology, props);
        final CountDownLatch latch = new CountDownLatch(1);

        // ... same as Pipe.java above
    }
}</code></pre>

    <div class="pagination">
        <a href="/{{version}}/documentation/streams/quickstart" class="pagination__btn pagination__btn__prev">Previous</a>
        <a href="/{{version}}/documentation/streams/core-concepts" class="pagination__btn pagination__btn__next">Next</a>
    </div>
</script>

<div class="p-quickstart-streams"></div>

<!--#include virtual="../../includes/_header.htm" -->
<!--#include virtual="../../includes/_top.htm" -->
<div class="content documentation">
    <!--#include virtual="../../includes/_nav.htm" -->
    <div class="right">
        <!--//#include virtual="../../includes/_docs_banner.htm" -->
        <ul class="breadcrumbs">
            <li><a href="/documentation">Documentation</a></li>
            <li><a href="/documentation/streams">Kafka Streams</a></li>
        </ul>
        <div class="p-content"></div>
    </div>
</div>
<!--#include virtual="../../includes/_footer.htm" -->
<script>
$(function() {
  // Show selected style on nav item
  $('.b-nav__streams').addClass('selected');

     //sticky secondary nav
          var $navbar = $(".sub-nav-sticky"),
               y_pos = $navbar.offset().top,
               height = $navbar.height();
       
           $(window).scroll(function() {
               var scrollTop = $(window).scrollTop();
           
               if (scrollTop > y_pos - height) {
                   $navbar.addClass("navbar-fixed")
               } else if (scrollTop <= y_pos) {
                   $navbar.removeClass("navbar-fixed")
               }
           });

  // Display docs subnav items
  $('.b-nav__docs').parent().toggleClass('nav__item__with__subs--expanded');
});
</script><|MERGE_RESOLUTION|>--- conflicted
+++ resolved
@@ -55,11 +55,7 @@
         Assuming the above parameter values are used, this command will create a project structure that looks like this:
     </p>
 
-<<<<<<< HEAD
     <pre class="language-bash"><code class="language-bash">$ tree streams.examples
-=======
-    <pre class="line-numbers"><code class="language-bash">&gt; tree streams-quickstart
->>>>>>> 1073d434
     streams-quickstart
     |-- pom.xml
     |-- src
