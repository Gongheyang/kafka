<!--
 Licensed to the Apache Software Foundation (ASF) under one or more
 contributor license agreements.  See the NOTICE file distributed with
 this work for additional information regarding copyright ownership.
 The ASF licenses this file to You under the Apache License, Version 2.0
 (the "License"); you may not use this file except in compliance with
 the License.  You may obtain a copy of the License at

    http://www.apache.org/licenses/LICENSE-2.0

 Unless required by applicable law or agreed to in writing, software
 distributed under the License is distributed on an "AS IS" BASIS,
 WITHOUT WARRANTIES OR CONDITIONS OF ANY KIND, either express or implied.
 See the License for the specific language governing permissions and
 limitations under the License.
-->

<script><!--#include virtual="../js/templateData.js" --></script>

<script id="content-template" type="text/x-handlebars-template">
    <h1>Upgrade Guide and API Changes</h1>
    <div class="sub-nav-sticky">
        <div class="sticky-top">
            <div style="height:35px">
                <a href="/{{version}}/documentation/streams/">Introduction</a>
                <a href="/{{version}}/documentation/streams/quickstart">Run Demo App</a>
                <a href="/{{version}}/documentation/streams/tutorial">Tutorial: Write App</a>
                <a href="/{{version}}/documentation/streams/core-concepts">Concepts</a>
                <a href="/{{version}}/documentation/streams/architecture">Architecture</a>
                <a href="/{{version}}/documentation/streams/developer-guide/">Developer Guide</a>
                <a class="active-menu-item" href="/{{version}}/documentation/streams/upgrade-guide">Upgrade</a>
            </div>
        </div>
    </div>

    <p>
        Upgrading from any older version to {{fullDotVersion}} is possible: if upgrading from 2.3 or below, you will need to do two rolling bounces, where during the first rolling bounce phase you set the config <code>upgrade.from="older version"</code>
        (possible values are <code>"0.10.0" - "2.3"</code>) and during the second you remove it. This is required to safely upgrade to the new cooperative rebalancing protocol of the embedded consumer. Note that you will remain using the old eager
        rebalancing protocol if you skip or delay the second rolling bounce, but you can safely switch over to cooperative at any time once the entire group is on 2.4+ by removing the config value and bouncing. For more details please refer to
        <a href="https://cwiki.apache.org/confluence/x/vAclBg">KIP-429</a>:
    </p>
    <ul>
        <li> prepare your application instances for a rolling bounce and make sure that config <code>upgrade.from</code> is set to the version from which it is being upgrade.</li>
        <li> bounce each instance of your application once </li>
        <li> prepare your newly deployed {{fullDotVersion}} application instances for a second round of rolling bounces; make sure to remove the value for config <code>upgrade.from</code> </li>
        <li> bounce each instance of your application once more to complete the upgrade </li>
    </ul>
    <p> As an alternative, an offline upgrade is also possible. Upgrading from any versions as old as 0.10.0.x to {{fullDotVersion}} in offline mode require the following steps: </p>
    <ul>
        <li> stop all old (e.g., 0.10.0.x) application instances </li>
        <li> update your code and swap old code and jar file with new code and new jar file </li>
        <li> restart all new ({{fullDotVersion}}) application instances </li>
    </ul>

    <p>
        Starting in Kafka Streams 2.6.x, a new processing mode is available, named EOS version 2. This can be configured
        by setting <code>"processing.guarantee"</code> to <code>"exactly_once"</code> for
        application versions 3.0+, or setting it to <code>"exactly_once_beta"</code> for versions between 2.6 and 2.8.
        To use this new feature, your brokers must be on version 2.5.x or newer.
        If you want to upgrade your EOS application from an older version and enable this feature in version 3.0+,
        you first need to upgrade your application to version 3.0.x, staying on <code>"exactly_once"</code>,
        and then do second round of rolling bounces to switch to <code>"exactly_once_v2"</code>. If you
        are upgrading an EOS application from an older (pre-2.6) version to a version between 2.6 and 2.8, follow these
        same steps but with the config <code>"exactly_once_beta"</code> instead. No special steps are required
        to upgrade an application using <code>"exactly_once_beta"</code> from version 2.6+ to 3.0 or higher: you can
        just change the config from <code>"exactly_once_beta"</code> to <code>"exactly_once_v2"</code> during the rolling upgrade.
        For a downgrade, do the reverse: first switch the config from <code>"exactly_once_v2"</code> to
        <code>"exactly_once"</code> to disable the feature in your 2.6.x application.
        Afterward, you can downgrade your application to a pre-2.6.x version.
    </p>

    <p>
        To run a Kafka Streams application version 2.2.1, 2.3.0, or higher a broker version 0.11.0 or higher is required
        and the on-disk message format must be 0.11 or higher.
        Brokers must be on version 0.10.1 or higher to run a Kafka Streams application version 0.10.1 to 2.2.0.
        Additionally, on-disk message format must be 0.10 or higher to run a Kafka Streams application version 1.0 to 2.2.0.
        For Kafka Streams 0.10.0, broker version 0.10.0 or higher is required.
    </p>

    <p>Since 2.6.0 release, Kafka Streams depends on a RocksDB version that requires MacOS 10.14 or higher.</p>

    <p>
        Another important thing to keep in mind: in deprecated <code>KStreamBuilder</code> class, when a <code>KTable</code> is created from a source topic via <code>KStreamBuilder.table()</code>, its materialized state store
        will reuse the source topic as its changelog topic for restoring, and will disable logging to avoid appending new updates to the source topic; in the <code>StreamsBuilder</code> class introduced in 1.0, this behavior was changed
        accidentally: we still reuse the source topic as the changelog topic for restoring, but will also create a separate changelog topic to append the update records from source topic to. In the 2.0 release, we have fixed this issue and now users
        can choose whether or not to reuse the source topic based on the <code>StreamsConfig#TOPOLOGY_OPTIMIZATION</code>: if you are upgrading from the old <code>KStreamBuilder</code> class and hence you need to change your code to use
        the new <code>StreamsBuilder</code>, you should set this config value to <code>StreamsConfig#OPTIMIZE</code> to continue reusing the source topic; if you are upgrading from 1.0 or 1.1 where you are already using <code>StreamsBuilder</code> and hence have already
        created a separate changelog topic, you should set this config value to <code>StreamsConfig#NO_OPTIMIZATION</code> when upgrading to {{fullDotVersion}} in order to use that changelog topic for restoring the state store.
        More details about the new config <code>StreamsConfig#TOPOLOGY_OPTIMIZATION</code> can be found in <a href="https://cwiki.apache.org/confluence/display/KAFKA/KIP-295%3A+Add+Streams+Configuration+Allowing+for+Optional+Topology+Optimization">KIP-295</a>.
    </p>

    <p>
      Note: Kafka Streams does not support running multiple instances of the same application as different processes on the same physical state directory. Starting in 2.8.0 (as well as 2.7.1 and 2.6.2),
      this restriction will be enforced. If you wish to run more than one instance of Kafka Streams, you must configure them with different values for <code>state.dir</code>.
    </p>

    <h3><a id="streams_api_changes_300" href="#streams_api_changes_300">Streams API changes in 3.0.0</a></h3>
    <p>
<<<<<<< HEAD
      The <code>StreamsConfig.EXACTLY_ONCE</code> and <code>StreamsConfig.EXACTLY_ONCE_BETA</code> configs have been deprecated, and a new <code>StreamsConfig.EXACTLY_ONCE_V2</code> config has been
      introduced. This is the same feature as eos-beta, but renamed to highlight its production-readiness. Users of exactly-once semantics should plan to migrate to the eos-v2 config and prepare for the removal of the deprecated configs in 4.0 or after at least a year
      from the release of 3.0, whichever comes last. Note that eos-v2 requires broker version 2.5 or higher, like eos-beta, so users should begin to upgrade their kafka cluster if necessary. See
      <a href="https://cwiki.apache.org/confluence/x/zJONCg">KIP-732</a> for more details.
=======
        A new exception may be thrown from <code>KafkaStreams#store()</code>. If the specified store name does not exist in the topology, an UnknownStateStoreException will be thrown instead of the former InvalidStateStoreException. See <a href="https://cwiki.apache.org/confluence/display/KAFKA/KIP-216%3A+IQ+should+throw+different+exceptions+for+different+errors">KIP-216</a> for more information.
>>>>>>> c972ac92
    </p>
    <p>
        We removed the default implementation of <code>RocksDBConfigSetter#close()</code>.
    </p>
    <p>
        We removed the following deprecated APIs:
    </p>
    <ul>
        <li> <code>StreamsBuilder#addGlobalStore</code> (one overload): deprecated in Kafka 1.1.0 (<a href="https://cwiki.apache.org/confluence/pages/viewpage.action?pageId=74689212">KIP-233</a>).</li>
        <li> <code>ProcessorContext#forward</code> (some overloads): deprecated in Kafka 2.0.0 (<a href="https://cwiki.apache.org/confluence/display/KAFKA/KIP-251%3A+Allow+timestamp+manipulation+in+Processor+API">KIP-251</a>).</li>
        <li> <code>WindowBytesStoreSupplier#segments</code>: deprecated in Kafka 2.1.0 (<a href="https://cwiki.apache.org/confluence/display/KAFKA/KIP-319%3A+Replace+segments+with+segmentInterval+in+WindowBytesStoreSupplier">KIP-319</a>).</li>
        <li> <code>segments, until, maintainMs</code> on <code>TimeWindows</code>, <code>JoinWindows</code>, and <code>SessionWindows</code>: deprecated in Kafka 2.1.0 (<a href="https://cwiki.apache.org/confluence/display/KAFKA/KIP-328%3A+Ability+to+suppress+updates+for+KTables">KIP-328</a>).</li>
        <li> Overloaded <code>JoinWindows#of, before, after</code>, <code>SessionWindows#with</code>, <code>TimeWindows#of, advanceBy</code>, <code>UnlimitedWindows#startOn</code> and <code>KafkaStreams#close</code> with <code>long</code> typed parameters: deprecated in Kafka 2.1.0 (<a href="https://cwiki.apache.org/confluence/display/KAFKA/KIP-358%3A+Migrate+Streams+API+to+Duration+instead+of+long+ms+times">KIP-358</a>).</li>
        <li> Overloaded <code>KStream#groupBy, groupByKey</code> and <code>KTable#groupBy</code> with <code>Serialized</code> parameter: deprecated in Kafka 2.1.0 (<a href="https://cwiki.apache.org/confluence/display/KAFKA/KIP-372%3A+Naming+Repartition+Topics+for+Joins+and+Grouping">KIP-372</a>).</li>
        <li> <code>Joined#named, name</code>: deprecated in Kafka 2.3.0 (<a href="https://cwiki.apache.org/confluence/display/KAFKA/KIP-307%3A+Allow+to+define+custom+processor+names+with+KStreams+DSL">KIP-307</a>).</li>
        <li> <code>TopologyTestDriver#pipeInput, readOutput</code>, <code>OutputVerifier</code> and <code>ConsumerRecordFactory</code> classes (<a href="https://cwiki.apache.org/confluence/display/KAFKA/KIP-470%3A+TopologyTestDriver+test+input+and+output+usability+improvements">KIP-470</a>).</li>
        <li> <code>KafkaClientSupplier#getAdminClient</code>: deprecated in Kafka 2.4.0 (<a href="https://cwiki.apache.org/confluence/display/KAFKA/KIP-476%3A+Add+Java+AdminClient+Interface">KIP-476</a>).</li>
        <li> Overloaded <code>KStream#join, leftJoin, outerJoin</code> with <code>KStream</code> and <code>Joined</code> parameters: deprecated in Kafka 2.4.0 (<a href="https://cwiki.apache.org/confluence/display/KAFKA/KIP-479%3A+Add+StreamJoined+config+object+to+Join">KIP-479</a>).</li>
        <li> Overloaded <code>KafkaStreams#metadataForKey</code>: deprecated in Kafka 2.5.0 (<a href="https://cwiki.apache.org/confluence/display/KAFKA/KIP-535%3A+Allow+state+stores+to+serve+stale+reads+during+rebalance">KIP-535</a>).</li>
        <li> Overloaded <code>KafkaStreams#store</code>: deprecated in Kafka 2.5.0 (<a href="https://cwiki.apache.org/confluence/display/KAFKA/KIP-562%3A+Allow+fetching+a+key+from+a+single+partition+rather+than+iterating+over+all+the+stores+on+an+instance">KIP-562</a>).</li>
        <li> <code>--zookeeper</code> flag of the application reset tool: deprecated in Kafka 1.0 (<a href="https://cwiki.apache.org/confluence/display/KAFKA/KIP-198%3A+Remove+ZK+dependency+from+Streams+Reset+Tool">KIP-198</a>).</li>
        <li> <code>--execute</code> flag of the application reset tool: deprecated in Kafka 1.1 (<a href="https://cwiki.apache.org/confluence/display/KAFKA/KIP-171+-+Extend+Consumer+Group+Reset+Offset+for+Stream+Application">KIP-171</a>).</li>
        <li> <code>WindowStore#put(K key, V value)</code>: deprecated in Kafka 2.4.0 (<a href="https://cwiki.apache.org/confluence/pages/viewpage.action?pageId=115526545">KIP-474</a>).</li>
    </ul>
    <p>
        The following dependencies were removed from Kafka Streams:
    </p>
    <ul>
        <li>Connect-json: As of Kafka Streams no longer has a compile time dependency on "connect:json" module (<a href="https://issues.apache.org/jira/browse/KAFKA-5146">KAFKA-5146</a>).
            Projects that were relying on this transitive dependency will have to explicitly declare it.</li>
    </ul>
    
    <h3><a id="streams_api_changes_280" href="#streams_api_changes_280">Streams API changes in 2.8.0</a></h3>
    <p>
        We extended <code>StreamJoined</code> to include the options <code>withLoggingEnabled()</code> and <code>withLoggingDisabled()</code> in
        <a href="https://cwiki.apache.org/confluence/display/KAFKA/KIP-689%3A+Extend+%60StreamJoined%60+to+allow+more+store+configs">KIP-689</a>.
    </p>
    <p>
        We added two new methods to <code>KafkaStreams</code>, namely <code>KafkaStreams#addStreamThread()</code> and <code>KafkaStreams#removeStreamThread()</code> in
        <a href="https://cwiki.apache.org/confluence/x/FDd4CQ">KIP-663</a>.
        These methods have enabled adding and removing StreamThreads to a running KafkaStreams client.
   </p>
    <p>
        We deprecated <code>KafkaStreams#setUncaughtExceptionHandler(final Thread.UncaughtExceptionHandler uncaughtExceptionHandler)</code>
        in favor of <code>KafkaStreams#setUncaughtExceptionHandler(final StreamsUncaughtExceptionHandler streamsUncaughtExceptionHandler)</code>
        in <a href="https://cwiki.apache.org/confluence/x/lkN4CQ">KIP-671</a>.
        The default handler will close the Kafka Streams client and the client will transit to state ERROR.
        If you implement a custom handler, the new interface allows you to return a <code>StreamThreadExceptionResponse</code>,
        which will determine how the application will respond to a stream thread failure.
    </p>
    <p>
        Changes in <a href="https://cwiki.apache.org/confluence/x/FDd4CQ">KIP-663</a> necessitated the KafkaStreams client
        state machine to update, which was done in <a href="https://cwiki.apache.org/confluence/x/lCvZCQ">KIP-696</a>.
        The ERROR state is now terminal with PENDING_ERROR being a transitional state where the resources are closing.
        The ERROR state indicates that there is something wrong and the Kafka Streams client should not be blindly
        restarted without classifying the error that caused the thread to fail.
        If the error is of a type that you would like to retry, you should have the
        <code>StreamsUncaughtExceptionHandler</code> return <code>REPLACE_THREAD</code>.
        When all stream threads are dead there is no automatic transition to ERROR as a new stream thread can be added.
    </p>
    <p>
        The <code>TimeWindowedDeserializer</code> constructor <code>TimeWindowedDeserializer(final Deserializer inner)</code>
        was deprecated to encourage users to properly set their window size through <code>TimeWindowedDeserializer(final Deserializer inner, Long windowSize)</code>.
        An additional streams config, <code>window.size.ms</code>, was added for users that cannot set the window size through
        the constructor, such as when using the console consumer. <a href="https://cwiki.apache.org/confluence/display/KAFKA/KIP-659%3A+Improve+TimeWindowedDeserializer+and+TimeWindowedSerde+to+handle+window+size">KIP-659</a>
        has more details.
    </p>
    <p>
        To simplify testing, two new constructors that don't require a <code>Properties</code> parameter have been
        added to the <code>TopologyTestDriver</code> class. If <code>Properties</code> are passed
        into the constructor, it is no longer required to set mandatory configuration parameters
        (cf. <a href="https://cwiki.apache.org/confluence/display/KAFKA/KIP-680%3A+TopologyTestDriver+should+not+require+a+Properties+argument">KIP-680</a>).
    </p>
    <p>
        We added the <code>prefixScan()</code> method to interface <code>ReadOnlyKeyValueStore</code>.
        The new <code>prefixScan()</code> allows fetching all values whose keys start with a given prefix.
        See <a href="https://cwiki.apache.org/confluence/display/KAFKA/KIP-614%3A+Add+Prefix+Scan+support+for+State+Stores">KIP-614</a> for more details.
    </p>
    <p>
        Kafka Streams is now handling <code>TimeoutException</code> thrown by the consumer, producer, and admin client.
        If a timeout occurs on a task, Kafka Streams moves to the next task and retries to make progress on the failed
        task in the next iteration.
        To bound how long Kafka Streams retries a task, you can set <code>task.timeout.ms</code> (default is 5 minutes).
        If a task does not make progress within the specified task timeout, which is tracked on a per-task basis,
        Kafka Streams throws a <code>TimeoutException</code>
        (cf. <a href="https://cwiki.apache.org/confluence/display/KAFKA/KIP-572%3A+Improve+timeouts+and+retries+in+Kafka+Streams">KIP-572</a>).
    </p>

    <h3><a id="streams_api_changes_270" href="#streams_api_changes_270">Streams API changes in 2.7.0</a></h3>
    <p>
        In <code>KeyQueryMetadata</code> we deprecated <code>getActiveHost()</code>, <code>getStandbyHosts()</code> as well as <code>getPartition()</code>
        and replaced them with <code>activeHost()</code>, <code>standbyHosts()</code> and <code>partition()</code> respectively.
        <code>KeyQueryMetadata</code> was introduced in Kafka Streams 2.5 release with getter methods having prefix <code>get</code>.
        The intend of this change is to bring the method names to Kafka custom to not use the <code>get</code> prefix for getter methods.
        The old methods are deprecated and is not effected.
        (Cf. <a href="https://cwiki.apache.org/confluence/display/KAFKA/KIP-648%3A+Renaming+getter+method+for+Interactive+Queries">KIP-648</a>.)
    </p>
    <p>
        The <code>StreamsConfig</code> variable for configuration parameter <code>"topology.optimization"</code>
        is renamed from <code>TOPOLOGY_OPTIMIZATION</code> to <code>TOPOLOGY_OPTIMIZATION_CONFIG</code>.
        The old variable is deprecated. Note, that the parameter name itself is not affected.
        (Cf. <a href="https://cwiki.apache.org/confluence/display/KAFKA/KIP-626%3A+Rename+StreamsConfig+config+variable+name">KIP-629</a>.)
    </p>
    <p>
        The configuration parameter <code>retries</code> is deprecated in favor of the new parameter <code>task.timeout.ms</code>.
        Kafka Streams' runtime ignores <code>retries</code> if set, however, it would still forward the parameter
        to its internal clients.
    </p>
    <p>
        We added <code>SlidingWindows</code> as an option for <code>windowedBy()</code> windowed aggregations as described in
        <a href="https://cwiki.apache.org/confluence/display/KAFKA/KIP-450%3A+Sliding+Window+Aggregations+in+the+DSL">KIP-450</a>.
        Sliding windows are fixed-time and data-aligned windows that allow for flexible and efficient windowed aggregations.
    </p>

    <p>
        The end-to-end latency metrics introduced in 2.6 have been expanded to include store-level metrics. The new store-level
        metrics are recorded at the TRACE level, a new metrics recording level. Enabling TRACE level metrics will automatically
        turn on all higher levels, ie INFO and DEBUG. See <a href="https://cwiki.apache.org/confluence/x/gBkRCQ">KIP-613</a> for more information.
    </p>

    <h3><a id="streams_api_changes_260" href="#streams_api_changes_260">Streams API changes in 2.6.0</a></h3>
    <p>
        We added a new processing mode, EOS version 2, that improves application scalability using exactly-once guarantees
        (via <a href="https://cwiki.apache.org/confluence/display/KAFKA/KIP-447%3A+Producer+scalability+for+exactly+once+semantics">KIP-447</a>).
        You can enable this new feature by setting the configuration parameter <code>processing.guarantee</code> to the
        new value <code>"exactly_once_beta"</code>.
        Note that you need brokers with version 2.5 or newer to use this feature.
    </p>
    <p>
        For more highly available stateful applications, we've modified the task assignment algorithm to delay the movement of stateful active tasks to instances
        that aren't yet caught up with that task's state. Instead, to migrate a task from one instance to another (eg when scaling out),
        Streams will assign a warmup replica to the target instance so it can begin restoring the state while the active task stays available on an instance
        that already had the task. The instances warming up tasks will communicate their progress to the group so that, once ready, Streams can move active
        tasks to their new owners in the background. Check out <a href="https://cwiki.apache.org/confluence/x/0i4lBg">KIP-441</a>
        for full details, including several new configs for control over this new feature.
    </p>
    <p>
        New end-to-end latency metrics have been added. These task-level metrics will be logged at the INFO level and report the min and max end-to-end latency of a record at the beginning/source node(s)
        and end/terminal node(s) of a task. See <a href="https://cwiki.apache.org/confluence/x/gBkRCQ">KIP-613</a> for more information.
    </p>
    <p>
        As of 2.6.0 Kafka Streams deprecates <code>KStream.through()</code> in favor of the new <code>KStream.repartition()</code> operator
        (as per <a href="https://cwiki.apache.org/confluence/display/KAFKA/KIP-221%3A+Enhance+DSL+with+Connecting+Topic+Creation+and+Repartition+Hint">KIP-221</a>).
        <code>KStream.repartition()</code> is similar to <code>KStream.through()</code>, however Kafka Streams will manage the topic for you.
        If you need to write into and read back from a topic that you mange, you can fall back to use <code>KStream.to()</code> in combination with <code>StreamsBuilder#stream()</code>.
        Please refer to the <a href="/{{version}}/documentation/streams/developer-guide/dsl-api.html">developer guide</a> for more details about <code>KStream.repartition()</code>.
    </p>

    <p>
        The usability of <code>StateStore</code>s within the Processor API is improved: <code>ProcessorSupplier</code> and <code>TransformerSupplier</code>
        now extend <code>ConnectedStoreProvider</code> as per <a href="https://cwiki.apache.org/confluence/x/XI3QBQ">KIP-401</a>,
        enabling a user to provide <code>StateStore</code>s with alongside Processor/Transformer logic so that they are automatically
        added and connected to the processor.
    </p>
    <p>
        We added a <code>--force</code> option in StreamsResetter to force remove left-over members on broker side when long session time out was configured
        as per <a href="https://cwiki.apache.org/confluence/display/KAFKA/KIP-571%3A+Add+option+to+force+remove+members+in+StreamsResetter">KIP-571</a>.
    </p>
    <p>
        We added <code>Suppressed.withLoggingDisabled()</code> and <code>Suppressed.withLoggingEnabled(config)</code>
        methods to allow disabling or configuring of the changelog topic and allows for configuration of the changelog topic
        as per <a href="https://cwiki.apache.org/confluence/display/KAFKA/KIP-446%3A+Add+changelog+topic+configuration+to+KTable+suppress">KIP-446</a>.
    </p>

    <h3 class="anchor-heading"><a id="streams_api_changes_250" class="anchor-link"></a><a href="#streams_api_changes_250">Streams API changes in 2.5.0</a></h3>
    <p>
        We add a new <code>cogroup()</code> operator (via <a href="https://cwiki.apache.org/confluence/display/KAFKA/KIP-150+-+Kafka-Streams+Cogroup">KIP-150</a>)
        that allows to aggregate multiple streams in a single operation.
        Cogrouped streams can also be windowed before they are aggregated.
        Please refer to the <a href="/{{version}}/documentation/streams/developer-guide/dsl-api.html">developer guide</a> for more details.
    </p>
    <p>
        We added a new <code>KStream.toTable()</code> API to translate an input event stream into a changelog stream as per
        <a href="https://cwiki.apache.org/confluence/display/KAFKA/KIP-523%3A+Add+KStream%23toTable+to+the+Streams+DSL">KIP-523</a>.
    </p>
    <p>
        We added a new Serde type <code>Void</code> in <a href="https://cwiki.apache.org/confluence/display/KAFKA/KIP-527%3A+Add+VoidSerde+to+Serdes">KIP-527</a> to represent
        null keys or null values from input topic.
    </p>
    <p>
        Deprecated <code>UsePreviousTimeOnInvalidTimestamp</code> and replaced it with <code>UsePartitionTimeOnInvalidTimeStamp</code> as per
        <a href="https://cwiki.apache.org/confluence/pages/viewpage.action?pageId=130028807">KIP-530</a>.
    </p>
    <p>
        Deprecated <code>KafkaStreams.store(String, QueryableStoreType)</code> and replaced it with <code>KafkaStreams.store(StoreQueryParameters)</code> to allow querying
        for a store with variety of parameters, including querying a specific task and stale stores, as per
        <a href="https://cwiki.apache.org/confluence/display/KAFKA/KIP-562%3A+Allow+fetching+a+key+from+a+single+partition+rather+than+iterating+over+all+the+stores+on+an+instance">KIP-562</a> and
        <a href="https://cwiki.apache.org/confluence/display/KAFKA/KIP-535%3A+Allow+state+stores+to+serve+stale+reads+during+rebalance">KIP-535</a> respectively.
    </p>

    <h3 class="anchor-heading"><a id="streams_api_changes_240" class="anchor-link"></a><a href="#streams_api_changes_240">Streams API changes in 2.4.0</a></h3>
    <p>     
         As of 2.4.0 Kafka Streams offers a KTable-KTable foreign-key join (as per <a href="https://cwiki.apache.org/confluence/display/KAFKA/KIP-213+Support+non-key+joining+in+KTable">KIP-213</a>). 
         This joiner allows for records to be joined between two KTables with different keys. 
         Both <a href="/{{version}}/documentation/streams/developer-guide/dsl-api.html#ktable-ktable-fk-join">INNER and LEFT foreign-key joins</a> 
         are supported.
    </p>
    <p>
        In the 2.4 release, you now can name all operators in a Kafka Streams DSL topology via
        <a href="https://cwiki.apache.org/confluence/display/KAFKA/KIP-307%3A+Allow+to+define+custom+processor+names+with+KStreams+DSL">KIP-307</a>.
        Giving your operators meaningful names makes it easier to understand the topology 
        description (<code>Topology#describe()#toString()</code>) and 
        understand the full context of what your Kafka Streams application is doing.
        <br />
        There are new overloads on most <code>KStream</code> and <code>KTable</code> methods 
        that accept a <code>Named</code> object.  Typically you'll provide a name for the DSL operation by 
        using <code>Named.as("my operator name")</code>.  Naming of repartition topics for aggregation 
        operations will still use <code>Grouped</code> and join operations will use 
        either <code>Joined</code> or the new <code>StreamJoined</code> object.

    </p>
    <p>
        Before the 2.4.0 version of Kafka Streams, users of the DSL could not name the state stores involved in a stream-stream join.
        If users changed their topology and added a operator before the
        join, the internal names of the state stores would shift, requiring an application reset when redeploying.
        In the 2.4.0 release, Kafka Streams adds the <code>StreamJoined</code>
        class, which gives users the ability to name the join processor, repartition topic(s) (if a repartition is required),
        and the state stores involved in the join.  Also, by naming the state stores, the changelog topics
        backing the state stores are named as well.  It's important to note that naming the stores
        <strong>will not</strong> make them queryable via Interactive Queries.
        <br/>
        Another feature delivered by <code>StreamJoined</code> is that you can now configure the type of state store used in the join.
        You can elect to use in-memory stores or custom state stores for a stream-stream join.  Note that the provided stores
        will not be available for querying via Interactive Queries.  With the addition
        of <code>StreamJoined</code>, stream-stream join operations
        using <code>Joined</code> have been deprecated. Please switch over to stream-stream join methods using the
        new overloaded methods.  You can get more details from
        <a href="https://cwiki.apache.org/confluence/display/KAFKA/KIP-479%3A+Add+StreamJoined+config+object+to+Join">KIP-479</a>.
    </p>
    <p>
        With the introduction of incremental cooperative rebalancing, Streams no longer requires all tasks be revoked at the beginning of a rebalance. Instead, at the completion of the rebalance only those tasks which are to be migrated to another consumer
        for overall load balance will need to be closed and revoked. This changes the semantics of the <code>StateListener</code> a bit, as it will not necessarily transition to <code>REBALANCING</code> at the beginning of a rebalance anymore. Note that
        this means IQ will now be available at all times except during state restoration, including while a rebalance is in progress. If restoration is occurring when a rebalance begins, we will continue to actively restore the state stores and/or process
        standby tasks during a cooperative rebalance. Note that with this new rebalancing protocol, you may sometimes see a rebalance be followed by a second short rebalance that ensures all tasks are safely distributed. For details on please see
        <a href="https://cwiki.apache.org/confluence/display/KAFKA/KIP-429%3A+Kafka+Consumer+Incremental+Rebalance+Protocol">KIP-429</a>.
    </p>

    <p>
        The 2.4.0 release contains newly added and reworked metrics.
        <a href="https://cwiki.apache.org/confluence/display/KAFKA/KIP-444%3A+Augment+metrics+for+Kafka+Streams">KIP-444</a>
        adds new <em>client level</em> (i.e., <code>KafkaStreams</code> instance level) metrics to the existing
        thread-level, task-level, and processor-/state-store-level metrics.
        For a full list of available client level metrics, see the
        <a href="/{{version}}/documentation/#kafka_streams_client_monitoring">KafkaStreams monitoring</a>
        section in the operations guide.
        <br />
        Furthermore, RocksDB metrics are exposed via
        <a href="https://cwiki.apache.org/confluence/display/KAFKA/KIP-471%3A+Expose+RocksDB+Metrics+in+Kafka+Streams">KIP-471</a>.
        For a full list of available RocksDB metrics, see the
        <a href="/{{version}}/documentation/#kafka_streams_rocksdb_monitoring">RocksDB monitoring</a>
        section in the operations guide.
    </p>

    <p>
        Kafka Streams <code>test-utils</code> got improved via
        <a href="https://cwiki.apache.org/confluence/display/KAFKA/KIP-470%3A+TopologyTestDriver+test+input+and+output+usability+improvements">KIP-470</a>
        to simplify the process of using <code>TopologyTestDriver</code> to test your application code.
        We deprecated <code>ConsumerRecordFactory</code>, <code>TopologyTestDriver#pipeInput()</code>,
        <code>OutputVerifier</code>, as well as <code>TopologyTestDriver#readOutput()</code> and replace them with
        <code>TestInputTopic</code> and <code>TestOutputTopic</code>, respectively.
        We also introduced a new class <code>TestRecord</code> that simplifies assertion code.
        For full details see the
        <a href="/{{version}}/documentation/streams/developer-guide/testing.html">Testing section</a> in the developer guide.
    </p>

    <p>
        In 2.4.0, we deprecated <code>WindowStore#put(K key, V value)</code> that should never be used.
        Instead the existing <code>WindowStore#put(K key, V value, long windowStartTimestamp)</code> should be used
        (<a href="https://cwiki.apache.org/confluence/pages/viewpage.action?pageId=115526545">KIP-474</a>).
    </p>

    <p>
        Furthermore, the <code>PartitionGrouper</code> interface and its corresponding configuration parameter
        <code>partition.grouper</code> were deprecated
        (<a href="https://cwiki.apache.org/confluence/display/KAFKA/KIP-528%3A+Deprecate+PartitionGrouper+configuration+and+interface">KIP-528</a>)
        and will be removed in the next major release (<a href="https://issues.apache.org/jira/browse/KAFKA-7785">KAFKA-7785</a>.
        Hence, this feature won't be supported in the future any longer and you need to updated your code accordingly.
        If you use a custom <code>PartitionGrouper</code> and stop to use it, the created tasks might change.
        Hence, you will need to reset your application to upgrade it.
    

    <h3 class="anchor-heading"><a id="streams_api_changes_230" class="anchor-link"></a><a href="#streams_api_changes_230">Streams API changes in 2.3.0</a></h3>

    <p>Version 2.3.0 adds the Suppress operator to the <code>kafka-streams-scala</code> Ktable API.</p>

    <p>
        As of 2.3.0 Streams now offers an in-memory version of the window (<a href="https://cwiki.apache.org/confluence/display/KAFKA/KIP-428%3A+Add+in-memory+window+store">KIP-428</a>)
        and the session (<a href="https://cwiki.apache.org/confluence/display/KAFKA/KIP-445%3A+In-memory+Session+Store">KIP-445</a>) store, in addition to the persistent ones based on RocksDB.
        The new public interfaces <code>inMemoryWindowStore()</code> and <code>inMemorySessionStore()</code> are added to <code>Stores</code> and provide the built-in in-memory window or session store.
    </p>

    <p>
        As of 2.3.0 we've updated how to turn on optimizations. Now to enable optimizations, you need to do two things.
        First add this line to your properties <code>properties.setProperty(StreamsConfig.TOPOLOGY_OPTIMIZATION, StreamsConfig.OPTIMIZE);</code>, as you have done before.
        Second, when constructing your <code>KafkaStreams</code> instance, you'll need to pass your configuration properties when building your
        topology by using the overloaded <code>StreamsBuilder.build(Properties)</code> method.
        For example <code>KafkaStreams myStream = new KafkaStreams(streamsBuilder.build(properties), properties)</code>.
    </p>

    <p>
        In 2.3.0 we have added default implementation to <code>close()</code> and <code>configure()</code> for <code>Serializer</code>,
        <code>Deserializer</code> and <code>Serde</code> so that they can be implemented by lambda expression.
        For more details please read <a href="https://cwiki.apache.org/confluence/display/KAFKA/KIP-331+Add+default+implementation+to+close%28%29+and+configure%28%29+for+Serializer%2C+Deserializer+and+Serde">KIP-331</a>.
    </p>

    <p>
        To improve operator semantics, new store types are added that allow storing an additional timestamp per key-value pair or window.
        Some DSL operators (for example KTables) are using those new stores.
        Hence, you can now retrieve the last update timestamp via Interactive Queries if you specify
        <code>TimestampedKeyValueStoreType</code> or <code>TimestampedWindowStoreType</code> as your <code>QueryableStoreType</code>.
        While this change is mainly transparent, there are some corner cases that may require code changes:
        <strong>Caution: If you receive an untyped store and use a cast, you might need to update your code to cast to the correct type.
        Otherwise, you might get an exception similar to
        <code>java.lang.ClassCastException: class org.apache.kafka.streams.state.ValueAndTimestamp cannot be cast to class YOUR-VALUE-TYPE</code>
        upon getting a value from the store.</strong>
        Additionally, <code>TopologyTestDriver#getStateStore()</code> only returns non-built-in stores and throws an exception if a built-in store is accessed.
        For more details please read <a href="https://cwiki.apache.org/confluence/display/KAFKA/KIP-258%3A+Allow+to+Store+Record+Timestamps+in+RocksDB">KIP-258</a>.
    </p>

    <p>
        To improve type safety, a new operator <code>KStream#flatTransformValues</code> is added.
        For more details please read <a href="https://cwiki.apache.org/confluence/display/KAFKA/KIP-313%3A+Add+KStream.flatTransform+and+KStream.flatTransformValues">KIP-313</a>.
    </p>

    <p>
        Kafka Streams used to set the configuration parameter <code>max.poll.interval.ms</code> to <code>Integer.MAX_VALUE</code>.
        This default value is removed and Kafka Streams uses the consumer default value now.
        For more details please read <a href="https://cwiki.apache.org/confluence/display/KAFKA/KIP-442%3A+Return+to+default+max+poll+interval+in+Streams">KIP-442</a>.
    </p>

    <p>
        Default configuration for repartition topic was changed:
        The segment size for index files (<code>segment.index.bytes</code>) is no longer 50MB, but uses the cluster default.
        Similarly, the configuration <code>segment.ms</code> in no longer 10 minutes, but uses the cluster default configuration.
        Lastly, the retention period (<code>retention.ms</code>) is changed from <code>Long.MAX_VALUE</code> to <code>-1</code> (infinite).
        For more details please read <a href="https://cwiki.apache.org/confluence/display/KAFKA/KIP-443%3A+Return+to+default+segment.ms+and+segment.index.bytes+in+Streams+repartition+topics">KIP-443</a>.
    </p>

    <p>
        To avoid memory leaks, <code>RocksDBConfigSetter</code> has a new <code>close()</code> method that is called on shutdown.
        Users should implement this method to release any memory used by RocksDB config objects, by closing those objects.
        For more details please read <a href="https://cwiki.apache.org/confluence/display/KAFKA/KIP-453%3A+Add+close%28%29+method+to+RocksDBConfigSetter">KIP-453</a>.
    </p>

    <p>
        RocksDB dependency was updated to version <code>5.18.3</code>.
        The new version allows to specify more RocksDB configurations, including <code>WriteBufferManager</code> which helps to limit RocksDB off-heap memory usage.
        For more details please read <a href="https://issues.apache.org/jira/browse/KAFKA-8215">KAFKA-8215</a>.
    </p>

    <h3 class="anchor-heading"><a id="streams_notable_changes_221" class="anchor-link"></a><a href="#streams_notable_changes_221">Notable changes in Kafka Streams 2.2.1</a></h3>
    <p>
        As of Kafka Streams 2.2.1 a message format 0.11 or higher is required;
        this implies that brokers must be on version 0.11.0 or higher.
    </p>

    <h3 class="anchor-heading"><a id="streams_api_changes_220" class="anchor-link"></a><a href="#streams_api_changes_220">Streams API changes in 2.2.0</a></h3>
    <p>
        We've simplified the <code>KafkaStreams#state</code> transition diagram during the starting up phase a bit in 2.2.0: in older versions the state will transit from <code>CREATED</code> to <code>RUNNING</code>, and then to <code>REBALANCING</code> to get the first
        stream task assignment, and then back to <code>RUNNING</code>; starting in 2.2.0 it will transit from <code>CREATED</code> directly to <code>REBALANCING</code> and then to <code>RUNNING</code>.
        If you have registered a <code>StateListener</code> that captures state transition events, you may need to adjust your listener implementation accordingly for this simplification (in practice, your listener logic should be very unlikely to be affected at all).
    </p>

    <p>
        In <code>WindowedSerdes</code>, we've added a new static constructor to return a <code>TimeWindowSerde</code> with configurable window size. This is to help users to construct time window serdes to read directly from a time-windowed store's changelog.
        More details can be found in <a href="https://cwiki.apache.org/confluence/display/KAFKA/KIP-393%3A+Time+windowed+serde+to+properly+deserialize+changelog+input+topic">KIP-393</a>.
    </p>

    <p>
        In 2.2.0 we have extended a few public interfaces including <code>KafkaStreams</code> to extend <code>AutoCloseable</code> so that they can be
        used in a try-with-resource statement. For a full list of public interfaces that get impacted please read <a href="https://cwiki.apache.org/confluence/display/KAFKA/KIP-376%3A+Implement+AutoClosable+on+appropriate+classes+that+want+to+be+used+in+a+try-with-resource+statement">KIP-376</a>.
    </p>

    <h3 class="anchor-heading"><a id="streams_api_changes_210" class="anchor-link"></a><a href="#streams_api_changes_210">Streams API changes in 2.1.0</a></h3>
    <p>
        We updated <code>TopologyDescription</code> API to allow for better runtime checking.
        Users are encouraged to use <code>#topicSet()</code> and <code>#topicPattern()</code> accordingly on <code>TopologyDescription.Source</code> nodes,
        instead of using <code>#topics()</code>, which has since been deprecated. Similarly, use <code>#topic()</code> and <code>#topicNameExtractor()</code>
        to get descriptions of <code>TopologyDescription.Sink</code> nodes. For more details, see
        <a href="https://cwiki.apache.org/confluence/display/KAFKA/KIP-321%3A+Update+TopologyDescription+to+better+represent+Source+and+Sink+Nodes">KIP-321</a>.
    </p>

    <p>
        We've added a new class <code>Grouped</code> and deprecated <code>Serialized</code>.  The intent of adding <code>Grouped</code> is the ability to
        name repartition topics created when performing aggregation operations.  Users can name the potential repartition topic using the
        <code>Grouped#as()</code> method which takes a <code>String</code> and is used as part of the repartition topic name.  The resulting repartition
        topic name will still follow the pattern of <code>${application-id}-&gt;name&lt;-repartition</code>.  The <code>Grouped</code> class is now favored over
        <code>Serialized</code> in <code>KStream#groupByKey()</code>, <code>KStream#groupBy()</code>, and <code>KTable#groupBy()</code>.
        Note that Kafka Streams does not automatically create repartition topics for aggregation operations.

        Additionally, we've updated the <code>Joined</code> class with a new method <code>Joined#withName</code>
        enabling users to name any repartition topics required for performing Stream/Stream or Stream/Table join.  For more details repartition
        topic naming, see <a href="https://cwiki.apache.org/confluence/display/KAFKA/KIP-372%3A+Naming+Repartition+Topics+for+Joins+and+Grouping">KIP-372</a>.

        As a result we've updated the Kafka Streams Scala API and removed the <code>Serialized</code> class in favor of adding <code>Grouped</code>.
        If you just rely on the implicit <code>Serialized</code>, you just need to recompile; if you pass in <code>Serialized</code> explicitly, sorry you'll have to make code changes.
    </p>

    <p>
        We've added a new config named <code>max.task.idle.ms</code> to allow users specify how to handle out-of-order data within a task that may be processing multiple
        topic-partitions (see <a href="/{{version}}/documentation/streams/core-concepts.html#streams_out_of_ordering">Out-of-Order Handling</a> section for more details).
        The default value is set to <code>0</code>, to favor minimized latency over synchronization between multiple input streams from topic-partitions.
        If users would like to wait for longer time when some of the topic-partitions do not have data available to process and hence cannot determine its corresponding stream time,
        they can override this config to a larger value.
    </p>

    <p>
        We've added the missing <code>SessionBytesStoreSupplier#retentionPeriod()</code> to be consistent with the <code>WindowBytesStoreSupplier</code> which allows users to get the specified retention period for session-windowed stores.
        We've also added the missing <code>StoreBuilder#withCachingDisabled()</code> to allow users to turn off caching for their customized stores.
    </p>

    <p>
        We added a new serde for UUIDs (<code>Serdes.UUIDSerde</code>) that you can use via <code>Serdes.UUID()</code>
	(cf. <a href="https://cwiki.apache.org/confluence/display/KAFKA/KIP-206%3A+Add+support+for+UUID+serialization+and+deserialization">KIP-206</a>).
    </p>

    <p>
        We updated a list of methods that take <code>long</code> arguments as either timestamp (fix point) or duration (time period)
        and replaced them with <code>Instant</code> and <code>Duration</code> parameters for improved semantics.
        Some old methods base on <code>long</code> are deprecated and users are encouraged to update their code.
        <br />
        In particular, aggregation windows (hopping/tumbling/unlimited time windows and session windows) as well as join windows now take <code>Duration</code>
        arguments to specify window size, hop, and gap parameters.
        Also, window sizes and retention times are now specified as <code>Duration</code> type in <code>Stores</code> class.
        The <code>Window</code> class has new methods <code>#startTime()</code> and <code>#endTime()</code> that return window start/end timestamp as <code>Instant</code>.
        For interactive queries, there are new <code>#fetch(...)</code> overloads taking <code>Instant</code> arguments.
        Additionally, punctuations are now registerd via <code>ProcessorContext#schedule(Duration interval, ...)</code>.
        For more details, see <a href="https://cwiki.apache.org/confluence/display/KAFKA/KIP-358%3A+Migrate+Streams+API+to+Duration+instead+of+long+ms+times">KIP-358</a>.
    </p>

    <p>
        We deprecated <code>KafkaStreams#close(...)</code> and replaced it with <code>KafkaStreams#close(Duration)</code> that accepts a single timeout argument
        Note: the new <code>#close(Duration)</code> method has improved (but slightly different) semantics.
        For more details, see <a href="https://cwiki.apache.org/confluence/display/KAFKA/KIP-358%3A+Migrate+Streams+API+to+Duration+instead+of+long+ms+times">KIP-358</a>.
    </p>

    <p>
        The newly exposed <code>AdminClient</code> metrics are now available when calling the <code>KafkaStream#metrics()</code> method.
        For more details on exposing <code>AdminClients</code> metrics
        see <a href="https://cwiki.apache.org/confluence/display/KAFKA/KIP-324%3A+Add+method+to+get+metrics%28%29+in+AdminClient">KIP-324</a>
    </p>

    <p>
        We deprecated the notion of segments in window stores as those are intended to be an implementation details.
        Thus, method <code>Windows#segments()</code> and variable <code>Windows#segments</code> were deprecated.
        If you implement custom windows, you should update your code accordingly.
        Similarly, <code>WindowBytesStoreSupplier#segments()</code> was deprecated and replaced with <code>WindowBytesStoreSupplier#segmentInterval()</code>.
        If you implement custom window store, you need to update your code accordingly.
	    Finally, <code>Stores#persistentWindowStore(...)</code> were deprecated and replaced with a new overload that does not allow to specify the number of segments any longer.
        For more details, see <a href="https://cwiki.apache.org/confluence/display/KAFKA/KIP-319%3A+Replace+segments+with+segmentInterval+in+WindowBytesStoreSupplier">KIP-319</a>
        (note: <a href="https://cwiki.apache.org/confluence/display/KAFKA/KIP-328%3A+Ability+to+suppress+updates+for+KTables">KIP-328</a> and 
	    <a href="https://cwiki.apache.org/confluence/display/KAFKA/KIP-358%3A+Migrate+Streams+API+to+Duration+instead+of+long+ms+times">KIP-358</a> 'overlap' with KIP-319).
    </p>

    <p>
        We've added an overloaded <code>StreamsBuilder#build</code> method that accepts an instance of <code>java.util.Properties</code> with the intent of using the
        <code>StreamsConfig#TOPOLOGY_OPTIMIZATION</code> config added in Kafka Streams 2.0. Before 2.1, when building a topology with
        the DSL, Kafka Streams writes the physical plan as the user makes calls on the DSL.  Now by providing a <code>java.util.Properties</code> instance when
        executing a <code>StreamsBuilder#build</code> call, Kafka Streams can optimize the physical plan of the topology, provided the <code>StreamsConfig#TOPOLOGY_OPTIMIZATION</code>
        config is set to <code>StreamsConfig#OPTIMIZE</code>.  By setting <code>StreamsConfig#OPTIMIZE</code> in addition to the <code>KTable</code> optimization of
        reusing the source topic as the changelog topic, the topology may be optimized to merge redundant repartition topics into one
        repartition topic.  The original no parameter version of <code>StreamsBuilder#build</code> is still available for those who wish to not
        optimize their topology.  Note that enabling optimization of the topology may require you to do an application reset when redeploying the application.  For more
        details, see <a href="https://cwiki.apache.org/confluence/display/KAFKA/KIP-312%3A+Add+Overloaded+StreamsBuilder+Build+Method+to+Accept+java.util.Properties">KIP-312</a>
    </p>

    <p>
        We are introducing static membership towards Kafka Streams user. This feature reduces unnecessary rebalances during normal application upgrades or rolling bounces.
        For more details on how to use it, checkout <a href="/{{version}}/documentation/#static_membership">static membership design</a>.
        Note, Kafka Streams uses the same <code>ConsumerConfig#GROUP_INSTANCE_ID_CONFIG</code>, and you only need to make sure it is uniquely defined across
        different stream instances in one application.
    </p>

    <h3 class="anchor-heading"><a id="streams_api_changes_200" class="anchor-link"></a><a href="#streams_api_changes_200">Streams API changes in 2.0.0</a></h3>
    <p>
        In 2.0.0 we have added a few new APIs on the <code>ReadOnlyWindowStore</code> interface (for details please read <a href="#streams_api_changes_200">Streams API changes</a> below).
        If you have customized window store implementations that extends the <code>ReadOnlyWindowStore</code> interface you need to make code changes.
    </p>

    <p>
        In addition, if you using Java 8 method references in your Kafka Streams code you might need to update your code to resolve method ambiguities.
        Hot-swapping the jar-file only might not work for this case.
        See below a complete list of <a href="#streams_api_changes_200">2.0.0</a>
        API and semantic changes that allow you to advance your application and/or simplify your code base.
    </p>

    <p>
        We moved <code>Consumed</code> interface from <code>org.apache.kafka.streams</code> to <code>org.apache.kafka.streams.kstream</code>
        as it was mistakenly placed in the previous release. If your code has already used it there is a simple one-liner change needed in your import statement.
    </p>

    <p>
        We have also removed some public APIs that are deprecated prior to 1.0.x in 2.0.0.
        See below for a detailed list of removed APIs.
    </p>
    <p>
        We have removed the <code>skippedDueToDeserializationError-rate</code> and <code>skippedDueToDeserializationError-total</code> metrics.
        Deserialization errors, and all other causes of record skipping, are now accounted for in the pre-existing metrics
        <code>skipped-records-rate</code> and <code>skipped-records-total</code>. When a record is skipped, the event is
        now logged at WARN level. If these warnings become burdensome, we recommend explicitly filtering out unprocessable
        records instead of depending on record skipping semantics. For more details, see
        <a href="https://cwiki.apache.org/confluence/display/KAFKA/KIP-274%3A+Kafka+Streams+Skipped+Records+Metrics">KIP-274</a>.
        As of right now, the potential causes of skipped records are:
    </p>
    <ul>
        <li><code>null</code> keys in table sources</li>
        <li><code>null</code> keys in table-table inner/left/outer/right joins</li>
        <li><code>null</code> keys or values in stream-table joins</li>
        <li><code>null</code> keys or values in stream-stream joins</li>
        <li><code>null</code> keys or values in aggregations on grouped streams</li>
        <li><code>null</code> keys or values in reductions on grouped streams</li>
        <li><code>null</code> keys in aggregations on windowed streams</li>
        <li><code>null</code> keys in reductions on windowed streams</li>
        <li><code>null</code> keys in aggregations on session-windowed streams</li>
        <li>
            Errors producing results, when the configured <code>default.production.exception.handler</code> decides to
            <code>CONTINUE</code> (the default is to <code>FAIL</code> and throw an exception).
        </li>
        <li>
            Errors deserializing records, when the configured <code>default.deserialization.exception.handler</code>
            decides to <code>CONTINUE</code> (the default is to <code>FAIL</code> and throw an exception).
            This was the case previously captured in the <code>skippedDueToDeserializationError</code> metrics.
        </li>
        <li>Fetched records having a negative timestamp.</li>
    </ul>

    <p>
        We've also fixed the metrics name for time and session windowed store operations in 2.0. As a result, our current built-in stores
        will have their store types in the metric names as <code>in-memory-state</code>, <code>in-memory-lru-state</code>,
        <code>rocksdb-state</code>, <code>rocksdb-window-state</code>, and <code>rocksdb-session-state</code>. For example, a RocksDB time windowed store's
        put operation metrics would now be
        <code>kafka.streams:type=stream-rocksdb-window-state-metrics,client-id=([-.\w]+),task-id=([-.\w]+),rocksdb-window-state-id=([-.\w]+)</code>.
        Users need to update their metrics collecting and reporting systems for their time and session windowed stores accordingly.
        For more details, please read the <a href="/{{version}}/documentation/#kafka_streams_store_monitoring">State Store Metrics</a> section.
    </p>

    <p>
        We have added support for methods in <code>ReadOnlyWindowStore</code> which allows for querying a single window's key-value pair.
        For users who have customized window store implementations on the above interface, they'd need to update their code to implement the newly added method as well.
        For more details, see <a href="https://cwiki.apache.org/confluence/display/KAFKA/KIP-261%3A+Add+Single+Value+Fetch+in+Window+Stores">KIP-261</a>.
    </p>
    <p>
        We have added public <code>WindowedSerdes</code> to allow users to read from / write to a topic storing windowed table changelogs directly.
        In addition, in <code>StreamsConfig</code> we have also added <code>default.windowed.key.serde.inner</code> and <code>default.windowed.value.serde.inner</code>
        to let users specify inner serdes if the default serde classes are windowed serdes.
        For more details, see <a href="https://cwiki.apache.org/confluence/display/KAFKA/KIP-265%3A+Make+Windowed+Serde+to+public+APIs">KIP-265</a>.
    </p>
    <p>
        We've added message header support in the <code>Processor API</code> in Kafka 2.0.0. In particular, we have added a new API <code>ProcessorContext#headers()</code>
        which returns a <code>Headers</code> object that keeps track of the headers of the source topic's message that is being processed. Through this object, users can manipulate
        the headers map that is being propagated throughout the processor topology as well. For more details please feel free to read
        the <a href="/{{version}}/documentation/streams/developer-guide/processor-api.html#accessing-processor-context">Developer Guide</a> section.
    </p>
    <p>
        We have deprecated constructors of <code>KafkaStreams</code> that take a <code>StreamsConfig</code> as parameter.
        Please use the other corresponding constructors that accept <code>java.util.Properties</code> instead.
        For more details, see <a href="https://cwiki.apache.org/confluence/display/KAFKA/KIP-245%3A+Use+Properties+instead+of+StreamsConfig+in+KafkaStreams+constructor">KIP-245</a>.
    </p>
    <p>
        Kafka 2.0.0 allows to manipulate timestamps of output records using the Processor API (<a href="https://cwiki.apache.org/confluence/display/KAFKA/KIP-251%3A+Allow+timestamp+manipulation+in+Processor+API">KIP-251</a>).
        To enable this new feature, <code>ProcessorContext#forward(...)</code> was modified.
        The two existing overloads <code>#forward(Object key, Object value, String childName)</code> and <code>#forward(Object key, Object value, int childIndex)</code> were deprecated and a new overload <code>#forward(Object key, Object value, To to)</code> was added.
        The new class <code>To</code> allows you to send records to all or specific downstream processors by name and to set the timestamp for the output record.
        Forwarding based on child index is not supported in the new API any longer.
    </p>
    <p>
        We have added support to allow routing records dynamically to Kafka topics. More specifically, in both the lower-level <code>Topology#addSink</code> and higher-level <code>KStream#to</code> APIs, we have added variants that
        take a <code>TopicNameExtractor</code> instance instead of a specific <code>String</code> typed topic name, such that for each received record from the upstream processor, the library will dynamically determine which Kafka topic to write to
        based on the record's key and value, as well as record context. Note that all the Kafka topics that may possibly be used are still considered as user topics and hence required to be pre-created. In addition to that, we have modified the
        <code>StreamPartitioner</code> interface to add the topic name parameter since the topic name now may not be known beforehand; users who have customized implementations of this interface would need to update their code while upgrading their application
        to use Kafka Streams 2.0.0.
    </p>
    <p>
        <a href="https://cwiki.apache.org/confluence/x/DVyHB">KIP-284</a> changed the retention time for repartition topics by setting its default value to <code>Long.MAX_VALUE</code>.
        Instead of relying on data retention Kafka Streams uses the new purge data API to delete consumed data from those topics and to keep used storage small now.
    </p>
    <p>
        We have modified the <code>ProcessorStateManger#register(...)</code> signature and removed the deprecated <code>loggingEnabled</code> boolean parameter as it is specified in the <code>StoreBuilder</code>.
        Users who used this function to register their state stores into the processor topology need to simply update their code and remove this parameter from the caller.
    </p>
    <p>
        Kafka Streams DSL for Scala is a new Kafka Streams client library available for developers authoring Kafka Streams applications in Scala.  It wraps core Kafka Streams DSL types to make it easier to call when
        interoperating with Scala code.  For example, it includes higher order functions as parameters for transformations avoiding the need anonymous classes in Java 7 or experimental SAM type conversions in Scala 2.11,
        automatic conversion between Java and Scala collection types, a way
        to implicitly provide SerDes to reduce boilerplate from your application and make it more typesafe, and more!  For more information see the
        <a href="/{{version}}/documentation/streams/developer-guide/dsl-api.html#scala-dsl">Kafka Streams DSL for Scala documentation</a> and
        <a href="https://cwiki.apache.org/confluence/display/KAFKA/KIP-270+-+A+Scala+Wrapper+Library+for+Kafka+Streams">KIP-270</a>.
    </p>
    <p>
        We have removed these deprecated APIs:
    </p>
    <ul>
        <li><code>KafkaStreams#toString</code> no longer returns the topology and runtime metadata; to get topology metadata users can call <code>Topology#describe()</code> and to get thread runtime metadata users can call <code>KafkaStreams#localThreadsMetadata</code> (they are deprecated since 1.0.0).
            For detailed guidance on how to update your code please read <a href="#streams_api_changes_100">here</a></li>
        <li><code>TopologyBuilder</code> and <code>KStreamBuilder</code> are removed and replaced by <code>Topology</code> and <code>StreamsBuidler</code> respectively (they are deprecated since 1.0.0).
            For detailed guidance on how to update your code please read <a href="#streams_api_changes_100">here</a></li>
        <li><code>StateStoreSupplier</code> are removed and replaced with <code>StoreBuilder</code> (they are deprecated since 1.0.0);
            and the corresponding <code>Stores#create</code> and <code>KStream, KTable, KGroupedStream</code> overloaded functions that use it have also been removed.
            For detailed guidance on how to update your code please read <a href="#streams_api_changes_100">here</a></li>
        <li><code>KStream, KTable, KGroupedStream</code> overloaded functions that requires serde and other specifications explicitly are removed and replaced with simpler overloaded functions that use <code>Consumed, Produced, Serialized, Materialized, Joined</code> (they are deprecated since 1.0.0).
            For detailed guidance on how to update your code please read <a href="#streams_api_changes_100">here</a></li>
        <li><code>Processor#punctuate</code>, <code>ValueTransformer#punctuate</code>, <code>ValueTransformer#punctuate</code> and <code>ProcessorContext#schedule(long)</code> are removed and replaced by <code>ProcessorContext#schedule(long, PunctuationType, Punctuator)</code> (they are deprecated in 1.0.0). </li>
        <li>The second <code>boolean</code> typed parameter "loggingEnabled" in <code>ProcessorContext#register</code> has been removed; users can now use <code>StoreBuilder#withLoggingEnabled, withLoggingDisabled</code> to specify the behavior when they create the state store. </li>
        <li><code>KTable#writeAs, print, foreach, to, through</code> are removed, users can call <code>KTable#tostream()#writeAs</code> instead for the same purpose (they are deprecated since 0.11.0.0).
            For detailed list of removed APIs please read <a href="#streams_api_changes_0110">here</a></li>
        <li><code>StreamsConfig#KEY_SERDE_CLASS_CONFIG, VALUE_SERDE_CLASS_CONFIG, TIMESTAMP_EXTRACTOR_CLASS_CONFIG</code> are removed and replaced with <code>StreamsConfig#DEFAULT_KEY_SERDE_CLASS_CONFIG, DEFAULT_VALUE_SERDE_CLASS_CONFIG, DEFAULT_TIMESTAMP_EXTRACTOR_CLASS_CONFIG</code> respectively (they are deprecated since 0.11.0.0). </li>
        <li><code>StreamsConfig#ZOOKEEPER_CONNECT_CONFIG</code> are removed as we do not need ZooKeeper dependency in Streams any more (it is deprecated since 0.10.2.0). </li>
    </ul>

    <h3 class="anchor-heading"><a id="streams_api_changes_110" class="anchor-link"></a><a href="#streams_api_changes_110">Streams API changes in 1.1.0</a></h3>
    <p>
        We have added support for methods in <code>ReadOnlyWindowStore</code> which allows for querying <code>WindowStore</code>s without the necessity of providing keys.
        For users who have customized window store implementations on the above interface, they'd need to update their code to implement the newly added method as well.
        For more details, see <a href="https://cwiki.apache.org/confluence/display/KAFKA/KIP-205%3A+Add+all%28%29+and+range%28%29+API+to+ReadOnlyWindowStore">KIP-205</a>.
    </p>

    <p>
	    There is a new artifact <code>kafka-streams-test-utils</code> providing a <code>TopologyTestDriver</code>, <code>ConsumerRecordFactory</code>, and <code>OutputVerifier</code> class.
	    You can include the new artifact as a regular dependency to your unit tests and use the test driver to test your business logic of your Kafka Streams application.
	    For more details, see <a href="https://cwiki.apache.org/confluence/display/KAFKA/KIP-247%3A+Add+public+test+utils+for+Kafka+Streams">KIP-247</a>.
    </p>

    <p>
        The introduction of <a href="https://cwiki.apache.org/confluence/display/KAFKA/KIP-220%3A+Add+AdminClient+into+Kafka+Streams%27+ClientSupplier">KIP-220</a>
        enables you to provide configuration parameters for the embedded admin client created by Kafka Streams, similar to the embedded producer and consumer clients.
        You can provide the configs via <code>StreamsConfig</code> by adding the configs with the prefix <code>admin.</code> as defined by <code>StreamsConfig#adminClientPrefix(String)</code>
        to distinguish them from configurations of other clients that share the same config names.
    </p>

    <p>
        New method in <code>KTable</code>
    </p>
    <ul>
        <li> <code>transformValues</code> methods have been added to <code>KTable</code>. Similar to those on <code>KStream</code>, these methods allow for richer, stateful, value transformation similar to the Processor API.</li>
    </ul>

    <p>
	New method in <code>GlobalKTable</code>
    </p>
    <ul>
	<li> A method has been provided such that it will return the store name associated with the <code>GlobalKTable</code> or <code>null</code> if the store name is non-queryable. </li>
    </ul>

    <p>
        New methods in <code>KafkaStreams</code>:
    </p>
    <ul>
        <li> added overload for the constructor that allows overriding the <code>Time</code> object used for tracking system wall-clock time; this is useful for unit testing your application code. </li>
    </ul>

    <p> New methods in <code>KafkaClientSupplier</code>: </p>
    <ul>
        <li> added <code>getAdminClient(config)</code> that allows to override an <code>AdminClient</code> used for administrative requests such as internal topic creations, etc. </li>
    </ul>

    <p>New error handling for exceptions during production:</p>
    <ul>
        <li>added interface <code>ProductionExceptionHandler</code> that allows implementors to decide whether or not Streams should <code>FAIL</code> or <code>CONTINUE</code> when certain exception occur while trying to produce.</li>
        <li>provided an implementation, <code>DefaultProductionExceptionHandler</code> that always fails, preserving the existing behavior by default.</li>
        <li>changing which implementation is used can be done by settings <code>default.production.exception.handler</code> to the fully qualified name of a class implementing this interface.</li>
    </ul>

    <p> Changes in <code>StreamsResetter</code>: </p>
    <ul>
        <li> added options to specify input topics offsets to reset according to <a href="https://cwiki.apache.org/confluence/display/KAFKA/KIP-171+-+Extend+Consumer+Group+Reset+Offset+for+Stream+Application">KIP-171</a></li>
    </ul>

    <h3 class="anchor-heading"><a id="streams_api_changes_100" class="anchor-link"></a><a href="#streams_api_changes_100">Streams API changes in 1.0.0</a></h3>

    <p>
        With 1.0 a major API refactoring was accomplished and the new API is cleaner and easier to use.
        This change includes the five main classes <code>KafkaStreams</code>, <code>KStreamBuilder</code>,
        <code>KStream</code>, <code>KTable</code>, and <code>TopologyBuilder</code> (and some more others).
        All changes are fully backward compatible as old API is only deprecated but not removed.
        We recommend to move to the new API as soon as you can.
        We will summarize all API changes in the next paragraphs.
    </p>

    <p>
        The two main classes to specify a topology via the DSL (<code>KStreamBuilder</code>)
        or the Processor API (<code>TopologyBuilder</code>) were deprecated and replaced by
        <code>StreamsBuilder</code> and <code>Topology</code> (both new classes are located in
        package <code>org.apache.kafka.streams</code>).
        Note, that <code>StreamsBuilder</code> does not extend <code>Topology</code>, i.e.,
        the class hierarchy is different now.
        The new classes have basically the same methods as the old ones to build a topology via DSL or Processor API.
        However, some internal methods that were public in <code>KStreamBuilder</code>
        and <code>TopologyBuilder</code> but not part of the actual API are not present
        in the new classes any longer.
        Furthermore, some overloads were simplified compared to the original classes.
        See <a href="https://cwiki.apache.org/confluence/display/KAFKA/KIP-120%3A+Cleanup+Kafka+Streams+builder+API">KIP-120</a>
        and <a href="https://cwiki.apache.org/confluence/display/KAFKA/KIP-182%3A+Reduce+Streams+DSL+overloads+and+allow+easier+use+of+custom+storage+engines">KIP-182</a>
        for full details.
    </p>

    <p>
        Changing how a topology is specified also affects <code>KafkaStreams</code> constructors,
        that now only accept a <code>Topology</code>.
        Using the DSL builder class <code>StreamsBuilder</code> one can get the constructed
        <code>Topology</code> via <code>StreamsBuilder#build()</code>.
        Additionally, a new class <code>org.apache.kafka.streams.TopologyDescription</code>
        (and some more dependent classes) were added.
        Those can be used to get a detailed description of the specified topology
        and can be obtained by calling <code>Topology#describe()</code>.
        An example using this new API is shown in the <a href="/{{version}}/documentation/streams/quickstart">quickstart section</a>.
    </p>

    <p>
        New methods in <code>KStream</code>:
    </p>
    <ul>
        <li>With the introduction of <a href="https://cwiki.apache.org/confluence/display/KAFKA/KIP-202+Move+merge%28%29+from+StreamsBuilder+to+KStream">KIP-202</a>
            a new method <code>merge()</code> has been created in <code>KStream</code> as the StreamsBuilder class's <code>StreamsBuilder#merge()</code> has been removed.
            The method signature was also changed, too: instead of providing multiple <code>KStream</code>s into the method at the once, only a single <code>KStream</code> is accepted.
        </li>
    </ul>

    <p>
        New methods in <code>KafkaStreams</code>:
    </p>
    <ul>
        <li>retrieve the current runtime information about the local threads via <code>localThreadsMetadata()</code> </li>
        <li>observe the restoration of all state stores via <code>setGlobalStateRestoreListener()</code>, in which users can provide their customized implementation of the <code>org.apache.kafka.streams.processor.StateRestoreListener</code> interface</li>
    </ul>

    <p>
        Deprecated / modified methods in <code>KafkaStreams</code>:
    </p>
    <ul>
        <li>
            <code>toString()</code>, <code>toString(final String indent)</code> were previously used to return static and runtime information.
            They have been deprecated in favor of using the new classes/methods <code>localThreadsMetadata()</code> / <code>ThreadMetadata</code> (returning runtime information) and
            <code>TopologyDescription</code> / <code>Topology#describe()</code> (returning static information).
        </li>
        <li>
            With the introduction of <a href="https://cwiki.apache.org/confluence/display/KAFKA/KIP-182%3A+Reduce+Streams+DSL+overloads+and+allow+easier+use+of+custom+storage+engines">KIP-182</a>
            you should no longer pass in <code>Serde</code> to <code>KStream#print</code> operations.
            If you can't rely on using <code>toString</code> to print your keys an values, you should instead you provide a custom <code>KeyValueMapper</code> via the <code>Printed#withKeyValueMapper</code> call.
        </li>
        <li>
            <code>setStateListener()</code> now can only be set before the application start running, i.e. before <code>KafkaStreams.start()</code> is called.
        </li>
    </ul>

    <p>
        Deprecated methods in <code>KGroupedStream</code>
    </p>
    <ul>
        <li>
            Windowed aggregations have been deprecated from <code>KGroupedStream</code> and moved to <code>WindowedKStream</code>.
            You can now perform a windowed aggregation by, for example, using <code>KGroupedStream#windowedBy(Windows)#reduce(Reducer)</code>.
        </li>
    </ul>

    <p>
        Modified methods in <code>Processor</code>:
    </p>
    <ul>
        <li>
            <p>
                The Processor API was extended to allow users to schedule <code>punctuate</code> functions either based on data-driven <b>stream time</b> or wall-clock time.
                As a result, the original <code>ProcessorContext#schedule</code> is deprecated with a new overloaded function that accepts a user customizable <code>Punctuator</code> callback interface, which triggers its <code>punctuate</code> API method periodically based on the <code>PunctuationType</code>.
                The <code>PunctuationType</code> determines what notion of time is used for the punctuation scheduling: either <a href="/{{version}}/documentation/streams/core-concepts#streams_time">stream time</a> or wall-clock time (by default, <b>stream time</b> is configured to represent event time via <code>TimestampExtractor</code>).
                In addition, the <code>punctuate</code> function inside <code>Processor</code> is also deprecated.
            </p>
            <p>
                Before this, users could only schedule based on stream time (i.e. <code>PunctuationType.STREAM_TIME</code>) and hence the <code>punctuate</code> function was data-driven only because stream time is determined (and advanced forward) by the timestamps derived from the input data.
                If there is no data arriving at the processor, the stream time would not advance and hence punctuation will not be triggered.
                On the other hand, When wall-clock time (i.e. <code>PunctuationType.WALL_CLOCK_TIME</code>) is used, <code>punctuate</code> will be triggered purely based on wall-clock time.
                So for example if the <code>Punctuator</code> function is scheduled based on <code>PunctuationType.WALL_CLOCK_TIME</code>, if these 60 records were processed within 20 seconds,
                <code>punctuate</code> would be called 2 times (one time every 10 seconds);
                if these 60 records were processed within 5 seconds, then no <code>punctuate</code> would be called at all.
                Users can schedule multiple <code>Punctuator</code> callbacks with different <code>PunctuationType</code>s within the same processor by simply calling <code>ProcessorContext#schedule</code> multiple times inside processor's <code>init()</code> method.
            </p>
        </li>
    </ul>

    <p>
        If you are monitoring on task level or processor-node / state store level Streams metrics, please note that the metrics sensor name and hierarchy was changed:
        The task ids, store names and processor names are no longer in the sensor metrics names, but instead are added as tags of the sensors to achieve consistent metrics hierarchy.
        As a result you may need to make corresponding code changes on your metrics reporting and monitoring tools when upgrading to 1.0.0.
        Detailed metrics sensor can be found in the <a href="/{{version}}/documentation/#kafka_streams_monitoring">Streams Monitoring</a> section.
    </p>

    <p>
        The introduction of <a href="https://cwiki.apache.org/confluence/display/KAFKA/KIP-161%3A+streams+deserialization+exception+handlers">KIP-161</a>
        enables you to provide a default exception handler for deserialization errors when reading data from Kafka rather than throwing the exception all the way out of your streams application.
        You can provide the configs via the <code>StreamsConfig</code> as <code>StreamsConfig#DEFAULT_DESERIALIZATION_EXCEPTION_HANDLER_CLASS_CONFIG</code>.
        The specified handler must implement the <code>org.apache.kafka.streams.errors.DeserializationExceptionHandler</code> interface.
    </p>

    <p>
        The introduction of <a href="https://cwiki.apache.org/confluence/display/KAFKA/KIP-173%3A+Add+prefix+to+StreamsConfig+to+enable+setting+default+internal+topic+configs">KIP-173</a>
        enables you to provide topic configuration parameters for any topics created by Kafka Streams.
        This includes repartition and changelog topics.
        You can provide the configs via the <code>StreamsConfig</code> by adding the configs with the prefix as defined by <code>StreamsConfig#topicPrefix(String)</code>.
        Any properties in the <code>StreamsConfig</code> with the prefix will be applied when creating internal topics.
        Any configs that aren't topic configs will be ignored.
        If you already use <code>StateStoreSupplier</code> or <code>Materialized</code> to provide configs for changelogs, then they will take precedence over those supplied in the config.
    </p>

    <h3 class="anchor-heading"><a id="streams_api_changes_0110" class="anchor-link"></a><a href="#streams_api_changes_0110">Streams API changes in 0.11.0.0</a></h3>

    <p> Updates in <code>StreamsConfig</code>: </p>
    <ul>
        <li> new configuration parameter <code>processing.guarantee</code> is added </li>
        <li> configuration parameter <code>key.serde</code> was deprecated and replaced by <code>default.key.serde</code> </li>
        <li> configuration parameter <code>value.serde</code> was deprecated and replaced by <code>default.value.serde</code> </li>
        <li> configuration parameter <code>timestamp.extractor</code> was deprecated and replaced by <code>default.timestamp.extractor</code> </li>
        <li> method <code>keySerde()</code> was deprecated and replaced by <code>defaultKeySerde()</code> </li>
        <li> method <code>valueSerde()</code> was deprecated and replaced by <code>defaultValueSerde()</code> </li>
        <li> new method <code>defaultTimestampExtractor()</code> was added </li>
    </ul>

    <p> New methods in <code>TopologyBuilder</code>: </p>
    <ul>
        <li> added overloads for <code>addSource()</code> that allow to define a <code>TimestampExtractor</code> per source node </li>
        <li> added overloads for <code>addGlobalStore()</code> that allow to define a <code>TimestampExtractor</code> per source node associated with the global store </li>
    </ul>

    <p> New methods in <code>KStreamBuilder</code>: </p>
    <ul>
        <li> added overloads for <code>stream()</code> that allow to define a <code>TimestampExtractor</code> per input stream </li>
        <li> added overloads for <code>table()</code> that allow to define a <code>TimestampExtractor</code> per input table </li>
        <li> added overloads for <code>globalKTable()</code> that allow to define a <code>TimestampExtractor</code> per global table </li>
    </ul>

    <p> Deprecated methods in <code>KTable</code>: </p>
    <ul>
        <li> <code>void foreach(final ForeachAction&lt;? super K, ? super V&gt; action)</code> </li>
        <li> <code>void print()</code> </li>
        <li> <code>void print(final String streamName)</code> </li>
        <li> <code>void print(final Serde&lt;K&gt; keySerde, final Serde&lt;V&gt; valSerde)</code> </li>
        <li> <code>void print(final Serde&lt;K&gt; keySerde, final Serde&lt;V&gt; valSerde, final String streamName)</code> </li>
        <li> <code>void writeAsText(final String filePath)</code> </li>
        <li> <code>void writeAsText(final String filePath, final String streamName)</code> </li>
        <li> <code>void writeAsText(final String filePath, final Serde&lt;K&gt; keySerde, final Serde&lt;V&gt; valSerde)</code> </li>
        <li> <code>void writeAsText(final String filePath, final String streamName, final Serde&lt;K&gt; keySerde, final Serde&lt;V&gt; valSerde)</code> </li>
    </ul>

    <p>
        The above methods have been deprecated in favor of using the Interactive Queries API.
        If you want to query the current content of the state store backing the KTable, use the following approach:
    </p>
    <ul>
        <li> Make a call to <code>KafkaStreams.store(final String storeName, final QueryableStoreType&lt;T&gt; queryableStoreType)</code> </li>
        <li> Then make a call to <code>ReadOnlyKeyValueStore.all()</code> to iterate over the keys of a <code>KTable</code>. </li>
    </ul>
    <p>
        If you want to view the changelog stream of the <code>KTable</code> then you could call <code>KTable.toStream().print(Printed.toSysOut)</code>.
    </p>

    <p> Metrics using exactly-once semantics: </p>
    <p>
        If <code>"exactly_once"</code> processing (EOS version 1) is enabled via the <code>processing.guarantee</code> parameter,
        internally Streams switches from a producer-per-thread to a producer-per-task runtime model.
        Using <code>"exactly_once_beta"</code> (EOS version 2) does use a producer-per-thread, so <code>client.id</code> doesn't change,
        compared with <code>"at_least_once"</code> for this case).
        In order to distinguish the different producers, the producer's <code>client.id</code> additionally encodes the task-ID for this case.
        Because the producer's <code>client.id</code> is used to report JMX metrics, it might be required to update tools that receive those metrics.
    </p>

    <p> Producer's <code>client.id</code> naming schema: </p>
    <ul>
        <li> at-least-once (default): <code>[client.Id]-StreamThread-[sequence-number]</code> </li>
        <li> exactly-once: <code>[client.Id]-StreamThread-[sequence-number]-[taskId]</code> </li>
        <li> exactly-once-beta: <code>[client.Id]-StreamThread-[sequence-number]</code> </li>
    </ul>
    <p> <code>[client.Id]</code> is either set via Streams configuration parameter <code>client.id</code> or defaults to <code>[application.id]-[processId]</code> (<code>[processId]</code> is a random UUID). </p>

    <h3 class="anchor-heading"><a id="streams_api_changes_01021" class="anchor-link"></a><a href="#streams_api_changes_01021">Notable changes in 0.10.2.1</a></h3>

    <p>
        Parameter updates in <code>StreamsConfig</code>:
    </p>
    <ul>
        <li> The default config values of embedded producer's <code>retries</code> and consumer's <code>max.poll.interval.ms</code> have been changed to improve the resiliency of a Kafka Streams application </li>
    </ul>

    <h3 class="anchor-heading"><a id="streams_api_changes_0102" class="anchor-link"></a><a href="#streams_api_changes_0102">Streams API changes in 0.10.2.0</a></h3>

    <p>
        New methods in <code>KafkaStreams</code>:
    </p>
    <ul>
        <li> set a listener to react on application state change via <code>setStateListener(StateListener listener)</code> </li>
        <li> retrieve the current application state via <code>state()</code> </li>
        <li> retrieve the global metrics registry via <code>metrics()</code> </li>
        <li> apply a timeout when closing an application via <code>close(long timeout, TimeUnit timeUnit)</code> </li>
        <li> specify a custom indent when retrieving Kafka Streams information via <code>toString(String indent)</code> </li>
    </ul>

    <p>
        Parameter updates in <code>StreamsConfig</code>:
    </p>
    <ul>
        <li> parameter <code>zookeeper.connect</code> was deprecated; a Kafka Streams application does no longer interact with ZooKeeper for topic management but uses the new broker admin protocol
            (cf. <a href="https://cwiki.apache.org/confluence/display/KAFKA/KIP-4+-+Command+line+and+centralized+administrative+operations#KIP-4-Commandlineandcentralizedadministrativeoperations-TopicAdminSchema.1">KIP-4, Section "Topic Admin Schema"</a>) </li>
        <li> added many new parameters for metrics, security, and client configurations </li>
    </ul>

    <p> Changes in <code>StreamsMetrics</code> interface: </p>
    <ul>
        <li> removed methods: <code>addLatencySensor()</code> </li>
        <li> added methods: <code>addLatencyAndThroughputSensor()</code>, <code>addThroughputSensor()</code>, <code>recordThroughput()</code>,
            <code>addSensor()</code>, <code>removeSensor()</code> </li>
    </ul>

    <p> New methods in <code>TopologyBuilder</code>: </p>
    <ul>
        <li> added overloads for <code>addSource()</code> that allow to define a <code>auto.offset.reset</code> policy per source node </li>
        <li> added methods <code>addGlobalStore()</code> to add global <code>StateStore</code>s </li>
    </ul>

    <p> New methods in <code>KStreamBuilder</code>: </p>
    <ul>
        <li> added overloads for <code>stream()</code> and <code>table()</code> that allow to define a <code>auto.offset.reset</code> policy per input stream/table </li>
        <li> added method <code>globalKTable()</code> to create a <code>GlobalKTable</code> </li>
    </ul>

    <p> New joins for <code>KStream</code>: </p>
    <ul>
        <li> added overloads for <code>join()</code> to join with <code>KTable</code> </li>
        <li> added overloads for <code>join()</code> and <code>leftJoin()</code> to join with <code>GlobalKTable</code> </li>
        <li> note, join semantics in 0.10.2 were improved and thus you might see different result compared to 0.10.0.x and 0.10.1.x
            (cf. <a href="https://cwiki.apache.org/confluence/display/KAFKA/Kafka+Streams+Join+Semantics">Kafka Streams Join Semantics</a> in the Apache Kafka wiki)
    </ul>

    <p> Aligned <code>null</code>-key handling for <code>KTable</code> joins: </p>
    <ul>
        <li> like all other KTable operations, <code>KTable-KTable</code> joins do not throw an exception on <code>null</code> key records anymore, but drop those records silently </li>
    </ul>

    <p> New window type <em>Session Windows</em>: </p>
    <ul>
        <li> added class <code>SessionWindows</code> to specify session windows </li>
        <li> added overloads for <code>KGroupedStream</code> methods <code>count()</code>, <code>reduce()</code>, and <code>aggregate()</code>
            to allow session window aggregations </li>
    </ul>

    <p> Changes to <code>TimestampExtractor</code>: </p>
    <ul>
        <li> method <code>extract()</code> has a second parameter now </li>
        <li> new default timestamp extractor class <code>FailOnInvalidTimestamp</code>
            (it gives the same behavior as old (and removed) default extractor <code>ConsumerRecordTimestampExtractor</code>) </li>
        <li> new alternative timestamp extractor classes <code>LogAndSkipOnInvalidTimestamp</code> and <code>UsePreviousTimeOnInvalidTimestamps</code> </li>
    </ul>

    <p> Relaxed type constraints of many DSL interfaces, classes, and methods (cf. <a href="https://cwiki.apache.org/confluence/display/KAFKA/KIP-100+-+Relax+Type+constraints+in+Kafka+Streams+API">KIP-100</a>). </p>

    <h3 class="anchor-heading"><a id="streams_api_changes_0101" class="anchor-link"></a><a href="#streams_api_changes_0101">Streams API changes in 0.10.1.0</a></h3>

    <p> Stream grouping and aggregation split into two methods: </p>
    <ul>
        <li> old: KStream #aggregateByKey(), #reduceByKey(), and #countByKey() </li>
        <li> new: KStream#groupByKey() plus KGroupedStream #aggregate(), #reduce(), and #count() </li>
        <li> Example: stream.countByKey() changes to stream.groupByKey().count() </li>
    </ul>

    <p> Auto Repartitioning: </p>
    <ul>
        <li> a call to through() after a key-changing operator and before an aggregation/join is no longer required </li>
        <li> Example: stream.selectKey(...).through(...).countByKey() changes to stream.selectKey().groupByKey().count() </li>
    </ul>

    <p> TopologyBuilder: </p>
    <ul>
        <li> methods #sourceTopics(String applicationId) and #topicGroups(String applicationId) got simplified to #sourceTopics() and #topicGroups() </li>
    </ul>

    <p> DSL: new parameter to specify state store names: </p>
    <ul>
        <li> The new Interactive Queries feature requires to specify a store name for all source KTables and window aggregation result KTables (previous parameter "operator/window name" is now the storeName) </li>
        <li> KStreamBuilder#table(String topic) changes to #topic(String topic, String storeName) </li>
        <li> KTable#through(String topic) changes to #through(String topic, String storeName) </li>
        <li> KGroupedStream #aggregate(), #reduce(), and #count() require additional parameter "String storeName"</li>
        <li> Example: stream.countByKey(TimeWindows.of("windowName", 1000)) changes to stream.groupByKey().count(TimeWindows.of(1000), "countStoreName") </li>
    </ul>

    <p> Windowing: </p>
    <ul>
        <li> Windows are not named anymore: TimeWindows.of("name", 1000) changes to TimeWindows.of(1000) (cf. DSL: new parameter to specify state store names) </li>
        <li> JoinWindows has no default size anymore: JoinWindows.of("name").within(1000) changes to JoinWindows.of(1000) </li>
    </ul>

    <div class="pagination">
        <a href="/{{version}}/documentation/streams/developer-guide/app-reset-tool" class="pagination__btn pagination__btn__prev">Previous</a>
        <a href="#" class="pagination__btn pagination__btn__next pagination__btn--disabled">Next</a>
    </div>
</script>

<!--#include virtual="../../includes/_header.htm" -->
<!--#include virtual="../../includes/_top.htm" -->
<div class="content documentation">
    <!--#include virtual="../../includes/_nav.htm" -->
    <div class="right">
        <!--//#include virtual="../../includes/_docs_banner.htm" -->
        <ul class="breadcrumbs">
            <li><a href="/documentation">Documentation</a></li>
            <li><a href="/documentation/streams">Kafka Streams</a></li>
        </ul>
        <div class="p-content"></div>
    </div>
</div>
<!--#include virtual="../../includes/_footer.htm" -->
<script>
$(function() {
  // Show selected style on nav item
  $('.b-nav__streams').addClass('selected');

  // Display docs subnav items
  $('.b-nav__docs').parent().toggleClass('nav__item__with__subs--expanded');
});
</script><|MERGE_RESOLUTION|>--- conflicted
+++ resolved
@@ -96,14 +96,13 @@
 
     <h3><a id="streams_api_changes_300" href="#streams_api_changes_300">Streams API changes in 3.0.0</a></h3>
     <p>
-<<<<<<< HEAD
+        A new exception may be thrown from <code>KafkaStreams#store()</code>. If the specified store name does not exist in the topology, an UnknownStateStoreException will be thrown instead of the former InvalidStateStoreException. See <a href="https://cwiki.apache.org/confluence/display/KAFKA/KIP-216%3A+IQ+should+throw+different+exceptions+for+different+errors">KIP-216</a> for more information.
+    </p>
+    <p>
       The <code>StreamsConfig.EXACTLY_ONCE</code> and <code>StreamsConfig.EXACTLY_ONCE_BETA</code> configs have been deprecated, and a new <code>StreamsConfig.EXACTLY_ONCE_V2</code> config has been
       introduced. This is the same feature as eos-beta, but renamed to highlight its production-readiness. Users of exactly-once semantics should plan to migrate to the eos-v2 config and prepare for the removal of the deprecated configs in 4.0 or after at least a year
       from the release of 3.0, whichever comes last. Note that eos-v2 requires broker version 2.5 or higher, like eos-beta, so users should begin to upgrade their kafka cluster if necessary. See
       <a href="https://cwiki.apache.org/confluence/x/zJONCg">KIP-732</a> for more details.
-=======
-        A new exception may be thrown from <code>KafkaStreams#store()</code>. If the specified store name does not exist in the topology, an UnknownStateStoreException will be thrown instead of the former InvalidStateStoreException. See <a href="https://cwiki.apache.org/confluence/display/KAFKA/KIP-216%3A+IQ+should+throw+different+exceptions+for+different+errors">KIP-216</a> for more information.
->>>>>>> c972ac92
     </p>
     <p>
         We removed the default implementation of <code>RocksDBConfigSetter#close()</code>.
