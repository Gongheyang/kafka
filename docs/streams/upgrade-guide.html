--- conflicted
+++ resolved
@@ -133,13 +133,6 @@
         More details about the new config <code>StreamsConfig#TOPOLOGY_OPTIMIZATION</code> can be found in <a href="https://cwiki.apache.org/confluence/display/KAFKA/KIP-295%3A+Add+Streams+Configuration+Allowing+for+Optional+Topology+Optimization">KIP-295</a>.
     </p>
 
-<<<<<<< HEAD
-    <h3><a id="streams_api_changes_390" href="#streams_api_changes_390">Streams API changes in 3.9.0</a></h3>
-    <p>
-        Kafka Streams now supports users to customize the output interval of stream-thread runtime summary.
-        By default, the record is recorded every 2 minutes. More details can be found in
-        <a href="https://cwiki.apache.org/confluence/display/KAFKA/KIP-1049%3A+Add+config+log.summary.interval.ms+to+Kafka+Streams">KIP-1049</a>.
-=======
     <h3><a id="streams_api_changes_400" href="#streams_api_changes_400">Streams API changes in 4.0.0</a></h3>
 
     <p>
@@ -157,7 +150,12 @@
         enables you to provide a processing exception handler to manage exceptions during the processing of a record rather than throwing the exception all the way out of your streams application.
         You can provide the configs via the <code>StreamsConfig</code> as <code>StreamsConfig#PROCESSING_EXCEPTION_HANDLER_CLASS_CONFIG</code>.
         The specified handler must implement the <code>org.apache.kafka.streams.errors.ProcessingExceptionHandler</code> interface.
->>>>>>> b3fd9a5a
+    </p>
+
+    <p>
+        Kafka Streams now supports users to customize the output interval of stream-thread runtime summary.
+        By default, the record is recorded every 2 minutes. More details can be found in
+        <a href="https://cwiki.apache.org/confluence/display/KAFKA/KIP-1049%3A+Add+config+log.summary.interval.ms+to+Kafka+Streams">KIP-1049</a>.
     </p>
 
     <h3><a id="streams_api_changes_380" href="#streams_api_changes_380">Streams API changes in 3.8.0</a></h3>
