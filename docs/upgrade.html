<!--
 Licensed to the Apache Software Foundation (ASF) under one or more
 contributor license agreements.  See the NOTICE file distributed with
 this work for additional information regarding copyright ownership.
 The ASF licenses this file to You under the Apache License, Version 2.0
 (the "License"); you may not use this file except in compliance with
 the License.  You may obtain a copy of the License at

    http://www.apache.org/licenses/LICENSE-2.0

 Unless required by applicable law or agreed to in writing, software
 distributed under the License is distributed on an "AS IS" BASIS,
 WITHOUT WARRANTIES OR CONDITIONS OF ANY KIND, either express or implied.
 See the License for the specific language governing permissions and
 limitations under the License.
-->

<script><!--#include virtual="js/templateData.js" --></script>

<script id="upgrade-template" type="text/x-handlebars-template">

<h4><a id="upgrade_4_0_0" href="#upgrade_4_0_0">Upgrading to 4.0.0 from any version 0.8.x through 3.9.x</a></h4>
    <h5><a id="upgrade_400_notable" href="#upgrade_400_notable">Notable changes in 4.0.0</a></h5>
    <ul>
        <li>A number of deprecated classes, methods, configurations and tools have been removed.
            <ul>
                <li><b>Common</b>
                    <ul>
                        <li>The <code>metrics.jmx.blacklist</code> and <code>metrics.jmx.whitelist</code> configurations were removed from the <code>org.apache.kafka.common.metrics.JmxReporter</code>
                            Please use <code>metrics.jmx.exclude</code> and <code>metrics.jmx.include</code> respectively instead.
                        </li>
                        <li>The <code>auto.include.jmx.reporter</code> configuration was removed. The <code>metric.reporters</code> configuration
                            is now set to <code>org.apache.kafka.common.metrics.JmxReporter</code> by default.
                        </li>
                        <li>The constructor <code>org.apache.kafka.common.metrics.JmxReporter</code> with string argument was removed.
                            See <a href="https://cwiki.apache.org/confluence/display/KAFKA/KIP-606%3A+Add+Metadata+Context+to+MetricsReporter">KIP-606</a> for details.
                        </li>
                        <li>The <code>bufferpool-wait-time-total</code>, <code>io-waittime-total</code>, and <code>iotime-total</code> metrics were removed.
                            Please use <code>bufferpool-wait-time-ns-total</code>, <code>io-wait-time-ns-total</code>, and <code>io-time-ns-total</code> metrics as replacements, respectively.
                        </li>
                        <li>The <code>kafka.common.requests.DescribeLogDirsResponse.LogDirInfo</code> class was removed. Please use the <code>kafka.clients.admin.DescribeLogDirsResult.descriptions()</code> class
                            and <code>kafka.clients.admin.DescribeLogDirsResult.allDescriptions()</code>instead.
                        </li>
                        <li>The <code>kafka.common.requests.DescribeLogDirsResponse.ReplicaInfo</code> class was removed. Please use the <code>kafka.clients.admin.DescribeLogDirsResult.descriptions()</code> class
                            and <code>kafka.clients.admin.DescribeLogDirsResult.allDescriptions()</code>instead.
                        </li>
                        <li>The <code>org.apache.kafka.common.security.oauthbearer.secured.OAuthBearerLoginCallbackHandler</code> class was removed.
                            Please use the <code>org.apache.kafka.common.security.oauthbearer.OAuthBearerLoginCallbackHandler</code> class instead.
                        </li>
                        <li>The <code>org.apache.kafka.common.security.oauthbearer.secured.OAuthBearerValidatorCallbackHandler</code> class was removed.
                            Please use the <code>org.apache.kafka.common.security.oauthbearer.OAuthBearerValidatorCallbackHandler</code> class instead.
                        </li>
                        <li>The <code>org.apache.kafka.common.errors.NotLeaderForPartitionException</code> class was removed. The <code>org.apache.kafka.common.errors.NotLeaderOrFollowerException</code> is returned
                            if a request could not be processed because the broker is not the leader or follower for a topic partition.
                        </li>
                        <li>The <code>org.apache.kafka.clients.producer.internals.DefaultPartitioner</code> and <code>org.apache.kafka.clients.producer.UniformStickyPartitioner</code> class was removed.
                        </li>
                    </ul>
                </li>
                <li><b>Broker</b>
                    <ul>
                        <li>The <code>delegation.token.master.key</code> configuration was removed.
                            Please use <code>delegation.token.secret.key</code> instead.
                        </li>
                        <li>
                            The <code>offsets.commit.required.acks</code> configuration was removed.
                            See <a href="https://cwiki.apache.org/confluence/x/9YobEg">KIP-1041</a> for details.
                        </li>
                        <li>The <code>log.message.timestamp.difference.max.ms</code> configuration was removed.
                            Please use <code>log.message.timestamp.before.max.ms</code> and <code>log.message.timestamp.after.max.ms</code> instead.
                            See <a href="https://cwiki.apache.org/confluence/display/KAFKA/KIP-937%3A+Improve+Message+Timestamp+Validation">KIP-937</a> for details.
                        </li>
                        <li>
                            The <code>remote.log.manager.copier.thread.pool.size</code> configuration default value was changed to 10 from -1.
                            Values of -1 are no longer valid. A minimum of 1 or higher is valid.
                            See <a href="https://cwiki.apache.org/confluence/display/KAFKA/KIP-1030%3A+Change+constraints+and+default+values+for+various+configurations">KIP-1030</a> 
                        </li>
                        <li>
                            The <code>remote.log.manager.expiration.thread.pool.size</code> configuration default value was changed to 10 from -1.
                            Values of -1 are no longer valid. A minimum of 1 or higher is valid.
                            See <a href="https://cwiki.apache.org/confluence/display/KAFKA/KIP-1030%3A+Change+constraints+and+default+values+for+various+configurations">KIP-1030</a> 
                        </li>
                        <li>
                            The <code>remote.log.manager.thread.pool.size</code> configuration default value was changed to 2 from 10.
                            See <a href="https://cwiki.apache.org/confluence/display/KAFKA/KIP-1030%3A+Change+constraints+and+default+values+for+various+configurations">KIP-1030</a> 
                        </li>
                    </ul>
                </li>
                <li><b>MirrorMaker</b>
                    <ul>
                        <li>The original MirrorMaker (MM1) and related classes were removed. Please use the Connect-based
                            MirrorMaker (MM2), as described in the <a href="/{{version}}/documentation/#georeplication">Geo-Replication section.</a>.
                        </li>
                        <li>The <code>use.incremental.alter.configs</code> configuration was removed from <code>MirrorSourceConnector</code>.
                            The modified behavior is identical to the previous <code>required</code> configuration, therefore users should ensure that brokers in the target cluster are at least running 2.3.0.
                        </li>
                        <li>The <code>add.source.alias.to.metrics</code> configuration was removed from <code>MirrorSourceConnector</code>.
                            The source cluster alias is now always added to the metrics.
                        </li>
                        <li>The <code>config.properties.blacklist</code> was removed from the <code>org.apache.kafka.connect.mirror.MirrorSourceConfig</code>
                            Please use <code>config.properties.exclude</code> instead.
                        </li>
                        <li>The <code>topics.blacklist</code> was removed from the <code>org.apache.kafka.connect.mirror.MirrorSourceConfig</code>
                            Please use <code>topics.exclude</code> instead.
                        </li>
                        <li>The <code>groups.blacklist</code> was removed from the <code>org.apache.kafka.connect.mirror.MirrorSourceConfig</code>
                            Please use <code>groups.exclude</code> instead.
                        </li>
                    </ul>
                </li>
                <li><b>Tools</b>
                    <ul>
                        <li>The <code>kafka.common.MessageReader</code> class was removed. Please use the
                            <a href="/{{version}}/javadoc/org/apache/kafka/tools/api/RecordReader.html"><code>org.apache.kafka.tools.api.RecordReader</code></a>
                            interface to build custom readers for the <code>kafka-console-producer</code> tool.
                        </li>
                        <li>The <code>kafka.tools.DefaultMessageFormatter</code> class was removed. Please use the <code>org.apache.kafka.tools.consumer.DefaultMessageFormatter</code> class instead.
                        </li>
                        <li>The <code>kafka.tools.LoggingMessageFormatter</code> class was removed. Please use the <code>org.apache.kafka.tools.consumer.LoggingMessageFormatter</code> class instead.
                        </li>
                        <li>The <code>kafka.tools.NoOpMessageFormatter</code> class was removed. Please use the <code>org.apache.kafka.tools.consumer.NoOpMessageFormatter</code> class instead.
                        </li>
                        <li>The <code>--whitelist</code> option was removed from the <code>kafka-console-consumer</code> command line tool.
                            Please use <code>--include</code> instead.
                        </li>
                        <li>Redirections from the old tools packages have been removed: 
                            <code>kafka.admin.FeatureCommand</code>, 
                            <code>kafka.tools.ClusterTool</code>, 
                            <code>kafka.tools.EndToEndLatency</code>,
                            <code>kafka.tools.StateChangeLogMerger</code>, 
                            <code>kafka.tools.StreamsResetter</code>, 
                            <code>kafka.tools.JmxTool</code>.
                        </li>
                        <li>The <code>--authorizer</code>, <code>--authorizer-properties</code>, and <code>--zk-tls-config-file</code> options were removed from the <code>kafka-acls</code> command line tool.
                            Please use <code>--bootstrap-server</code> or <code>--bootstrap-controller</code> instead.
                        </li>
                        <li>
                            The <code>kafka.serializer.Decoder</code> trait was removed, please use the
                            <a href="/{{version}}/javadoc/org/apache/kafka/tools/api/Decoder.html"><code>org.apache.kafka.tools.api.Decoder</code></a>
                            interface to build custom decoders for the <code>kafka-dump-log</code> tool.
                        </li>
                        <li>The <code>kafka.coordinator.group.OffsetsMessageFormatter</code> class was removed. Please use the <code>org.apache.kafka.tools.consumer.OffsetsMessageFormatter</code> class instead.
                        </li>
                        <li>The <code>kafka.coordinator.group.GroupMetadataMessageFormatter</code> class was removed. Please use the <code>org.apache.kafka.tools.consumer.GroupMetadataMessageFormatter</code> class instead.
                        </li>
                        <li>The <code>kafka.coordinator.transaction.TransactionLogMessageFormatter</code> class was removed. Please use the <code>org.apache.kafka.tools.consumer.TransactionLogMessageFormatter</code> class instead.
                        </li>
                        <li>The <code>--topic-white-list</code> option was removed from the <code>kafka-replica-verification</code> command line tool.
                            Please use <code>--topics-include</code> instead.
                        </li>
                        <li>The <code>--broker-list</code> option was removed from the <code>kafka-verifiable-consumer</code> command line tool.
                            Please use <code>--bootstrap-server</code> instead.
                        </li>
                        <li>kafka-configs.sh now uses incrementalAlterConfigs API to alter broker configurations instead of the deprecated alterConfigs API,
                            and it will fall directly if the broker doesn't support incrementalAlterConfigs API, which means the broker version is prior to 2.3.x.
                            See <a href="https://cwiki.apache.org/confluence/display/KAFKA/KIP-1011%3A+Use+incrementalAlterConfigs+when+updating+broker+configs+by+kafka-configs.sh">KIP-1011</a> for more details.
                        </li>
                        <li>The <code>kafka.admin.ZkSecurityMigrator</code> tool was removed.
                        </li>
                    </ul>
                </li>
                <li><b>Connect</b>
                    <ul>
                        <li>The <code>whitelist</code> and <code>blacklist</code> configurations were removed from the <code>org.apache.kafka.connect.transforms.ReplaceField</code> transformation.
                            Please use <code>include</code> and <code>exclude</code> respectively instead.
                        </li>
                        <li>The <code>onPartitionsRevoked(Collection&lt;TopicPartition&gt;)</code> and <code>onPartitionsAssigned(Collection&lt;TopicPartition&gt;)</code> methods
                            were removed from <code>SinkTask</code>.
                        </li>
                        <li>The <code>commitRecord(SourceRecord)</code> method was removed from <code>SourceTask</code>.
                        </li>
                    </ul>
                </li>
                <li><b>Consumer</b>
                    <ul>
                        <li>The <code>poll(long)</code> method was removed from the consumer. Please use <code>poll(Duration)</code> instead. Note that there is
                            a difference in behavior between the two methods. The <code>poll(Duration)</code> method does not block beyond the timeout awaiting
                            partition assignment, whereas the earlier <code>poll(long)</code> method used to wait beyond the timeout.
                        </li>
                        <li>The <code>committed(TopicPartition)</code> and <code>committed(TopicPartition, Duration)</code> methods were removed from the consumer.
                            Please use <code>committed(Set&ltTopicPartition&gt)</code> and <code>committed(Set&ltTopicPartition&gt, Duration)</code> instead.
                        </li>
                    </ul>
                </li>
                <li><b>Producer</b>
                    <ul>
                        <li>The <code>enable.idempotence</code> configuration will no longer automatically fall back when the <code>max.in.flight.requests.per.connection</code> value exceeds 5.
                        </li>
                        <li>The deprecated <code>sendOffsetsToTransaction(Map&lt;TopicPartition, OffsetAndMetadata&gt;, String)</code> method has been removed from the Producer API.
                        </li>
                    </ul>
                </li>
                <li><b>Admin client</b>
                    <ul>
                        <li>
                            The <code>alterConfigs</code> method was removed from the <code>org.apache.kafka.clients.admin.Admin</code>.
                            Please use <code>incrementalAlterConfigs</code> instead.
                        </li>
                        <li>The <code>org.apache.kafka.common.ConsumerGroupState</code> enumeration and related methods have been deprecated. Please use <code>GroupState</code> instead
                            which applies to all types of group.
                        </li>
                        <li>The <code>Admin.describeConsumerGroups</code> method used to return a <code>ConsumerGroupDescription</code> in state
                            <code>DEAD</code> if the group ID was not found. In Apache Kafka 4.0, the <code>GroupIdNotFoundException</code>
                            is thrown instead as part of the support for new types of group.
                        </li>
<<<<<<< HEAD
                        <li>The constructor <code>org.apache.kafka.clients.admin.FeatureUpdate</code> with short and boolean arguments was removed.
                            Please use the constructor that accepts short and the specified UpgradeType enum instead.
                        </li>
                        <li>
                            The <code>allowDowngrade</code> method was removed from the <code>org.apache.kafka.clients.admin.FeatureUpdate</code>.
=======
                        <li>The <code>org.apache.kafka.clients.admin.TopicListing.TopicListing(String, boolean)</code> method were removed.
                            Please use <code>org.apache.kafka.clients.admin.TopicListing.TopicListing(String, Uuid, boolean)</code> instead.
                        </li>
                        <li>
                            The deprecated <code>dryRun</code> methods were removed from the <code>org.apache.kafka.clients.admin.UpdateFeaturesOptions</code>.
                            Please use <code>validateOnly</code> instead.
>>>>>>> 753a0034
                        </li>
                    </ul>
                </li>
            </ul>
        </li>
        <li>Other changes:
            <ul>
                <li>
                    Java 23 support has been added in Apache Kafka 4.0
                </li>
                <li>
                    Scala 2.12 support has been removed in Apache Kafka 4.0
                    See <a href="https://cwiki.apache.org/confluence/pages/viewpage.action?pageId=181308218">KIP-751</a> for more details
                </li>
                <li>
                    Java 8 support has been removed in Apache Kafka 4.0
                    See <a href="https://cwiki.apache.org/confluence/pages/viewpage.action?pageId=181308223">KIP-750</a> for more details
                </li>
                <li>
                    KafkaLog4jAppender has been removed, users should migrate to the log4j2 appender
                    See <a href="https://logging.apache.org/log4j/2.x/manual/appenders.html#KafkaAppender">KafkaAppender</a> for more details
                </li>
                <li>
                    The <code>--delete-config</code> option in the <code>kafka-topics</code> command line tool has been deprecated.
                </li>
                <li>
                    For implementors of RemoteLogMetadataManager (RLMM), a new API `nextSegmentWithTxnIndex` is
                    introduced in RLMM to allow the implementation to return the next segment metadata with a transaction
                    index. This API is used when the consumers are enabled with isolation level as READ_COMMITTED.
                    See <a href="https://cwiki.apache.org/confluence/display/KAFKA/KIP-1058:+Txn+consumer+exerts+pressure+on+remote+storage+when+collecting+aborted+transactions">KIP-1058</a> for more details.
                </li>
                <li>
                    The criteria for identifying internal topics in ReplicationPolicy and DefaultReplicationPolicy have
                    been updated to enable the replication of topics that appear to be internal but aren't truly internal to Kafka and Mirror Maker 2.
                    See <a href="https://cwiki.apache.org/confluence/display/KAFKA/KIP-1074%3A+Allow+the+replication+of+user+internal+topics">KIP-1074</a> for more details.
                </li>
            </ul>
        </li>
    </ul>

<h4><a id="upgrade_3_9_0" href="#upgrade_3_9_0">Upgrading to 3.9.0 from any version 0.8.x through 3.8.x</a></h4>

    <h5><a id="upgrade_390_zk" href="#upgrade_390_zk">Upgrading ZooKeeper-based clusters</a></h5>
    <p><b>If you are upgrading from a version prior to 2.1.x, please see the note in step 5 below about the change to the schema used to store consumer offsets.
        Once you have changed the inter.broker.protocol.version to the latest version, it will not be possible to downgrade to a version prior to 2.1.</b></p>

    <p><b>For a rolling upgrade:</b></p>

    <ol>
        <li>Update server.properties on all brokers and add the following properties. CURRENT_KAFKA_VERSION refers to the version you
            are upgrading from. CURRENT_MESSAGE_FORMAT_VERSION refers to the message format version currently in use. If you have previously
            overridden the message format version, you should keep its current value. Alternatively, if you are upgrading from a version prior
            to 0.11.0.x, then CURRENT_MESSAGE_FORMAT_VERSION should be set to match CURRENT_KAFKA_VERSION.
            <ul>
                <li>inter.broker.protocol.version=CURRENT_KAFKA_VERSION (e.g. <code>3.8</code>, <code>3.7</code>, etc.)</li>
                <li>log.message.format.version=CURRENT_MESSAGE_FORMAT_VERSION  (See <a href="#upgrade_10_performance_impact">potential performance impact
                    following the upgrade</a> for the details on what this configuration does.)</li>
            </ul>
            If you are upgrading from version 0.11.0.x or above, and you have not overridden the message format, then you only need to override
            the inter-broker protocol version.
            <ul>
                <li>inter.broker.protocol.version=CURRENT_KAFKA_VERSION (e.g. <code>3.8</code>, <code>3.7</code>, etc.)</li>
            </ul>
        </li>
        <li>Upgrade the brokers one at a time: shut down the broker, update the code, and restart it. Once you have done so, the
            brokers will be running the latest version and you can verify that the cluster's behavior and performance meets expectations.
            It is still possible to downgrade at this point if there are any problems.
        </li>
        <li>Once the cluster's behavior and performance has been verified, bump the protocol version by editing
            <code>inter.broker.protocol.version</code> and setting it to <code>3.9</code>.
        </li>
        <li>Restart the brokers one by one for the new protocol version to take effect. Once the brokers begin using the latest
            protocol version, it will no longer be possible to downgrade the cluster to an older version.
        </li>
        <li>If you have overridden the message format version as instructed above, then you need to do one more rolling restart to
            upgrade it to its latest version. Once all (or most) consumers have been upgraded to 0.11.0 or later,
            change log.message.format.version to 3.8 on each broker and restart them one by one. Note that the older Scala clients,
            which are no longer maintained, do not support the message format introduced in 0.11, so to avoid conversion costs
            (or to take advantage of <a href="#upgrade_11_exactly_once_semantics">exactly once semantics</a>),
            the newer Java clients must be used.
        </li>
    </ol>

    <h5><a id="upgrade_390_kraft" href="#upgrade_390_kraft">Upgrading KRaft-based clusters</a></h5>
    <p><b>If you are upgrading from a version prior to 3.3.0, please see the note in step 3 below. Once you have changed the metadata.version to the latest version, it will not be possible to downgrade to a version prior to 3.3-IV0.</b></p>

    <p><b>For a rolling upgrade:</b></p>

    <ol>
        <li>Upgrade the brokers one at a time: shut down the broker, update the code, and restart it. Once you have done so, the
            brokers will be running the latest version and you can verify that the cluster's behavior and performance meets expectations.
        </li>
        <li>Once the cluster's behavior and performance has been verified, bump the metadata.version by running
            <code>
                bin/kafka-features.sh upgrade --metadata 3.9
            </code>
        </li>
        <li>Note that cluster metadata downgrade is not supported in this version since it has metadata changes.
            Every <a href="https://github.com/apache/kafka/blob/trunk/server-common/src/main/java/org/apache/kafka/server/common/MetadataVersion.java">MetadataVersion</a>
            after 3.2.x has a boolean parameter that indicates if there are metadata changes (i.e. <code>IBP_3_3_IV3(7, "3.3", "IV3", true)</code> means this version has metadata changes).
            Given your current and target versions, a downgrade is only possible if there are no metadata changes in the versions between.</li>
    </ol>
    
    <h5><a id="upgrade_390_notable" href="#upgrade_390_notable">Notable changes in 3.9.0</a></h5>
    <ul>
        <li>In case you run your Kafka clusters with no execution permission for the <code>/tmp</code> partition, Kafka will not work properly. It might either refuse to start or fail
            when producing and consuming messages. This is due to the compression libraries <code>zstd-jni</code> and <code>snappy</code>.
            To remediate this problem you need to pass the following JVM flags to Kafka <code>ZstdTempFolder</code> and <code>org.xerial.snappy.tempdir</code> pointing to a directory with execution permissions.
            For example, this could be done via the <code>KAFKA_OPTS</code> environment variable like follows: <code>export KAFKA_OPTS="-DZstdTempFolder=/opt/kafka/tmp -Dorg.xerial.snappy.tempdir=/opt/kafka/tmp"</code>.
	    This is a known issue for version 3.8.0 as well.
        </li>
        <li><code>unclean.leader.election.enable</code> config is supported in KRaft. Compared with ZK mode, there is one behavior change in KRaft mode
            when dynamically enabling <code>unclean.leader.election.enable</code> config. Please check
            <a href="https://kafka.apache.org/documentation/#brokerconfigs_unclean.leader.election.enable">here</a> for more details.</li>
        <li>Tiered storage is now a production ready feature. You can check
            <a href="https://cwiki.apache.org/confluence/display/KAFKA/Kafka+Tiered+Storage+GA+Release+Notes">Kafka Tiered Storage GA Release Notes</a> for more details.
            The below enhancements are added in this release.
            <ul>
                <li>In KRaft mode, the tiered storage feature can be dynamically disabled and then re-enabled on topic level.
                    See <a href="https://cwiki.apache.org/confluence/display/KAFKA/KIP-950%3A++Tiered+Storage+Disablement">KIP-950</a> for more details.</li>
                <li>With the tiered storage quota feature, users can define a maximum limit on the rate at which log segments are transferred to or retrieved from the remote storage.
                    See <a href="https://cwiki.apache.org/confluence/display/KAFKA/KIP-956+Tiered+Storage+Quotas">KIP-956</a> for more details.</li>
            </ul>
        </li>
        <li>Controller membership change in KRaft is now supported when formatting with `--standalone` or `--initial-controllers` option.
            See <a href="/{{version}}/documentation.html#kraft_reconfig">here</a> for more details.</li>
    </ul>

<h4><a id="upgrade_3_8_1" href="#upgrade_3_8_1">Upgrading to 3.8.1 from any version 0.8.x through 3.7.x</a></h4>

    <h5><a id="upgrade_381_zk" href="#upgrade_381_zk">Upgrading ZooKeeper-based clusters</a></h5>
    <p><b>If you are upgrading from a version prior to 2.1.x, please see the note in step 5 below about the change to the schema used to store consumer offsets.
        Once you have changed the inter.broker.protocol.version to the latest version, it will not be possible to downgrade to a version prior to 2.1.</b></p>

    <p><b>For a rolling upgrade:</b></p>

    <ol>
        <li>Update server.properties on all brokers and add the following properties. CURRENT_KAFKA_VERSION refers to the version you
            are upgrading from. CURRENT_MESSAGE_FORMAT_VERSION refers to the message format version currently in use. If you have previously
            overridden the message format version, you should keep its current value. Alternatively, if you are upgrading from a version prior
            to 0.11.0.x, then CURRENT_MESSAGE_FORMAT_VERSION should be set to match CURRENT_KAFKA_VERSION.
            <ul>
                <li>inter.broker.protocol.version=CURRENT_KAFKA_VERSION (e.g. <code>3.7</code>, <code>3.6</code>, etc.)</li>
                <li>log.message.format.version=CURRENT_MESSAGE_FORMAT_VERSION  (See <a href="#upgrade_10_performance_impact">potential performance impact
                    following the upgrade</a> for the details on what this configuration does.)</li>
            </ul>
            If you are upgrading from version 0.11.0.x or above, and you have not overridden the message format, then you only need to override
            the inter-broker protocol version.
            <ul>
                <li>inter.broker.protocol.version=CURRENT_KAFKA_VERSION (e.g. <code>3.7</code>, <code>3.6</code>, etc.)</li>
            </ul>
        </li>
        <li>Upgrade the brokers one at a time: shut down the broker, update the code, and restart it. Once you have done so, the
            brokers will be running the latest version and you can verify that the cluster's behavior and performance meets expectations.
            It is still possible to downgrade at this point if there are any problems.
        </li>
        <li>Once the cluster's behavior and performance has been verified, bump the protocol version by editing
            <code>inter.broker.protocol.version</code> and setting it to <code>3.8</code>.
        </li>
        <li>Restart the brokers one by one for the new protocol version to take effect. Once the brokers begin using the latest
            protocol version, it will no longer be possible to downgrade the cluster to an older version.
        </li>
        <li>If you have overridden the message format version as instructed above, then you need to do one more rolling restart to
            upgrade it to its latest version. Once all (or most) consumers have been upgraded to 0.11.0 or later,
            change log.message.format.version to 3.8 on each broker and restart them one by one. Note that the older Scala clients,
            which are no longer maintained, do not support the message format introduced in 0.11, so to avoid conversion costs
            (or to take advantage of <a href="#upgrade_11_exactly_once_semantics">exactly once semantics</a>),
            the newer Java clients must be used.
        </li>
    </ol>

    <h5><a id="upgrade_380_kraft" href="#upgrade_380_kraft">Upgrading KRaft-based clusters</a></h5>
    <p><b>If you are upgrading from a version prior to 3.3.0, please see the note in step 3 below. Once you have changed the metadata.version to the latest version, it will not be possible to downgrade to a version prior to 3.3-IV0.</b></p>

    <p><b>For a rolling upgrade:</b></p>

    <ol>
        <li>Upgrade the brokers one at a time: shut down the broker, update the code, and restart it. Once you have done so, the
            brokers will be running the latest version and you can verify that the cluster's behavior and performance meets expectations.
        </li>
        <li>Once the cluster's behavior and performance has been verified, bump the metadata.version by running
            <code>
                bin/kafka-features.sh upgrade --metadata 3.8
            </code>
        </li>
        <li>Note that cluster metadata downgrade is not supported in this version since it has metadata changes.
            Every <a href="https://github.com/apache/kafka/blob/trunk/server-common/src/main/java/org/apache/kafka/server/common/MetadataVersion.java">MetadataVersion</a>
            after 3.2.x has a boolean parameter that indicates if there are metadata changes (i.e. <code>IBP_3_3_IV3(7, "3.3", "IV3", true)</code> means this version has metadata changes).
            Given your current and target versions, a downgrade is only possible if there are no metadata changes in the versions between.</li>
    </ol>

    <h5><a id="upgrade_381_notable" href="#upgrade_381_notable">Notable changes in 3.8.1</a></h5>
    <ul>
        <li>In case you run your Kafka clusters with no execution permission for the <code>/tmp</code> partition, Kafka will not work properly. It might either refuse to start or fail
            when producing and consuming messages. This is due to the compression libraries <code>zstd-jni</code> and <code>snappy</code>.
            To remediate this problem you need to pass the following JVM flags to Kafka <code>ZstdTempFolder</code> and <code>org.xerial.snappy.tempdir</code> pointing to a directory with execution permissions.
            For example, this could be done via the <code>KAFKA_OPTS</code> environment variable like follows: <code>export KAFKA_OPTS="-DZstdTempFolder=/opt/kafka/tmp -Dorg.xerial.snappy.tempdir=/opt/kafka/tmp"</code>.
            This is a known issue for version 3.8.0.
        </li>
        <li>In 3.8.0 the <code>kafka.utils.Thottler</code> metric was accidentally renamed to <code>org.apache.kafka.storage.internals.utils.Throttler</code>.
            This change has been reverted and the metric is now named <code>kafka.utils.Thottler</code> again.
        </li>
    </ul>

    <h5><a id="upgrade_380_notable" href="#upgrade_380_notable">Notable changes in 3.8.0</a></h5>
    <ul>
        <li>MirrorMaker 2 can now emit checkpoints for offsets mirrored before the start of the Checkpoint task for improved offset translation.
            This requires MirrorMaker 2 to have READ authorization to the Checkpoint topic.
            If READ is not authorized, checkpointing is limited to offsets mirrorred after the start of the task.
            See <a href="https://issues.apache.org/jira/browse/KAFKA-15905">KAFKA-15905</a> for more details.
        </li>
        <li>JBOD in KRaft is no longer in early access.</li>
        <li>Tiered Storage, which is still in early access, now supports clusters configured with multiple log directories (i.e. JBOD feature).</li>
    </ul>

<h4><a id="upgrade_3_7_1" href="#upgrade_3_7_1">Upgrading to 3.7.1 from any version 0.8.x through 3.6.x</a></h4>


    <h5><a id="upgrade_371_zk" href="#upgrade_371_zk">Upgrading ZooKeeper-based clusters</a></h5>
    <p><b>If you are upgrading from a version prior to 2.1.x, please see the note in step 5 below about the change to the schema used to store consumer offsets.
        Once you have changed the inter.broker.protocol.version to the latest version, it will not be possible to downgrade to a version prior to 2.1.</b></p>

    <p><b>For a rolling upgrade:</b></p>

    <ol>
        <li>Update server.properties on all brokers and add the following properties. CURRENT_KAFKA_VERSION refers to the version you
            are upgrading from. CURRENT_MESSAGE_FORMAT_VERSION refers to the message format version currently in use. If you have previously
            overridden the message format version, you should keep its current value. Alternatively, if you are upgrading from a version prior
            to 0.11.0.x, then CURRENT_MESSAGE_FORMAT_VERSION should be set to match CURRENT_KAFKA_VERSION.
            <ul>
                <li>inter.broker.protocol.version=CURRENT_KAFKA_VERSION (e.g. <code>3.6</code>, <code>3.5</code>, etc.)</li>
                <li>log.message.format.version=CURRENT_MESSAGE_FORMAT_VERSION  (See <a href="#upgrade_10_performance_impact">potential performance impact
                    following the upgrade</a> for the details on what this configuration does.)</li>
            </ul>
            If you are upgrading from version 0.11.0.x or above, and you have not overridden the message format, then you only need to override
            the inter-broker protocol version.
            <ul>
                <li>inter.broker.protocol.version=CURRENT_KAFKA_VERSION (e.g. <code>3.6</code>, <code>3.5</code>, etc.)</li>
            </ul>
        </li>
        <li>Upgrade the brokers one at a time: shut down the broker, update the code, and restart it. Once you have done so, the
            brokers will be running the latest version and you can verify that the cluster's behavior and performance meets expectations.
            It is still possible to downgrade at this point if there are any problems.
        </li>
        <li>Once the cluster's behavior and performance has been verified, bump the protocol version by editing
            <code>inter.broker.protocol.version</code> and setting it to <code>3.7</code>.
        </li>
        <li>Restart the brokers one by one for the new protocol version to take effect. Once the brokers begin using the latest
            protocol version, it will no longer be possible to downgrade the cluster to an older version.
        </li>
        <li>If you have overridden the message format version as instructed above, then you need to do one more rolling restart to
            upgrade it to its latest version. Once all (or most) consumers have been upgraded to 0.11.0 or later,
            change log.message.format.version to 3.7 on each broker and restart them one by one. Note that the older Scala clients,
            which are no longer maintained, do not support the message format introduced in 0.11, so to avoid conversion costs
            (or to take advantage of <a href="#upgrade_11_exactly_once_semantics">exactly once semantics</a>),
            the newer Java clients must be used.
        </li>
    </ol>

    <h5><a id="upgrade_371_kraft" href="#upgrade_371_kraft">Upgrading KRaft-based clusters</a></h5>
    <p><b>If you are upgrading from a version prior to 3.3.0, please see the note in step 3 below. Once you have changed the metadata.version to the latest version, it will not be possible to downgrade to a version prior to 3.3-IV0.</b></p>

    <p><b>For a rolling upgrade:</b></p>

    <ol>
        <li>Upgrade the brokers one at a time: shut down the broker, update the code, and restart it. Once you have done so, the
            brokers will be running the latest version and you can verify that the cluster's behavior and performance meets expectations.
        </li>
        <li>Once the cluster's behavior and performance has been verified, bump the metadata.version by running
            <code>
                bin/kafka-features.sh upgrade --metadata 3.7
            </code>
        </li>
        <li>Note that cluster metadata downgrade is not supported in this version since it has metadata changes.
            Every <a href="https://github.com/apache/kafka/blob/trunk/server-common/src/main/java/org/apache/kafka/server/common/MetadataVersion.java">MetadataVersion</a>
            after 3.2.x has a boolean parameter that indicates if there are metadata changes (i.e. <code>IBP_3_3_IV3(7, "3.3", "IV3", true)</code> means this version has metadata changes).
            Given your current and target versions, a downgrade is only possible if there are no metadata changes in the versions between.</li>
    </ol>

    <h5><a id="upgrade_371_notable" href="#upgrade_371_notable">Notable changes in 3.7.1</a></h5>
    <ul>
        <li>MirrorMaker 2 can now emit checkpoints for offsets mirrored before the start of the Checkpoint task for improved offset translation.
            This requires MirrorMaker 2 to have READ authorization to the Checkpoint topic.
            If READ is not authorized, checkpointing is limited to offsets mirrorred after the start of the task.
            See <a href="https://issues.apache.org/jira/browse/KAFKA-15905">KAFKA-15905</a> for more details.
        </li>
        <li>
            JBOD support in KRaft was introduced from Metadata Version (MV) 3.7-IV2.
            Configuring Brokers with multiple log directories can lead to indefinite unavailability.
            Brokers will now detect this situation and log an error.
            See <a href="https://issues.apache.org/jira/browse/KAFKA-16606">KAFKA-16606</a> for more details.
        </li>
    </ul>

    <h5><a id="upgrade_370_notable" href="#upgrade_370_notable">Notable changes in 3.7.0</a></h5>
    <ul>
        <li>Java 11 support for the broker and tools has been deprecated and will be removed in Apache Kafka 4.0. This complements
            the previous deprecation of Java 8 for all components. Please refer to
            <a href="https://cwiki.apache.org/confluence/pages/viewpage.action?pageId=284789510">KIP-1013</a> for more details.
        </li>
        <li>Client APIs released prior to Apache Kafka 2.1 are now marked deprecated in 3.7 and will be removed in Apache Kafka 4.0. See <a href="https://cwiki.apache.org/confluence/display/KAFKA/KIP-896%3A+Remove+old+client+protocol+API+versions+in+Kafka+4.0">KIP-896</a> for details and RPC versions that are now deprecated.
        </li>
        <li>Early access of the new simplified Consumer Rebalance Protocol is available, and it is not recommended for use in production environments.
            You are encouraged to test it and provide feedback!
            For more information about the early access feature, please check <a href="https://cwiki.apache.org/confluence/display/KAFKA/KIP-848%3A+The+Next+Generation+of+the+Consumer+Rebalance+Protocol">KIP-848</a> and the <a href="https://cwiki.apache.org/confluence/display/KAFKA/The+Next+Generation+of+the+Consumer+Rebalance+Protocol+%28KIP-848%29+-+Early+Access+Release+Notes">Early Access Release Notes</a>.
        </li>
        <li>More metrics related to Tiered Storage have been introduced. They should improve the operational experience
            of running Tiered Storage in production.
            For more detailed information, please refer to <a href="https://cwiki.apache.org/confluence/display/KAFKA/KIP-963%3A+Additional+metrics+in+Tiered+Storage">KIP-963</a>.
        </li>
        <li>Kafka Streams ships multiple KIPs for IQv2 support.
            See the <a href="/{{version}}/documentation/streams/upgrade-guide#streams_api_changes_370">Kafka Streams upgrade section</a> for more details.
        </li>
        <li>
            In versions 3.5.0, 3.5.1, 3.5.2, 3.6.0, and 3.6.1, MirrorMaker 2 offset translation may not reach the end
            of a replicated topic after the upstream consumers commit at the end of the source topic.
            This was addressed in <a href="https://issues.apache.org/jira/browse/KAFKA-15906">KAFKA-15906</a>.
        </li>
        <li>All the notable changes are present in the <a href="https://kafka.apache.org/blog#apache_kafka_370_release_announcement">blog post announcing the 3.7.0 release.</a>
        </li>
    </ul>

<h4><a id="upgrade_3_6_2" href="#upgrade_3_6_2">Upgrading to 3.6.2 from any version 0.8.x through 3.5.x</a></h4>

    <h5><a id="upgrade_362_zk" href="#upgrade_362_zk">Upgrading ZooKeeper-based clusters</a></h5>
    <p><b>If you are upgrading from a version prior to 2.1.x, please see the note in step 5 below about the change to the schema used to store consumer offsets.
        Once you have changed the inter.broker.protocol.version to the latest version, it will not be possible to downgrade to a version prior to 2.1.</b></p>

    <p><b>For a rolling upgrade:</b></p>

    <ol>
        <li>Update server.properties on all brokers and add the following properties. CURRENT_KAFKA_VERSION refers to the version you
            are upgrading from. CURRENT_MESSAGE_FORMAT_VERSION refers to the message format version currently in use. If you have previously
            overridden the message format version, you should keep its current value. Alternatively, if you are upgrading from a version prior
            to 0.11.0.x, then CURRENT_MESSAGE_FORMAT_VERSION should be set to match CURRENT_KAFKA_VERSION.
            <ul>
                <li>inter.broker.protocol.version=CURRENT_KAFKA_VERSION (e.g. <code>3.5</code>, <code>3.4</code>, etc.)</li>
                <li>log.message.format.version=CURRENT_MESSAGE_FORMAT_VERSION  (See <a href="#upgrade_10_performance_impact">potential performance impact
                    following the upgrade</a> for the details on what this configuration does.)</li>
            </ul>
            If you are upgrading from version 0.11.0.x or above, and you have not overridden the message format, then you only need to override
            the inter-broker protocol version.
            <ul>
                <li>inter.broker.protocol.version=CURRENT_KAFKA_VERSION (e.g. <code>3.5</code>, <code>3.4</code>, etc.)</li>
            </ul>
        </li>
        <li>Upgrade the brokers one at a time: shut down the broker, update the code, and restart it. Once you have done so, the
            brokers will be running the latest version and you can verify that the cluster's behavior and performance meets expectations.
            It is still possible to downgrade at this point if there are any problems.
        </li>
        <li>Once the cluster's behavior and performance has been verified, bump the protocol version by editing
            <code>inter.broker.protocol.version</code> and setting it to <code>3.6</code>.
        </li>
        <li>Restart the brokers one by one for the new protocol version to take effect. Once the brokers begin using the latest
            protocol version, it will no longer be possible to downgrade the cluster to an older version.
        </li>
        <li>If you have overridden the message format version as instructed above, then you need to do one more rolling restart to
            upgrade it to its latest version. Once all (or most) consumers have been upgraded to 0.11.0 or later,
            change log.message.format.version to 3.6 on each broker and restart them one by one. Note that the older Scala clients,
            which are no longer maintained, do not support the message format introduced in 0.11, so to avoid conversion costs
            (or to take advantage of <a href="#upgrade_11_exactly_once_semantics">exactly once semantics</a>),
            the newer Java clients must be used.
        </li>
    </ol>

    <h5><a id="upgrade_362_kraft" href="#upgrade_362_kraft">Upgrading KRaft-based clusters</a></h5>
    <p><b>If you are upgrading from a version prior to 3.3.0, please see the note in step 3 below. Once you have changed the metadata.version to the latest version, it will not be possible to downgrade to a version prior to 3.3-IV0.</b></p>

    <p><b>For a rolling upgrade:</b></p>

    <ol>
        <li>Upgrade the brokers one at a time: shut down the broker, update the code, and restart it. Once you have done so, the
            brokers will be running the latest version and you can verify that the cluster's behavior and performance meets expectations.
        </li>
        <li>Once the cluster's behavior and performance has been verified, bump the metadata.version by running
            <code>
                bin/kafka-features.sh upgrade --metadata 3.6
            </code>
        </li>
        <li>Note that cluster metadata downgrade is not supported in this version since it has metadata changes.
            Every <a href="https://github.com/apache/kafka/blob/trunk/server-common/src/main/java/org/apache/kafka/server/common/MetadataVersion.java">MetadataVersion</a>
            after 3.2.x has a boolean parameter that indicates if there are metadata changes (i.e. <code>IBP_3_3_IV3(7, "3.3", "IV3", true)</code> means this version has metadata changes).
            Given your current and target versions, a downgrade is only possible if there are no metadata changes in the versions between.</li>
    </ol>

    <h5><a id="upgrade_360_notable" href="#upgrade_360_notable">Notable changes in 3.6.0</a></h5>
    <ul>
        <li>Apache Kafka now supports having both an IPv4 and an IPv6 listener on the same port. This change only applies to
            non advertised listeners (advertised listeners already have this feature)</li>
        <li>The Apache Zookeeper dependency has been upgraded to 3.8.1 due to 3.6 reaching end-of-life. To bring both your
            Kafka and Zookeeper clusters to the latest versions:
            <ul>
                <li><b>>=2.4</b> Kafka clusters can be updated directly.
                    Zookeeper clusters which are running binaries bundled with Kafka versions 2.4 or above can be updated directly.</li>
                <li><b><2.4</b> Kafka clusters first need to be updated to a version greater than 2.4 and smaller than 3.6.
                Zookeeper clusters which are running binaries bundled with Kafka versions below 2.4 need to be updated to any
                binaries bundled with Kafka versions greater than 2.4 and smaller than 3.6. You can then follow the first bullet-point.</li>
            </ul>
            For more detailed information please refer to the Compatibility, Deprecation, and Migration Plan section in
            <a href="https://cwiki.apache.org/confluence/display/KAFKA/KIP-902%3A+Upgrade+Zookeeper+to+3.8.1">KIP-902</a>.
        </li>
        <li>The configuration <code>log.message.timestamp.difference.max.ms</code> is deprecated.
            Two new configurations, <code>log.message.timestamp.before.max.ms</code> and <code>log.message.timestamp.after.max.ms</code>, have been added.
            For more detailed information, please refer to <a href="https://cwiki.apache.org/confluence/display/KAFKA/KIP-937%3A+Improve+Message+Timestamp+Validation">KIP-937</a>.
        <li>
            Kafka Streams has introduced a new task assignor, <code>RackAwareTaskAssignor</code>, for computing task assignments which can minimize
            cross rack traffic under certain conditions. It works with existing <code>StickyTaskAssignor</code> and <code>HighAvailabilityTaskAssignor</code>.
            See <a href="https://cwiki.apache.org/confluence/display/KAFKA/KIP-925%3A+Rack+aware+task+assignment+in+Kafka+Streams">KIP-925</a>
            and <a href="/{{version}}/documentation/streams/developer-guide/config-streams.html#rack-aware-assignment-strategy"><b>Kafka Streams Developer Guide</b></a> for more details.
        </li>
        <li>To account for a break in compatibility introduced in version 3.1.0, MirrorMaker 2 has added a new
            <code>replication.policy.internal.topic.separator.enabled</code>
            property. If upgrading from 3.0.x or earlier, it may be necessary to set this property to <code>false</code>; see the property's
            <a href="#mirror_connector_replication.policy.internal.topic.separator.enabled">documentation</a> for more details.</li>
        <li>Early access of tiered storage feature is available, and it is not recommended for use in production environments.
            Welcome to test it and provide any feedback to us.
            For more information about the early access tiered storage feature, please check <a href="https://cwiki.apache.org/confluence/display/KAFKA/KIP-405%3A+Kafka+Tiered+Storage">KIP-405</a> and
            <a href="https://cwiki.apache.org/confluence/display/KAFKA/Kafka+Tiered+Storage+Early+Access+Release+Notes">Tiered Storage Early Access Release Note</a>.
        </li>
        <li>Transaction partition verification (<a href="https://cwiki.apache.org/confluence/display/KAFKA/KIP-890%3A+Transactions+Server-Side+Defense">KIP-890</a>)
            has been added to data partitions to prevent hanging transactions. This feature is enabled by default and can be disabled by setting <code>transaction.partition.verification.enable</code> to false.
            The configuration can also be updated dynamically and is applied to the broker. Workloads running on version 3.6.0 with compression can experience
            InvalidRecordExceptions and UnknownServerExceptions. Upgrading to 3.6.1 or newer or disabling the feature fixes the issue.
        </li>
    </ul>

<h4><a id="upgrade_3_5_2" href="#upgrade_3_5_2">Upgrading to 3.5.2 from any version 0.8.x through 3.4.x</a></h4>
    All upgrade steps remain same as <a href="#upgrade_3_5_0">upgrading to 3.5.0</a>
    <h5><a id="upgrade_352_notable" href="#upgrade_352_notable">Notable changes in 3.5.2</a></h5>
    <ul>
    <li>
        When migrating producer ID blocks from ZK to KRaft, there could be duplicate producer IDs being given to
        transactional or idempotent producers. This can cause long term problems since the producer IDs are
        persisted and reused for a long time.
        See <a href="https://issues.apache.org/jira/browse/KAFKA-15552">KAFKA-15552</a> for more details.
    </li>
    <li>
        In 3.5.0 and 3.5.1, there could be an issue that the empty ISR is returned from controller after AlterPartition request
        during rolling upgrade. This issue will impact the availability of the topic partition.
        See <a href="https://issues.apache.org/jira/browse/KAFKA-15353">KAFKA-15353</a> for more details.
    </li>
    <li>
        In 3.5.0 and 3.5.1, there was an issue where MirrorMaker 2 offset translation produced an earlier offset than needed,
        substantially increasing the re-delivery of data when starting a consumer from the downstream consumer offsets.
        See <a href="https://issues.apache.org/jira/browse/KAFKA-15202">KAFKA-15202</a> for more details.
    </li>
</ul>

<h4><a id="upgrade_3_5_1" href="#upgrade_3_5_1">Upgrading to 3.5.1 from any version 0.8.x through 3.4.x</a></h4>
    All upgrade steps remain same as <a href="#upgrade_3_5_0">upgrading to 3.5.0</a>
    <h5><a id="upgrade_351_notable" href="#upgrade_351_notable">Notable changes in 3.5.1</a></h5>
    <ul>
    <li>
        Upgraded the dependency, snappy-java, to a version which is not vulnerable to
        <a href="https://nvd.nist.gov/vuln/detail/CVE-2023-34455">CVE-2023-34455.</a>
        You can find more information about the CVE at <a href="https://kafka.apache.org/cve-list#CVE-2023-34455">Kafka CVE list.</a>
    </li>
    <li>
        Fixed a regression introduced in 3.3.0, which caused <code>security.protocol</code> configuration values to be restricted to
        upper case only. After the fix, <code>security.protocol</code> values are case insensitive.
        See <a href="https://issues.apache.org/jira/browse/KAFKA-15053">KAFKA-15053</a> for details.
    </li>
</ul>

<h4><a id="upgrade_3_5_0" href="#upgrade_3_5_0">Upgrading to 3.5.0 from any version 0.8.x through 3.4.x</a></h4>

    <h5><a id="upgrade_350_zk" href="#upgrade_350_zk">Upgrading ZooKeeper-based clusters</a></h5>
    <p><b>If you are upgrading from a version prior to 2.1.x, please see the note in step 5 below about the change to the schema used to store consumer offsets.
        Once you have changed the inter.broker.protocol.version to the latest version, it will not be possible to downgrade to a version prior to 2.1.</b></p>

    <p><b>For a rolling upgrade:</b></p>

    <ol>
        <li>Update server.properties on all brokers and add the following properties. CURRENT_KAFKA_VERSION refers to the version you
            are upgrading from. CURRENT_MESSAGE_FORMAT_VERSION refers to the message format version currently in use. If you have previously
            overridden the message format version, you should keep its current value. Alternatively, if you are upgrading from a version prior
            to 0.11.0.x, then CURRENT_MESSAGE_FORMAT_VERSION should be set to match CURRENT_KAFKA_VERSION.
            <ul>
                <li>inter.broker.protocol.version=CURRENT_KAFKA_VERSION (e.g. <code>3.4</code>, <code>3.3</code>, etc.)</li>
                <li>log.message.format.version=CURRENT_MESSAGE_FORMAT_VERSION  (See <a href="#upgrade_10_performance_impact">potential performance impact
                    following the upgrade</a> for the details on what this configuration does.)</li>
            </ul>
            If you are upgrading from version 0.11.0.x or above, and you have not overridden the message format, then you only need to override
            the inter-broker protocol version.
            <ul>
                <li>inter.broker.protocol.version=CURRENT_KAFKA_VERSION (e.g. <code>3.4</code>, <code>3.3</code>, etc.)</li>
            </ul>
        </li>
        <li>Upgrade the brokers one at a time: shut down the broker, update the code, and restart it. Once you have done so, the
            brokers will be running the latest version and you can verify that the cluster's behavior and performance meets expectations.
            It is still possible to downgrade at this point if there are any problems.
        </li>
        <li>Once the cluster's behavior and performance has been verified, bump the protocol version by editing
            <code>inter.broker.protocol.version</code> and setting it to <code>3.5</code>.
        </li>
        <li>Restart the brokers one by one for the new protocol version to take effect. Once the brokers begin using the latest
            protocol version, it will no longer be possible to downgrade the cluster to an older version.
        </li>
        <li>If you have overridden the message format version as instructed above, then you need to do one more rolling restart to
            upgrade it to its latest version. Once all (or most) consumers have been upgraded to 0.11.0 or later,
            change log.message.format.version to 3.5 on each broker and restart them one by one. Note that the older Scala clients,
            which are no longer maintained, do not support the message format introduced in 0.11, so to avoid conversion costs
            (or to take advantage of <a href="#upgrade_11_exactly_once_semantics">exactly once semantics</a>),
            the newer Java clients must be used.
        </li>
    </ol>

    <h5><a id="upgrade_350_kraft" href="#upgrade_350_kraft">Upgrading KRaft-based clusters</a></h5>
    <p><b>If you are upgrading from a version prior to 3.3.0, please see the note in step 3 below. Once you have changed the metadata.version to the latest version, it will not be possible to downgrade to a version prior to 3.3-IV0.</b></p>

    <p><b>For a rolling upgrade:</b></p>

    <ol>
        <li>Upgrade the brokers one at a time: shut down the broker, update the code, and restart it. Once you have done so, the
            brokers will be running the latest version and you can verify that the cluster's behavior and performance meets expectations.
        </li>
        <li>Once the cluster's behavior and performance has been verified, bump the metadata.version by running
            <code>
                bin/kafka-features.sh upgrade --metadata 3.5
            </code>
        </li>
        <li>Note that cluster metadata downgrade is not supported in this version since it has metadata changes.
            Every <a href="https://github.com/apache/kafka/blob/trunk/server-common/src/main/java/org/apache/kafka/server/common/MetadataVersion.java">MetadataVersion</a>
            after 3.2.x has a boolean parameter that indicates if there are metadata changes (i.e. <code>IBP_3_3_IV3(7, "3.3", "IV3", true)</code> means this version has metadata changes).
            Given your current and target versions, a downgrade is only possible if there are no metadata changes in the versions between.</li>
    </ol>

    <h5><a id="upgrade_350_notable" href="#upgrade_350_notable">Notable changes in 3.5.0</a></h5>
    <ul>
        <li>Kafka Streams has introduced a new state store type, versioned key-value stores,
            for storing multiple record versions per key, thereby enabling timestamped retrieval
            operations to return the latest record (per key) as of a specified timestamp.
            See <a href="https://cwiki.apache.org/confluence/display/KAFKA/KIP-889%3A+Versioned+State+Stores">KIP-889</a>
            and <a href="https://cwiki.apache.org/confluence/display/KAFKA/KIP-914%3A+DSL+Processor+Semantics+for+Versioned+Stores">KIP-914</a>
            for more details.
            If the new store typed is used in the DSL, improved processing semantics are applied as described in
            <a href="https://cwiki.apache.org/confluence/display/KAFKA/KIP-914%3A+DSL+Processor+Semantics+for+Versioned+Stores">KIP-914</a>.
        </li>
        <li>KTable aggregation semantics got further improved via
            <a href="https://cwiki.apache.org/confluence/display/KAFKA/KIP-904%3A+Kafka+Streams+-+Guarantee+subtractor+is+called+before+adder+if+key+has+not+changed">KIP-904</a>,
            now avoiding spurious intermediate results.
        </li>
        <li>Kafka Streams' <code>ProductionExceptionHandler</code> is improved via
            <a href="https://cwiki.apache.org/confluence/display/KAFKA/KIP-399%3A+Extend+ProductionExceptionHandler+to+cover+serialization+exceptions">KIP-399</a>,
            now also covering serialization errors.
        </li>
        <li>MirrorMaker now uses incrementalAlterConfigs API by default to synchronize topic configurations instead of the deprecated alterConfigs API.
            A new settings called <code>use.incremental.alter.configs</code> is introduced to allow users to control which API to use.
            This new setting is marked deprecated and will be removed in the next major release when incrementalAlterConfigs API is always used.
            See <a href="https://cwiki.apache.org/confluence/display/KAFKA/KIP-894%3A+Use+incrementalAlterConfigs+API+for+syncing+topic+configurations">KIP-894</a> for more details.
        </li>
        <li>The JmxTool, EndToEndLatency, StreamsResetter, ConsumerPerformance and ClusterTool have been migrated to the tools module.
            The 'kafka.tools' package is deprecated and will change to 'org.apache.kafka.tools' in the next major release.
            See <a href="https://issues.apache.org/jira/browse/KAFKA-14525">KAFKA-14525</a> for more details.
        </li>
        <li>In versions earlier than 3.5.0 and 3.4.1, MirrorMaker 2 offset translation could incorrectly translate offsets for topics using compaction, transactional producers, and filter SMTs.
            In 3.5.0 and 3.4.1, offset translation has changed for all topics in order to ensure at-least-once delivery when a consumer is failed-over to the translated offsets.
            Translated offsets will be earlier than in previous versions, so consumers using downstream offsets may initially have more lag, and re-deliver more data after failing-over.
            See <a href="https://issues.apache.org/jira/browse/KAFKA-12468">KAFKA-12468</a> and linked tickets, and <a href="https://github.com/apache/kafka/pull/13178">PR #13178</a> for more details.
            Further improvements to the offset translation  are included in later releases to reduce the lag introduced by this change, so consider upgrading MM2 to the latest version available.
        </li>
    </ul>

<h4><a id="upgrade_3_4_0" href="#upgrade_3_4_0">Upgrading to 3.4.0 from any version 0.8.x through 3.3.x</a></h4>

    <p><b>If you are upgrading from a version prior to 2.1.x, please see the note below about the change to the schema used to store consumer offsets.
        Once you have changed the inter.broker.protocol.version to the latest version, it will not be possible to downgrade to a version prior to 2.1.</b></p>

    <p><b>For a rolling upgrade:</b></p>

    <ol>
        <li>Update server.properties on all brokers and add the following properties. CURRENT_KAFKA_VERSION refers to the version you
            are upgrading from. CURRENT_MESSAGE_FORMAT_VERSION refers to the message format version currently in use. If you have previously
            overridden the message format version, you should keep its current value. Alternatively, if you are upgrading from a version prior
            to 0.11.0.x, then CURRENT_MESSAGE_FORMAT_VERSION should be set to match CURRENT_KAFKA_VERSION.
            <ul>
                <li>inter.broker.protocol.version=CURRENT_KAFKA_VERSION (e.g. <code>3.3</code>, <code>3.2</code>, etc.)</li>
                <li>log.message.format.version=CURRENT_MESSAGE_FORMAT_VERSION  (See <a href="#upgrade_10_performance_impact">potential performance impact
                    following the upgrade</a> for the details on what this configuration does.)</li>
            </ul>
            If you are upgrading from version 0.11.0.x or above, and you have not overridden the message format, then you only need to override
            the inter-broker protocol version.
            <ul>
                <li>inter.broker.protocol.version=CURRENT_KAFKA_VERSION (e.g. <code>3.3</code>, <code>3.2</code>, etc.)</li>
            </ul>
        </li>
        <li>Upgrade the brokers one at a time: shut down the broker, update the code, and restart it. Once you have done so, the
            brokers will be running the latest version and you can verify that the cluster's behavior and performance meets expectations.
            It is still possible to downgrade at this point if there are any problems.
        </li>
        <li>Once the cluster's behavior and performance has been verified, bump the protocol version by editing
            <code>inter.broker.protocol.version</code> and setting it to <code>3.4</code>.
        </li>
        <li>Restart the brokers one by one for the new protocol version to take effect. Once the brokers begin using the latest
            protocol version, it will no longer be possible to downgrade the cluster to an older version.
        </li>
        <li>If you have overridden the message format version as instructed above, then you need to do one more rolling restart to
            upgrade it to its latest version. Once all (or most) consumers have been upgraded to 0.11.0 or later,
            change log.message.format.version to 3.4 on each broker and restart them one by one. Note that the older Scala clients,
            which are no longer maintained, do not support the message format introduced in 0.11, so to avoid conversion costs
            (or to take advantage of <a href="#upgrade_11_exactly_once_semantics">exactly once semantics</a>),
            the newer Java clients must be used.
        </li>
    </ol>

<h4><a id="upgrade_kraft_3_4_0" href="#upgrade_kraft_3_4_0">Upgrading a KRaft-based cluster to 3.4.0 from any version 3.0.x through 3.3.x</a></h4>

    <p><b>If you are upgrading from a version prior to 3.3.0, please see the note below. Once you have changed the metadata.version to the latest version, it will not be possible to downgrade to a version prior to 3.3-IV0.</b></p>

    <p><b>For a rolling upgrade:</b></p>

    <ol>
        <li>Upgrade the brokers one at a time: shut down the broker, update the code, and restart it. Once you have done so, the
            brokers will be running the latest version and you can verify that the cluster's behavior and performance meets expectations.
        </li>
        <li>Once the cluster's behavior and performance has been verified, bump the metadata.version by running
            <code>
                bin/kafka-features.sh upgrade --metadata 3.4
            </code>
        </li>
        <li>Note that cluster metadata downgrade is not supported in this version since it has metadata changes.
            Every <a href="https://github.com/apache/kafka/blob/trunk/server-common/src/main/java/org/apache/kafka/server/common/MetadataVersion.java">MetadataVersion</a>
            after 3.2.x has a boolean parameter that indicates if there are metadata changes (i.e. <code>IBP_3_3_IV3(7, "3.3", "IV3", true)</code> means this version has metadata changes).
            Given your current and target versions, a downgrade is only possible if there are no metadata changes in the versions between.</li>
    </ol>

<h5><a id="upgrade_340_notable" href="#upgrade_340_notable">Notable changes in 3.4.0</a></h5>
<ul>
    <li>Since Apache Kafka 3.4.0, we have added a system property ("org.apache.kafka.disallowed.login.modules") to disable the problematic
        login modules usage in SASL JAAS configuration. Also by default "com.sun.security.auth.module.JndiLoginModule" is disabled from Apache Kafka 3.4.0.
    </li>
</ul>

<h4><a id="upgrade_3_3_1" href="#upgrade_3_3_1">Upgrading to 3.3.1 from any version 0.8.x through 3.2.x</a></h4>

<p><b>If you are upgrading from a version prior to 2.1.x, please see the note below about the change to the schema used to store consumer offsets.
    Once you have changed the inter.broker.protocol.version to the latest version, it will not be possible to downgrade to a version prior to 2.1.</b></p>

<p><b>For a rolling upgrade:</b></p>

<ol>
    <li>Update server.properties on all brokers and add the following properties. CURRENT_KAFKA_VERSION refers to the version you
        are upgrading from. CURRENT_MESSAGE_FORMAT_VERSION refers to the message format version currently in use. If you have previously
        overridden the message format version, you should keep its current value. Alternatively, if you are upgrading from a version prior
        to 0.11.0.x, then CURRENT_MESSAGE_FORMAT_VERSION should be set to match CURRENT_KAFKA_VERSION.
        <ul>
            <li>inter.broker.protocol.version=CURRENT_KAFKA_VERSION (e.g. <code>3.2</code>, <code>3.1</code>, etc.)</li>
            <li>log.message.format.version=CURRENT_MESSAGE_FORMAT_VERSION  (See <a href="#upgrade_10_performance_impact">potential performance impact
                following the upgrade</a> for the details on what this configuration does.)</li>
        </ul>
        If you are upgrading from version 0.11.0.x or above, and you have not overridden the message format, then you only need to override
        the inter-broker protocol version.
        <ul>
            <li>inter.broker.protocol.version=CURRENT_KAFKA_VERSION (e.g. <code>3.2</code>, <code>3.1</code>, etc.)</li>
        </ul>
    </li>
    <li>Upgrade the brokers one at a time: shut down the broker, update the code, and restart it. Once you have done so, the
        brokers will be running the latest version and you can verify that the cluster's behavior and performance meets expectations.
        It is still possible to downgrade at this point if there are any problems.
    </li>
    <li>Once the cluster's behavior and performance has been verified, bump the protocol version by editing
        <code>inter.broker.protocol.version</code> and setting it to <code>3.3</code>.
    </li>
    <li>Restart the brokers one by one for the new protocol version to take effect. Once the brokers begin using the latest
        protocol version, it will no longer be possible to downgrade the cluster to an older version.
    </li>
    <li>If you have overridden the message format version as instructed above, then you need to do one more rolling restart to
        upgrade it to its latest version. Once all (or most) consumers have been upgraded to 0.11.0 or later,
        change log.message.format.version to 3.3 on each broker and restart them one by one. Note that the older Scala clients,
        which are no longer maintained, do not support the message format introduced in 0.11, so to avoid conversion costs
        (or to take advantage of <a href="#upgrade_11_exactly_once_semantics">exactly once semantics</a>),
        the newer Java clients must be used.
    </li>
</ol>

<h4><a id="upgrade_kraft_3_3_1" href="#upgrade_kraft_3_3_1">Upgrading a KRaft-based cluster to 3.3.1 from any version 3.0.x through 3.2.x</a></h4>

<p><b>If you are upgrading from a version prior to 3.3.1, please see the note below. Once you have changed the metadata.version to the latest version, it will not be possible to downgrade to a version prior to 3.3-IV0.</b></p>

<p><b>For a rolling upgrade:</b></p>

<ol>
    <li>Upgrade the brokers one at a time: shut down the broker, update the code, and restart it. Once you have done so, the
        brokers will be running the latest version and you can verify that the cluster's behavior and performance meets expectations.
    </li>
    <li>Once the cluster's behavior and performance has been verified, bump the metadata.version by running
        <code>
            bin/kafka-features.sh upgrade --metadata 3.3
        </code>
    </li>
    <li>Note that cluster metadata downgrade is not supported in this version since it has metadata changes.
        Every <a href="https://github.com/apache/kafka/blob/trunk/server-common/src/main/java/org/apache/kafka/server/common/MetadataVersion.java">MetadataVersion</a>
        after 3.2.x has a boolean parameter that indicates if there are metadata changes (i.e. <code>IBP_3_3_IV3(7, "3.3", "IV3", true)</code> means this version has metadata changes).
        Given your current and target versions, a downgrade is only possible if there are no metadata changes in the versions between.</li>
</ol>

<h5><a id="upgrade_331_notable" href="#upgrade_331_notable">Notable changes in 3.3.1</a></h5>
    <ul>
        <li>KRaft mode is production ready for new clusters. See <a href="https://cwiki.apache.org/confluence/display/KAFKA/KIP-833%3A+Mark+KRaft+as+Production+Ready">KIP-833</a>
	    for more details (including limitations).
	</li>
        <li>The partitioner used by default for records with no keys has been improved to avoid pathological behavior when one or more brokers are slow.
            The new logic may affect the batching behavior, which can be tuned using the <code>batch.size</code> and/or <code>linger.ms</code> configuration settings.
            The previous behavior can be restored by setting <code>partitioner.class=org.apache.kafka.clients.producer.internals.DefaultPartitioner</code>.
            See <a href="https://cwiki.apache.org/confluence/display/KAFKA/KIP-794%3A+Strictly+Uniform+Sticky+Partitioner">KIP-794</a> for more details.
        </li>
        <li>There is now a slightly different upgrade process for KRaft clusters than for ZK-based clusters, as described above.</li>
        <li>Introduced a new API <code>addMetricIfAbsent</code> to <code>Metrics</code> which would create a new Metric if not existing or return the same metric
            if already registered. Note that this behaviour is different from <code>addMetric</code> API which throws an <code>IllegalArgumentException</code> when
            trying to create an already existing metric. (See <a href="https://cwiki.apache.org/confluence/display/KAFKA/KIP-843%3A+Adding+addMetricIfAbsent+method+to+Metrics">KIP-843</a>
            for more details).
        </li>
    </ul>

<h4><a id="upgrade_3_2_0" href="#upgrade_3_2_0">Upgrading to 3.2.0 from any version 0.8.x through 3.1.x</a></h4>

<p><b>If you are upgrading from a version prior to 2.1.x, please see the note below about the change to the schema used to store consumer offsets.
    Once you have changed the inter.broker.protocol.version to the latest version, it will not be possible to downgrade to a version prior to 2.1.</b></p>

<p><b>For a rolling upgrade:</b></p>

<ol>
    <li>Update server.properties on all brokers and add the following properties. CURRENT_KAFKA_VERSION refers to the version you
        are upgrading from. CURRENT_MESSAGE_FORMAT_VERSION refers to the message format version currently in use. If you have previously
        overridden the message format version, you should keep its current value. Alternatively, if you are upgrading from a version prior
        to 0.11.0.x, then CURRENT_MESSAGE_FORMAT_VERSION should be set to match CURRENT_KAFKA_VERSION.
        <ul>
            <li>inter.broker.protocol.version=CURRENT_KAFKA_VERSION (e.g. <code>3.1</code>, <code>3.0</code>, etc.)</li>
            <li>log.message.format.version=CURRENT_MESSAGE_FORMAT_VERSION  (See <a href="#upgrade_10_performance_impact">potential performance impact
                following the upgrade</a> for the details on what this configuration does.)</li>
        </ul>
        If you are upgrading from version 0.11.0.x or above, and you have not overridden the message format, then you only need to override
        the inter-broker protocol version.
        <ul>
            <li>inter.broker.protocol.version=CURRENT_KAFKA_VERSION (e.g. <code>3.1</code>, <code>3.0</code>, etc.)</li>
        </ul>
    </li>
    <li>Upgrade the brokers one at a time: shut down the broker, update the code, and restart it. Once you have done so, the
        brokers will be running the latest version and you can verify that the cluster's behavior and performance meets expectations.
        It is still possible to downgrade at this point if there are any problems.
    </li>
    <li>Once the cluster's behavior and performance has been verified, bump the protocol version by editing
        <code>inter.broker.protocol.version</code> and setting it to <code>3.2</code>.
    </li>
    <li>Restart the brokers one by one for the new protocol version to take effect. Once the brokers begin using the latest
        protocol version, it will no longer be possible to downgrade the cluster to an older version.
    </li>
    <li>If you have overridden the message format version as instructed above, then you need to do one more rolling restart to
        upgrade it to its latest version. Once all (or most) consumers have been upgraded to 0.11.0 or later,
        change log.message.format.version to 3.2 on each broker and restart them one by one. Note that the older Scala clients,
        which are no longer maintained, do not support the message format introduced in 0.11, so to avoid conversion costs
        (or to take advantage of <a href="#upgrade_11_exactly_once_semantics">exactly once semantics</a>),
        the newer Java clients must be used.
    </li>
</ol>

<h5><a id="upgrade_320_notable" href="#upgrade_320_notable">Notable changes in 3.2.0</a></h5>
    <ul>
        <li>Idempotence for the producer is enabled by default if no conflicting configurations are set. When producing to brokers older than 2.8.0,
            the <code>IDEMPOTENT_WRITE</code> permission is required. Check the compatibility
	    section of <a href="https://cwiki.apache.org/confluence/display/KAFKA/KIP-679%3A+Producer+will+enable+the+strongest+delivery+guarantee+by+default#KIP679:Producerwillenablethestrongestdeliveryguaranteebydefault-Compatibility,Deprecation,andMigrationPlan">KIP-679</a>
	    for details. In 3.0.0 and 3.1.0, a bug prevented this default from being applied,
            which meant that idempotence remained disabled unless the user had explicitly set <code>enable.idempotence</code> to true
            (See <a href="https://issues.apache.org/jira/browse/KAFKA-13598">KAFKA-13598</a> for more details).
            This issue was fixed and the default is properly applied in 3.0.1, 3.1.1, and 3.2.0.</li>
        <li>A notable exception is Connect that by default disables idempotent behavior for all of its
            producers in order to uniformly support using a wide range of Kafka broker versions.
            Users can change this behavior to enable idempotence for some or all producers
            via Connect worker and/or connector configuration. Connect may enable idempotent producers
            by default in a future major release.</li>
        <li>Kafka has replaced log4j with reload4j due to security concerns.
            This only affects modules that specify a logging backend (<code>connect-runtime</code> and <code>kafka-tools</code> are two such examples).
            A number of modules, including <code>kafka-clients</code>, leave it to the application to specify the logging backend.
            More information can be found at <a href="https://reload4j.qos.ch">reload4j</a>.
            Projects that depend on the affected modules from the Kafka project should use
            <a href="https://www.slf4j.org/manual.html#swapping">slf4j-log4j12 version 1.7.35 or above</a> or
            slf4j-reload4j to avoid
            <a href="https://www.slf4j.org/codes.html#no_tlm">possible compatibility issues originating from the logging framework</a>.</li>
        <li>The example connectors, <code>FileStreamSourceConnector</code> and <code>FileStreamSinkConnector</code>, have been
            removed from the default classpath. To use them in Kafka Connect standalone or distributed mode they need to be
            explicitly added, for example <code>CLASSPATH=./libs/connect-file-3.2.0.jar bin/connect-distributed.sh</code>.</li>
    </ul>

<h4><a id="upgrade_3_1_0" href="#upgrade_3_1_0">Upgrading to 3.1.0 from any version 0.8.x through 3.0.x</a></h4>

<p><b>If you are upgrading from a version prior to 2.1.x, please see the note below about the change to the schema used to store consumer offsets.
    Once you have changed the inter.broker.protocol.version to the latest version, it will not be possible to downgrade to a version prior to 2.1.</b></p>

<p><b>For a rolling upgrade:</b></p>

<ol>
    <li>Update server.properties on all brokers and add the following properties. CURRENT_KAFKA_VERSION refers to the version you
        are upgrading from. CURRENT_MESSAGE_FORMAT_VERSION refers to the message format version currently in use. If you have previously
        overridden the message format version, you should keep its current value. Alternatively, if you are upgrading from a version prior
        to 0.11.0.x, then CURRENT_MESSAGE_FORMAT_VERSION should be set to match CURRENT_KAFKA_VERSION.
        <ul>
            <li>inter.broker.protocol.version=CURRENT_KAFKA_VERSION (e.g. <code>3.0</code>, <code>2.8</code>, etc.)</li>
            <li>log.message.format.version=CURRENT_MESSAGE_FORMAT_VERSION  (See <a href="#upgrade_10_performance_impact">potential performance impact
                following the upgrade</a> for the details on what this configuration does.)</li>
        </ul>
        If you are upgrading from version 0.11.0.x or above, and you have not overridden the message format, then you only need to override
        the inter-broker protocol version.
        <ul>
            <li>inter.broker.protocol.version=CURRENT_KAFKA_VERSION (e.g. <code>3.0</code>, <code>2.8</code>, etc.)</li>
        </ul>
    </li>
    <li>Upgrade the brokers one at a time: shut down the broker, update the code, and restart it. Once you have done so, the
        brokers will be running the latest version and you can verify that the cluster's behavior and performance meets expectations.
        It is still possible to downgrade at this point if there are any problems.
    </li>
    <li>Once the cluster's behavior and performance has been verified, bump the protocol version by editing
        <code>inter.broker.protocol.version</code> and setting it to <code>3.1</code>.
    </li>
    <li>Restart the brokers one by one for the new protocol version to take effect. Once the brokers begin using the latest
        protocol version, it will no longer be possible to downgrade the cluster to an older version.
    </li>
    <li>If you have overridden the message format version as instructed above, then you need to do one more rolling restart to
        upgrade it to its latest version. Once all (or most) consumers have been upgraded to 0.11.0 or later,
        change log.message.format.version to 3.1 on each broker and restart them one by one. Note that the older Scala clients,
        which are no longer maintained, do not support the message format introduced in 0.11, so to avoid conversion costs
        (or to take advantage of <a href="#upgrade_11_exactly_once_semantics">exactly once semantics</a>),
        the newer Java clients must be used.
    </li>
</ol>

<h5><a id="upgrade_311_notable" href="#upgrade_311_notable">Notable changes in 3.1.1</a></h5>
<ul>
    <li>Idempotence for the producer is enabled by default if no conflicting configurations are set. When producing to brokers older than 2.8.0,
        the <code>IDEMPOTENT_WRITE</code> permission is required. Check the compatibility
        section of <a href="https://cwiki.apache.org/confluence/display/KAFKA/KIP-679%3A+Producer+will+enable+the+strongest+delivery+guarantee+by+default#KIP679:Producerwillenablethestrongestdeliveryguaranteebydefault-Compatibility,Deprecation,andMigrationPlan">KIP-679</a>
        for details. A bug prevented the producer idempotence default from being applied which meant that it remained disabled unless the user had
        explicitly set <code>enable.idempotence</code> to true. See <a href="https://issues.apache.org/jira/browse/KAFKA-13598">KAFKA-13598</a> for
        more details. This issue was fixed and the default is properly applied.</li>
    <li>A notable exception is Connect that by default disables idempotent behavior for all of its
        producers in order to uniformly support using a wide range of Kafka broker versions.
        Users can change this behavior to enable idempotence for some or all producers
        via Connect worker and/or connector configuration. Connect may enable idempotent producers
        by default in a future major release.</li>
    <li>Kafka has replaced log4j with reload4j due to security concerns.
        This only affects modules that specify a logging backend (<code>connect-runtime</code> and <code>kafka-tools</code> are two such examples).
        A number of modules, including <code>kafka-clients</code>, leave it to the application to specify the logging backend.
        More information can be found at <a href="https://reload4j.qos.ch">reload4j</a>.
        Projects that depend on the affected modules from the Kafka project should use
        <a href="https://www.slf4j.org/manual.html#swapping">slf4j-log4j12 version 1.7.35 or above</a> or
        slf4j-reload4j to avoid
        <a href="https://www.slf4j.org/codes.html#no_tlm">possible compatibility issues originating from the logging framework</a>.</li>
</ul>

<h5><a id="upgrade_310_notable" href="#upgrade_310_notable">Notable changes in 3.1.0</a></h5>
<ul>
    <li>Apache Kafka supports Java 17.</li>
    <li>The following metrics have been deprecated and will be removed in Apache Kafka 4.0: <code>bufferpool-wait-time-total</code>, <code>io-waittime-total</code>,
        and <code>iotime-total</code>. Please use <code>bufferpool-wait-time-ns-total</code>, <code>io-wait-time-ns-total</code>,
        and <code>io-time-ns-total</code> instead. See <a href="https://cwiki.apache.org/confluence/display/KAFKA/KIP-773%3A+Differentiate+consistently+metric+latency+measured+in+millis+and+nanos">KIP-773</a>
        for more details.</li>
    <li>IBP 3.1 introduces topic IDs to FetchRequest as a part of
        <a href="https://cwiki.apache.org/confluence/display/KAFKA/KIP-516%3A+Topic+Identifiers">KIP-516</a>.</li>
</ul>

<h4><a id="upgrade_3_0_1" href="#upgrade_3_0_1">Upgrading to 3.0.1 from any version 0.8.x through 2.8.x</a></h4>

<p><b>If you are upgrading from a version prior to 2.1.x, please see the note below about the change to the schema used to store consumer offsets.
    Once you have changed the inter.broker.protocol.version to the latest version, it will not be possible to downgrade to a version prior to 2.1.</b></p>

<p><b>For a rolling upgrade:</b></p>

<ol>
    <li>Update server.properties on all brokers and add the following properties. CURRENT_KAFKA_VERSION refers to the version you
        are upgrading from. CURRENT_MESSAGE_FORMAT_VERSION refers to the message format version currently in use. If you have previously
        overridden the message format version, you should keep its current value. Alternatively, if you are upgrading from a version prior
        to 0.11.0.x, then CURRENT_MESSAGE_FORMAT_VERSION should be set to match CURRENT_KAFKA_VERSION.
        <ul>
            <li>inter.broker.protocol.version=CURRENT_KAFKA_VERSION (e.g. <code>2.8</code>, <code>2.7</code>, etc.)</li>
            <li>log.message.format.version=CURRENT_MESSAGE_FORMAT_VERSION  (See <a href="#upgrade_10_performance_impact">potential performance impact
                following the upgrade</a> for the details on what this configuration does.)</li>
        </ul>
        If you are upgrading from version 0.11.0.x or above, and you have not overridden the message format, then you only need to override
        the inter-broker protocol version.
        <ul>
            <li>inter.broker.protocol.version=CURRENT_KAFKA_VERSION (e.g. <code>2.8</code>, <code>2.7</code>, etc.)</li>
        </ul>
    </li>
    <li>Upgrade the brokers one at a time: shut down the broker, update the code, and restart it. Once you have done so, the
        brokers will be running the latest version and you can verify that the cluster's behavior and performance meets expectations.
        It is still possible to downgrade at this point if there are any problems.
    </li>
    <li>Once the cluster's behavior and performance has been verified, bump the protocol version by editing
        <code>inter.broker.protocol.version</code> and setting it to <code>3.0</code>.
    </li>
    <li>Restart the brokers one by one for the new protocol version to take effect. Once the brokers begin using the latest
        protocol version, it will no longer be possible to downgrade the cluster to an older version.
    </li>
    <li>If you have overridden the message format version as instructed above, then you need to do one more rolling restart to
        upgrade it to its latest version. Once all (or most) consumers have been upgraded to 0.11.0 or later,
        change log.message.format.version to 3.0 on each broker and restart them one by one. Note that the older Scala clients,
        which are no longer maintained, do not support the message format introduced in 0.11, so to avoid conversion costs
        (or to take advantage of <a href="#upgrade_11_exactly_once_semantics">exactly once semantics</a>),
        the newer Java clients must be used.
    </li>
</ol>

<h5><a id="upgrade_301_notable" href="#upgrade_301_notable">Notable changes in 3.0.1</a></h5>
<ul>

    <li>Idempotence for the producer is enabled by default if no conflicting configurations are set. When producing to brokers older than 2.8.0,
        the <code>IDEMPOTENT_WRITE</code> permission is required. Check the compatibility
        section of <a href="https://cwiki.apache.org/confluence/display/KAFKA/KIP-679%3A+Producer+will+enable+the+strongest+delivery+guarantee+by+default#KIP679:Producerwillenablethestrongestdeliveryguaranteebydefault-Compatibility,Deprecation,andMigrationPlan">KIP-679</a>
        for details. A bug prevented the producer idempotence default from being applied which meant that it remained disabled unless the user had
        explicitly set <code>enable.idempotence</code> to true. See <a href="https://issues.apache.org/jira/browse/KAFKA-13598">KAFKA-13598</a> for
        more details. This issue was fixed and the default is properly applied.</li>
</ul>

<h5><a id="upgrade_300_notable" href="#upgrade_300_notable">Notable changes in 3.0.0</a></h5>
<ul>
    <li>The producer has stronger delivery guarantees by default: <code>idempotence</code> is enabled and <code>acks</code> is set to <code>all</code> instead of <code>1</code>.
        See <a href="https://cwiki.apache.org/confluence/display/KAFKA/KIP-679%3A+Producer+will+enable+the+strongest+delivery+guarantee+by+default">KIP-679</a> for details.
        In 3.0.0 and 3.1.0, a bug prevented the idempotence default from being applied which meant that it remained disabled unless the user had explicitly set
        <code>enable.idempotence</code> to true. Note that the bug did not affect the <code>acks=all</code> change. See <a href="https://issues.apache.org/jira/browse/KAFKA-13598">KAFKA-13598</a> for more details.
        This issue was fixed and the default is properly applied in 3.0.1, 3.1.1, and 3.2.0.</li>
    <li>Java 8 and Scala 2.12 support have been deprecated since Apache Kafka 3.0 and will be removed in Apache Kafka 4.0.
        See <a href="https://cwiki.apache.org/confluence/pages/viewpage.action?pageId=181308223">KIP-750</a>
        and <a href="https://cwiki.apache.org/confluence/pages/viewpage.action?pageId=181308218">KIP-751</a> for more details.</li>
    <li>ZooKeeper has been upgraded to version 3.6.3.</li>
    <li>A preview of KRaft mode is available, though upgrading to it from the 2.8 Early Access release is not possible. See
        the <a href="#kraft">KRaft section</a> for details.</li>
    <li>The release tarball no longer includes test, sources, javadoc and test sources jars. These are still published to the Maven Central repository. </li>
    <li>A number of implementation dependency jars are <a href="https://github.com/apache/kafka/pull/10203">now available in the runtime classpath
        instead of compile and runtime classpaths</a>. Compilation errors after the upgrade can be fixed by adding the missing dependency jar(s) explicitly
        or updating the application not to use internal classes.</li>
    <li>The default value for the consumer configuration <code>session.timeout.ms</code> was increased from 10s to 45s. See
        <a href="https://cwiki.apache.org/confluence/display/KAFKA/KIP-735%3A+Increase+default+consumer+session+timeout">KIP-735</a> for more details.</li>
    <li>The broker configuration <code>log.message.format.version</code> and topic configuration <code>message.format.version</code> have been deprecated.
        The value of both configurations is always assumed to be <code>3.0</code> if <code>inter.broker.protocol.version</code> is <code>3.0</code> or higher.
        If <code>log.message.format.version</code> or <code>message.format.version</code> are set, we recommend clearing them at the same time as the
        <code>inter.broker.protocol.version</code> upgrade to 3.0. This will avoid potential compatibility issues if the <code>inter.broker.protocol.version</code>
        is downgraded. See <a href="https://cwiki.apache.org/confluence/display/KAFKA/KIP-724%3A+Drop+support+for+message+formats+v0+and+v1">KIP-724</a> for more details.</li>
    <li>The Streams API removed all deprecated APIs that were deprecated in version 2.5.0 or earlier.
        For a complete list of removed APIs compare the detailed Kafka Streams upgrade notes.</li>
    <li>Kafka Streams no longer has a compile time dependency on "connect:json" module (<a href="https://issues.apache.org/jira/browse/KAFKA-5146">KAFKA-5146</a>).
        Projects that were relying on this transitive dependency will have to explicitly declare it.</li>
    <li>Custom principal builder implementations specified through <code>principal.builder.class</code> must now implement the 
        <code>KafkaPrincipalSerde</code> interface to allow for forwarding between brokers. See <a href="https://cwiki.apache.org/confluence/display/KAFKA/KIP-590%3A+Redirect+Zookeeper+Mutation+Protocols+to+The+Controller">KIP-590</a> for more details about the usage of KafkaPrincipalSerde.</li>
    <li>A number of deprecated classes, methods and tools have been removed from the <code>clients</code>, <code>connect</code>, <code>core</code> and <code>tools</code> modules:</li>
    <ul>
        <li>The Scala <code>Authorizer</code>, <code>SimpleAclAuthorizer</code> and related classes have been removed. Please use the Java <code>Authorizer</code>
            and <code>AclAuthorizer</code> instead.</li>
        <li>The <code>Metric#value()</code> method was removed (<a href="https://issues.apache.org/jira/browse/KAFKA-12573">KAFKA-12573</a>).</li>
        <li>The <code>Sum</code> and <code>Total</code> classes were removed (<a href="https://issues.apache.org/jira/browse/KAFKA-12584">KAFKA-12584</a>).
            Please use <code>WindowedSum</code> and <code>CumulativeSum</code> instead.</li>
        <li>The <code>Count</code> and <code>SampledTotal</code> classes were removed. Please use <code>WindowedCount</code> and <code>WindowedSum</code>
            respectively instead.</li>
        <li>The <code>PrincipalBuilder</code>, <code>DefaultPrincipalBuilder</code> and <code>ResourceFilter</code> classes were removed.
        <li>Various constants and constructors were removed from <code>SslConfigs</code>, <code>SaslConfigs</code>, <code>AclBinding</code> and
            <code>AclBindingFilter</code>.</li>
        <li>The <code>Admin.electedPreferredLeaders()</code> methods were removed. Please use <code>Admin.electLeaders</code> instead.</li>
        <li>The <code>kafka-preferred-replica-election</code> command line tool was removed. Please use <code>kafka-leader-election</code> instead.</li>
        <li>The <code>--zookeeper</code> option was removed from the <code>kafka-topics</code> and <code>kafka-reassign-partitions</code> command line tools.
            Please use <code>--bootstrap-server</code> instead.</li>
        <li>In the <code>kafka-configs</code> command line tool, the <code>--zookeeper</code> option is only supported for updating <a href="#security_sasl_scram_credentials">SCRAM Credentials configuration</a>
            and <a href="#dynamicbrokerconfigs">describing/updating dynamic broker configs when brokers are not running</a>. Please use <code>--bootstrap-server</code>
            for other configuration operations.</li>
        <li>The <code>ConfigEntry</code> constructor was removed (<a href="https://issues.apache.org/jira/browse/KAFKA-12577">KAFKA-12577</a>).
            Please use the remaining public constructor instead.</li>
        <li>The config value <code>default</code> for the client config <code>client.dns.lookup</code> has been removed. In the unlikely
            event that you set this config explicitly, we recommend leaving the config unset (<code>use_all_dns_ips</code> is used by default).</li>
        <li>The <code>ExtendedDeserializer</code> and <code>ExtendedSerializer</code> classes have been removed. Please use <code>Deserializer</code>
            and <code>Serializer</code> instead.</li>
        <li>The <code>close(long, TimeUnit)</code> method was removed from the producer, consumer and admin client. Please use
            <code>close(Duration)</code>.</li>
        <li>The <code>ConsumerConfig.addDeserializerToConfig</code> and <code>ProducerConfig.addSerializerToConfig</code> methods
            were removed. These methods were not intended to be public API and there is no replacement.</li>
        <li>The <code>NoOffsetForPartitionException.partition()</code> method was removed. Please use <code>partitions()</code>
            instead.</li>
        <li>The default <code>partition.assignment.strategy</code> is changed to "[RangeAssignor, CooperativeStickyAssignor]",
            which will use the RangeAssignor by default, but allows upgrading to the CooperativeStickyAssignor with just a single rolling bounce that removes the RangeAssignor from the list.
            Please check the client upgrade path guide <a href="https://cwiki.apache.org/confluence/display/KAFKA/KIP-429:+Kafka+Consumer+Incremental+Rebalance+Protocol#KIP429:KafkaConsumerIncrementalRebalanceProtocol-Consumer">here</a> for more detail.</li>
        <li>The Scala <code>kafka.common.MessageFormatter</code> was removed. Please use the Java <code>org.apache.kafka.common.MessageFormatter</code>.</li>
        <li>The <code>MessageFormatter.init(Properties)</code> method was removed. Please use <code>configure(Map)</code> instead.</li>
        <li>The <code>checksum()</code> method has been removed from <code>ConsumerRecord</code> and <code>RecordMetadata</code>. The message
            format v2, which has been the default since 0.11, moved the checksum from the record to the record batch. As such, these methods
            don't make sense and no replacements exist.</li>
        <li>The <code>ChecksumMessageFormatter</code> class was removed. It is not part of the public API, but it may have been used
            with <code>kafka-console-consumer.sh</code>. It reported the checksum of each record, which has not been supported
            since message format v2.</li>
        <li>The <code>org.apache.kafka.clients.consumer.internals.PartitionAssignor</code> class has been removed. Please use
            <code>org.apache.kafka.clients.consumer.ConsumerPartitionAssignor</code> instead.</li>
        <li>The <code>quota.producer.default</code> and <code>quota.consumer.default</code> configurations were removed (<a href="https://issues.apache.org/jira/browse/KAFKA-12591">KAFKA-12591</a>).
            Dynamic quota defaults must be used instead.</li>
        <li>The <code>port</code> and <code>host.name</code> configurations were removed. Please use <code>listeners</code> instead.</li>
        <li>The <code>advertised.port</code> and <code>advertised.host.name</code> configurations were removed. Please use <code>advertised.listeners</code> instead.</li>
        <li>The deprecated worker configurations <code>rest.host.name</code> and <code>rest.port</code> were removed (<a href="https://issues.apache.org/jira/browse/KAFKA-12482">KAFKA-12482</a>) from the Kafka Connect worker configuration.
            Please use <code>listeners</code> instead.</li>
    </ul>
    <li> The <code>Producer#sendOffsetsToTransaction(Map offsets, String consumerGroupId)</code> method has been deprecated. Please use
        <code>Producer#sendOffsetsToTransaction(Map offsets, ConsumerGroupMetadata metadata)</code> instead, where the <code>ConsumerGroupMetadata</code>
        can be retrieved via <code>KafkaConsumer#groupMetadata()</code> for stronger semantics. Note that the full set of consumer group metadata is only
        understood by brokers or version 2.5 or higher, so you must upgrade your kafka cluster to get the stronger semantics. Otherwise, you can just pass
        in <code>new ConsumerGroupMetadata(consumerGroupId)</code> to work with older brokers. See <a href="https://cwiki.apache.org/confluence/x/zJONCg">KIP-732</a> for more details.
    </li>
    <li>
        The Connect <code>internal.key.converter</code> and <code>internal.value.converter</code> properties have been completely <a href="https://cwiki.apache.org/confluence/x/2YDOCg">removed</a>.
        The use of these Connect worker properties has been deprecated since version 2.0.0. 
        Workers are now hardcoded to use the JSON converter with <code>schemas.enable</code> set to <code>false</code>. If your cluster has been using
        a different internal key or value converter, you can follow the migration steps outlined in <a href="https://cwiki.apache.org/confluence/x/2YDOCg">KIP-738</a>
        to safely upgrade your Connect cluster to 3.0.
    </li>
    <li> The Connect-based MirrorMaker (MM2) includes changes to support <code>IdentityReplicationPolicy</code>, enabling replication without renaming topics.
        The existing <code>DefaultReplicationPolicy</code> is still used by default, but identity replication can be enabled via the
        <code>replication.policy</code> configuration property. This is especially useful for users migrating from the older MirrorMaker (MM1), or for
        use-cases with simple one-way replication topologies where topic renaming is undesirable. Note that <code>IdentityReplicationPolicy</code>, unlike
        <code>DefaultReplicationPolicy</code>, cannot prevent replication cycles based on topic names, so take care to avoid cycles when constructing your
        replication topology.
    </li>
    <li> The original MirrorMaker (MM1) and related classes have been deprecated. Please use the Connect-based
        MirrorMaker (MM2), as described in the
        <a href="/{{version}}/documentation/#georeplication">Geo-Replication section</a>.
    </li>
</ul>

<h4><a id="upgrade_2_8_1" href="#upgrade_2_8_1">Upgrading to 2.8.1 from any version 0.8.x through 2.7.x</a></h4>

<p><b>If you are upgrading from a version prior to 2.1.x, please see the note below about the change to the schema used to store consumer offsets.
    Once you have changed the inter.broker.protocol.version to the latest version, it will not be possible to downgrade to a version prior to 2.1.</b></p>

<p><b>For a rolling upgrade:</b></p>

<ol>
    <li> Update server.properties on all brokers and add the following properties. CURRENT_KAFKA_VERSION refers to the version you
        are upgrading from. CURRENT_MESSAGE_FORMAT_VERSION refers to the message format version currently in use. If you have previously
        overridden the message format version, you should keep its current value. Alternatively, if you are upgrading from a version prior
        to 0.11.0.x, then CURRENT_MESSAGE_FORMAT_VERSION should be set to match CURRENT_KAFKA_VERSION.
        <ul>
            <li>inter.broker.protocol.version=CURRENT_KAFKA_VERSION (e.g. <code>2.7</code>, <code>2.6</code>, etc.)</li>
            <li>log.message.format.version=CURRENT_MESSAGE_FORMAT_VERSION  (See <a href="#upgrade_10_performance_impact">potential performance impact
                following the upgrade</a> for the details on what this configuration does.)</li>
        </ul>
        If you are upgrading from version 0.11.0.x or above, and you have not overridden the message format, then you only need to override
        the inter-broker protocol version.
        <ul>
            <li>inter.broker.protocol.version=CURRENT_KAFKA_VERSION (e.g. <code>2.7</code>, <code>2.6</code>, etc.)</li>
        </ul>
    </li>
    <li> Upgrade the brokers one at a time: shut down the broker, update the code, and restart it. Once you have done so, the
        brokers will be running the latest version and you can verify that the cluster's behavior and performance meets expectations.
        It is still possible to downgrade at this point if there are any problems.
    </li>
    <li> Once the cluster's behavior and performance has been verified, bump the protocol version by editing
        <code>inter.broker.protocol.version</code> and setting it to <code>2.8</code>.
    </li>
    <li> Restart the brokers one by one for the new protocol version to take effect. Once the brokers begin using the latest
        protocol version, it will no longer be possible to downgrade the cluster to an older version.
    </li>
    <li> If you have overridden the message format version as instructed above, then you need to do one more rolling restart to
        upgrade it to its latest version. Once all (or most) consumers have been upgraded to 0.11.0 or later,
        change log.message.format.version to 2.8 on each broker and restart them one by one. Note that the older Scala clients,
        which are no longer maintained, do not support the message format introduced in 0.11, so to avoid conversion costs
        (or to take advantage of <a href="#upgrade_11_exactly_once_semantics">exactly once semantics</a>),
        the newer Java clients must be used.
    </li>
</ol>

<h5><a id="upgrade_280_notable" href="#upgrade_280_notable">Notable changes in 2.8.0</a></h5>
<ul>
    <li>
        The 2.8.0 release added a new method to the Authorizer Interface introduced in
            <a href="https://cwiki.apache.org/confluence/display/KAFKA/KIP-679%3A+Producer+will+enable+the+strongest+delivery+guarantee+by+default">KIP-679</a>.
        The motivation is to unblock our future plan to enable the strongest message delivery guarantee by default.
        Custom authorizer should consider providing a more efficient implementation that supports audit logging and any custom configs or access rules.
    </li>
    <li>
        IBP 2.8 introduces topic IDs to topics as a part of
        <a href="https://cwiki.apache.org/confluence/display/KAFKA/KIP-516%3A+Topic+Identifiers">KIP-516</a>.
        When using ZooKeeper, this information is stored in the TopicZNode. If the cluster is downgraded to a previous IBP or version,
        future topics will not get topic IDs and it is not guaranteed that topics will retain their topic IDs in ZooKeeper.
        This means that upon upgrading again, some topics or all topics will be assigned new IDs.
    </li>
    <li>Kafka Streams introduce a type-safe <code>split()</code> operator as a substitution for deprecated <code>KStream#branch()</code> method
        (cf. <a href="https://cwiki.apache.org/confluence/display/KAFKA/KIP-418%3A+A+method-chaining+way+to+branch+KStream">KIP-418</a>).
    </li>
</ul>

<h4><a id="upgrade_2_7_0" href="#upgrade_2_7_0">Upgrading to 2.7.0 from any version 0.8.x through 2.6.x</a></h4>

<p><b>If you are upgrading from a version prior to 2.1.x, please see the note below about the change to the schema used to store consumer offsets.
    Once you have changed the inter.broker.protocol.version to the latest version, it will not be possible to downgrade to a version prior to 2.1.</b></p>

<p><b>For a rolling upgrade:</b></p>

<ol>
    <li> Update server.properties on all brokers and add the following properties. CURRENT_KAFKA_VERSION refers to the version you
        are upgrading from. CURRENT_MESSAGE_FORMAT_VERSION refers to the message format version currently in use. If you have previously
        overridden the message format version, you should keep its current value. Alternatively, if you are upgrading from a version prior
        to 0.11.0.x, then CURRENT_MESSAGE_FORMAT_VERSION should be set to match CURRENT_KAFKA_VERSION.
        <ul>
            <li>inter.broker.protocol.version=CURRENT_KAFKA_VERSION (e.g. <code>2.6</code>, <code>2.5</code>, etc.)</li>
            <li>log.message.format.version=CURRENT_MESSAGE_FORMAT_VERSION  (See <a href="#upgrade_10_performance_impact">potential performance impact
                following the upgrade</a> for the details on what this configuration does.)</li>
        </ul>
        If you are upgrading from version 0.11.0.x or above, and you have not overridden the message format, then you only need to override
        the inter-broker protocol version.
        <ul>
            <li>inter.broker.protocol.version=CURRENT_KAFKA_VERSION (e.g. <code>2.6</code>, <code>2.5</code>, etc.)</li>
        </ul>
    </li>
    <li> Upgrade the brokers one at a time: shut down the broker, update the code, and restart it. Once you have done so, the
        brokers will be running the latest version and you can verify that the cluster's behavior and performance meets expectations.
        It is still possible to downgrade at this point if there are any problems.
    </li>
    <li> Once the cluster's behavior and performance has been verified, bump the protocol version by editing
        <code>inter.broker.protocol.version</code> and setting it to <code>2.7</code>.
    </li>
    <li> Restart the brokers one by one for the new protocol version to take effect. Once the brokers begin using the latest
        protocol version, it will no longer be possible to downgrade the cluster to an older version.
    </li>
    <li> If you have overridden the message format version as instructed above, then you need to do one more rolling restart to
        upgrade it to its latest version. Once all (or most) consumers have been upgraded to 0.11.0 or later,
        change log.message.format.version to 2.7 on each broker and restart them one by one. Note that the older Scala clients,
        which are no longer maintained, do not support the message format introduced in 0.11, so to avoid conversion costs
        (or to take advantage of <a href="#upgrade_11_exactly_once_semantics">exactly once semantics</a>),
        the newer Java clients must be used.
    </li>
</ol>

<h5><a id="upgrade_270_notable" href="#upgrade_270_notable">Notable changes in 2.7.0</a></h5>
<ul>
    <li>
        The 2.7.0 release includes the core Raft implementation specified in
        <a href="https://cwiki.apache.org/confluence/display/KAFKA/KIP-595%3A+A+Raft+Protocol+for+the+Metadata+Quorum">KIP-595</a>.
        There is a separate "raft" module containing most of the logic. Until integration with the
        controller is complete, there is a standalone server that users can use for testing the
        performance of the Raft implementation.  See the README.md in the raft module for details
    </li>
    <li>
        KIP-651 <a href="https://cwiki.apache.org/confluence/display/KAFKA/KIP-651+-+Support+PEM+format+for+SSL+certificates+and+private+key">adds support</a>
        for using PEM files for key and trust stores.
    </li>
    <li>
        KIP-612 <a href="https://cwiki.apache.org/confluence/display/KAFKA/KIP-612%3A+Ability+to+Limit+Connection+Creation+Rate+on+Brokers">adds support</a>
        for enforcing broker-wide and per-listener connection create rates.  The 2.7.0 release contains
        the first part of KIP-612 with dynamic configuration coming in the 2.8.0 release.
    </li>
    <li>
        The ability to throttle topic and partition creations or
        topics deletions to prevent a cluster from being harmed via
        <a href="https://cwiki.apache.org/confluence/display/KAFKA/KIP-599%3A+Throttle+Create+Topic%2C+Create+Partition+and+Delete+Topic+Operations">KIP-599</a>
    </li>
    <li>
        When new features become available in Kafka there are two main issues:
        <ol>
            <li>How do Kafka clients become aware of broker capabilities?</li>
            <li>How does the broker decide which features to enable?</li>
        </ol>
        <a href="https://cwiki.apache.org/confluence/display/KAFKA/KIP-584%3A+Versioning+scheme+for+features">KIP-584</a>
        provides a flexible and operationally easy solution for client discovery, feature gating and rolling upgrades using a single restart.
    </li>
    <li>
        The ability to print record offsets and headers with the <code>ConsoleConsumer</code> is now possible
        via <a href="https://cwiki.apache.org/confluence/display/KAFKA/KIP-431%3A+Support+of+printing+additional+ConsumerRecord+fields+in+DefaultMessageFormatter">KIP-431</a>
    </li>
    <li>
      The addition of <a href="https://cwiki.apache.org/confluence/display/KAFKA/KIP-554%3A+Add+Broker-side+SCRAM+Config+API">KIP-554</a>
        continues progress towards the goal of Zookeeper removal from Kafka. The addition of KIP-554
        means you don't have to connect directly to ZooKeeper anymore for managing SCRAM credentials.
    </li>
    <li>Altering non-reconfigurable configs of existent listeners causes <code>InvalidRequestException</code>.
        By contrast, the previous (unintended) behavior would have caused the updated configuration to be persisted,
        but it wouldn't
        take effect until the broker was restarted. See <a href="https://github.com/apache/kafka/pull/9284">KAFKA-10479</a> for more discussion.
        See <code>DynamicBrokerConfig.DynamicSecurityConfigs</code> and <code>SocketServer.ListenerReconfigurableConfigs</code>
        for the supported reconfigurable configs of existent listeners.
    </li>

    <li>
        Kafka Streams adds support for
        <a href="https://cwiki.apache.org/confluence/display/KAFKA/KIP-450%3A+Sliding+Window+Aggregations+in+the+DSL">Sliding Windows Aggregations</a>
        in the KStreams DSL.
    </li>
    <li>
        Reverse iteration over state stores enabling more efficient most recent update searches with
        <a href="https://cwiki.apache.org/confluence/display/KAFKA/KIP-617%3A+Allow+Kafka+Streams+State+Stores+to+be+iterated+backwards">KIP-617</a>
    </li>
    <li>
        End-to-End latency metrics in Kafka Steams see
        <a href="https://cwiki.apache.org/confluence/display/KAFKA/KIP-613%3A+Add+end-to-end+latency+metrics+to+Streams">KIP-613</a>
        for more details
    </li>
    <li>
        Kafka Streams added metrics reporting default RocksDB properties with
        <a href="https://cwiki.apache.org/confluence/display/KAFKA/KIP-607%3A+Add+Metrics+to+Kafka+Streams+to+Report+Properties+of+RocksDB">KIP-607</a>
    </li>
    <li>
        Better Scala implicit Serdes support from
        <a href="https://cwiki.apache.org/confluence/display/KAFKA/KIP-616%3A+Rename+implicit+Serdes+instances+in+kafka-streams-scala">KIP-616</a>
    </li>
</ul>
<h4><a id="upgrade_2_6_0" href="#upgrade_2_6_0">Upgrading to 2.6.0 from any version 0.8.x through 2.5.x</a></h4>

<p><b>If you are upgrading from a version prior to 2.1.x, please see the note below about the change to the schema used to store consumer offsets.
    Once you have changed the inter.broker.protocol.version to the latest version, it will not be possible to downgrade to a version prior to 2.1.</b></p>

<p><b>For a rolling upgrade:</b></p>

<ol>
    <li> Update server.properties on all brokers and add the following properties. CURRENT_KAFKA_VERSION refers to the version you
        are upgrading from. CURRENT_MESSAGE_FORMAT_VERSION refers to the message format version currently in use. If you have previously
        overridden the message format version, you should keep its current value. Alternatively, if you are upgrading from a version prior
        to 0.11.0.x, then CURRENT_MESSAGE_FORMAT_VERSION should be set to match CURRENT_KAFKA_VERSION.
        <ul>
            <li>inter.broker.protocol.version=CURRENT_KAFKA_VERSION (e.g. <code>2.5</code>, <code>2.4</code>, etc.)</li>
            <li>log.message.format.version=CURRENT_MESSAGE_FORMAT_VERSION  (See <a href="#upgrade_10_performance_impact">potential performance impact
                following the upgrade</a> for the details on what this configuration does.)</li>
        </ul>
        If you are upgrading from version 0.11.0.x or above, and you have not overridden the message format, then you only need to override
        the inter-broker protocol version.
        <ul>
            <li>inter.broker.protocol.version=CURRENT_KAFKA_VERSION (e.g. <code>2.5</code>, <code>2.4</code>, etc.)</li>
        </ul>
    </li>
    <li> Upgrade the brokers one at a time: shut down the broker, update the code, and restart it. Once you have done so, the
        brokers will be running the latest version and you can verify that the cluster's behavior and performance meets expectations.
        It is still possible to downgrade at this point if there are any problems.
    </li>
    <li> Once the cluster's behavior and performance has been verified, bump the protocol version by editing
        <code>inter.broker.protocol.version</code> and setting it to <code>2.6</code>.
    </li>
    <li> Restart the brokers one by one for the new protocol version to take effect. Once the brokers begin using the latest
        protocol version, it will no longer be possible to downgrade the cluster to an older version.
    </li>
    <li> If you have overridden the message format version as instructed above, then you need to do one more rolling restart to
        upgrade it to its latest version. Once all (or most) consumers have been upgraded to 0.11.0 or later,
        change log.message.format.version to 2.6 on each broker and restart them one by one. Note that the older Scala clients,
        which are no longer maintained, do not support the message format introduced in 0.11, so to avoid conversion costs
        (or to take advantage of <a href="#upgrade_11_exactly_once_semantics">exactly once semantics</a>),
        the newer Java clients must be used.
    </li>
</ol>

<h5 class="anchor-heading"><a id="upgrade_260_notable" class="anchor-link"></a><a href="#upgrade_260_notable">Notable changes in 2.6.0</a></h5>
<ul>
    <li>Kafka Streams adds a new processing mode (requires broker 2.5 or newer) that improves application
        scalability using exactly-once guarantees
        (cf. <a href="https://cwiki.apache.org/confluence/display/KAFKA/KIP-447%3A+Producer+scalability+for+exactly+once+semantics">KIP-447</a>)
    </li>
    <li>TLSv1.3 has been enabled by default for Java 11 or newer. The client and server will negotiate TLSv1.3 if
        both support it and fallback to TLSv1.2 otherwise. See
        <a href="https://cwiki.apache.org/confluence/display/KAFKA/KIP-573%3A+Enable+TLSv1.3+by+default">KIP-573</a> for more details.
    </li>
    <li>The default value for the <code>client.dns.lookup</code> configuration has been changed from <code>default</code>
        to <code>use_all_dns_ips</code>. If a hostname resolves to multiple IP addresses, clients and brokers will now
        attempt to connect to each IP in sequence until the connection is successfully established. See
        <a href="https://cwiki.apache.org/confluence/display/KAFKA/KIP-602%3A+Change+default+value+for+client.dns.lookup">KIP-602</a>
        for more details.
    </li>
    <li><code>NotLeaderForPartitionException</code> has been deprecated and replaced with <code>NotLeaderOrFollowerException</code>.
        Fetch requests and other requests intended only for the leader or follower return NOT_LEADER_OR_FOLLOWER(6) instead of REPLICA_NOT_AVAILABLE(9)
        if the broker is not a replica, ensuring that this transient error during reassignments is handled by all clients as a retriable exception.
    </li>
</ul>

<h4><a id="upgrade_2_5_0" href="#upgrade_2_5_0">Upgrading to 2.5.0 from any version 0.8.x through 2.4.x</a></h4>

<p><b>If you are upgrading from a version prior to 2.1.x, please see the note below about the change to the schema used to store consumer offsets.
    Once you have changed the inter.broker.protocol.version to the latest version, it will not be possible to downgrade to a version prior to 2.1.</b></p>

<p><b>For a rolling upgrade:</b></p>

<ol>
    <li> Update server.properties on all brokers and add the following properties. CURRENT_KAFKA_VERSION refers to the version you
        are upgrading from. CURRENT_MESSAGE_FORMAT_VERSION refers to the message format version currently in use. If you have previously
        overridden the message format version, you should keep its current value. Alternatively, if you are upgrading from a version prior
        to 0.11.0.x, then CURRENT_MESSAGE_FORMAT_VERSION should be set to match CURRENT_KAFKA_VERSION.
        <ul>
            <li>inter.broker.protocol.version=CURRENT_KAFKA_VERSION (e.g. <code>2.4</code>, <code>2.3</code>, etc.)</li>
            <li>log.message.format.version=CURRENT_MESSAGE_FORMAT_VERSION  (See <a href="#upgrade_10_performance_impact">potential performance impact
                following the upgrade</a> for the details on what this configuration does.)</li>
        </ul>
        If you are upgrading from version 0.11.0.x or above, and you have not overridden the message format, then you only need to override
        the inter-broker protocol version.
        <ul>
            <li>inter.broker.protocol.version=CURRENT_KAFKA_VERSION (e.g. <code>2.4</code>, <code>2.3</code>, etc.)</li>
        </ul>
    </li>
    <li> Upgrade the brokers one at a time: shut down the broker, update the code, and restart it. Once you have done so, the
        brokers will be running the latest version and you can verify that the cluster's behavior and performance meets expectations.
        It is still possible to downgrade at this point if there are any problems.
    </li>
    <li> Once the cluster's behavior and performance has been verified, bump the protocol version by editing
        <code>inter.broker.protocol.version</code> and setting it to <code>2.5</code>.
    </li>
    <li> Restart the brokers one by one for the new protocol version to take effect. Once the brokers begin using the latest
        protocol version, it will no longer be possible to downgrade the cluster to an older version.
    </li>
    <li> If you have overridden the message format version as instructed above, then you need to do one more rolling restart to
        upgrade it to its latest version. Once all (or most) consumers have been upgraded to 0.11.0 or later,
        change log.message.format.version to 2.5 on each broker and restart them one by one. Note that the older Scala clients,
        which are no longer maintained, do not support the message format introduced in 0.11, so to avoid conversion costs
        (or to take advantage of <a href="#upgrade_11_exactly_once_semantics">exactly once semantics</a>),
        the newer Java clients must be used.
    </li>

    <li>There are several notable changes to the reassignment tool <code>kafka-reassign-partitions.sh</code>
        following the completion of
        <a href="https://cwiki.apache.org/confluence/display/KAFKA/KIP-455%3A+Create+an+Administrative+API+for+Replica+Reassignment">KIP-455</a>.
        This tool now requires the <code>--additional</code> flag to be provided when changing the throttle of an
        active reassignment. Reassignment cancellation is now possible using the
        <code>--cancel</code> command. Finally, reassignment with <code>--zookeeper</code>
        has been deprecated in favor of <code>--bootstrap-server</code>. See the KIP for more detail.
    </li>
</ol>

<h5 class="anchor-heading"><a id="upgrade_250_notable" class="anchor-link"></a><a href="#upgrade_250_notable">Notable changes in 2.5.0</a></h5>
<ul>
    <li>When <code>RebalanceProtocol#COOPERATIVE</code> is used, <code>Consumer#poll</code> can still return data
        while it is in the middle of a rebalance for those partitions still owned by the consumer; in addition
        <code>Consumer#commitSync</code> now may throw a non-fatal <code>RebalanceInProgressException</code> to notify
        users of such an event, in order to distinguish from the fatal <code>CommitFailedException</code> and allow
        users to complete the ongoing rebalance and then reattempt committing offsets for those still-owned partitions.</li>
    <li>For improved resiliency in typical network environments, the default value of
        <code>zookeeper.session.timeout.ms</code> has been increased from 6s to 18s and
        <code>replica.lag.time.max.ms</code> from 10s to 30s.</li>
    <li>New DSL operator <code>cogroup()</code> has been added for aggregating multiple streams together at once.</li>
    <li>Added a new <code>KStream.toTable()</code> API to translate an input event stream into a KTable.</li>
    <li>Added a new Serde type <code>Void</code> to represent null keys or null values from input topic.</li>
    <li>Deprecated <code>UsePreviousTimeOnInvalidTimestamp</code> and replaced it with <code>UsePartitionTimeOnInvalidTimeStamp</code>.</li>
    <li>Improved exactly-once semantics by adding a pending offset fencing mechanism and stronger transactional commit
        consistency check, which greatly simplifies the implementation of a scalable exactly-once application.
        We also added a new exactly-once semantics code example under
        <a href="https://github.com/apache/kafka/tree/2.5/examples">examples</a> folder. Check out
        <a href="https://cwiki.apache.org/confluence/display/KAFKA/KIP-447%3A+Producer+scalability+for+exactly+once+semantics">KIP-447</a>
        for the full details.</li>
    <li>Added a new public api <code>KafkaStreams.queryMetadataForKey(String, K, Serializer) to get detailed information on the key being queried.
        It provides information about the partition number where the key resides in addition to hosts containing the active and standby partitions for the key.</code></li>
    <li>Provided support to query stale stores (for high availability) and the stores belonging to a specific partition by deprecating <code>KafkaStreams.store(String, QueryableStoreType)</code> and replacing it with <code>KafkaStreams.store(StoreQueryParameters)</code>.</li>
    <li>Added a new public api to access lag information for stores local to an instance with <code>KafkaStreams.allLocalStorePartitionLags()</code>.</li>
    <li>Scala 2.11 is no longer supported. See
        <a href="https://cwiki.apache.org/confluence/display/KAFKA/KIP-531%3A+Drop+support+for+Scala+2.11+in+Kafka+2.5">KIP-531</a>
        for details.</li>
    <li>All Scala classes from the package <code>kafka.security.auth</code> have been deprecated. See
        <a href="https://cwiki.apache.org/confluence/display/KAFKA/KIP-504+-+Add+new+Java+Authorizer+Interface">KIP-504</a>
        for details of the new Java authorizer API added in 2.4.0.  Note that <code>kafka.security.auth.Authorizer</code>
        and <code>kafka.security.auth.SimpleAclAuthorizer</code> were deprecated in 2.4.0.
    </li>
    <li>TLSv1 and TLSv1.1 have been disabled by default since these have known security vulnerabilities. Only TLSv1.2 is now
        enabled by default. You can continue to use TLSv1 and TLSv1.1 by explicitly enabling these in the configuration options
        <code>ssl.protocol</code> and <code>ssl.enabled.protocols</code>.
    </li>
    <li>ZooKeeper has been upgraded to 3.5.7, and a ZooKeeper upgrade from 3.4.X to 3.5.7 can fail if there are no snapshot files in the 3.4 data directory.
        This usually happens in test upgrades where ZooKeeper 3.5.7 is trying to load an existing 3.4 data dir in which no snapshot file has been created.
        For more details about the issue please refer to <a href="https://issues.apache.org/jira/browse/ZOOKEEPER-3056">ZOOKEEPER-3056</a>.
        A fix is given in <a href="https://issues.apache.org/jira/browse/ZOOKEEPER-3056">ZOOKEEPER-3056</a>, which is to set <code>snapshot.trust.empty=true</code>
        config in <code>zookeeper.properties</code> before the upgrade.
    </li>
    <li>ZooKeeper version 3.5.7 supports TLS-encrypted connectivity to ZooKeeper both with or without client certificates,
        and additional Kafka configurations are available to take advantage of this.
        See <a href="https://cwiki.apache.org/confluence/display/KAFKA/KIP-515%3A+Enable+ZK+client+to+use+the+new+TLS+supported+authentication">KIP-515</a> for details.
    </li>
</ul>

<h4><a id="upgrade_2_4_0" href="#upgrade_2_4_0">Upgrading from 0.8.x, 0.9.x, 0.10.0.x, 0.10.1.x, 0.10.2.x, 0.11.0.x, 1.0.x, 1.1.x, 2.0.x or 2.1.x or 2.2.x or 2.3.x to 2.4.0</a></h4>

<p><b>If you are upgrading from a version prior to 2.1.x, please see the note below about the change to the schema used to store consumer offsets.
    Once you have changed the inter.broker.protocol.version to the latest version, it will not be possible to downgrade to a version prior to 2.1.</b></p>

<p><b>For a rolling upgrade:</b></p>

<ol>
    <li> Update server.properties on all brokers and add the following properties. CURRENT_KAFKA_VERSION refers to the version you
        are upgrading from. CURRENT_MESSAGE_FORMAT_VERSION refers to the message format version currently in use. If you have previously
        overridden the message format version, you should keep its current value. Alternatively, if you are upgrading from a version prior
        to 0.11.0.x, then CURRENT_MESSAGE_FORMAT_VERSION should be set to match CURRENT_KAFKA_VERSION.
        <ul>
            <li>inter.broker.protocol.version=CURRENT_KAFKA_VERSION (e.g. 0.10.0, 0.11.0, 1.0, 2.0, 2.2).</li>
            <li>log.message.format.version=CURRENT_MESSAGE_FORMAT_VERSION  (See <a href="#upgrade_10_performance_impact">potential performance impact
                following the upgrade</a> for the details on what this configuration does.)</li>
        </ul>
        If you are upgrading from version 0.11.0.x or above, and you have not overridden the message format, then you only need to override
        the inter-broker protocol version.
        <ul>
            <li>inter.broker.protocol.version=CURRENT_KAFKA_VERSION (0.11.0, 1.0, 1.1, 2.0, 2.1, 2.2, 2.3).</li>
        </ul>
    </li>
    <li> Upgrade the brokers one at a time: shut down the broker, update the code, and restart it. Once you have done so, the
        brokers will be running the latest version and you can verify that the cluster's behavior and performance meets expectations.
        It is still possible to downgrade at this point if there are any problems.
    </li>
    <li> Once the cluster's behavior and performance has been verified, bump the protocol version by editing
        <code>inter.broker.protocol.version</code> and setting it to 2.4.
    </li>
    <li> Restart the brokers one by one for the new protocol version to take effect. Once the brokers begin using the latest
        protocol version, it will no longer be possible to downgrade the cluster to an older version.
    </li>
    <li> If you have overridden the message format version as instructed above, then you need to do one more rolling restart to
        upgrade it to its latest version. Once all (or most) consumers have been upgraded to 0.11.0 or later,
        change log.message.format.version to 2.4 on each broker and restart them one by one. Note that the older Scala clients,
        which are no longer maintained, do not support the message format introduced in 0.11, so to avoid conversion costs
        (or to take advantage of <a href="#upgrade_11_exactly_once_semantics">exactly once semantics</a>),
        the newer Java clients must be used.
    </li>
</ol>

<p><b>Additional Upgrade Notes:</b></p>

<ol>
    <li>ZooKeeper has been upgraded to 3.5.6. ZooKeeper upgrade from 3.4.X to 3.5.6 can fail if there are no snapshot files in 3.4 data directory.
        This usually happens in test upgrades where ZooKeeper 3.5.6 is trying to load an existing 3.4 data dir in which no snapshot file has been created.
        For more details about the issue please refer to <a href="https://issues.apache.org/jira/browse/ZOOKEEPER-3056">ZOOKEEPER-3056</a>.
        A fix is given in <a href="https://issues.apache.org/jira/browse/ZOOKEEPER-3056">ZOOKEEPER-3056</a>, which is to set <code>snapshot.trust.empty=true</code>
        config in <code>zookeeper.properties</code> before the upgrade. But we have observed data loss in standalone cluster upgrades when using
        <code>snapshot.trust.empty=true</code> config. For more details about the issue please refer to <a href="https://issues.apache.org/jira/browse/ZOOKEEPER-3644">ZOOKEEPER-3644</a>.
        So we recommend the safe workaround of copying empty <a href="https://issues.apache.org/jira/secure/attachment/12928686/snapshot.0">snapshot</a> file to the 3.4 data directory,
        if there are no snapshot files in 3.4 data directory. For more details about the workaround please refer to <a href="https://cwiki.apache.org/confluence/display/ZOOKEEPER/Upgrade+FAQ">ZooKeeper Upgrade FAQ</a>.
    </li>
    <li>
        An embedded Jetty based <a href="https://zookeeper.apache.org/doc/r3.5.6/zookeeperAdmin.html#sc_adminserver">AdminServer</a> added in ZooKeeper 3.5.
        AdminServer is enabled by default in ZooKeeper and is started on port 8080.
        AdminServer is disabled by default in the ZooKeeper config (<code>zookeeper.properties</code>) provided by the Apache Kafka distribution.
        Make sure to update your local <code>zookeeper.properties</code> file with <code>admin.enableServer=false</code> if you wish to disable the AdminServer.
        Please refer <a href="https://zookeeper.apache.org/doc/r3.5.6/zookeeperAdmin.html#sc_adminserver">AdminServer config</a> to configure the AdminServer.
    </li>
</ol>

<h5><a id="upgrade_240_notable" href="#upgrade_240_notable">Notable changes in 2.4.0</a></h5>
<ul>
    <li>A new Admin API has been added for partition reassignments. Due to changing the way Kafka propagates reassignment information,
        it is possible to lose reassignment state in failure edge cases while upgrading to the new version. It is not recommended to start reassignments while upgrading.</li>
    <li>ZooKeeper has been upgraded from 3.4.14 to 3.5.6. TLS and dynamic reconfiguration are supported by the new version.</li>
    <li>The <code>bin/kafka-preferred-replica-election.sh</code> command line tool has been deprecated. It has been replaced by <code>bin/kafka-leader-election.sh</code>.</li>
    <li>The methods <code>electPreferredLeaders</code> in the Java <code>AdminClient</code> class have been deprecated in favor of the methods <code>electLeaders</code>.</li>
    <li>Scala code leveraging the <code>NewTopic(String, int, short)</code> constructor with literal values will need to explicitly call <code>toShort</code> on the second literal.</li>
    <li>The argument in the constructor <code>GroupAuthorizationException(String)</code> is now used to specify an exception message.
        Previously it referred to the group that failed authorization. This was done for consistency with other exception types and to
        avoid potential misuse. The constructor <code>TopicAuthorizationException(String)</code> which was previously used for a single
        unauthorized topic was changed similarly.
    </li>
    <li>The internal <code>PartitionAssignor</code> interface has been deprecated and replaced with a new <code>ConsumerPartitionAssignor</code> in the public API. Some
        methods/signatures are slightly different between the two interfaces. Users implementing a custom PartitionAssignor should migrate to the new interface as soon as possible.
    </li>
    <li>The <code>DefaultPartitioner</code> now uses a sticky partitioning strategy. This means that records for specific topic with null keys and no assigned partition 
        will be sent to the same partition until the batch is ready to be sent. When a new batch is created, a new partition is chosen. This decreases latency to produce, but
        it may result in uneven distribution of records across partitions in edge cases. Generally users will not be impacted, but this difference may be noticeable in tests and
        other situations producing records for a very short amount of time.
    </li>
    <li>The blocking <code>KafkaConsumer#committed</code> methods have been extended to allow a list of partitions as input parameters rather than a single partition.
        It enables fewer request/response iterations between clients and brokers fetching for the committed offsets for the consumer group.
        The old overloaded functions are deprecated and we would recommend users to make their code changes to leverage the new methods (details
        can be found in <a href="https://cwiki.apache.org/confluence/display/KAFKA/KIP-520%3A+Add+overloaded+Consumer%23committed+for+batching+partitions">KIP-520</a>).
    </li>
    <li>We've introduced a new <code>INVALID_RECORD</code> error in the produce response to distinguish from the <code>CORRUPT_MESSAGE</code> error.
        To be more concrete, previously when a batch of records was sent as part of a single request to the broker and one or more of the records failed
        the validation due to various causes (mismatch magic bytes, crc checksum errors, null key for log compacted topics, etc), the whole batch would be rejected
        with the same and misleading <code>CORRUPT_MESSAGE</code>, and the caller of the producer client would see the corresponding exception from either
        the future object of <code>RecordMetadata</code> returned from the <code>send</code> call as well as in the <code>Callback#onCompletion(RecordMetadata metadata, Exception exception)</code>
        Now with the new error code and improved error messages of the exception, producer callers would be better informed about the root cause why their sent records were failed.
    </li>
    <li>We are introducing incremental cooperative rebalancing to the clients' group protocol, which allows consumers to keep all of their assigned partitions during a rebalance
        and at the end revoke only those which must be migrated to another consumer for overall cluster balance. The <code>ConsumerCoordinator</code> will choose the latest <code>RebalanceProtocol</code>
        that is commonly supported by all of the consumer's supported assignors. You can use the new built-in <code>CooperativeStickyAssignor</code> or plug in your own custom cooperative assignor. To do
        so you must implement the <code>ConsumerPartitionAssignor</code> interface and include <code>RebalanceProtocol.COOPERATIVE</code> in the list returned by <code>ConsumerPartitionAssignor#supportedProtocols</code>.
        Your custom assignor can then leverage the <code>ownedPartitions</code> field in each consumer's <code>Subscription</code> to give partitions back to their previous owners whenever possible. Note that when
        a partition is to be reassigned to another consumer, it <em>must</em> be removed from the new assignment until it has been revoked from its original owner. Any consumer that has to revoke a partition will trigger
        a followup rebalance to allow the revoked partition to safely be assigned to its new owner. See the
        <a href="https://kafka.apache.org/24/javadoc/index.html?org/apache/kafka/clients/consumer/ConsumerPartitionAssignor.RebalanceProtocol.html">ConsumerPartitionAssignor RebalanceProtocol javadocs</a> for more information.
        <br>
        To upgrade from the old (eager) protocol, which always revokes all partitions before rebalancing, to cooperative rebalancing, you must follow a specific upgrade path to get all clients on the same <code>ConsumerPartitionAssignor</code>
        that supports the cooperative protocol. This can be done with two rolling bounces, using the <code>CooperativeStickyAssignor</code> for the example: during the first one, add "cooperative-sticky" to the list of supported assignors
        for each member (without removing the previous assignor -- note that if previously using the default, you must include that explicitly as well). You then bounce and/or upgrade it.
        Once the entire group is on 2.4+ and all members have the "cooperative-sticky" among their supported assignors, remove the other assignor(s) and perform a second rolling bounce so that by the end all members support only the
        cooperative protocol. For further details on the cooperative rebalancing protocol and upgrade path, see <a href="https://cwiki.apache.org/confluence/x/vAclBg">KIP-429</a>.
    </li>
    <li>There are some behavioral changes to the <code>ConsumerRebalanceListener</code>, as well as a new API. Exceptions thrown during any of the listener's three callbacks will no longer be swallowed, and will instead be re-thrown
        all the way up to the <code>Consumer.poll()</code> call. The <code>onPartitionsLost</code> method has been added to allow users to react to abnormal circumstances where a consumer may have lost ownership of its partitions
        (such as a missed rebalance) and cannot commit offsets. By default, this will simply call the existing <code>onPartitionsRevoked</code> API to align with previous behavior. Note however that <code>onPartitionsLost</code> will not
        be called when the set of lost partitions is empty. This means that no callback will be invoked at the beginning of the first rebalance of a new consumer joining the group.
        <br>
        The semantics of the <code>ConsumerRebalanceListener's</code> callbacks are further changed when following the cooperative rebalancing protocol described above. In addition to <code>onPartitionsLost</code>, <code>onPartitionsRevoked</code>
        will also never be called when the set of revoked partitions is empty. The callback will generally be invoked only at the end of a rebalance, and only on the set of partitions that are being moved to another consumer. The
        <code>onPartitionsAssigned</code> callback will however always be called, even with an empty set of partitions, as a way to notify users of a rebalance event (this is true for both cooperative and eager). For details on
        the new callback semantics, see the <a href="https://kafka.apache.org/24/javadoc/index.html?org/apache/kafka/clients/consumer/ConsumerRebalanceListener.html">ConsumerRebalanceListener javadocs</a>.
    </li>
    <li>The Scala trait <code>kafka.security.auth.Authorizer</code> has been deprecated and replaced with a new Java API
        <code>org.apache.kafka.server.authorizer.Authorizer</code>. The authorizer implementation class
        <code>kafka.security.auth.SimpleAclAuthorizer</code> has also been deprecated and replaced with a new
        implementation <code>kafka.security.authorizer.AclAuthorizer</code>. <code>AclAuthorizer</code> uses features
        supported by the new API to improve authorization logging and is compatible with <code>SimpleAclAuthorizer</code>.
        For more details, see <a href="https://cwiki.apache.org/confluence/display/KAFKA/KIP-504+-+Add+new+Java+Authorizer+Interface">KIP-504</a>.
    </li>
</ul>

<h4><a id="upgrade_2_3_0" href="#upgrade_2_3_0">Upgrading from 0.8.x, 0.9.x, 0.10.0.x, 0.10.1.x, 0.10.2.x, 0.11.0.x, 1.0.x, 1.1.x, 2.0.x or 2.1.x or 2.2.x to 2.3.0</a></h4>

<p><b>If you are upgrading from a version prior to 2.1.x, please see the note below about the change to the schema used to store consumer offsets.
    Once you have changed the inter.broker.protocol.version to the latest version, it will not be possible to downgrade to a version prior to 2.1.</b></p>

<p><b>For a rolling upgrade:</b></p>

<ol>
    <li> Update server.properties on all brokers and add the following properties. CURRENT_KAFKA_VERSION refers to the version you
        are upgrading from. CURRENT_MESSAGE_FORMAT_VERSION refers to the message format version currently in use. If you have previously
        overridden the message format version, you should keep its current value. Alternatively, if you are upgrading from a version prior
        to 0.11.0.x, then CURRENT_MESSAGE_FORMAT_VERSION should be set to match CURRENT_KAFKA_VERSION.
        <ul>
            <li>inter.broker.protocol.version=CURRENT_KAFKA_VERSION (e.g. 0.8.2, 0.9.0, 0.10.0, 0.10.1, 0.10.2, 0.11.0, 1.0, 1.1).</li>
            <li>log.message.format.version=CURRENT_MESSAGE_FORMAT_VERSION  (See <a href="#upgrade_10_performance_impact">potential performance impact
                following the upgrade</a> for the details on what this configuration does.)</li>
        </ul>
        If you are upgrading from 0.11.0.x, 1.0.x, 1.1.x, 2.0.x, or 2.1.x, and you have not overridden the message format, then you only need to override
        the inter-broker protocol version.
        <ul>
            <li>inter.broker.protocol.version=CURRENT_KAFKA_VERSION (0.11.0, 1.0, 1.1, 2.0, 2.1, 2.2).</li>
        </ul>
    </li>
    <li> Upgrade the brokers one at a time: shut down the broker, update the code, and restart it. Once you have done so, the
        brokers will be running the latest version and you can verify that the cluster's behavior and performance meets expectations.
        It is still possible to downgrade at this point if there are any problems.
    </li>
    <li> Once the cluster's behavior and performance has been verified, bump the protocol version by editing
        <code>inter.broker.protocol.version</code> and setting it to 2.3.
    </li>
    <li> Restart the brokers one by one for the new protocol version to take effect. Once the brokers begin using the latest
        protocol version, it will no longer be possible to downgrade the cluster to an older version.
    </li>
    <li> If you have overridden the message format version as instructed above, then you need to do one more rolling restart to
        upgrade it to its latest version. Once all (or most) consumers have been upgraded to 0.11.0 or later,
        change log.message.format.version to 2.3 on each broker and restart them one by one. Note that the older Scala clients,
        which are no longer maintained, do not support the message format introduced in 0.11, so to avoid conversion costs
        (or to take advantage of <a href="#upgrade_11_exactly_once_semantics">exactly once semantics</a>),
        the newer Java clients must be used.
    </li>
</ol>

<h5><a id="upgrade_230_notable" href="#upgrade_230_notable">Notable changes in 2.3.0</a></h5>
<ul>
    <li> We are introducing a new rebalancing protocol for Kafka Connect based on
        <a href="https://cwiki.apache.org/confluence/display/KAFKA/KIP-415%3A+Incremental+Cooperative+Rebalancing+in+Kafka+Connect">incremental cooperative rebalancing</a>.
        The new protocol does not require stopping all the tasks during a rebalancing phase between Connect workers. Instead, only the tasks that need to be exchanged
        between workers are stopped and they are started in a follow up rebalance. The new Connect protocol is enabled by default beginning with 2.3.0.
        For more details on how it works and how to enable the old behavior of eager rebalancing, checkout
        <a href="/{{version}}/documentation/#connect_administration">incremental cooperative rebalancing design</a>.
    </li>
    <li> We are introducing static membership towards consumer user. This feature reduces unnecessary rebalances during normal application upgrades or rolling bounces.
        For more details on how to use it, checkout <a href="/{{version}}/documentation/#static_membership">static membership design</a>.
    </li>
    <li> Kafka Streams DSL switches its used store types. While this change is mainly transparent to users, there are some corner cases that may require code changes.
        See the <a href="/{{version}}/documentation/streams/upgrade-guide#streams_api_changes_230">Kafka Streams upgrade section</a> for more details.
    </li>
    <li>Kafka Streams 2.3.0 requires 0.11 message format or higher and does not work with older message format.</li>
</ul>

<h4><a id="upgrade_2_2_0" href="#upgrade_2_2_0">Upgrading from 0.8.x, 0.9.x, 0.10.0.x, 0.10.1.x, 0.10.2.x, 0.11.0.x, 1.0.x, 1.1.x, 2.0.x or 2.1.x to 2.2.0</a></h4>

<p><b>If you are upgrading from a version prior to 2.1.x, please see the note below about the change to the schema used to store consumer offsets.
    Once you have changed the inter.broker.protocol.version to the latest version, it will not be possible to downgrade to a version prior to 2.1.</b></p>

<p><b>For a rolling upgrade:</b></p>

<ol>
    <li> Update server.properties on all brokers and add the following properties. CURRENT_KAFKA_VERSION refers to the version you
        are upgrading from. CURRENT_MESSAGE_FORMAT_VERSION refers to the message format version currently in use. If you have previously
        overridden the message format version, you should keep its current value. Alternatively, if you are upgrading from a version prior
        to 0.11.0.x, then CURRENT_MESSAGE_FORMAT_VERSION should be set to match CURRENT_KAFKA_VERSION.
        <ul>
            <li>inter.broker.protocol.version=CURRENT_KAFKA_VERSION (e.g. 0.8.2, 0.9.0, 0.10.0, 0.10.1, 0.10.2, 0.11.0, 1.0, 1.1).</li>
            <li>log.message.format.version=CURRENT_MESSAGE_FORMAT_VERSION  (See <a href="#upgrade_10_performance_impact">potential performance impact
                following the upgrade</a> for the details on what this configuration does.)</li>
        </ul>
        If you are upgrading from 0.11.0.x, 1.0.x, 1.1.x, or 2.0.x and you have not overridden the message format, then you only need to override
        the inter-broker protocol version.
        <ul>
            <li>inter.broker.protocol.version=CURRENT_KAFKA_VERSION (0.11.0, 1.0, 1.1, 2.0).</li>
        </ul>
    </li>
    <li> Upgrade the brokers one at a time: shut down the broker, update the code, and restart it. Once you have done so, the
        brokers will be running the latest version and you can verify that the cluster's behavior and performance meets expectations.
        It is still possible to downgrade at this point if there are any problems.
    </li>
    <li> Once the cluster's behavior and performance has been verified, bump the protocol version by editing
        <code>inter.broker.protocol.version</code> and setting it to 2.2.
    </li>
    <li> Restart the brokers one by one for the new protocol version to take effect. Once the brokers begin using the latest
        protocol version, it will no longer be possible to downgrade the cluster to an older version.
    </li>
    <li> If you have overridden the message format version as instructed above, then you need to do one more rolling restart to
        upgrade it to its latest version. Once all (or most) consumers have been upgraded to 0.11.0 or later,
        change log.message.format.version to 2.2 on each broker and restart them one by one. Note that the older Scala clients,
        which are no longer maintained, do not support the message format introduced in 0.11, so to avoid conversion costs
        (or to take advantage of <a href="#upgrade_11_exactly_once_semantics">exactly once semantics</a>),
        the newer Java clients must be used.
    </li>
</ol>

<h5><a id="upgrade_221_notable" href="#upgrade_221_notable">Notable changes in 2.2.1</a></h5>
<ul>
    <li>Kafka Streams 2.2.1 requires 0.11 message format or higher and does not work with older message format.</li>
</ul>

<h5><a id="upgrade_220_notable" href="#upgrade_220_notable">Notable changes in 2.2.0</a></h5>
<ul>
    <li>The default consumer group id has been changed from the empty string (<code>""</code>) to <code>null</code>. Consumers who use the new default group id will not be able to subscribe to topics,
        and fetch or commit offsets. The empty string as consumer group id is deprecated but will be supported until a future major release. Old clients that rely on the empty string group id will now
        have to explicitly provide it as part of their consumer config. For more information see
        <a href="https://cwiki.apache.org/confluence/display/KAFKA/KIP-289%3A+Improve+the+default+group+id+behavior+in+KafkaConsumer">KIP-289</a>.</li>
    <li>The <code>bin/kafka-topics.sh</code> command line tool is now able to connect directly to brokers with <code>--bootstrap-server</code> instead of zookeeper. The old <code>--zookeeper</code>
        option is still available for now. Please read <a href="https://cwiki.apache.org/confluence/display/KAFKA/KIP-377%3A+TopicCommand+to+use+AdminClient">KIP-377</a> for more information.</li>
    <li>Kafka Streams depends on a newer version of RocksDBs that requires MacOS 10.13 or higher.</li>
</ul>

<h4><a id="upgrade_2_1_0" href="#upgrade_2_1_0">Upgrading from 0.8.x, 0.9.x, 0.10.0.x, 0.10.1.x, 0.10.2.x, 0.11.0.x, 1.0.x, 1.1.x, or 2.0.0 to 2.1.0</a></h4>

<p><b>Note that 2.1.x contains a change to the internal schema used to store consumer offsets. Once the upgrade is
  complete, it will not be possible to downgrade to previous versions. See the rolling upgrade notes below for more detail.</b></p>

<p><b>For a rolling upgrade:</b></p>

<ol>
    <li> Update server.properties on all brokers and add the following properties. CURRENT_KAFKA_VERSION refers to the version you
        are upgrading from. CURRENT_MESSAGE_FORMAT_VERSION refers to the message format version currently in use. If you have previously
        overridden the message format version, you should keep its current value. Alternatively, if you are upgrading from a version prior
        to 0.11.0.x, then CURRENT_MESSAGE_FORMAT_VERSION should be set to match CURRENT_KAFKA_VERSION.
        <ul>
            <li>inter.broker.protocol.version=CURRENT_KAFKA_VERSION (e.g. 0.8.2, 0.9.0, 0.10.0, 0.10.1, 0.10.2, 0.11.0, 1.0, 1.1).</li>
            <li>log.message.format.version=CURRENT_MESSAGE_FORMAT_VERSION  (See <a href="#upgrade_10_performance_impact">potential performance impact
                following the upgrade</a> for the details on what this configuration does.)</li>
        </ul>
        If you are upgrading from 0.11.0.x, 1.0.x, 1.1.x, or 2.0.x and you have not overridden the message format, then you only need to override
        the inter-broker protocol version.
        <ul>
            <li>inter.broker.protocol.version=CURRENT_KAFKA_VERSION (0.11.0, 1.0, 1.1, 2.0).</li>
        </ul>
    </li>
    <li> Upgrade the brokers one at a time: shut down the broker, update the code, and restart it. Once you have done so, the
        brokers will be running the latest version and you can verify that the cluster's behavior and performance meets expectations.
        It is still possible to downgrade at this point if there are any problems. 
    </li>
    <li> Once the cluster's behavior and performance has been verified, bump the protocol version by editing
        <code>inter.broker.protocol.version</code> and setting it to 2.1.
    </li>
    <li> Restart the brokers one by one for the new protocol version to take effect. Once the brokers begin using the latest
        protocol version, it will no longer be possible to downgrade the cluster to an older version.
    </li>
    <li> If you have overridden the message format version as instructed above, then you need to do one more rolling restart to
        upgrade it to its latest version. Once all (or most) consumers have been upgraded to 0.11.0 or later,
        change log.message.format.version to 2.1 on each broker and restart them one by one. Note that the older Scala clients,
        which are no longer maintained, do not support the message format introduced in 0.11, so to avoid conversion costs 
        (or to take advantage of <a href="#upgrade_11_exactly_once_semantics">exactly once semantics</a>),
        the newer Java clients must be used.
    </li>
</ol>

<p><b>Additional Upgrade Notes:</b></p>

<ol>
    <li>Offset expiration semantics has slightly changed in this version. According to the new semantics, offsets of partitions in a group will
        not be removed while the group is subscribed to the corresponding topic and is still active (has active consumers). If group becomes
        empty all its offsets will be removed after default offset retention period (or the one set by broker) has passed (unless the group becomes
        active again). Offsets associated with standalone (simple) consumers, that do not use Kafka group management, will be removed after default
        offset retention period (or the one set by broker) has passed since their last commit.</li>
    <li>The default for console consumer's <code>enable.auto.commit</code> property when no <code>group.id</code> is provided is now set to <code>false</code>.
        This is to avoid polluting the consumer coordinator cache as the auto-generated group is not likely to be used by other consumers.</li>
    <li>The default value for the producer's <code>retries</code> config was changed to <code>Integer.MAX_VALUE</code>, as we introduced <code>delivery.timeout.ms</code>
        in <a href="https://cwiki.apache.org/confluence/display/KAFKA/KIP-91+Provide+Intuitive+User+Timeouts+in+The+Producer">KIP-91</a>,
        which sets an upper bound on the total time between sending a record and receiving acknowledgement from the broker. By default,
        the delivery timeout is set to 2 minutes.</li>
    <li>By default, MirrorMaker now overrides <code>delivery.timeout.ms</code> to <code>Integer.MAX_VALUE</code> when
        configuring the producer. If you have overridden the value of <code>retries</code> in order to fail faster,
        you will instead need to override <code>delivery.timeout.ms</code>.</li>
    <li>The <code>ListGroup</code> API now expects, as a recommended alternative, <code>Describe Group</code> access to the groups a user should be able to list.
        Even though the old <code>Describe Cluster</code> access is still supported for backward compatibility, using it for this API is not advised.</li>
    <li><a href="https://cwiki.apache.org/confluence/pages/viewpage.action?pageId=87298242">KIP-336</a> deprecates the ExtendedSerializer and ExtendedDeserializer interfaces and
        propagates the usage of Serializer and Deserializer. ExtendedSerializer and ExtendedDeserializer were introduced with
        <a href="https://cwiki.apache.org/confluence/display/KAFKA/KIP-82+-+Add+Record+Headers">KIP-82</a> to provide record headers for serializers and deserializers
        in a Java 7 compatible fashion. Now we consolidated these interfaces as Java 7 support has been dropped since.</li>
</ol>

<h5><a id="upgrade_210_notable" href="#upgrade_210_notable">Notable changes in 2.1.0</a></h5>
<ul>
    <li>Jetty has been upgraded to 9.4.12, which excludes TLS_RSA_* ciphers by default because they do not support forward
        secrecy, see https://github.com/eclipse/jetty.project/issues/2807 for more information.</li>
    <li>Unclean leader election is automatically enabled by the controller when <code>unclean.leader.election.enable</code> config is dynamically updated by using per-topic config override.</li>
    <li>The <code>AdminClient</code> has added a method <code>AdminClient#metrics()</code>. Now any application using the <code>AdminClient</code> can gain more information
        and insight by viewing the metrics captured from the <code>AdminClient</code>. For more information
        see <a href="https://cwiki.apache.org/confluence/display/KAFKA/KIP-324%3A+Add+method+to+get+metrics%28%29+in+AdminClient">KIP-324</a>
    </li>
    <li>Kafka now supports Zstandard compression from <a href="https://cwiki.apache.org/confluence/display/KAFKA/KIP-110%3A+Add+Codec+for+ZStandard+Compression">KIP-110</a>.
        You must upgrade the broker as well as clients to make use of it. Consumers prior to 2.1.0 will not be able to read from topics which use
        Zstandard compression, so you should not enable it for a topic until all downstream consumers are upgraded. See the KIP for more detail.
    </li>
</ul>

<h4><a id="upgrade_2_0_0" href="#upgrade_2_0_0">Upgrading from 0.8.x, 0.9.x, 0.10.0.x, 0.10.1.x, 0.10.2.x, 0.11.0.x, 1.0.x, or 1.1.x to 2.0.0</a></h4>
<p>Kafka 2.0.0 introduces wire protocol changes. By following the recommended rolling upgrade plan below,
    you guarantee no downtime during the upgrade. However, please review the <a href="#upgrade_200_notable">notable changes in 2.0.0</a> before upgrading.
</p>

<p><b>For a rolling upgrade:</b></p>

<ol>
    <li> Update server.properties on all brokers and add the following properties. CURRENT_KAFKA_VERSION refers to the version you
        are upgrading from. CURRENT_MESSAGE_FORMAT_VERSION refers to the message format version currently in use. If you have previously
        overridden the message format version, you should keep its current value. Alternatively, if you are upgrading from a version prior
        to 0.11.0.x, then CURRENT_MESSAGE_FORMAT_VERSION should be set to match CURRENT_KAFKA_VERSION.
        <ul>
            <li>inter.broker.protocol.version=CURRENT_KAFKA_VERSION (e.g. 0.8.2, 0.9.0, 0.10.0, 0.10.1, 0.10.2, 0.11.0, 1.0, 1.1).</li>
            <li>log.message.format.version=CURRENT_MESSAGE_FORMAT_VERSION  (See <a href="#upgrade_10_performance_impact">potential performance impact
                following the upgrade</a> for the details on what this configuration does.)</li>
        </ul>
        If you are upgrading from 0.11.0.x, 1.0.x, or 1.1.x and you have not overridden the message format, then you only need to override
        the inter-broker protocol format.
        <ul>
            <li>inter.broker.protocol.version=CURRENT_KAFKA_VERSION (0.11.0, 1.0, 1.1).</li>
        </ul>
    </li>
    <li> Upgrade the brokers one at a time: shut down the broker, update the code, and restart it. </li>
    <li> Once the entire cluster is upgraded, bump the protocol version by editing <code>inter.broker.protocol.version</code> and setting it to 2.0.
    <li> Restart the brokers one by one for the new protocol version to take effect.</li>
    <li> If you have overridden the message format version as instructed above, then you need to do one more rolling restart to
        upgrade it to its latest version. Once all (or most) consumers have been upgraded to 0.11.0 or later,
        change log.message.format.version to 2.0 on each broker and restart them one by one. Note that the older Scala consumer
        does not support the new message format introduced in 0.11, so to avoid the performance cost of down-conversion (or to
        take advantage of <a href="#upgrade_11_exactly_once_semantics">exactly once semantics</a>), the newer Java consumer must be used.</li>
</ol>

<p><b>Additional Upgrade Notes:</b></p>

<ol>
    <li>If you are willing to accept downtime, you can simply take all the brokers down, update the code and start them back up. They will start
        with the new protocol by default.</li>
    <li>Bumping the protocol version and restarting can be done any time after the brokers are upgraded. It does not have to be immediately after.
        Similarly for the message format version.</li>
    <li>If you are using Java8 method references in your Kafka Streams code you might need to update your code to resolve method ambiguities.
        Hot-swapping the jar-file only might not work.</li>
    <li>ACLs should not be added to prefixed resources,
        (added in <a href="https://cwiki.apache.org/confluence/display/KAFKA/KIP-290%3A+Support+for+Prefixed+ACLs">KIP-290</a>),
        until all brokers in the cluster have been updated.
        <p><b>NOTE:</b> any prefixed ACLs added to a cluster, even after the cluster is fully upgraded, will be ignored should the cluster be downgraded again.
    </li>
</ol>

<h5><a id="upgrade_200_notable" href="#upgrade_200_notable">Notable changes in 2.0.0</a></h5>
<ul>
    <li><a href="https://cwiki.apache.org/confluence/x/oYtjB">KIP-186</a> increases the default offset retention time from 1 day to 7 days. This makes it less likely to "lose" offsets in an application that commits infrequently. It also increases the active set of offsets and therefore can increase memory usage on the broker. Note that the console consumer currently enables offset commit by default and can be the source of a large number of offsets which this change will now preserve for 7 days instead of 1. You can preserve the existing behavior by setting the broker config <code>offsets.retention.minutes</code> to 1440.</li>
    <li>Support for Java 7 has been dropped, Java 8 is now the minimum version required.</li>
    <li> The default value for <code>ssl.endpoint.identification.algorithm</code> was changed to <code>https</code>, which performs hostname verification (man-in-the-middle attacks are possible otherwise). Set <code>ssl.endpoint.identification.algorithm</code> to an empty string to restore the previous behaviour. </li>
    <li><a href="https://issues.apache.org/jira/browse/KAFKA-5674">KAFKA-5674</a> extends the lower interval of <code>max.connections.per.ip</code> minimum to zero and therefore allows IP-based filtering of inbound connections.</li>
    <li><a href="https://cwiki.apache.org/confluence/display/KAFKA/KIP-272%3A+Add+API+version+tag+to+broker%27s+RequestsPerSec+metric">KIP-272</a>
        added API version tag to the metric <code>kafka.network:type=RequestMetrics,name=RequestsPerSec,request={Produce|FetchConsumer|FetchFollower|...}</code>.
        This metric now becomes <code>kafka.network:type=RequestMetrics,name=RequestsPerSec,request={Produce|FetchConsumer|FetchFollower|...},version={0|1|2|3|...}</code>. This will impact
        JMX monitoring tools that do not automatically aggregate. To get the total count for a specific request type, the tool needs to be
        updated to aggregate across different versions.
    </li>
    <li><a href="https://cwiki.apache.org/confluence/x/uaBzB">KIP-225</a> changed the metric "records.lag" to use tags for topic and partition. The original version with the name format "{topic}-{partition}.records-lag" has been removed.</li>
    <li>The Scala consumers, which have been deprecated since 0.11.0.0, have been removed. The Java consumer has been the recommended option
        since 0.10.0.0. Note that the Scala consumers in 1.1.0 (and older) will continue to work even if the brokers are upgraded to 2.0.0.</li>
    <li>The Scala producers, which have been deprecated since 0.10.0.0, have been removed. The Java producer has been the recommended option
        since 0.9.0.0. Note that the behaviour of the default partitioner in the Java producer differs from the default partitioner
        in the Scala producers. Users migrating should consider configuring a custom partitioner that retains the previous behaviour.
        Note that the Scala producers in 1.1.0 (and older) will continue to work even if the brokers are upgraded to 2.0.0.</li>
    <li>MirrorMaker and ConsoleConsumer no longer support the Scala consumer, they always use the Java consumer.</li>
    <li>The ConsoleProducer no longer supports the Scala producer, it always uses the Java producer.</li>
    <li>A number of deprecated tools that rely on the Scala clients have been removed: ReplayLogProducer, SimpleConsumerPerformance, SimpleConsumerShell, ExportZkOffsets, ImportZkOffsets, UpdateOffsetsInZK, VerifyConsumerRebalance.</li>
    <li>The deprecated kafka.tools.ProducerPerformance has been removed, please use org.apache.kafka.tools.ProducerPerformance.</li>
    <li>New Kafka Streams configuration parameter <code>upgrade.from</code> added that allows rolling bounce upgrade from older version. </li>
    <li><a href="https://cwiki.apache.org/confluence/x/DVyHB">KIP-284</a> changed the retention time for Kafka Streams repartition topics by setting its default value to <code>Long.MAX_VALUE</code>.</li>
    <li>Updated <code>ProcessorStateManager</code> APIs in Kafka Streams for registering state stores to the processor topology. For more details please read the Streams <a href="/{{version}}/documentation/streams/upgrade-guide#streams_api_changes_200">Upgrade Guide</a>.</li>
    <li>
        In earlier releases, Connect's worker configuration required the <code>internal.key.converter</code> and <code>internal.value.converter</code> properties.
        In 2.0, these are <a href="https://cwiki.apache.org/confluence/x/AZQ7B">no longer required</a> and default to the JSON converter.
        You may safely remove these properties from your Connect standalone and distributed worker configurations:<br />
        <code>internal.key.converter=org.apache.kafka.connect.json.JsonConverter</code>
        <code>internal.key.converter.schemas.enable=false</code>
        <code>internal.value.converter=org.apache.kafka.connect.json.JsonConverter</code>
        <code>internal.value.converter.schemas.enable=false</code>
    </li>
    <li><a href="https://cwiki.apache.org/confluence/x/5kiHB">KIP-266</a> adds a new consumer configuration <code>default.api.timeout.ms</code>
        to specify the default timeout to use for <code>KafkaConsumer</code> APIs that could block. The KIP also adds overloads for such blocking
        APIs to support specifying a specific timeout to use for each of them instead of using the default timeout set by <code>default.api.timeout.ms</code>.
        In particular, a new <code>poll(Duration)</code> API has been added which does not block for dynamic partition assignment.
        The old <code>poll(long)</code> API has been deprecated and will be removed in a future version. Overloads have also been added
        for other <code>KafkaConsumer</code> methods like <code>partitionsFor</code>, <code>listTopics</code>, <code>offsetsForTimes</code>,
        <code>beginningOffsets</code>, <code>endOffsets</code> and <code>close</code> that take in a <code>Duration</code>.</li>
    <li>Also as part of KIP-266, the default value of <code>request.timeout.ms</code> has been changed to 30 seconds.
        The previous value was a little higher than 5 minutes to account for maximum time that a rebalance would take.
        Now we treat the JoinGroup request in the rebalance as a special case and use a value derived from
        <code>max.poll.interval.ms</code> for the request timeout. All other request types use the timeout defined
        by <code>request.timeout.ms</code></li>
    <li>The internal method <code>kafka.admin.AdminClient.deleteRecordsBefore</code> has been removed. Users are encouraged to migrate to <code>org.apache.kafka.clients.admin.AdminClient.deleteRecords</code>.</li>
    <li>The AclCommand tool <code>--producer</code> convenience option uses the <a href="https://cwiki.apache.org/confluence/display/KAFKA/KIP-277+-+Fine+Grained+ACL+for+CreateTopics+API">KIP-277</a> finer grained ACL on the given topic. </li>
    <li><a href="https://cwiki.apache.org/confluence/display/KAFKA/KIP-176%3A+Remove+deprecated+new-consumer+option+for+tools">KIP-176</a> removes
        the <code>--new-consumer</code> option for all consumer based tools. This option is redundant since the new consumer is automatically
        used if --bootstrap-server is defined.
    </li>
    <li><a href="https://cwiki.apache.org/confluence/display/KAFKA/KIP-290%3A+Support+for+Prefixed+ACLs">KIP-290</a> adds the ability
        to define ACLs on prefixed resources, e.g. any topic starting with 'foo'.</li>
    <li><a href="https://cwiki.apache.org/confluence/display/KAFKA/KIP-283%3A+Efficient+Memory+Usage+for+Down-Conversion">KIP-283</a> improves message down-conversion
        handling on Kafka broker, which has typically been a memory-intensive operation. The KIP adds a mechanism by which the operation becomes less memory intensive
        by down-converting chunks of partition data at a time which helps put an upper bound on memory consumption. With this improvement, there is a change in
        <code>FetchResponse</code> protocol behavior where the broker could send an oversized message batch towards the end of the response with an invalid offset.
        Such oversized messages must be ignored by consumer clients, as is done by <code>KafkaConsumer</code>.
    <p>KIP-283 also adds new topic and broker configurations <code>message.downconversion.enable</code> and <code>log.message.downconversion.enable</code> respectively
       to control whether down-conversion is enabled. When disabled, broker does not perform any down-conversion and instead sends an <code>UNSUPPORTED_VERSION</code>
       error to the client.</p></li>
    <li>Dynamic broker configuration options can be stored in ZooKeeper using kafka-configs.sh before brokers are started.
        This option can be used to avoid storing clear passwords in server.properties as all password configs may be stored encrypted in ZooKeeper.</li>
    <li>ZooKeeper hosts are now re-resolved if connection attempt fails. But if your ZooKeeper host names resolve
    to multiple addresses and some of them are not reachable, then you may need to increase the connection timeout
    <code>zookeeper.connection.timeout.ms</code>.</li>
</ul>

<h5><a id="upgrade_200_new_protocols" href="#upgrade_200_new_protocols">New Protocol Versions</a></h5>
<ul>
    <li> <a href="https://cwiki.apache.org/confluence/display/KAFKA/KIP-279%3A+Fix+log+divergence+between+leader+and+follower+after+fast+leader+fail+over">KIP-279</a>: OffsetsForLeaderEpochResponse v1 introduces a partition-level <code>leader_epoch</code> field. </li>
    <li> <a href="https://cwiki.apache.org/confluence/display/KAFKA/KIP-219+-+Improve+quota+communication">KIP-219</a>: Bump up the protocol versions of non-cluster action requests and responses that are throttled on quota violation.</li>
    <li> <a href="https://cwiki.apache.org/confluence/display/KAFKA/KIP-290%3A+Support+for+Prefixed+ACLs">KIP-290</a>: Bump up the protocol versions ACL create, describe and delete requests and responses.</li>
</ul>


<h5><a id="upgrade_200_streams_from_11" href="#upgrade_200_streams_from_11">Upgrading a 1.1 Kafka Streams Application</a></h5>
<ul>
    <li> Upgrading your Streams application from 1.1 to 2.0 does not require a broker upgrade.
         A Kafka Streams 2.0 application can connect to 2.0, 1.1, 1.0, 0.11.0, 0.10.2 and 0.10.1 brokers (it is not possible to connect to 0.10.0 brokers though). </li>
    <li> Note that in 2.0 we have removed the public APIs that are deprecated prior to 1.0; users leveraging on those deprecated APIs need to make code changes accordingly.
         See <a href="/{{version}}/documentation/streams/upgrade-guide#streams_api_changes_200">Streams API changes in 2.0.0</a> for more details. </li>
</ul>

<h4><a id="upgrade_1_1_0" href="#upgrade_1_1_0">Upgrading from 0.8.x, 0.9.x, 0.10.0.x, 0.10.1.x, 0.10.2.x, 0.11.0.x, or 1.0.x to 1.1.x</a></h4>
<p>Kafka 1.1.0 introduces wire protocol changes. By following the recommended rolling upgrade plan below,
    you guarantee no downtime during the upgrade. However, please review the <a href="#upgrade_110_notable">notable changes in 1.1.0</a> before upgrading.
</p>

<p><b>For a rolling upgrade:</b></p>

<ol>
    <li> Update server.properties on all brokers and add the following properties. CURRENT_KAFKA_VERSION refers to the version you
        are upgrading from. CURRENT_MESSAGE_FORMAT_VERSION refers to the message format version currently in use. If you have previously
        overridden the message format version, you should keep its current value. Alternatively, if you are upgrading from a version prior
        to 0.11.0.x, then CURRENT_MESSAGE_FORMAT_VERSION should be set to match CURRENT_KAFKA_VERSION.
        <ul>
            <li>inter.broker.protocol.version=CURRENT_KAFKA_VERSION (e.g. 0.8.2, 0.9.0, 0.10.0, 0.10.1, 0.10.2, 0.11.0, 1.0).</li>
            <li>log.message.format.version=CURRENT_MESSAGE_FORMAT_VERSION  (See <a href="#upgrade_10_performance_impact">potential performance impact
                following the upgrade</a> for the details on what this configuration does.)</li>
        </ul>
        If you are upgrading from 0.11.0.x or 1.0.x and you have not overridden the message format, then you only need to override
        the inter-broker protocol format.
        <ul>
            <li>inter.broker.protocol.version=CURRENT_KAFKA_VERSION (0.11.0 or 1.0).</li>
        </ul>
    </li>
    <li> Upgrade the brokers one at a time: shut down the broker, update the code, and restart it. </li>
    <li> Once the entire cluster is upgraded, bump the protocol version by editing <code>inter.broker.protocol.version</code> and setting it to 1.1.
    <li> Restart the brokers one by one for the new protocol version to take effect. </li>
    <li> If you have overridden the message format version as instructed above, then you need to do one more rolling restart to
        upgrade it to its latest version. Once all (or most) consumers have been upgraded to 0.11.0 or later,
        change log.message.format.version to 1.1 on each broker and restart them one by one. Note that the older Scala consumer
        does not support the new message format introduced in 0.11, so to avoid the performance cost of down-conversion (or to
        take advantage of <a href="#upgrade_11_exactly_once_semantics">exactly once semantics</a>), the newer Java consumer must be used.</li>
</ol>

<p><b>Additional Upgrade Notes:</b></p>

<ol>
    <li>If you are willing to accept downtime, you can simply take all the brokers down, update the code and start them back up. They will start
        with the new protocol by default.</li>
    <li>Bumping the protocol version and restarting can be done any time after the brokers are upgraded. It does not have to be immediately after.
        Similarly for the message format version.</li>
    <li>If you are using Java8 method references in your Kafka Streams code you might need to update your code to resolve method ambiguties.
        Hot-swapping the jar-file only might not work.</li>
</ol>

<h5><a id="upgrade_111_notable" href="#upgrade_111_notable">Notable changes in 1.1.1</a></h5>
<ul>
    <li> New Kafka Streams configuration parameter <code>upgrade.from</code> added that allows rolling bounce upgrade from version 0.10.0.x </li>
    <li> See the <a href="/{{version}}/documentation/streams/upgrade-guide.html"><b>Kafka Streams upgrade guide</b></a> for details about this new config.
</ul>

<h5><a id="upgrade_110_notable" href="#upgrade_110_notable">Notable changes in 1.1.0</a></h5>
<ul>
    <li>The kafka artifact in Maven no longer depends on log4j or slf4j-log4j12. Similarly to the kafka-clients artifact, users
        can now choose the logging back-end by including the appropriate slf4j module (slf4j-log4j12, logback, etc.). The release
        tarball still includes log4j and slf4j-log4j12.</li>
    <li><a href="https://cwiki.apache.org/confluence/x/uaBzB">KIP-225</a> changed the metric "records.lag" to use tags for topic and partition. The original version with the name format "{topic}-{partition}.records-lag" is deprecated and will be removed in 2.0.0.</li>
    <li>Kafka Streams is more robust against broker communication errors. Instead of stopping the Kafka Streams client with a fatal exception,
	Kafka Streams tries to self-heal and reconnect to the cluster. Using the new <code>AdminClient</code> you have better control of how often
	Kafka Streams retries and can <a href="/{{version}}/documentation/streams/developer-guide/config-streams">configure</a>
	fine-grained timeouts (instead of hard coded retries as in older version).</li>
    <li>Kafka Streams rebalance time was reduced further making Kafka Streams more responsive.</li>
    <li>Kafka Connect now supports message headers in both sink and source connectors, and to manipulate them via simple message transforms. Connectors must be changed to explicitly use them. A new <code>HeaderConverter</code> is introduced to control how headers are (de)serialized, and the new "SimpleHeaderConverter" is used by default to use string representations of values.</li>
    <li>kafka.tools.DumpLogSegments now automatically sets deep-iteration option if print-data-log is enabled
        explicitly or implicitly due to any of the other options like decoder.</li>
</ul>

<h5><a id="upgrade_110_new_protocols" href="#upgrade_110_new_protocols">New Protocol Versions</a></h5>
<ul>
    <li> <a href="https://cwiki.apache.org/confluence/display/KAFKA/KIP-226+-+Dynamic+Broker+Configuration">KIP-226</a> introduced DescribeConfigs Request/Response v1.</li>
    <li> <a href="https://cwiki.apache.org/confluence/display/KAFKA/KIP-227%3A+Introduce+Incremental+FetchRequests+to+Increase+Partition+Scalability">KIP-227</a> introduced Fetch Request/Response v7.</li>
</ul>

<h5><a id="upgrade_110_streams_from_10" href="#upgrade_110_streams_from_10">Upgrading a 1.0 Kafka Streams Application</a></h5>
<ul>
    <li> Upgrading your Streams application from 1.0 to 1.1 does not require a broker upgrade.
        A Kafka Streams 1.1 application can connect to 1.0, 0.11.0, 0.10.2 and 0.10.1 brokers (it is not possible to connect to 0.10.0 brokers though). </li>
    <li> See <a href="/{{version}}/documentation/streams/upgrade-guide#streams_api_changes_110">Streams API changes in 1.1.0</a> for more details. </li>
</ul>

<h4><a id="upgrade_1_0_0" href="#upgrade_1_0_0">Upgrading from 0.8.x, 0.9.x, 0.10.0.x, 0.10.1.x, 0.10.2.x or 0.11.0.x to 1.0.0</a></h4>
<p>Kafka 1.0.0 introduces wire protocol changes. By following the recommended rolling upgrade plan below,
    you guarantee no downtime during the upgrade. However, please review the <a href="#upgrade_100_notable">notable changes in 1.0.0</a> before upgrading.
</p>

<p><b>For a rolling upgrade:</b></p>

<ol>
    <li> Update server.properties on all brokers and add the following properties. CURRENT_KAFKA_VERSION refers to the version you
        are upgrading from. CURRENT_MESSAGE_FORMAT_VERSION refers to the message format version currently in use. If you have previously
        overridden the message format version, you should keep its current value. Alternatively, if you are upgrading from a version prior
        to 0.11.0.x, then CURRENT_MESSAGE_FORMAT_VERSION should be set to match CURRENT_KAFKA_VERSION.
        <ul>
            <li>inter.broker.protocol.version=CURRENT_KAFKA_VERSION (e.g. 0.8.2, 0.9.0, 0.10.0, 0.10.1, 0.10.2, 0.11.0).</li>
            <li>log.message.format.version=CURRENT_MESSAGE_FORMAT_VERSION  (See <a href="#upgrade_10_performance_impact">potential performance impact
		following the upgrade</a> for the details on what this configuration does.)</li>
        </ul>
	If you are upgrading from 0.11.0.x and you have not overridden the message format, you must set
	both the message format version and the inter-broker protocol version to 0.11.0.
        <ul>
            <li>inter.broker.protocol.version=0.11.0</li>
            <li>log.message.format.version=0.11.0</li>
        </ul>
    </li>
    <li> Upgrade the brokers one at a time: shut down the broker, update the code, and restart it. </li>
    <li> Once the entire cluster is upgraded, bump the protocol version by editing <code>inter.broker.protocol.version</code> and setting it to 1.0.
    <li> Restart the brokers one by one for the new protocol version to take effect. </li>
    <li> If you have overridden the message format version as instructed above, then you need to do one more rolling restart to
        upgrade it to its latest version. Once all (or most) consumers have been upgraded to 0.11.0 or later,
        change log.message.format.version to 1.0 on each broker and restart them one by one. If you are upgrading from
        0.11.0 and log.message.format.version is set to 0.11.0, you can update the config and skip the rolling restart.
        Note that the older Scala consumer does not support the new message format introduced in 0.11, so to avoid the
        performance cost of down-conversion (or to take advantage of <a href="#upgrade_11_exactly_once_semantics">exactly once semantics</a>),
        the newer Java consumer must be used.</li>
</ol>

<p><b>Additional Upgrade Notes:</b></p>

<ol>
    <li>If you are willing to accept downtime, you can simply take all the brokers down, update the code and start them back up. They will start
        with the new protocol by default.</li>
    <li>Bumping the protocol version and restarting can be done any time after the brokers are upgraded. It does not have to be immediately after.
        Similarly for the message format version.</li>
</ol>

<h5><a id="upgrade_102_notable" href="#upgrade_102_notable">Notable changes in 1.0.2</a></h5>
<ul>
    <li> New Kafka Streams configuration parameter <code>upgrade.from</code> added that allows rolling bounce upgrade from version 0.10.0.x </li>
    <li> See the <a href="/{{version}}/documentation/streams/upgrade-guide.html"><b>Kafka Streams upgrade guide</b></a> for details about this new config.
</ul>

<h5><a id="upgrade_101_notable" href="#upgrade_101_notable">Notable changes in 1.0.1</a></h5>
<ul>
    <li>Restored binary compatibility of AdminClient's Options classes (e.g. CreateTopicsOptions, DeleteTopicsOptions, etc.) with
        0.11.0.x. Binary (but not source) compatibility had been broken inadvertently in 1.0.0.</li>
</ul>

<h5><a id="upgrade_100_notable" href="#upgrade_100_notable">Notable changes in 1.0.0</a></h5>
<ul>
    <li>Topic deletion is now enabled by default, since the functionality is now stable. Users who wish to
        to retain the previous behavior should set the broker config <code>delete.topic.enable</code> to <code>false</code>. Keep in mind that topic deletion removes data and the operation is not reversible (i.e. there is no "undelete" operation)</li>
    <li>For topics that support timestamp search if no offset can be found for a partition, that partition is now included in the search result with a null offset value. Previously, the partition was not included in the map.
        This change was made to make the search behavior consistent with the case of topics not supporting timestamp search.
    <li>If the <code>inter.broker.protocol.version</code> is 1.0 or later, a broker will now stay online to serve replicas
        on live log directories even if there are offline log directories. A log directory may become offline due to IOException
        caused by hardware failure. Users need to monitor the per-broker metric <code>offlineLogDirectoryCount</code> to check
        whether there is offline log directory. </li>
    <li>Added KafkaStorageException which is a retriable exception. KafkaStorageException will be converted to NotLeaderForPartitionException in the response
        if the version of the client's FetchRequest or ProducerRequest does not support KafkaStorageException. </li>
    <li>-XX:+DisableExplicitGC was replaced by -XX:+ExplicitGCInvokesConcurrent in the default JVM settings. This helps
        avoid out of memory exceptions during allocation of native memory by direct buffers in some cases.</li>
    <li>The overridden <code>handleError</code> method implementations have been removed from the following deprecated classes in
        the <code>kafka.api</code> package: <code>FetchRequest</code>, <code>GroupCoordinatorRequest</code>, <code>OffsetCommitRequest</code>,
        <code>OffsetFetchRequest</code>, <code>OffsetRequest</code>, <code>ProducerRequest</code>, and <code>TopicMetadataRequest</code>.
        This was only intended for use on the broker, but it is no longer in use and the implementations have not been maintained.
        A stub implementation has been retained for binary compatibility.</li>
    <li>The Java clients and tools now accept any string as a client-id.</li>
    <li>The deprecated tool <code>kafka-consumer-offset-checker.sh</code> has been removed. Use <code>kafka-consumer-groups.sh</code> to get consumer group details.</li>
    <li>SimpleAclAuthorizer now logs access denials to the authorizer log by default.</li>
    <li>Authentication failures are now reported to clients as one of the subclasses of <code>AuthenticationException</code>.
        No retries will be performed if a client connection fails authentication.</li>
    <li>Custom <code>SaslServer</code> implementations may throw <code>SaslAuthenticationException</code> to provide an error
        message to return to clients indicating the reason for authentication failure. Implementors should take care not to include
        any security-critical information in the exception message that should not be leaked to unauthenticated clients.</li>
    <li>The <code>app-info</code> mbean registered with JMX to provide version and commit id will be deprecated and replaced with
        metrics providing these attributes.</li>
    <li>Kafka metrics may now contain non-numeric values. <code>org.apache.kafka.common.Metric#value()</code> has been deprecated and
        will return <code>0.0</code> in such cases to minimise the probability of breaking users who read the value of every client
        metric (via a <code>MetricsReporter</code> implementation or by calling the <code>metrics()</code> method).
        <code>org.apache.kafka.common.Metric#metricValue()</code> can be used to retrieve numeric and non-numeric metric values.</li>
    <li>Every Kafka rate metric now has a corresponding cumulative count metric with the suffix <code>-total</code>
        to simplify downstream processing. For example, <code>records-consumed-rate</code> has a corresponding
        metric named <code>records-consumed-total</code>.</li>
    <li>Mx4j will only be enabled if the system property <code>kafka_mx4jenable</code> is set to <code>true</code>. Due to a logic
        inversion bug, it was previously enabled by default and disabled if <code>kafka_mx4jenable</code> was set to <code>true</code>.</li>
    <li>The package <code>org.apache.kafka.common.security.auth</code> in the clients jar has been made public and added to the javadocs.
        Internal classes which had previously been located in this package have been moved elsewhere.</li>
    <li>When using an Authorizer and a user doesn't have required permissions on a topic, the broker
        will return TOPIC_AUTHORIZATION_FAILED errors to requests irrespective of topic existence on broker.
        If the user have required permissions and the topic doesn't exists, then the UNKNOWN_TOPIC_OR_PARTITION
        error code will be returned. </li>
    <li>config/consumer.properties file updated to use new consumer config properties.</li>
</ul>

<h5><a id="upgrade_100_new_protocols" href="#upgrade_100_new_protocols">New Protocol Versions</a></h5>
<ul>
    <li> <a href="https://cwiki.apache.org/confluence/display/KAFKA/KIP-112%3A+Handle+disk+failure+for+JBOD">KIP-112</a>: LeaderAndIsrRequest v1 introduces a partition-level <code>is_new</code> field. </li>
    <li> <a href="https://cwiki.apache.org/confluence/display/KAFKA/KIP-112%3A+Handle+disk+failure+for+JBOD">KIP-112</a>: UpdateMetadataRequest v4 introduces a partition-level <code>offline_replicas</code> field. </li>
    <li> <a href="https://cwiki.apache.org/confluence/display/KAFKA/KIP-112%3A+Handle+disk+failure+for+JBOD">KIP-112</a>: MetadataResponse v5 introduces a partition-level <code>offline_replicas</code> field. </li>
    <li> <a href="https://cwiki.apache.org/confluence/display/KAFKA/KIP-112%3A+Handle+disk+failure+for+JBOD">KIP-112</a>: ProduceResponse v4 introduces error code for KafkaStorageException. </li>
    <li> <a href="https://cwiki.apache.org/confluence/display/KAFKA/KIP-112%3A+Handle+disk+failure+for+JBOD">KIP-112</a>: FetchResponse v6 introduces error code for KafkaStorageException. </li>
    <li> <a href="https://cwiki.apache.org/confluence/display/KAFKA/KIP-152+-+Improve+diagnostics+for+SASL+authentication+failures">KIP-152</a>:
         SaslAuthenticate request has been added to enable reporting of authentication failures. This request will
         be used if the SaslHandshake request version is greater than 0. </li>
</ul>

<h5><a id="upgrade_100_streams_from_0110" href="#upgrade_100_streams_from_0110">Upgrading a 0.11.0 Kafka Streams Application</a></h5>
<ul>
    <li> Upgrading your Streams application from 0.11.0 to 1.0 does not require a broker upgrade.
         A Kafka Streams 1.0 application can connect to 0.11.0, 0.10.2 and 0.10.1 brokers (it is not possible to connect to 0.10.0 brokers though).
         However, Kafka Streams 1.0 requires 0.10 message format or newer and does not work with older message formats. </li>
    <li> If you are monitoring on streams metrics, you will need make some changes to the metrics names in your reporting and monitoring code, because the metrics sensor hierarchy was changed. </li>
    <li> There are a few public APIs including <code>ProcessorContext#schedule()</code>, <code>Processor#punctuate()</code> and <code>KStreamBuilder</code>, <code>TopologyBuilder</code> are being deprecated by new APIs.
         We recommend making corresponding code changes, which should be very minor since the new APIs look quite similar, when you upgrade.
    <li> See <a href="/{{version}}/documentation/streams/upgrade-guide#streams_api_changes_100">Streams API changes in 1.0.0</a> for more details. </li>
</ul>

<h5><a id="upgrade_100_streams_from_0102" href="#upgrade_100_streams_from_0102">Upgrading a 0.10.2 Kafka Streams Application</a></h5>
<ul>
    <li> Upgrading your Streams application from 0.10.2 to 1.0 does not require a broker upgrade.
         A Kafka Streams 1.0 application can connect to 1.0, 0.11.0, 0.10.2 and 0.10.1 brokers (it is not possible to connect to 0.10.0 brokers though). </li>
    <li> If you are monitoring on streams metrics, you will need make some changes to the metrics names in your reporting and monitoring code, because the metrics sensor hierarchy was changed. </li>
    <li> There are a few public APIs including <code>ProcessorContext#schedule()</code>, <code>Processor#punctuate()</code> and <code>KStreamBuilder</code>, <code>TopologyBuilder</code> are being deprecated by new APIs.
         We recommend making corresponding code changes, which should be very minor since the new APIs look quite similar, when you upgrade.
    <li> If you specify customized <code>key.serde</code>, <code>value.serde</code> and <code>timestamp.extractor</code> in configs, it is recommended to use their replaced configure parameter as these configs are deprecated. </li>
    <li> See <a href="/{{version}}/documentation/streams/upgrade-guide#streams_api_changes_0110">Streams API changes in 0.11.0</a> for more details. </li>
</ul>

<h5><a id="upgrade_100_streams_from_0101" href="#upgrade_1100_streams_from_0101">Upgrading a 0.10.1 Kafka Streams Application</a></h5>
<ul>
    <li> Upgrading your Streams application from 0.10.1 to 1.0 does not require a broker upgrade.
         A Kafka Streams 1.0 application can connect to 1.0, 0.11.0, 0.10.2 and 0.10.1 brokers (it is not possible to connect to 0.10.0 brokers though). </li>
    <li> You need to recompile your code. Just swapping the Kafka Streams library jar file will not work and will break your application. </li>
    <li> If you are monitoring on streams metrics, you will need make some changes to the metrics names in your reporting and monitoring code, because the metrics sensor hierarchy was changed. </li>
    <li> There are a few public APIs including <code>ProcessorContext#schedule()</code>, <code>Processor#punctuate()</code> and <code>KStreamBuilder</code>, <code>TopologyBuilder</code> are being deprecated by new APIs.
         We recommend making corresponding code changes, which should be very minor since the new APIs look quite similar, when you upgrade.
    <li> If you specify customized <code>key.serde</code>, <code>value.serde</code> and <code>timestamp.extractor</code> in configs, it is recommended to use their replaced configure parameter as these configs are deprecated. </li>
    <li> If you use a custom (i.e., user implemented) timestamp extractor, you will need to update this code, because the <code>TimestampExtractor</code> interface was changed. </li>
    <li> If you register custom metrics, you will need to update this code, because the <code>StreamsMetric</code> interface was changed. </li>
    <li> See <a href="/{{version}}/documentation/streams/upgrade-guide#streams_api_changes_100">Streams API changes in 1.0.0</a>,
         <a href="/{{version}}/documentation/streams/upgrade-guide#streams_api_changes_0110">Streams API changes in 0.11.0</a> and
         <a href="/{{version}}/documentation/streams/upgrade-guide#streams_api_changes_0102">Streams API changes in 0.10.2</a> for more details. </li>
</ul>

<h5><a id="upgrade_100_streams_from_0100" href="#upgrade_100_streams_from_0100">Upgrading a 0.10.0 Kafka Streams Application</a></h5>
<ul>
    <li> Upgrading your Streams application from 0.10.0 to 1.0 does require a <a href="#upgrade_10_1">broker upgrade</a> because a Kafka Streams 1.0 application can only connect to 0.1, 0.11.0, 0.10.2, or 0.10.1 brokers. </li>
    <li> There are couple of API changes, that are not backward compatible (cf. <a href="/{{version}}/documentation/streams/upgrade-guide#streams_api_changes_100">Streams API changes in 1.0.0</a>,
         <a href="/{{version}}/documentation/streams#streams_api_changes_0110">Streams API changes in 0.11.0</a>,
         <a href="/{{version}}/documentation/streams#streams_api_changes_0102">Streams API changes in 0.10.2</a>, and
         <a href="/{{version}}/documentation/streams#streams_api_changes_0101">Streams API changes in 0.10.1</a> for more details).
         Thus, you need to update and recompile your code. Just swapping the Kafka Streams library jar file will not work and will break your application. </li>
    <li> Upgrading from 0.10.0.x to 1.0.2 requires two rolling bounces with config <code>upgrade.from="0.10.0"</code> set for first upgrade phase
        (cf. <a href="https://cwiki.apache.org/confluence/display/KAFKA/KIP-268%3A+Simplify+Kafka+Streams+Rebalance+Metadata+Upgrade">KIP-268</a>).
        As an alternative, an offline upgrade is also possible.
        <ul>
            <li> prepare your application instances for a rolling bounce and make sure that config <code>upgrade.from</code> is set to <code>"0.10.0"</code> for new version 0.11.0.3 </li>
            <li> bounce each instance of your application once </li>
            <li> prepare your newly deployed 1.0.2 application instances for a second round of rolling bounces; make sure to remove the value for config <code>upgrade.from</code> </li>
            <li> bounce each instance of your application once more to complete the upgrade </li>
        </ul>
    </li>
    <li> Upgrading from 0.10.0.x to 1.0.0 or 1.0.1 requires an offline upgrade (rolling bounce upgrade is not supported)

        <ul>
            <li> stop all old (0.10.0.x) application instances </li>
            <li> update your code and swap old code and jar file with new code and new jar file </li>
            <li> restart all new (1.0.0 or 1.0.1) application instances </li>
        </ul>
    </li>
</ul>

<h4><a id="upgrade_11_0_0" href="#upgrade_11_0_0">Upgrading from 0.8.x, 0.9.x, 0.10.0.x, 0.10.1.x or 0.10.2.x to 0.11.0.0</a></h4>
<p>Kafka 0.11.0.0 introduces a new message format version as well as wire protocol changes. By following the recommended rolling upgrade plan below,
  you guarantee no downtime during the upgrade. However, please review the <a href="#upgrade_1100_notable">notable changes in 0.11.0.0</a> before upgrading.
</p>

<p>Starting with version 0.10.2, Java clients (producer and consumer) have acquired the ability to communicate with older brokers. Version 0.11.0
    clients can talk to version 0.10.0 or newer brokers. However, if your brokers are older than 0.10.0, you must upgrade all the brokers in the
    Kafka cluster before upgrading your clients. Version 0.11.0 brokers support 0.8.x and newer clients.
</p>

<p><b>For a rolling upgrade:</b></p>

<ol>
    <li> Update server.properties on all brokers and add the following properties. CURRENT_KAFKA_VERSION refers to the version you
      are upgrading from. CURRENT_MESSAGE_FORMAT_VERSION refers to the current message format version currently in use. If you have
      not overridden the message format previously, then CURRENT_MESSAGE_FORMAT_VERSION should be set to match CURRENT_KAFKA_VERSION.
        <ul>
            <li>inter.broker.protocol.version=CURRENT_KAFKA_VERSION (e.g. 0.8.2, 0.9.0, 0.10.0, 0.10.1 or 0.10.2).</li>
            <li>log.message.format.version=CURRENT_MESSAGE_FORMAT_VERSION  (See <a href="#upgrade_10_performance_impact">potential performance impact
        following the upgrade</a> for the details on what this configuration does.)</li>
        </ul>
    </li>
    <li> Upgrade the brokers one at a time: shut down the broker, update the code, and restart it. </li>
    <li> Once the entire cluster is upgraded, bump the protocol version by editing <code>inter.broker.protocol.version</code> and setting it to 0.11.0, but
      do not change <code>log.message.format.version</code> yet. </li>
    <li> Restart the brokers one by one for the new protocol version to take effect. </li>
    <li> Once all (or most) consumers have been upgraded to 0.11.0 or later, then change log.message.format.version to 0.11.0 on each
      broker and restart them one by one. Note that the older Scala consumer does not support the new message format, so to avoid
      the performance cost of down-conversion (or to take advantage of <a href="#upgrade_11_exactly_once_semantics">exactly once semantics</a>),
      the new Java consumer must be used.</li>
</ol>

<p><b>Additional Upgrade Notes:</b></p>

<ol>
  <li>If you are willing to accept downtime, you can simply take all the brokers down, update the code and start them back up. They will start
    with the new protocol by default.</li>
  <li>Bumping the protocol version and restarting can be done any time after the brokers are upgraded. It does not have to be immediately after.
    Similarly for the message format version.</li>
  <li>It is also possible to enable the 0.11.0 message format on individual topics using the topic admin tool (<code>bin/kafka-topics.sh</code>)
    prior to updating the global setting <code>log.message.format.version</code>.</li>
  <li>If you are upgrading from a version prior to 0.10.0, it is NOT necessary to first update the message format to 0.10.0
    before you switch to 0.11.0.</li>
</ol>

<h5><a id="upgrade_1100_streams_from_0102" href="#upgrade_1100_streams_from_0102">Upgrading a 0.10.2 Kafka Streams Application</a></h5>
<ul>
    <li> Upgrading your Streams application from 0.10.2 to 0.11.0 does not require a broker upgrade.
         A Kafka Streams 0.11.0 application can connect to 0.11.0, 0.10.2 and 0.10.1 brokers (it is not possible to connect to 0.10.0 brokers though). </li>
    <li> If you specify customized <code>key.serde</code>, <code>value.serde</code> and <code>timestamp.extractor</code> in configs, it is recommended to use their replaced configure parameter as these configs are deprecated. </li>
    <li> See <a href="/{{version}}/documentation/streams/upgrade-guide#streams_api_changes_0110">Streams API changes in 0.11.0</a> for more details. </li>
</ul>

<h5><a id="upgrade_1100_streams_from_0101" href="#upgrade_1100_streams_from_0101">Upgrading a 0.10.1 Kafka Streams Application</a></h5>
<ul>
    <li> Upgrading your Streams application from 0.10.1 to 0.11.0 does not require a broker upgrade.
         A Kafka Streams 0.11.0 application can connect to 0.11.0, 0.10.2 and 0.10.1 brokers (it is not possible to connect to 0.10.0 brokers though). </li>
    <li> You need to recompile your code. Just swapping the Kafka Streams library jar file will not work and will break your application. </li>
    <li> If you specify customized <code>key.serde</code>, <code>value.serde</code> and <code>timestamp.extractor</code> in configs, it is recommended to use their replaced configure parameter as these configs are deprecated. </li>
    <li> If you use a custom (i.e., user implemented) timestamp extractor, you will need to update this code, because the <code>TimestampExtractor</code> interface was changed. </li>
    <li> If you register custom metrics, you will need to update this code, because the <code>StreamsMetric</code> interface was changed. </li>
    <li> See <a href="/{{version}}/documentation/streams/upgrade-guide#streams_api_changes_0110">Streams API changes in 0.11.0</a> and
         <a href="/{{version}}/documentation/streams/upgrade-guide#streams_api_changes_0102">Streams API changes in 0.10.2</a> for more details. </li>
</ul>

<h5><a id="upgrade_1100_streams_from_0100" href="#upgrade_1100_streams_from_0100">Upgrading a 0.10.0 Kafka Streams Application</a></h5>
<ul>
    <li> Upgrading your Streams application from 0.10.0 to 0.11.0 does require a <a href="#upgrade_10_1">broker upgrade</a> because a Kafka Streams 0.11.0 application can only connect to 0.11.0, 0.10.2, or 0.10.1 brokers. </li>
    <li> There are couple of API changes, that are not backward compatible (cf. <a href="/{{version}}/documentation/streams#streams_api_changes_0110">Streams API changes in 0.11.0</a>,
         <a href="/{{version}}/documentation/streams#streams_api_changes_0102">Streams API changes in 0.10.2</a>, and
         <a href="/{{version}}/documentation/streams#streams_api_changes_0101">Streams API changes in 0.10.1</a> for more details).
         Thus, you need to update and recompile your code. Just swapping the Kafka Streams library jar file will not work and will break your application. </li>
    <li> Upgrading from 0.10.0.x to 0.11.0.3 requires two rolling bounces with config <code>upgrade.from="0.10.0"</code> set for first upgrade phase
        (cf. <a href="https://cwiki.apache.org/confluence/display/KAFKA/KIP-268%3A+Simplify+Kafka+Streams+Rebalance+Metadata+Upgrade">KIP-268</a>).
        As an alternative, an offline upgrade is also possible.
        <ul>
            <li> prepare your application instances for a rolling bounce and make sure that config <code>upgrade.from</code> is set to <code>"0.10.0"</code> for new version 0.11.0.3 </li>
            <li> bounce each instance of your application once </li>
            <li> prepare your newly deployed 0.11.0.3 application instances for a second round of rolling bounces; make sure to remove the value for config <code>upgrade.from</code> </li>
            <li> bounce each instance of your application once more to complete the upgrade </li>
        </ul>
    </li>
    <li> Upgrading from 0.10.0.x to 0.11.0.0, 0.11.0.1, or 0.11.0.2 requires an offline upgrade (rolling bounce upgrade is not supported)
        <ul>
            <li> stop all old (0.10.0.x) application instances </li>
            <li> update your code and swap old code and jar file with new code and new jar file </li>
            <li> restart all new (0.11.0.0 , 0.11.0.1, or 0.11.0.2) application instances </li>
        </ul>
    </li>
</ul>

<h5><a id="upgrade_1103_notable" href="#upgrade_1103_notable">Notable changes in 0.11.0.3</a></h5>
<ul>
<li> New Kafka Streams configuration parameter <code>upgrade.from</code> added that allows rolling bounce upgrade from version 0.10.0.x </li>
<li> See the <a href="/{{version}}/documentation/streams/upgrade-guide.html"><b>Kafka Streams upgrade guide</b></a> for details about this new config.
</ul>

<h5><a id="upgrade_1100_notable" href="#upgrade_1100_notable">Notable changes in 0.11.0.0</a></h5>
<ul>
    <li>Unclean leader election is now disabled by default. The new default favors durability over availability. Users who wish to
        to retain the previous behavior should set the broker config <code>unclean.leader.election.enable</code> to <code>true</code>.</li>
    <li>Producer configs <code>block.on.buffer.full</code>, <code>metadata.fetch.timeout.ms</code> and <code>timeout.ms</code> have been
        removed. They were initially deprecated in Kafka 0.9.0.0.</li>
    <li>The <code>offsets.topic.replication.factor</code> broker config is now enforced upon auto topic creation. Internal
        auto topic creation will fail with a GROUP_COORDINATOR_NOT_AVAILABLE error until the cluster size meets this
        replication factor requirement.</li>
    <li> When compressing data with snappy, the producer and broker will use the compression scheme's default block size (2 x 32 KB)
         instead of 1 KB in order to improve the compression ratio. There have been reports of data compressed with the smaller
         block size being 50% larger than when compressed with the larger block size. For the snappy case, a producer with 5000
         partitions will require an additional 315 MB of JVM heap.</li>
    <li> Similarly, when compressing data with gzip, the producer and broker will use 8 KB instead of 1 KB as the buffer size. The default
         for gzip is excessively low (512 bytes). </li>
    <li>The broker configuration <code>max.message.bytes</code> now applies to the total size of a batch of messages.
        Previously the setting applied to batches of compressed messages, or to non-compressed messages individually.
        A message batch may consist of only a single message, so in most cases, the limitation on the size of
        individual messages is only reduced by the overhead of the batch format. However, there are some subtle implications
        for message format conversion (see <a href="#upgrade_11_message_format">below</a> for more detail). Note also
        that while previously the broker would ensure that at least one message is returned in each fetch request (regardless of the
        total and partition-level fetch sizes), the same behavior now applies to one message batch.</li>
    <li>GC log rotation is enabled by default, see KAFKA-3754 for details.</li>
    <li>Deprecated constructors of RecordMetadata, MetricName and Cluster classes have been removed.</li>
    <li>Added user headers support through a new Headers interface providing user headers read and write access.</li>
    <li>ProducerRecord and ConsumerRecord expose the new Headers API via <code>Headers headers()</code> method call.</li>
    <li>ExtendedSerializer and ExtendedDeserializer interfaces are introduced to support serialization and deserialization for headers. Headers will be ignored if the configured serializer and deserializer are not the above classes.</li>
    <li>A new config, <code>group.initial.rebalance.delay.ms</code>, was introduced.
        This config specifies the time, in milliseconds, that the <code>GroupCoordinator</code> will delay the initial consumer rebalance.
        The rebalance will be further delayed by the value of <code>group.initial.rebalance.delay.ms</code> as new members join the group, up to a maximum of <code>max.poll.interval.ms</code>.
        The default value for this is 3 seconds.
        During development and testing it might be desirable to set this to 0 in order to not delay test execution time.
    </li>
    <li><code>org.apache.kafka.common.Cluster#partitionsForTopic</code>, <code>partitionsForNode</code> and <code>availablePartitionsForTopic</code> methods
        will return an empty list instead of <code>null</code> (which is considered a bad practice) in case the metadata for the required topic does not exist.
    </li>
    <li>Streams API configuration parameters <code>timestamp.extractor</code>, <code>key.serde</code>, and <code>value.serde</code> were deprecated and
        replaced by <code>default.timestamp.extractor</code>, <code>default.key.serde</code>, and <code>default.value.serde</code>, respectively.
    </li>
    <li>For offset commit failures in the Java consumer's <code>commitAsync</code> APIs, we no longer expose the underlying
        cause when instances of <code>RetriableCommitFailedException</code> are passed to the commit callback. See
        <a href="https://issues.apache.org/jira/browse/KAFKA-5052">KAFKA-5052</a>  for more detail.
    </li>
</ul>

<h5><a id="upgrade_1100_new_protocols" href="#upgrade_1100_new_protocols">New Protocol Versions</a></h5>
<ul>
    <li> <a href="https://cwiki.apache.org/confluence/display/KAFKA/KIP-107%3A+Add+purgeDataBefore()+API+in+AdminClient">KIP-107</a>: FetchRequest v5 introduces a partition-level <code>log_start_offset</code> field. </li>
    <li> <a href="https://cwiki.apache.org/confluence/display/KAFKA/KIP-107%3A+Add+purgeDataBefore()+API+in+AdminClient">KIP-107</a>: FetchResponse v5 introduces a partition-level <code>log_start_offset</code> field. </li>
    <li> <a href="https://cwiki.apache.org/confluence/display/KAFKA/KIP-82+-+Add+Record+Headers">KIP-82</a>: ProduceRequest v3 introduces an array of <code>header</code> in the message protocol, containing <code>key</code> field and <code>value</code> field.</li>
    <li> <a href="https://cwiki.apache.org/confluence/display/KAFKA/KIP-82+-+Add+Record+Headers">KIP-82</a>: FetchResponse v5 introduces an array of <code>header</code> in the message protocol, containing <code>key</code> field and <code>value</code> field.</li>
</ul>

<h5><a id="upgrade_11_exactly_once_semantics" href="#upgrade_11_exactly_once_semantics">Notes on Exactly Once Semantics</a></h5>
<p>Kafka 0.11.0 includes support for idempotent and transactional capabilities in the producer. Idempotent delivery
  ensures that messages are delivered exactly once to a particular topic partition during the lifetime of a single producer.
  Transactional delivery allows producers to send data to multiple partitions such that either all messages are successfully
  delivered, or none of them are. Together, these capabilities enable "exactly once semantics" in Kafka. More details on these
  features are available in the user guide, but below we add a few specific notes on enabling them in an upgraded cluster.
  Note that enabling EoS is not required and there is no impact on the broker's behavior if unused.</p>

<ol>
  <li>Only the new Java producer and consumer support exactly once semantics.</li>
  <li>These features depend crucially on the <a href="#upgrade_11_message_format">0.11.0 message format</a>. Attempting to use them
    on an older format will result in unsupported version errors.</li>
  <li>Transaction state is stored in a new internal topic <code>__transaction_state</code>. This topic is not created until the
    the first attempt to use a transactional request API. Similar to the consumer offsets topic, there are several settings
    to control the topic's configuration. For example, <code>transaction.state.log.min.isr</code> controls the minimum ISR for
    this topic. See the configuration section in the user guide for a full list of options.</li>
  <li>For secure clusters, the transactional APIs require new ACLs which can be turned on with the <code>bin/kafka-acls.sh</code>.
    tool.</li>
  <li>EoS in Kafka introduces new request APIs and modifies several existing ones. See
    <a href="https://cwiki.apache.org/confluence/display/KAFKA/KIP-98+-+Exactly+Once+Delivery+and+Transactional+Messaging#KIP-98-ExactlyOnceDeliveryandTransactionalMessaging-RPCProtocolSummary">KIP-98</a>
    for the full details</li>
</ol>

<h5><a id="upgrade_11_message_format" href="#upgrade_11_message_format">Notes on the new message format in 0.11.0</a></h5>
<p>The 0.11.0 message format includes several major enhancements in order to support better delivery semantics for the producer
  (see <a href="https://cwiki.apache.org/confluence/display/KAFKA/KIP-98+-+Exactly+Once+Delivery+and+Transactional+Messaging">KIP-98</a>)
  and improved replication fault tolerance
  (see <a href="https://cwiki.apache.org/confluence/display/KAFKA/KIP-101+-+Alter+Replication+Protocol+to+use+Leader+Epoch+rather+than+High+Watermark+for+Truncation">KIP-101</a>).
  Although the new format contains more information to make these improvements possible, we have made the batch format much
  more efficient. As long as the number of messages per batch is more than 2, you can expect lower overall overhead. For smaller
  batches, however, there may be a small performance impact. See <a href="bit.ly/kafka-eos-perf">here</a> for the results of our
  initial performance analysis of the new message format. You can also find more detail on the message format in the
  <a href="https://cwiki.apache.org/confluence/display/KAFKA/KIP-98+-+Exactly+Once+Delivery+and+Transactional+Messaging#KIP-98-ExactlyOnceDeliveryandTransactionalMessaging-MessageFormat">KIP-98</a> proposal.
</p>
<p>One of the notable differences in the new message format is that even uncompressed messages are stored together as a single batch.
  This has a few implications for the broker configuration <code>max.message.bytes</code>, which limits the size of a single batch. First,
  if an older client produces messages to a topic partition using the old format, and the messages are individually smaller than
  <code>max.message.bytes</code>, the broker may still reject them after they are merged into a single batch during the up-conversion process.
  Generally this can happen when the aggregate size of the individual messages is larger than <code>max.message.bytes</code>. There is a similar
  effect for older consumers reading messages down-converted from the new format: if the fetch size is not set at least as large as
  <code>max.message.bytes</code>, the consumer may not be able to make progress even if the individual uncompressed messages are smaller
  than the configured fetch size. This behavior does not impact the Java client for 0.10.1.0 and later since it uses an updated fetch protocol
  which ensures that at least one message can be returned even if it exceeds the fetch size. To get around these problems, you should ensure
  1) that the producer's batch size is not set larger than <code>max.message.bytes</code>, and 2) that the consumer's fetch size is set at
  least as large as <code>max.message.bytes</code>.
</p>
<p>Most of the discussion on the performance impact of <a href="#upgrade_10_performance_impact">upgrading to the 0.10.0 message format</a>
  remains pertinent to the 0.11.0 upgrade. This mainly affects clusters that are not secured with TLS since "zero-copy" transfer
  is already not possible in that case. In order to avoid the cost of down-conversion, you should ensure that consumer applications
  are upgraded to the latest 0.11.0 client. Significantly, since the old consumer has been deprecated in 0.11.0.0, it does not support
  the new message format. You must upgrade to use the new consumer to use the new message format without the cost of down-conversion.
  Note that 0.11.0 consumers support backwards compatibility with 0.10.0 brokers and upward, so it is possible to upgrade the
  clients first before the brokers.
</p>

<h4><a id="upgrade_10_2_0" href="#upgrade_10_2_0">Upgrading from 0.8.x, 0.9.x, 0.10.0.x or 0.10.1.x to 0.10.2.0</a></h4>
<p>0.10.2.0 has wire protocol changes. By following the recommended rolling upgrade plan below, you guarantee no downtime during the upgrade.
However, please review the <a href="#upgrade_1020_notable">notable changes in 0.10.2.0</a> before upgrading.
</p>

<p>Starting with version 0.10.2, Java clients (producer and consumer) have acquired the ability to communicate with older brokers. Version 0.10.2
clients can talk to version 0.10.0 or newer brokers. However, if your brokers are older than 0.10.0, you must upgrade all the brokers in the
Kafka cluster before upgrading your clients. Version 0.10.2 brokers support 0.8.x and newer clients.
</p>

<p><b>For a rolling upgrade:</b></p>

<ol>
    <li> Update server.properties file on all brokers and add the following properties:
        <ul>
            <li>inter.broker.protocol.version=CURRENT_KAFKA_VERSION (e.g. 0.8.2, 0.9.0, 0.10.0 or 0.10.1).</li>
            <li>log.message.format.version=CURRENT_KAFKA_VERSION  (See <a href="#upgrade_10_performance_impact">potential performance impact following the upgrade</a> for the details on what this configuration does.)
        </ul>
    </li>
    <li> Upgrade the brokers one at a time: shut down the broker, update the code, and restart it. </li>
    <li> Once the entire cluster is upgraded, bump the protocol version by editing inter.broker.protocol.version and setting it to 0.10.2. </li>
    <li> If your previous message format is 0.10.0, change log.message.format.version to 0.10.2 (this is a no-op as the message format is the same for 0.10.0, 0.10.1 and 0.10.2).
        If your previous message format version is lower than 0.10.0, do not change log.message.format.version yet - this parameter should only change once all consumers have been upgraded to 0.10.0.0 or later.</li>
    <li> Restart the brokers one by one for the new protocol version to take effect. </li>
    <li> If log.message.format.version is still lower than 0.10.0 at this point, wait until all consumers have been upgraded to 0.10.0 or later,
        then change log.message.format.version to 0.10.2 on each broker and restart them one by one. </li>
</ol>

<p><b>Note:</b> If you are willing to accept downtime, you can simply take all the brokers down, update the code and start all of them. They will start with the new protocol by default.

<p><b>Note:</b> Bumping the protocol version and restarting can be done any time after the brokers were upgraded. It does not have to be immediately after.

<h5><a id="upgrade_1020_streams_from_0101" href="#upgrade_1020_streams_from_0101">Upgrading a 0.10.1 Kafka Streams Application</a></h5>
<ul>
    <li> Upgrading your Streams application from 0.10.1 to 0.10.2 does not require a broker upgrade.
         A Kafka Streams 0.10.2 application can connect to 0.10.2 and 0.10.1 brokers (it is not possible to connect to 0.10.0 brokers though). </li>
    <li> You need to recompile your code. Just swapping the Kafka Streams library jar file will not work and will break your application. </li>
    <li> If you use a custom (i.e., user implemented) timestamp extractor, you will need to update this code, because the <code>TimestampExtractor</code> interface was changed. </li>
    <li> If you register custom metrics, you will need to update this code, because the <code>StreamsMetric</code> interface was changed. </li>
    <li> See <a href="/{{version}}/documentation/streams/upgrade-guide#streams_api_changes_0102">Streams API changes in 0.10.2</a> for more details. </li>
</ul>

<h5><a id="upgrade_1020_streams_from_0100" href="#upgrade_1020_streams_from_0100">Upgrading a 0.10.0 Kafka Streams Application</a></h5>
<ul>
    <li> Upgrading your Streams application from 0.10.0 to 0.10.2 does require a <a href="#upgrade_10_1">broker upgrade</a> because a Kafka Streams 0.10.2 application can only connect to 0.10.2 or 0.10.1 brokers. </li>
    <li> There are couple of API changes, that are not backward compatible (cf. <a href="/{{version}}/documentation/streams#streams_api_changes_0102">Streams API changes in 0.10.2</a> for more details).
         Thus, you need to update and recompile your code. Just swapping the Kafka Streams library jar file will not work and will break your application. </li>
    <li> Upgrading from 0.10.0.x to 0.10.2.2 requires two rolling bounces with config <code>upgrade.from="0.10.0"</code> set for first upgrade phase
         (cf. <a href="https://cwiki.apache.org/confluence/display/KAFKA/KIP-268%3A+Simplify+Kafka+Streams+Rebalance+Metadata+Upgrade">KIP-268</a>).
         As an alternative, an offline upgrade is also possible.
        <ul>
            <li> prepare your application instances for a rolling bounce and make sure that config <code>upgrade.from</code> is set to <code>"0.10.0"</code> for new version 0.10.2.2 </li>
            <li> bounce each instance of your application once </li>
            <li> prepare your newly deployed 0.10.2.2 application instances for a second round of rolling bounces; make sure to remove the value for config <code>upgrade.from</code> </li>
            <li> bounce each instance of your application once more to complete the upgrade </li>
        </ul>
    </li>
    <li> Upgrading from 0.10.0.x to 0.10.2.0 or 0.10.2.1 requires an offline upgrade (rolling bounce upgrade is not supported)
        <ul>
            <li> stop all old (0.10.0.x) application instances </li>
            <li> update your code and swap old code and jar file with new code and new jar file </li>
            <li> restart all new (0.10.2.0 or 0.10.2.1) application instances </li>
        </ul>
    </li>
</ul>

<h5><a id="upgrade_10202_notable" href="#upgrade_10202_notable">Notable changes in 0.10.2.2</a></h5>
<ul>
<li> New configuration parameter <code>upgrade.from</code> added that allows rolling bounce upgrade from version 0.10.0.x </li>
</ul>

<h5><a id="upgrade_10201_notable" href="#upgrade_10201_notable">Notable changes in 0.10.2.1</a></h5>
<ul>
  <li> The default values for two configurations of the StreamsConfig class were changed to improve the resiliency of Kafka Streams applications. The internal Kafka Streams producer <code>retries</code> default value was changed from 0 to 10. The internal Kafka Streams consumer <code>max.poll.interval.ms</code>  default value was changed from 300000 to <code>Integer.MAX_VALUE</code>.
  </li>
</ul>

<h5><a id="upgrade_1020_notable" href="#upgrade_1020_notable">Notable changes in 0.10.2.0</a></h5>
<ul>
    <li>The Java clients (producer and consumer) have acquired the ability to communicate with older brokers. Version 0.10.2 clients
        can talk to version 0.10.0 or newer brokers. Note that some features are not available or are limited when older brokers
        are used. </li>
    <li>Several methods on the Java consumer may now throw <code>InterruptException</code> if the calling thread is interrupted.
        Please refer to the <code>KafkaConsumer</code> Javadoc for a more in-depth explanation of this change.</li>
    <li>Java consumer now shuts down gracefully. By default, the consumer waits up to 30 seconds to complete pending requests.
        A new close API with timeout has been added to <code>KafkaConsumer</code> to control the maximum wait time.</li>
    <li>Multiple regular expressions separated by commas can be passed to MirrorMaker with the new Java consumer via the --whitelist option. This
        makes the behaviour consistent with MirrorMaker when used the old Scala consumer.</li>
    <li>Upgrading your Streams application from 0.10.1 to 0.10.2 does not require a broker upgrade.
        A Kafka Streams 0.10.2 application can connect to 0.10.2 and 0.10.1 brokers (it is not possible to connect to 0.10.0 brokers though).</li>
    <li>The Zookeeper dependency was removed from the Streams API. The Streams API now uses the Kafka protocol to manage internal topics instead of
        modifying Zookeeper directly. This eliminates the need for privileges to access Zookeeper directly and "StreamsConfig.ZOOKEEPER_CONFIG"
        should not be set in the Streams app any more. If the Kafka cluster is secured, Streams apps must have the required security privileges to create new topics.</li>
    <li>Several new fields including "security.protocol", "connections.max.idle.ms", "retry.backoff.ms", "reconnect.backoff.ms" and "request.timeout.ms" were added to
        StreamsConfig class. User should pay attention to the default values and set these if needed. For more details please refer to <a href="/{{version}}/documentation/#streamsconfigs">3.5 Kafka Streams Configs</a>.</li>
</ul>

<h5><a id="upgrade_1020_new_protocols" href="#upgrade_1020_new_protocols">New Protocol Versions</a></h5>
<ul>
    <li> <a href="https://cwiki.apache.org/confluence/display/KAFKA/KIP-88%3A+OffsetFetch+Protocol+Update">KIP-88</a>: OffsetFetchRequest v2 supports retrieval of offsets for all topics if the <code>topics</code> array is set to <code>null</code>. </li>
    <li> <a href="https://cwiki.apache.org/confluence/display/KAFKA/KIP-88%3A+OffsetFetch+Protocol+Update">KIP-88</a>: OffsetFetchResponse v2 introduces a top-level <code>error_code</code> field. </li>
    <li> <a href="https://cwiki.apache.org/confluence/display/KAFKA/KIP-103%3A+Separation+of+Internal+and+External+traffic">KIP-103</a>: UpdateMetadataRequest v3 introduces a <code>listener_name</code> field to the elements of the <code>end_points</code> array. </li>
    <li> <a href="https://cwiki.apache.org/confluence/display/KAFKA/KIP-108%3A+Create+Topic+Policy">KIP-108</a>: CreateTopicsRequest v1 introduces a <code>validate_only</code> field. </li>
    <li> <a href="https://cwiki.apache.org/confluence/display/KAFKA/KIP-108%3A+Create+Topic+Policy">KIP-108</a>: CreateTopicsResponse v1 introduces an <code>error_message</code> field to the elements of the <code>topic_errors</code> array. </li>
</ul>

<h4><a id="upgrade_10_1" href="#upgrade_10_1">Upgrading from 0.8.x, 0.9.x or 0.10.0.X to 0.10.1.0</a></h4>
0.10.1.0 has wire protocol changes. By following the recommended rolling upgrade plan below, you guarantee no downtime during the upgrade.
However, please notice the <a href="#upgrade_10_1_breaking">Potential breaking changes in 0.10.1.0</a> before upgrade.
<br>
Note: Because new protocols are introduced, it is important to upgrade your Kafka clusters before upgrading your clients (i.e. 0.10.1.x clients
only support 0.10.1.x or later brokers while 0.10.1.x brokers also support older clients).

<p><b>For a rolling upgrade:</b></p>

<ol>
    <li> Update server.properties file on all brokers and add the following properties:
        <ul>
            <li>inter.broker.protocol.version=CURRENT_KAFKA_VERSION (e.g. 0.8.2.0, 0.9.0.0 or 0.10.0.0).</li>
            <li>log.message.format.version=CURRENT_KAFKA_VERSION  (See <a href="#upgrade_10_performance_impact">potential performance impact following the upgrade</a> for the details on what this configuration does.)
        </ul>
    </li>
    <li> Upgrade the brokers one at a time: shut down the broker, update the code, and restart it. </li>
    <li> Once the entire cluster is upgraded, bump the protocol version by editing inter.broker.protocol.version and setting it to 0.10.1.0. </li>
    <li> If your previous message format is 0.10.0, change log.message.format.version to 0.10.1 (this is a no-op as the message format is the same for both 0.10.0 and 0.10.1).
         If your previous message format version is lower than 0.10.0, do not change log.message.format.version yet - this parameter should only change once all consumers have been upgraded to 0.10.0.0 or later.</li>
    <li> Restart the brokers one by one for the new protocol version to take effect. </li>
    <li> If log.message.format.version is still lower than 0.10.0 at this point, wait until all consumers have been upgraded to 0.10.0 or later,
         then change log.message.format.version to 0.10.1 on each broker and restart them one by one. </li>
</ol>

<p><b>Note:</b> If you are willing to accept downtime, you can simply take all the brokers down, update the code and start all of them. They will start with the new protocol by default.

<p><b>Note:</b> Bumping the protocol version and restarting can be done any time after the brokers were upgraded. It does not have to be immediately after.

<h5><a id="upgrade_1012_notable" href="#upgrade_1012_notable">Notable changes in 0.10.1.2</a></h5>
<ul>
    <li> New configuration parameter <code>upgrade.from</code> added that allows rolling bounce upgrade from version 0.10.0.x </li>
</ul>

<h5><a id="upgrade_10_1_breaking" href="#upgrade_10_1_breaking">Potential breaking changes in 0.10.1.0</a></h5>
<ul>
    <li> The log retention time is no longer based on last modified time of the log segments. Instead it will be based on the largest timestamp of the messages in a log segment.</li>
    <li> The log rolling time is no longer depending on log segment create time. Instead it is now based on the timestamp in the messages. More specifically. if the timestamp of the first message in the segment is T, the log will be rolled out when a new message has a timestamp greater than or equal to T + log.roll.ms </li>
    <li> The open file handlers of 0.10.0 will increase by ~33% because of the addition of time index files for each segment.</li>
    <li> The time index and offset index share the same index size configuration. Since each time index entry is 1.5x the size of offset index entry. User may need to increase log.index.size.max.bytes to avoid potential frequent log rolling. </li>
    <li> Due to the increased number of index files, on some brokers with large amount the log segments (e.g. >15K), the log loading process during the broker startup could be longer. Based on our experiment, setting the num.recovery.threads.per.data.dir to one may reduce the log loading time. </li>
</ul>

<h5><a id="upgrade_1010_streams_from_0100" href="#upgrade_1010_streams_from_0100">Upgrading a 0.10.0 Kafka Streams Application</a></h5>
<ul>
    <li> Upgrading your Streams application from 0.10.0 to 0.10.1 does require a <a href="#upgrade_10_1">broker upgrade</a> because a Kafka Streams 0.10.1 application can only connect to 0.10.1 brokers. </li>
    <li> There are couple of API changes, that are not backward compatible (cf. <a href="/{{version}}/documentation/streams/upgrade-guide#streams_api_changes_0101">Streams API changes in 0.10.1</a> for more details).
         Thus, you need to update and recompile your code. Just swapping the Kafka Streams library jar file will not work and will break your application. </li>
    <li> Upgrading from 0.10.0.x to 0.10.1.2 requires two rolling bounces with config <code>upgrade.from="0.10.0"</code> set for first upgrade phase
         (cf. <a href="https://cwiki.apache.org/confluence/display/KAFKA/KIP-268%3A+Simplify+Kafka+Streams+Rebalance+Metadata+Upgrade">KIP-268</a>).
         As an alternative, an offline upgrade is also possible.
        <ul>
            <li> prepare your application instances for a rolling bounce and make sure that config <code>upgrade.from</code> is set to <code>"0.10.0"</code> for new version 0.10.1.2 </li>
            <li> bounce each instance of your application once </li>
            <li> prepare your newly deployed 0.10.1.2 application instances for a second round of rolling bounces; make sure to remove the value for config <code>upgrade.from</code> </li>
            <li> bounce each instance of your application once more to complete the upgrade </li>
        </ul>
    </li>
    <li> Upgrading from 0.10.0.x to 0.10.1.0 or 0.10.1.1 requires an offline upgrade (rolling bounce upgrade is not supported)
    <ul>
        <li> stop all old (0.10.0.x) application instances </li>
        <li> update your code and swap old code and jar file with new code and new jar file </li>
        <li> restart all new (0.10.1.0 or 0.10.1.1) application instances </li>
    </ul>
    </li>
</ul>

<h5><a id="upgrade_1010_notable" href="#upgrade_1010_notable">Notable changes in 0.10.1.0</a></h5>
<ul>
    <li> The new Java consumer is no longer in beta and we recommend it for all new development. The old Scala consumers are still supported, but they will be deprecated in the next release
         and will be removed in a future major release. </li>
    <li> The <code>--new-consumer</code>/<code>--new.consumer</code> switch is no longer required to use tools like MirrorMaker and the Console Consumer with the new consumer; one simply
         needs to pass a Kafka broker to connect to instead of the ZooKeeper ensemble. In addition, usage of the Console Consumer with the old consumer has been deprecated and it will be
         removed in a future major release. </li>
    <li> Kafka clusters can now be uniquely identified by a cluster id. It will be automatically generated when a broker is upgraded to 0.10.1.0. The cluster id is available via the kafka.server:type=KafkaServer,name=ClusterId metric and it is part of the Metadata response. Serializers, client interceptors and metric reporters can receive the cluster id by implementing the ClusterResourceListener interface. </li>
    <li> The BrokerState "RunningAsController" (value 4) has been removed. Due to a bug, a broker would only be in this state briefly before transitioning out of it and hence the impact of the removal should be minimal. The recommended way to detect if a given broker is the controller is via the kafka.controller:type=KafkaController,name=ActiveControllerCount metric. </li>
    <li> The new Java Consumer now allows users to search offsets by timestamp on partitions. </li>
    <li> The new Java Consumer now supports heartbeating from a background thread. There is a new configuration
         <code>max.poll.interval.ms</code> which controls the maximum time between poll invocations before the consumer
         will proactively leave the group (5 minutes by default). The value of the configuration
         <code>request.timeout.ms</code> (default to 30 seconds) must always be smaller than <code>max.poll.interval.ms</code>(default to 5 minutes),
         since that is the maximum time that a JoinGroup request can block on the server while the consumer is rebalance.
         Finally, the default value of <code>session.timeout.ms</code> has been adjusted down to
         10 seconds, and the default value of <code>max.poll.records</code> has been changed to 500.</li>
    <li> When using an Authorizer and a user doesn't have <b>Describe</b> authorization on a topic, the broker will no
         longer return TOPIC_AUTHORIZATION_FAILED errors to requests since this leaks topic names. Instead, the UNKNOWN_TOPIC_OR_PARTITION
         error code will be returned. This may cause unexpected timeouts or delays when using the producer and consumer since
         Kafka clients will typically retry automatically on unknown topic errors. You should consult the client logs if you
         suspect this could be happening.</li>
    <li> Fetch responses have a size limit by default (50 MB for consumers and 10 MB for replication). The existing per partition limits also apply (1 MB for consumers
         and replication). Note that neither of these limits is an absolute maximum as explained in the next point. </li>
    <li> Consumers and replicas can make progress if a message larger than the response/partition size limit is found. More concretely, if the first message in the
         first non-empty partition of the fetch is larger than either or both limits, the message will still be returned. </li>
    <li> Overloaded constructors were added to <code>kafka.api.FetchRequest</code> and <code>kafka.javaapi.FetchRequest</code> to allow the caller to specify the
         order of the partitions (since order is significant in v3). The previously existing constructors were deprecated and the partitions are shuffled before
         the request is sent to avoid starvation issues. </li>
</ul>

<h5><a id="upgrade_1010_new_protocols" href="#upgrade_1010_new_protocols">New Protocol Versions</a></h5>
<ul>
    <li> ListOffsetRequest v1 supports accurate offset search based on timestamps. </li>
    <li> MetadataResponse v2 introduces a new field: "cluster_id". </li>
    <li> FetchRequest v3 supports limiting the response size (in addition to the existing per partition limit), it returns messages
         bigger than the limits if required to make progress and the order of partitions in the request is now significant. </li>
    <li> JoinGroup v1 introduces a new field: "rebalance_timeout". </li>
</ul>

<h4><a id="upgrade_10" href="#upgrade_10">Upgrading from 0.8.x or 0.9.x to 0.10.0.0</a></h4>
<p>
0.10.0.0 has <a href="#upgrade_10_breaking">potential breaking changes</a> (please review before upgrading) and possible <a href="#upgrade_10_performance_impact">  performance impact following the upgrade</a>. By following the recommended rolling upgrade plan below, you guarantee no downtime and no performance impact during and following the upgrade.
<br>
Note: Because new protocols are introduced, it is important to upgrade your Kafka clusters before upgrading your clients.
</p>
<p>
<b>Notes to clients with version 0.9.0.0: </b>Due to a bug introduced in 0.9.0.0,
clients that depend on ZooKeeper (old Scala high-level Consumer and MirrorMaker if used with the old consumer) will not
work with 0.10.0.x brokers. Therefore, 0.9.0.0 clients should be upgraded to 0.9.0.1 <b>before</b> brokers are upgraded to
0.10.0.x. This step is not necessary for 0.8.X or 0.9.0.1 clients.
</p>

<p><b>For a rolling upgrade:</b></p>

<ol>
    <li> Update server.properties file on all brokers and add the following properties:
         <ul>
         <li>inter.broker.protocol.version=CURRENT_KAFKA_VERSION (e.g. 0.8.2 or 0.9.0.0).</li>
         <li>log.message.format.version=CURRENT_KAFKA_VERSION  (See <a href="#upgrade_10_performance_impact">potential performance impact following the upgrade</a> for the details on what this configuration does.)
         </ul>
    </li>
    <li> Upgrade the brokers. This can be done a broker at a time by simply bringing it down, updating the code, and restarting it. </li>
    <li> Once the entire cluster is upgraded, bump the protocol version by editing inter.broker.protocol.version and setting it to 0.10.0.0. NOTE: You shouldn't touch log.message.format.version yet - this parameter should only change once all consumers have been upgraded to 0.10.0.0 </li>
    <li> Restart the brokers one by one for the new protocol version to take effect. </li>
    <li> Once all consumers have been upgraded to 0.10.0, change log.message.format.version to 0.10.0 on each broker and restart them one by one.
    </li>
</ol>

<p><b>Note:</b> If you are willing to accept downtime, you can simply take all the brokers down, update the code and start all of them. They will start with the new protocol by default.

<p><b>Note:</b> Bumping the protocol version and restarting can be done any time after the brokers were upgraded. It does not have to be immediately after.

<h5><a id="upgrade_10_performance_impact" href="#upgrade_10_performance_impact">Potential performance impact following upgrade to 0.10.0.0</a></h5>
<p>
    The message format in 0.10.0 includes a new timestamp field and uses relative offsets for compressed messages.
    The on disk message format can be configured through log.message.format.version in the server.properties file.
    The default on-disk message format is 0.10.0. If a consumer client is on a version before 0.10.0.0, it only understands
    message formats before 0.10.0. In this case, the broker is able to convert messages from the 0.10.0 format to an earlier format
    before sending the response to the consumer on an older version. However, the broker can't use zero-copy transfer in this case.

    Reports from the Kafka community on the performance impact have shown CPU utilization going from 20% before to 100% after an upgrade, which forced an immediate upgrade of all clients to bring performance back to normal.

    To avoid such message conversion before consumers are upgraded to 0.10.0.0, one can set log.message.format.version to 0.8.2 or 0.9.0 when upgrading the broker to 0.10.0.0. This way, the broker can still use zero-copy transfer to send the data to the old consumers. Once consumers are upgraded, one can change the message format to 0.10.0 on the broker and enjoy the new message format that includes new timestamp and improved compression.

    The conversion is supported to ensure compatibility and can be useful to support a few apps that have not updated to newer clients yet, but is impractical to support all consumer traffic on even an overprovisioned cluster. Therefore, it is critical to avoid the message conversion as much as possible when brokers have been upgraded but the majority of clients have not.
</p>
<p>
    For clients that are upgraded to 0.10.0.0, there is no performance impact.
</p>
<p>
    <b>Note:</b> By setting the message format version, one certifies that all existing messages are on or below that
    message format version. Otherwise consumers before 0.10.0.0 might break. In particular, after the message format
    is set to 0.10.0, one should not change it back to an earlier format as it may break consumers on versions before 0.10.0.0.
</p>
<p>
    <b>Note:</b> Due to the additional timestamp introduced in each message, producers sending small messages may see a
    message throughput degradation because of the increased overhead.
    Likewise, replication now transmits an additional 8 bytes per message.
    If you're running close to the network capacity of your cluster, it's possible that you'll overwhelm the network cards
    and see failures and performance issues due to the overload.
</p>
    <b>Note:</b> If you have enabled compression on producers, you may notice reduced producer throughput and/or
    lower compression rate on the broker in some cases. When receiving compressed messages, 0.10.0
    brokers avoid recompressing the messages, which in general reduces the latency and improves the throughput. In
    certain cases, however, this may reduce the batching size on the producer, which could lead to worse throughput. If this
    happens, users can tune linger.ms and batch.size of the producer for better throughput. In addition, the producer buffer
    used for compressing messages with snappy is smaller than the one used by the broker, which may have a negative
    impact on the compression ratio for the messages on disk. We intend to make this configurable in a future Kafka
    release.
<p>

</p>

<h5><a id="upgrade_10_breaking" href="#upgrade_10_breaking">Potential breaking changes in 0.10.0.0</a></h5>
<ul>
    <li> Starting from Kafka 0.10.0.0, the message format version in Kafka is represented as the Kafka version. For example, message format 0.9.0 refers to the highest message version supported by Kafka 0.9.0. </li>
    <li> Message format 0.10.0 has been introduced and it is used by default. It includes a timestamp field in the messages and relative offsets are used for compressed messages. </li>
    <li> ProduceRequest/Response v2 has been introduced and it is used by default to support message format 0.10.0 </li>
    <li> FetchRequest/Response v2 has been introduced and it is used by default to support message format 0.10.0 </li>
    <li> MessageFormatter interface was changed from <code>def writeTo(key: Array[Byte], value: Array[Byte], output: PrintStream)</code> to
        <code>def writeTo(consumerRecord: ConsumerRecord[Array[Byte], Array[Byte]], output: PrintStream)</code> </li>
    <li> MessageReader interface was changed from <code>def readMessage(): KeyedMessage[Array[Byte], Array[Byte]]</code> to
        <code>def readMessage(): ProducerRecord[Array[Byte], Array[Byte]]</code> </li>
    <li> MessageFormatter's package was changed from <code>kafka.tools</code> to <code>kafka.common</code> </li>
    <li> MessageReader's package was changed from <code>kafka.tools</code> to <code>kafka.common</code> </li>
    <li> MirrorMakerMessageHandler no longer exposes the <code>handle(record: MessageAndMetadata[Array[Byte], Array[Byte]])</code> method as it was never called. </li>
    <li> The 0.7 KafkaMigrationTool is no longer packaged with Kafka. If you need to migrate from 0.7 to 0.10.0, please migrate to 0.8 first and then follow the documented upgrade process to upgrade from 0.8 to 0.10.0. </li>
    <li> The new consumer has standardized its APIs to accept <code>java.util.Collection</code> as the sequence type for method parameters. Existing code may have to be updated to work with the 0.10.0 client library. </li>
    <li> LZ4-compressed message handling was changed to use an interoperable framing specification (LZ4f v1.5.1).
         To maintain compatibility with old clients, this change only applies to Message format 0.10.0 and later.
         Clients that Produce/Fetch LZ4-compressed messages using v0/v1 (Message format 0.9.0) should continue
         to use the 0.9.0 framing implementation. Clients that use Produce/Fetch protocols v2 or later
         should use interoperable LZ4f framing. A list of interoperable LZ4 libraries is available at <a href="https://www.lz4.org/">https://www.lz4.org/</a>
</ul>

<h5><a id="upgrade_10_notable" href="#upgrade_10_notable">Notable changes in 0.10.0.0</a></h5>

<ul>
    <li> Starting from Kafka 0.10.0.0, a new client library named <b>Kafka Streams</b> is available for stream processing on data stored in Kafka topics. This new client library only works with 0.10.x and upward versioned brokers due to message format changes mentioned above. For more information please read <a href="/{{version}}/documentation/streams">Streams documentation</a>.</li>
    <li> The default value of the configuration parameter <code>receive.buffer.bytes</code> is now 64K for the new consumer.</li>
    <li> The new consumer now exposes the configuration parameter <code>exclude.internal.topics</code> to restrict internal topics (such as the consumer offsets topic) from accidentally being included in regular expression subscriptions. By default, it is enabled.</li>
    <li> The old Scala producer has been deprecated. Users should migrate their code to the Java producer included in the kafka-clients JAR as soon as possible. </li>
    <li> The new consumer API has been marked stable. </li>
</ul>

<h4><a id="upgrade_9" href="#upgrade_9">Upgrading from 0.8.0, 0.8.1.X, or 0.8.2.X to 0.9.0.0</a></h4>

0.9.0.0 has <a href="#upgrade_9_breaking">potential breaking changes</a> (please review before upgrading) and an inter-broker protocol change from previous versions. This means that upgraded brokers and clients may not be compatible with older versions. It is important that you upgrade your Kafka cluster before upgrading your clients. If you are using MirrorMaker downstream clusters should be upgraded first as well.

<p><b>For a rolling upgrade:</b></p>

<ol>
	<li> Update server.properties file on all brokers and add the following property: inter.broker.protocol.version=0.8.2.X </li>
	<li> Upgrade the brokers. This can be done a broker at a time by simply bringing it down, updating the code, and restarting it. </li>
	<li> Once the entire cluster is upgraded, bump the protocol version by editing inter.broker.protocol.version and setting it to 0.9.0.0.</li>
	<li> Restart the brokers one by one for the new protocol version to take effect </li>
</ol>

<p><b>Note:</b> If you are willing to accept downtime, you can simply take all the brokers down, update the code and start all of them. They will start with the new protocol by default.

<p><b>Note:</b> Bumping the protocol version and restarting can be done any time after the brokers were upgraded. It does not have to be immediately after.

<h5><a id="upgrade_9_breaking" href="#upgrade_9_breaking">Potential breaking changes in 0.9.0.0</a></h5>

<ul>
    <li> Java 1.6 is no longer supported. </li>
    <li> Scala 2.9 is no longer supported. </li>
    <li> Broker IDs above 1000 are now reserved by default to automatically assigned broker IDs. If your cluster has existing broker IDs above that threshold make sure to increase the reserved.broker.max.id broker configuration property accordingly. </li>
    <li> Configuration parameter replica.lag.max.messages was removed. Partition leaders will no longer consider the number of lagging messages when deciding which replicas are in sync. </li>
    <li> Configuration parameter replica.lag.time.max.ms now refers not just to the time passed since last fetch request from replica, but also to time since the replica last caught up. Replicas that are still fetching messages from leaders but did not catch up to the latest messages in replica.lag.time.max.ms will be considered out of sync. </li>
    <li> Compacted topics no longer accept messages without key and an exception is thrown by the producer if this is attempted. In 0.8.x, a message without key would cause the log compaction thread to subsequently complain and quit (and stop compacting all compacted topics). </li>
    <li> MirrorMaker no longer supports multiple target clusters. As a result it will only accept a single --consumer.config parameter. To mirror multiple source clusters, you will need at least one MirrorMaker instance per source cluster, each with its own consumer configuration. </li>
    <li> Tools packaged under <em>org.apache.kafka.clients.tools.*</em> have been moved to <em>org.apache.kafka.tools.*</em>. All included scripts will still function as usual, only custom code directly importing these classes will be affected. </li>
    <li> The default Kafka JVM performance options (KAFKA_JVM_PERFORMANCE_OPTS) have been changed in kafka-run-class.sh. </li>
    <li> The kafka-topics.sh script (kafka.admin.TopicCommand) now exits with non-zero exit code on failure. </li>
    <li> The kafka-topics.sh script (kafka.admin.TopicCommand) will now print a warning when topic names risk metric collisions due to the use of a '.' or '_' in the topic name, and error in the case of an actual collision. </li>
    <li> The kafka-console-producer.sh script (kafka.tools.ConsoleProducer) will use the Java producer instead of the old Scala producer be default, and users have to specify 'old-producer' to use the old producer. </li>
    <li> By default, all command line tools will print all logging messages to stderr instead of stdout. </li>
</ul>

<h5><a id="upgrade_901_notable" href="#upgrade_901_notable">Notable changes in 0.9.0.1</a></h5>

<ul>
    <li> The new broker id generation feature can be disabled by setting broker.id.generation.enable to false. </li>
    <li> Configuration parameter log.cleaner.enable is now true by default. This means topics with a cleanup.policy=compact will now be compacted by default, and 128 MB of heap will be allocated to the cleaner process via log.cleaner.dedupe.buffer.size. You may want to review log.cleaner.dedupe.buffer.size and the other log.cleaner configuration values based on your usage of compacted topics. </li>
    <li> Default value of configuration parameter fetch.min.bytes for the new consumer is now 1 by default. </li>
</ul>

<h5>Deprecations in 0.9.0.0</h5>

<ul>
    <li> Altering topic configuration from the kafka-topics.sh script (kafka.admin.TopicCommand) has been deprecated. Going forward, please use the kafka-configs.sh script (kafka.admin.ConfigCommand) for this functionality. </li>
    <li> The kafka-consumer-offset-checker.sh (kafka.tools.ConsumerOffsetChecker) has been deprecated. Going forward, please use kafka-consumer-groups.sh (kafka.admin.ConsumerGroupCommand) for this functionality. </li>
    <li> The kafka.tools.ProducerPerformance class has been deprecated. Going forward, please use org.apache.kafka.tools.ProducerPerformance for this functionality (kafka-producer-perf-test.sh will also be changed to use the new class). </li>
    <li> The producer config block.on.buffer.full has been deprecated and will be removed in future release. Currently its default value has been changed to false. The KafkaProducer will no longer throw BufferExhaustedException but instead will use max.block.ms value to block, after which it will throw a TimeoutException. If block.on.buffer.full property is set to true explicitly, it will set the max.block.ms to Long.MAX_VALUE and metadata.fetch.timeout.ms will not be honoured</li>
</ul>

<h4><a id="upgrade_82" href="#upgrade_82">Upgrading from 0.8.1 to 0.8.2</a></h4>

0.8.2 is fully compatible with 0.8.1. The upgrade can be done one broker at a time by simply bringing it down, updating the code, and restarting it.

<h4><a id="upgrade_81" href="#upgrade_81">Upgrading from 0.8.0 to 0.8.1</a></h4>

0.8.1 is fully compatible with 0.8. The upgrade can be done one broker at a time by simply bringing it down, updating the code, and restarting it.

<h4><a id="upgrade_7" href="#upgrade_7">Upgrading from 0.7</a></h4>

Release 0.7 is incompatible with newer releases. Major changes were made to the API, ZooKeeper data structures, and protocol, and configuration in order to add replication (Which was missing in 0.7). The upgrade from 0.7 to later versions requires a <a href="https://cwiki.apache.org/confluence/display/KAFKA/Migrating+from+0.7+to+0.8">special tool</a> for migration. This migration can be done without downtime.

</script>

<div class="p-upgrade"></div><|MERGE_RESOLUTION|>--- conflicted
+++ resolved
@@ -203,20 +203,18 @@
                             <code>DEAD</code> if the group ID was not found. In Apache Kafka 4.0, the <code>GroupIdNotFoundException</code>
                             is thrown instead as part of the support for new types of group.
                         </li>
-<<<<<<< HEAD
-                        <li>The constructor <code>org.apache.kafka.clients.admin.FeatureUpdate</code> with short and boolean arguments was removed.
-                            Please use the constructor that accepts short and the specified UpgradeType enum instead.
-                        </li>
-                        <li>
-                            The <code>allowDowngrade</code> method was removed from the <code>org.apache.kafka.clients.admin.FeatureUpdate</code>.
-=======
                         <li>The <code>org.apache.kafka.clients.admin.TopicListing.TopicListing(String, boolean)</code> method were removed.
                             Please use <code>org.apache.kafka.clients.admin.TopicListing.TopicListing(String, Uuid, boolean)</code> instead.
                         </li>
                         <li>
                             The deprecated <code>dryRun</code> methods were removed from the <code>org.apache.kafka.clients.admin.UpdateFeaturesOptions</code>.
                             Please use <code>validateOnly</code> instead.
->>>>>>> 753a0034
+                        </li>
+                        <li>The constructor <code>org.apache.kafka.clients.admin.FeatureUpdate</code> with short and boolean arguments was removed.
+                            Please use the constructor that accepts short and the specified UpgradeType enum instead.
+                        </li>
+                        <li>
+                            The <code>allowDowngrade</code> method was removed from the <code>org.apache.kafka.clients.admin.FeatureUpdate</code>.
                         </li>
                     </ul>
                 </li>
