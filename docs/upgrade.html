<!--
 Licensed to the Apache Software Foundation (ASF) under one or more
 contributor license agreements.  See the NOTICE file distributed with
 this work for additional information regarding copyright ownership.
 The ASF licenses this file to You under the Apache License, Version 2.0
 (the "License"); you may not use this file except in compliance with
 the License.  You may obtain a copy of the License at

    http://www.apache.org/licenses/LICENSE-2.0

 Unless required by applicable law or agreed to in writing, software
 distributed under the License is distributed on an "AS IS" BASIS,
 WITHOUT WARRANTIES OR CONDITIONS OF ANY KIND, either express or implied.
 See the License for the specific language governing permissions and
 limitations under the License.
-->

<script><!--#include virtual="js/templateData.js" --></script>

<script id="upgrade-template" type="text/x-handlebars-template">

<h4><a id="upgrade_11_0_0" href="#upgrade_11_0_0">Upgrading from 0.8.x, 0.9.x, 0.10.0.x, 0.10.1.x or 0.10.2.x to 0.11.0.0</a></h4>
<p>0.11.0.0 has wire protocol changes. By following the recommended rolling upgrade plan below, you guarantee no downtime during the upgrade.
    However, please review the <a href="#upgrade_1100_notable">notable changes in 0.11.0.0</a> before upgrading.
</p>

<p>Starting with version 0.10.2, Java clients (producer and consumer) have acquired the ability to communicate with older brokers. Version 0.11.0
    clients can talk to version 0.10.0 or newer brokers. However, if your brokers are older than 0.10.0, you must upgrade all the brokers in the
    Kafka cluster before upgrading your clients. Version 0.11.0 brokers support 0.8.x and newer clients.
</p>

<p><b>For a rolling upgrade:</b></p>

<ol>
    <li> Update server.properties file on all brokers and add the following properties:
        <ul>
            <li>inter.broker.protocol.version=CURRENT_KAFKA_VERSION (e.g. 0.8.2, 0.9.0, 0.10.0, 0.10.1 or 0.10.2).</li>
            <li>log.message.format.version=CURRENT_KAFKA_VERSION  (See <a href="#upgrade_10_performance_impact">potential performance impact following the upgrade</a> for the details on what this configuration does.)
        </ul>
    </li>
    <li> Upgrade the brokers one at a time: shut down the broker, update the code, and restart it. </li>
    <li> Once the entire cluster is upgraded, bump the protocol version by editing inter.broker.protocol.version and setting it to 0.11.0. </li>
    <li> If your previous message format is 0.10.0, change log.message.format.version to 0.11.0 (this is a no-op as the message format is the same for 0.10.0, 0.10.1, 0.10.2 and 0.11.0).
        If your previous message format version is lower than 0.10.0, do not change log.message.format.version yet - this parameter should only change once all consumers have been upgraded to 0.10.0.0 or later.</li>
    <li> Restart the brokers one by one for the new protocol version to take effect. </li>
    <li> If log.message.format.version is still lower than 0.10.0 at this point, wait until all consumers have been upgraded to 0.10.0 or later,
        then change log.message.format.version to 0.11.0 on each broker and restart them one by one. </li>
</ol>

<p><b>Note:</b> If you are willing to accept downtime, you can simply take all the brokers down, update the code and start all of them. They will start with the new protocol by default.

<p><b>Note:</b> Bumping the protocol version and restarting can be done any time after the brokers were upgraded. It does not have to be immediately after.

<h5><a id="upgrade_1100_notable" href="#upgrade_1100_notable">Notable changes in 0.11.0.0</a></h5>
<ul>
    <li>Unclean leader election is now disabled by default. The new default favors durability over availability. Users who wish to
        to retain the previous behavior should set the broker config <code>unclean.leader.election.enabled</code> to <code>false</code>.</li>
    <li>Producer configs <code>block.on.buffer.full</code>, <code>metadata.fetch.timeout.ms</code> and <code>timeout.ms</code> have been
        removed. They were initially deprecated in Kafka 0.9.0.0.</li>
    <li>The <code>offsets.topic.replication.factor</code> broker config is now enforced upon auto topic creation. Internal
        auto topic creation will fail with a GROUP_COORDINATOR_NOT_AVAILABLE error until the cluster size meets this
        replication factor requirement.</li>
    <li>The broker configuration <code>max.message.bytes</code> now applies to the total size of a batch of messages.
        Previously the setting applied to batches of compressed messages, or to non-compressed messages individually. In practice,
        the change is minor since a message batch may consist of only a single message, so the limitation on the size of
        individual messages is only reduced by the overhead of the batch format. This similarly affects the
        producer's <code>batch.size</code> configuration.</li>
    <li>GC log rotation is enabled by default, see KAFKA-3754 for details.</li>
    <li>Deprecated constructors of RecordMetadata, MetricName and Cluster classes have been removed.</li>
    <li>Added user headers support through a new Headers interface providing user headers read and write access.</li>
    <li>ProducerRecord and ConsumerRecord expose the new Headers API via <code>Headers headers()</code> method call.</li>
    <li>ExtendedSerializer and ExtendedDeserializer interfaces are introduced to support serialization and deserialization for headers. Headers will be ignored if the configured serializer and deserializer are not the above classes.</li>
    <li>A new config, <code>group.initial.rebalance.delay.ms</code>, was introduced.
        This config specifies the time, in milliseconds, that the <code>GroupCoordinator</code> will delay the initial consumer rebalance.
        The rebalance will be further delayed by the value of <code>group.initial.rebalance.delay.ms</code> as new members join the group, up to a maximum of <code>max.poll.interval.ms</code>.
        The default value for this is 3 seconds.
        During development and testing it might be desirable to set this to 0 inorder to not delay test execution time.
    </li>
<<<<<<< HEAD
    <li><code>KafkaConsumer#partitionsFor</code> method will return an empty list instead of <code>null</code> (which is considered a bad practice) in case the metadata for the required topic does not exist.</li>
=======
    <li>Streams API configuration parameters <code>timestamp.extractor</code>, <code>key.serde</code>, and <code>value.serde</code> were deprecated and
        replaced by <code>default.timestamp.extractor</code>, <code>default.key.serde</code>, and <code>default.value.serde</code>, respectively.</li>
>>>>>>> 1e350b86
</ul>

<h5><a id="upgrade_1100_new_protocols" href="#upgrade_1100_new_protocols">New Protocol Versions</a></h5>
<ul>
    <li> <a href="https://cwiki.apache.org/confluence/display/KAFKA/KIP-107%3A+Add+purgeDataBefore()+API+in+AdminClient">KIP-107</a>: FetchRequest v5 introduces a partition-level <code>log_start_offset</code> field. </li>
    <li> <a href="https://cwiki.apache.org/confluence/display/KAFKA/KIP-107%3A+Add+purgeDataBefore()+API+in+AdminClient">KIP-107</a>: FetchResponse v5 introduces a partition-level <code>log_start_offset</code> field. </li>
    <li> <a href="https://cwiki.apache.org/confluence/display/KAFKA/KIP-82+-+Add+Record+Headers">KIP-82</a>: ProduceRequest v3 introduces an array of <code>header</code> in the message protocol, containing <code>key</code> field and <code>value</code> field.</li>
    <li> <a href="https://cwiki.apache.org/confluence/display/KAFKA/KIP-82+-+Add+Record+Headers">KIP-82</a>: FetchResponse v5 introduces an array of <code>header</code> in the message protocol, containing <code>key</code> field and <code>value</code> field.</li>
</ul>

<h4><a id="upgrade_10_2_0" href="#upgrade_10_2_0">Upgrading from 0.8.x, 0.9.x, 0.10.0.x or 0.10.1.x to 0.10.2.0</a></h4>
<p>0.10.2.0 has wire protocol changes. By following the recommended rolling upgrade plan below, you guarantee no downtime during the upgrade.
However, please review the <a href="#upgrade_1020_notable">notable changes in 0.10.2.0</a> before upgrading.
</p>

<p>Starting with version 0.10.2, Java clients (producer and consumer) have acquired the ability to communicate with older brokers. Version 0.10.2
clients can talk to version 0.10.0 or newer brokers. However, if your brokers are older than 0.10.0, you must upgrade all the brokers in the
Kafka cluster before upgrading your clients. Version 0.10.2 brokers support 0.8.x and newer clients.
</p>

<p><b>For a rolling upgrade:</b></p>

<ol>
    <li> Update server.properties file on all brokers and add the following properties:
        <ul>
            <li>inter.broker.protocol.version=CURRENT_KAFKA_VERSION (e.g. 0.8.2, 0.9.0, 0.10.0 or 0.10.1).</li>
            <li>log.message.format.version=CURRENT_KAFKA_VERSION  (See <a href="#upgrade_10_performance_impact">potential performance impact following the upgrade</a> for the details on what this configuration does.)
        </ul>
    </li>
    <li> Upgrade the brokers one at a time: shut down the broker, update the code, and restart it. </li>
    <li> Once the entire cluster is upgraded, bump the protocol version by editing inter.broker.protocol.version and setting it to 0.10.2. </li>
    <li> If your previous message format is 0.10.0, change log.message.format.version to 0.10.2 (this is a no-op as the message format is the same for 0.10.0, 0.10.1 and 0.10.2).
        If your previous message format version is lower than 0.10.0, do not change log.message.format.version yet - this parameter should only change once all consumers have been upgraded to 0.10.0.0 or later.</li>
    <li> Restart the brokers one by one for the new protocol version to take effect. </li>
    <li> If log.message.format.version is still lower than 0.10.0 at this point, wait until all consumers have been upgraded to 0.10.0 or later,
        then change log.message.format.version to 0.10.2 on each broker and restart them one by one. </li>
</ol>

<p><b>Note:</b> If you are willing to accept downtime, you can simply take all the brokers down, update the code and start all of them. They will start with the new protocol by default.

<p><b>Note:</b> Bumping the protocol version and restarting can be done any time after the brokers were upgraded. It does not have to be immediately after.

<h5><a id="upgrade_1020_streams" href="#upgrade_1020_streams">Upgrading a 0.10.1 Kafka Streams Application</a></h5>
<ul>
    <li> Upgrading your Streams application from 0.10.1 to 0.10.2 does not require a broker upgrade.
         A Kafka Streams 0.10.2 application can connect to 0.10.2 and 0.10.1 brokers (it is not possible to connect to 0.10.0 brokers though). </li>
    <li> You need to recompile your code. Just swapping the Kafka Streams library jar file will not work and will break your application. </li>
    <li> If you use a custom (i.e., user implemented) timestamp extractor, you will need to update this code, because the <code>TimestampExtractor</code> interface was changed. </li>
    <li> If you register custom metrics, you will need to update this code, because the <code>StreamsMetric</code> interface was changed. </li>
    <li> See <a href="/{{version}}/documentation/streams#streams_api_changes_0102">Streams API changes in 0.10.2</a> for more details. </li>
</ul>

<h5><a id="upgrade_10201_notable" href="#upgrade_10201_notable">Notable changes in 0.10.2.1</a></h5>
<ul>
  <li> The default values for two configurations of the StreamsConfig class were changed to improve the resiliency of Kafka Streams applications. The internal Kafka Streams producer <code>retries</code> default value was changed from 0 to 10. The internal Kafka Streams consumer <code>max.poll.interval.ms</code>  default value was changed from 300000 to <code>Integer.MAX_VALUE</code>.
  </li>
</ul>



<h5><a id="upgrade_1020_notable" href="#upgrade_1020_notable">Notable changes in 0.10.2.0</a></h5>
<ul>
    <li>The Java clients (producer and consumer) have acquired the ability to communicate with older brokers. Version 0.10.2 clients
        can talk to version 0.10.0 or newer brokers. Note that some features are not available or are limited when older brokers
        are used. </li>
    <li>Several methods on the Java consumer may now throw <code>InterruptException</code> if the calling thread is interrupted.
        Please refer to the <code>KafkaConsumer</code> Javadoc for a more in-depth explanation of this change.</li>
    <li>Java consumer now shuts down gracefully. By default, the consumer waits up to 30 seconds to complete pending requests.
        A new close API with timeout has been added to <code>KafkaConsumer</code> to control the maximum wait time.</li>
    <li>Multiple regular expressions separated by commas can be passed to MirrorMaker with the new Java consumer via the --whitelist option. This
        makes the behaviour consistent with MirrorMaker when used the old Scala consumer.</li>
    <li>Upgrading your Streams application from 0.10.1 to 0.10.2 does not require a broker upgrade.
        A Kafka Streams 0.10.2 application can connect to 0.10.2 and 0.10.1 brokers (it is not possible to connect to 0.10.0 brokers though).</li>
    <li>The Zookeeper dependency was removed from the Streams API. The Streams API now uses the Kafka protocol to manage internal topics instead of
        modifying Zookeeper directly. This eliminates the need for privileges to access Zookeeper directly and "StreamsConfig.ZOOKEEPER_CONFIG"
        should not be set in the Streams app any more. If the Kafka cluster is secured, Streams apps must have the required security privileges to create new topics.</li>
    <li>Several new fields including "security.protocol", "connections.max.idle.ms", "retry.backoff.ms", "reconnect.backoff.ms" and "request.timeout.ms" were added to
        StreamsConfig class. User should pay attention to the default values and set these if needed. For more details please refer to <a href="/{{version}}/documentation/#streamsconfigs">3.5 Kafka Streams Configs</a>.</li>
</ul>

<h5><a id="upgrade_1020_new_protocols" href="#upgrade_1020_new_protocols">New Protocol Versions</a></h5>
<ul>
    <li> <a href="https://cwiki.apache.org/confluence/display/KAFKA/KIP-88%3A+OffsetFetch+Protocol+Update">KIP-88</a>: OffsetFetchRequest v2 supports retrieval of offsets for all topics if the <code>topics</code> array is set to <code>null</code>. </li>
    <li> <a href="https://cwiki.apache.org/confluence/display/KAFKA/KIP-88%3A+OffsetFetch+Protocol+Update">KIP-88</a>: OffsetFetchResponse v2 introduces a top-level <code>error_code</code> field. </li>
    <li> <a href="https://cwiki.apache.org/confluence/display/KAFKA/KIP-103%3A+Separation+of+Internal+and+External+traffic">KIP-103</a>: UpdateMetadataRequest v3 introduces a <code>listener_name</code> field to the elements of the <code>end_points</code> array. </li>
    <li> <a href="https://cwiki.apache.org/confluence/display/KAFKA/KIP-108%3A+Create+Topic+Policy">KIP-108</a>: CreateTopicsRequest v1 introduces a <code>validate_only</code> field. </li>
    <li> <a href="https://cwiki.apache.org/confluence/display/KAFKA/KIP-108%3A+Create+Topic+Policy">KIP-108</a>: CreateTopicsResponse v1 introduces an <code>error_message</code> field to the elements of the <code>topic_errors</code> array. </li>
</ul>

<h4><a id="upgrade_10_1" href="#upgrade_10_1">Upgrading from 0.8.x, 0.9.x or 0.10.0.X to 0.10.1.0</a></h4>
0.10.1.0 has wire protocol changes. By following the recommended rolling upgrade plan below, you guarantee no downtime during the upgrade.
However, please notice the <a href="#upgrade_10_1_breaking">Potential breaking changes in 0.10.1.0</a> before upgrade.
<br>
Note: Because new protocols are introduced, it is important to upgrade your Kafka clusters before upgrading your clients (i.e. 0.10.1.x clients
only support 0.10.1.x or later brokers while 0.10.1.x brokers also support older clients).

<p><b>For a rolling upgrade:</b></p>

<ol>
    <li> Update server.properties file on all brokers and add the following properties:
        <ul>
            <li>inter.broker.protocol.version=CURRENT_KAFKA_VERSION (e.g. 0.8.2.0, 0.9.0.0 or 0.10.0.0).</li>
            <li>log.message.format.version=CURRENT_KAFKA_VERSION  (See <a href="#upgrade_10_performance_impact">potential performance impact following the upgrade</a> for the details on what this configuration does.)
        </ul>
    </li>
    <li> Upgrade the brokers one at a time: shut down the broker, update the code, and restart it. </li>
    <li> Once the entire cluster is upgraded, bump the protocol version by editing inter.broker.protocol.version and setting it to 0.10.1.0. </li>
    <li> If your previous message format is 0.10.0, change log.message.format.version to 0.10.1 (this is a no-op as the message format is the same for both 0.10.0 and 0.10.1).
         If your previous message format version is lower than 0.10.0, do not change log.message.format.version yet - this parameter should only change once all consumers have been upgraded to 0.10.0.0 or later.</li>
    <li> Restart the brokers one by one for the new protocol version to take effect. </li>
    <li> If log.message.format.version is still lower than 0.10.0 at this point, wait until all consumers have been upgraded to 0.10.0 or later,
         then change log.message.format.version to 0.10.1 on each broker and restart them one by one. </li>
</ol>

<p><b>Note:</b> If you are willing to accept downtime, you can simply take all the brokers down, update the code and start all of them. They will start with the new protocol by default.

<p><b>Note:</b> Bumping the protocol version and restarting can be done any time after the brokers were upgraded. It does not have to be immediately after.

<h5><a id="upgrade_10_1_breaking" href="#upgrade_10_1_breaking">Potential breaking changes in 0.10.1.0</a></h5>
<ul>
    <li> The log retention time is no longer based on last modified time of the log segments. Instead it will be based on the largest timestamp of the messages in a log segment.</li>
    <li> The log rolling time is no longer depending on log segment create time. Instead it is now based on the timestamp in the messages. More specifically. if the timestamp of the first message in the segment is T, the log will be rolled out when a new message has a timestamp greater than or equal to T + log.roll.ms </li>
    <li> The open file handlers of 0.10.0 will increase by ~33% because of the addition of time index files for each segment.</li>
    <li> The time index and offset index share the same index size configuration. Since each time index entry is 1.5x the size of offset index entry. User may need to increase log.index.size.max.bytes to avoid potential frequent log rolling. </li>
    <li> Due to the increased number of index files, on some brokers with large amount the log segments (e.g. >15K), the log loading process during the broker startup could be longer. Based on our experiment, setting the num.recovery.threads.per.data.dir to one may reduce the log loading time. </li>
</ul>

<h5><a id="upgrade_1010_streams" href="#upgrade_1010_streams">Upgrading a 0.10.0 Kafka Streams Application</a></h5>
<ul>
    <li> Upgrading your Streams application from 0.10.0 to 0.10.1 does require a <a href="#upgrade_10_1">broker upgrade</a> because a Kafka Streams 0.10.1 application can only connect to 0.10.1 brokers. </li>
    <li> There are couple of API changes, that are not backward compatible (cf. <a href="/{{version}}/documentation/streams#streams_api_changes_0101">Streams API changes in 0.10.1</a> for more details).
         Thus, you need to update and recompile your code. Just swapping the Kafka Streams library jar file will not work and will break your application. </li>
</ul>

<h5><a id="upgrade_1010_notable" href="#upgrade_1010_notable">Notable changes in 0.10.1.0</a></h5>
<ul>
    <li> The new Java consumer is no longer in beta and we recommend it for all new development. The old Scala consumers are still supported, but they will be deprecated in the next release
         and will be removed in a future major release. </li>
    <li> The <code>--new-consumer</code>/<code>--new.consumer</code> switch is no longer required to use tools like MirrorMaker and the Console Consumer with the new consumer; one simply
         needs to pass a Kafka broker to connect to instead of the ZooKeeper ensemble. In addition, usage of the Console Consumer with the old consumer has been deprecated and it will be
         removed in a future major release. </li>
    <li> Kafka clusters can now be uniquely identified by a cluster id. It will be automatically generated when a broker is upgraded to 0.10.1.0. The cluster id is available via the kafka.server:type=KafkaServer,name=ClusterId metric and it is part of the Metadata response. Serializers, client interceptors and metric reporters can receive the cluster id by implementing the ClusterResourceListener interface. </li>
    <li> The BrokerState "RunningAsController" (value 4) has been removed. Due to a bug, a broker would only be in this state briefly before transitioning out of it and hence the impact of the removal should be minimal. The recommended way to detect if a given broker is the controller is via the kafka.controller:type=KafkaController,name=ActiveControllerCount metric. </li>
    <li> The new Java Consumer now allows users to search offsets by timestamp on partitions. </li>
    <li> The new Java Consumer now supports heartbeating from a background thread. There is a new configuration
         <code>max.poll.interval.ms</code> which controls the maximum time between poll invocations before the consumer
         will proactively leave the group (5 minutes by default). The value of the configuration
         <code>request.timeout.ms</code> must always be larger than <code>max.poll.interval.ms</code> because this is the maximum
         time that a JoinGroup request can block on the server while the consumer is rebalancing, so we have changed its default
         value to just above 5 minutes. Finally, the default value of <code>session.timeout.ms</code> has been adjusted down to
         10 seconds, and the default value of <code>max.poll.records</code> has been changed to 500.</li>
    <li> When using an Authorizer and a user doesn't have <b>Describe</b> authorization on a topic, the broker will no
         longer return TOPIC_AUTHORIZATION_FAILED errors to requests since this leaks topic names. Instead, the UNKNOWN_TOPIC_OR_PARTITION
         error code will be returned. This may cause unexpected timeouts or delays when using the producer and consumer since
         Kafka clients will typically retry automatically on unknown topic errors. You should consult the client logs if you
         suspect this could be happening.</li>
    <li> Fetch responses have a size limit by default (50 MB for consumers and 10 MB for replication). The existing per partition limits also apply (1 MB for consumers
         and replication). Note that neither of these limits is an absolute maximum as explained in the next point. </li>
    <li> Consumers and replicas can make progress if a message larger than the response/partition size limit is found. More concretely, if the first message in the
         first non-empty partition of the fetch is larger than either or both limits, the message will still be returned. </li>
    <li> Overloaded constructors were added to <code>kafka.api.FetchRequest</code> and <code>kafka.javaapi.FetchRequest</code> to allow the caller to specify the
         order of the partitions (since order is significant in v3). The previously existing constructors were deprecated and the partitions are shuffled before
         the request is sent to avoid starvation issues. </li>
</ul>

<h5><a id="upgrade_1010_new_protocols" href="#upgrade_1010_new_protocols">New Protocol Versions</a></h5>
<ul>
    <li> ListOffsetRequest v1 supports accurate offset search based on timestamps. </li>
    <li> MetadataResponse v2 introduces a new field: "cluster_id". </li>
    <li> FetchRequest v3 supports limiting the response size (in addition to the existing per partition limit), it returns messages
         bigger than the limits if required to make progress and the order of partitions in the request is now significant. </li>
    <li> JoinGroup v1 introduces a new field: "rebalance_timeout". </li>
</ul>

<h4><a id="upgrade_10" href="#upgrade_10">Upgrading from 0.8.x or 0.9.x to 0.10.0.0</a></h4>
0.10.0.0 has <a href="#upgrade_10_breaking">potential breaking changes</a> (please review before upgrading) and possible <a href="#upgrade_10_performance_impact">  performance impact following the upgrade</a>. By following the recommended rolling upgrade plan below, you guarantee no downtime and no performance impact during and following the upgrade.
<br>
Note: Because new protocols are introduced, it is important to upgrade your Kafka clusters before upgrading your clients.
<p/>
<b>Notes to clients with version 0.9.0.0: </b>Due to a bug introduced in 0.9.0.0,
clients that depend on ZooKeeper (old Scala high-level Consumer and MirrorMaker if used with the old consumer) will not
work with 0.10.0.x brokers. Therefore, 0.9.0.0 clients should be upgraded to 0.9.0.1 <b>before</b> brokers are upgraded to
0.10.0.x. This step is not necessary for 0.8.X or 0.9.0.1 clients.

<p><b>For a rolling upgrade:</b></p>

<ol>
    <li> Update server.properties file on all brokers and add the following properties:
         <ul>
         <li>inter.broker.protocol.version=CURRENT_KAFKA_VERSION (e.g. 0.8.2 or 0.9.0.0).</li>
         <li>log.message.format.version=CURRENT_KAFKA_VERSION  (See <a href="#upgrade_10_performance_impact">potential performance impact following the upgrade</a> for the details on what this configuration does.)
         </ul>
    </li>
    <li> Upgrade the brokers. This can be done a broker at a time by simply bringing it down, updating the code, and restarting it. </li>
    <li> Once the entire cluster is upgraded, bump the protocol version by editing inter.broker.protocol.version and setting it to 0.10.0.0. NOTE: You shouldn't touch log.message.format.version yet - this parameter should only change once all consumers have been upgraded to 0.10.0.0 </li>
    <li> Restart the brokers one by one for the new protocol version to take effect. </li>
    <li> Once all consumers have been upgraded to 0.10.0, change log.message.format.version to 0.10.0 on each broker and restart them one by one.
    </li>
</ol>

<p><b>Note:</b> If you are willing to accept downtime, you can simply take all the brokers down, update the code and start all of them. They will start with the new protocol by default.

<p><b>Note:</b> Bumping the protocol version and restarting can be done any time after the brokers were upgraded. It does not have to be immediately after.

<h5><a id="upgrade_10_performance_impact" href="#upgrade_10_performance_impact">Potential performance impact following upgrade to 0.10.0.0</a></h5>
<p>
    The message format in 0.10.0 includes a new timestamp field and uses relative offsets for compressed messages.
    The on disk message format can be configured through log.message.format.version in the server.properties file.
    The default on-disk message format is 0.10.0. If a consumer client is on a version before 0.10.0.0, it only understands
    message formats before 0.10.0. In this case, the broker is able to convert messages from the 0.10.0 format to an earlier format
    before sending the response to the consumer on an older version. However, the broker can't use zero-copy transfer in this case.

    Reports from the Kafka community on the performance impact have shown CPU utilization going from 20% before to 100% after an upgrade, which forced an immediate upgrade of all clients to bring performance back to normal.

    To avoid such message conversion before consumers are upgraded to 0.10.0.0, one can set log.message.format.version to 0.8.2 or 0.9.0 when upgrading the broker to 0.10.0.0. This way, the broker can still use zero-copy transfer to send the data to the old consumers. Once consumers are upgraded, one can change the message format to 0.10.0 on the broker and enjoy the new message format that includes new timestamp and improved compression.

    The conversion is supported to ensure compatibility and can be useful to support a few apps that have not updated to newer clients yet, but is impractical to support all consumer traffic on even an overprovisioned cluster. Therefore, it is critical to avoid the message conversion as much as possible when brokers have been upgraded but the majority of clients have not.
</p>
<p>
    For clients that are upgraded to 0.10.0.0, there is no performance impact.
</p>
<p>
    <b>Note:</b> By setting the message format version, one certifies that all existing messages are on or below that
    message format version. Otherwise consumers before 0.10.0.0 might break. In particular, after the message format
    is set to 0.10.0, one should not change it back to an earlier format as it may break consumers on versions before 0.10.0.0.
</p>
<p>
    <b>Note:</b> Due to the additional timestamp introduced in each message, producers sending small messages may see a
    message throughput degradation because of the increased overhead.
    Likewise, replication now transmits an additional 8 bytes per message.
    If you're running close to the network capacity of your cluster, it's possible that you'll overwhelm the network cards
    and see failures and performance issues due to the overload.
</p>
    <b>Note:</b> If you have enabled compression on producers, you may notice reduced producer throughput and/or
    lower compression rate on the broker in some cases. When receiving compressed messages, 0.10.0
    brokers avoid recompressing the messages, which in general reduces the latency and improves the throughput. In
    certain cases, however, this may reduce the batching size on the producer, which could lead to worse throughput. If this
    happens, users can tune linger.ms and batch.size of the producer for better throughput. In addition, the producer buffer
    used for compressing messages with snappy is smaller than the one used by the broker, which may have a negative
    impact on the compression ratio for the messages on disk. We intend to make this configurable in a future Kafka
    release.
<p>

</p>

<h5><a id="upgrade_10_breaking" href="#upgrade_10_breaking">Potential breaking changes in 0.10.0.0</a></h5>
<ul>
    <li> Starting from Kafka 0.10.0.0, the message format version in Kafka is represented as the Kafka version. For example, message format 0.9.0 refers to the highest message version supported by Kafka 0.9.0. </li>
    <li> Message format 0.10.0 has been introduced and it is used by default. It includes a timestamp field in the messages and relative offsets are used for compressed messages. </li>
    <li> ProduceRequest/Response v2 has been introduced and it is used by default to support message format 0.10.0 </li>
    <li> FetchRequest/Response v2 has been introduced and it is used by default to support message format 0.10.0 </li>
    <li> MessageFormatter interface was changed from <code>def writeTo(key: Array[Byte], value: Array[Byte], output: PrintStream)</code> to
        <code>def writeTo(consumerRecord: ConsumerRecord[Array[Byte], Array[Byte]], output: PrintStream)</code> </li>
    <li> MessageReader interface was changed from <code>def readMessage(): KeyedMessage[Array[Byte], Array[Byte]]</code> to
        <code>def readMessage(): ProducerRecord[Array[Byte], Array[Byte]]</code> </li>
    </li>
    <li> MessageFormatter's package was changed from <code>kafka.tools</code> to <code>kafka.common</code> </li>
    <li> MessageReader's package was changed from <code>kafka.tools</code> to <code>kafka.common</code> </li>
    <li> MirrorMakerMessageHandler no longer exposes the <code>handle(record: MessageAndMetadata[Array[Byte], Array[Byte]])</code> method as it was never called. </li>
    <li> The 0.7 KafkaMigrationTool is no longer packaged with Kafka. If you need to migrate from 0.7 to 0.10.0, please migrate to 0.8 first and then follow the documented upgrade process to upgrade from 0.8 to 0.10.0. </li>
    <li> The new consumer has standardized its APIs to accept <code>java.util.Collection</code> as the sequence type for method parameters. Existing code may have to be updated to work with the 0.10.0 client library. </li>
    <li> LZ4-compressed message handling was changed to use an interoperable framing specification (LZ4f v1.5.1).
         To maintain compatibility with old clients, this change only applies to Message format 0.10.0 and later.
         Clients that Produce/Fetch LZ4-compressed messages using v0/v1 (Message format 0.9.0) should continue
         to use the 0.9.0 framing implementation. Clients that use Produce/Fetch protocols v2 or later
         should use interoperable LZ4f framing. A list of interoperable LZ4 libraries is available at http://www.lz4.org/
</ul>

<h5><a id="upgrade_10_notable" href="#upgrade_10_notable">Notable changes in 0.10.0.0</a></h5>

<ul>
    <li> Starting from Kafka 0.10.0.0, a new client library named <b>Kafka Streams</b> is available for stream processing on data stored in Kafka topics. This new client library only works with 0.10.x and upward versioned brokers due to message format changes mentioned above. For more information please read <a href="/{{version}}/documentation/streams">Streams documentation</a>.</li>
    <li> The default value of the configuration parameter <code>receive.buffer.bytes</code> is now 64K for the new consumer.</li>
    <li> The new consumer now exposes the configuration parameter <code>exclude.internal.topics</code> to restrict internal topics (such as the consumer offsets topic) from accidentally being included in regular expression subscriptions. By default, it is enabled.</li>
    <li> The old Scala producer has been deprecated. Users should migrate their code to the Java producer included in the kafka-clients JAR as soon as possible. </li>
    <li> The new consumer API has been marked stable. </li>
</ul>

<h4><a id="upgrade_9" href="#upgrade_9">Upgrading from 0.8.0, 0.8.1.X or 0.8.2.X to 0.9.0.0</a></h4>

0.9.0.0 has <a href="#upgrade_9_breaking">potential breaking changes</a> (please review before upgrading) and an inter-broker protocol change from previous versions. This means that upgraded brokers and clients may not be compatible with older versions. It is important that you upgrade your Kafka cluster before upgrading your clients. If you are using MirrorMaker downstream clusters should be upgraded first as well.

<p><b>For a rolling upgrade:</b></p>

<ol>
	<li> Update server.properties file on all brokers and add the following property: inter.broker.protocol.version=0.8.2.X </li>
	<li> Upgrade the brokers. This can be done a broker at a time by simply bringing it down, updating the code, and restarting it. </li>
	<li> Once the entire cluster is upgraded, bump the protocol version by editing inter.broker.protocol.version and setting it to 0.9.0.0.</li>
	<li> Restart the brokers one by one for the new protocol version to take effect </li>
</ol>

<p><b>Note:</b> If you are willing to accept downtime, you can simply take all the brokers down, update the code and start all of them. They will start with the new protocol by default.

<p><b>Note:</b> Bumping the protocol version and restarting can be done any time after the brokers were upgraded. It does not have to be immediately after.

<h5><a id="upgrade_9_breaking" href="#upgrade_9_breaking">Potential breaking changes in 0.9.0.0</a></h5>

<ul>
    <li> Java 1.6 is no longer supported. </li>
    <li> Scala 2.9 is no longer supported. </li>
    <li> Broker IDs above 1000 are now reserved by default to automatically assigned broker IDs. If your cluster has existing broker IDs above that threshold make sure to increase the reserved.broker.max.id broker configuration property accordingly. </li>
    <li> Configuration parameter replica.lag.max.messages was removed. Partition leaders will no longer consider the number of lagging messages when deciding which replicas are in sync. </li>
    <li> Configuration parameter replica.lag.time.max.ms now refers not just to the time passed since last fetch request from replica, but also to time since the replica last caught up. Replicas that are still fetching messages from leaders but did not catch up to the latest messages in replica.lag.time.max.ms will be considered out of sync. </li>
    <li> Compacted topics no longer accept messages without key and an exception is thrown by the producer if this is attempted. In 0.8.x, a message without key would cause the log compaction thread to subsequently complain and quit (and stop compacting all compacted topics). </li>
    <li> MirrorMaker no longer supports multiple target clusters. As a result it will only accept a single --consumer.config parameter. To mirror multiple source clusters, you will need at least one MirrorMaker instance per source cluster, each with its own consumer configuration. </li>
    <li> Tools packaged under <em>org.apache.kafka.clients.tools.*</em> have been moved to <em>org.apache.kafka.tools.*</em>. All included scripts will still function as usual, only custom code directly importing these classes will be affected. </li>
    <li> The default Kafka JVM performance options (KAFKA_JVM_PERFORMANCE_OPTS) have been changed in kafka-run-class.sh. </li>
    <li> The kafka-topics.sh script (kafka.admin.TopicCommand) now exits with non-zero exit code on failure. </li>
    <li> The kafka-topics.sh script (kafka.admin.TopicCommand) will now print a warning when topic names risk metric collisions due to the use of a '.' or '_' in the topic name, and error in the case of an actual collision. </li>
    <li> The kafka-console-producer.sh script (kafka.tools.ConsoleProducer) will use the Java producer instead of the old Scala producer be default, and users have to specify 'old-producer' to use the old producer. </li>
    <li> By default, all command line tools will print all logging messages to stderr instead of stdout. </li>
</ul>

<h5><a id="upgrade_901_notable" href="#upgrade_901_notable">Notable changes in 0.9.0.1</a></h5>

<ul>
    <li> The new broker id generation feature can be disabled by setting broker.id.generation.enable to false. </li>
    <li> Configuration parameter log.cleaner.enable is now true by default. This means topics with a cleanup.policy=compact will now be compacted by default, and 128 MB of heap will be allocated to the cleaner process via log.cleaner.dedupe.buffer.size. You may want to review log.cleaner.dedupe.buffer.size and the other log.cleaner configuration values based on your usage of compacted topics. </li>
    <li> Default value of configuration parameter fetch.min.bytes for the new consumer is now 1 by default. </li>
</ul>

<h5>Deprecations in 0.9.0.0</h5>

<ul>
    <li> Altering topic configuration from the kafka-topics.sh script (kafka.admin.TopicCommand) has been deprecated. Going forward, please use the kafka-configs.sh script (kafka.admin.ConfigCommand) for this functionality. </li>
    <li> The kafka-consumer-offset-checker.sh (kafka.tools.ConsumerOffsetChecker) has been deprecated. Going forward, please use kafka-consumer-groups.sh (kafka.admin.ConsumerGroupCommand) for this functionality. </li>
    <li> The kafka.tools.ProducerPerformance class has been deprecated. Going forward, please use org.apache.kafka.tools.ProducerPerformance for this functionality (kafka-producer-perf-test.sh will also be changed to use the new class). </li>
    <li> The producer config block.on.buffer.full has been deprecated and will be removed in future release. Currently its default value has been changed to false. The KafkaProducer will no longer throw BufferExhaustedException but instead will use max.block.ms value to block, after which it will throw a TimeoutException. If block.on.buffer.full property is set to true explicitly, it will set the max.block.ms to Long.MAX_VALUE and metadata.fetch.timeout.ms will not be honoured</li>
</ul>

<h4><a id="upgrade_82" href="#upgrade_82">Upgrading from 0.8.1 to 0.8.2</a></h4>

0.8.2 is fully compatible with 0.8.1. The upgrade can be done one broker at a time by simply bringing it down, updating the code, and restarting it.

<h4><a id="upgrade_81" href="#upgrade_81">Upgrading from 0.8.0 to 0.8.1</a></h4>

0.8.1 is fully compatible with 0.8. The upgrade can be done one broker at a time by simply bringing it down, updating the code, and restarting it.

<h4><a id="upgrade_7" href="#upgrade_7">Upgrading from 0.7</a></h4>

Release 0.7 is incompatible with newer releases. Major changes were made to the API, ZooKeeper data structures, and protocol, and configuration in order to add replication (Which was missing in 0.7). The upgrade from 0.7 to later versions requires a <a href="https://cwiki.apache.org/confluence/display/KAFKA/Migrating+from+0.7+to+0.8">special tool</a> for migration. This migration can be done without downtime.

</script>

<div class="p-upgrade"></div><|MERGE_RESOLUTION|>--- conflicted
+++ resolved
@@ -76,12 +76,10 @@
         The default value for this is 3 seconds.
         During development and testing it might be desirable to set this to 0 inorder to not delay test execution time.
     </li>
-<<<<<<< HEAD
     <li><code>KafkaConsumer#partitionsFor</code> method will return an empty list instead of <code>null</code> (which is considered a bad practice) in case the metadata for the required topic does not exist.</li>
-=======
     <li>Streams API configuration parameters <code>timestamp.extractor</code>, <code>key.serde</code>, and <code>value.serde</code> were deprecated and
-        replaced by <code>default.timestamp.extractor</code>, <code>default.key.serde</code>, and <code>default.value.serde</code>, respectively.</li>
->>>>>>> 1e350b86
+        replaced by <code>default.timestamp.extractor</code>, <code>default.key.serde</code>, and <code>default.value.serde</code>, respectively.
+    </li>
 </ul>
 
 <h5><a id="upgrade_1100_new_protocols" href="#upgrade_1100_new_protocols">New Protocol Versions</a></h5>
