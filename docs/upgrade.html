--- conflicted
+++ resolved
@@ -204,14 +204,12 @@
                         <li>The <code>org.apache.kafka.clients.admin.TopicListing.TopicListing(String, boolean)</code> method was removed.
                             Please use <code>org.apache.kafka.clients.admin.TopicListing.TopicListing(String, Uuid, boolean)</code> instead.
                         </li>
-<<<<<<< HEAD
                         <li>The <code>org.apache.kafka.clients.admin.ListConsumerGroupOffsetsOptions.topicPartitions(List&lt;TopicPartition&gt;)</code> method was removed.
                             Please use <code>org.apache.kafka.clients.admin.Admin.listConsumerGroupOffsets(Map&lt;String, ListConsumerGroupOffsetsSpec&gt;, ListConsumerGroupOffsetsOptions)</code> instead.
-=======
+                        </li>
                         <li>
                             The deprecated <code>dryRun</code> methods were removed from the <code>org.apache.kafka.clients.admin.UpdateFeaturesOptions</code>.
                             Please use <code>validateOnly</code> instead.
->>>>>>> bd27e34f
                         </li>
                     </ul>
                 </li>
