--- conflicted
+++ resolved
@@ -70,12 +70,8 @@
   kafka_10: "1.0.1",
   kafka_11: "1.1.0",
   lz4: "1.4.1",
-<<<<<<< HEAD
   metrics: "4.0.2",
-=======
   mavenArtifact: "3.5.3",
-  metrics: "2.2.0",
->>>>>>> c6fd3d48
   // PowerMock 1.x doesn't support Java 9, so use PowerMock 2.0.0 beta
   powermock: "2.0.0-beta.5",
   reflections: "0.9.11",
@@ -125,7 +121,7 @@
   log4j: "log4j:log4j:$versions.log4j",
   lz4: "org.lz4:lz4-java:$versions.lz4",
   metrics: "io.dropwizard.metrics:metrics-core:$versions.metrics",
-  metrics_jmx: "io.dropwizard.metrics:metrics-jmx:$versions.metrics",
+  metricsJmx: "io.dropwizard.metrics:metrics-jmx:$versions.metrics",
   powermockJunit4: "org.powermock:powermock-module-junit4:$versions.powermock",
   powermockEasymock: "org.powermock:powermock-api-easymock:$versions.powermock",
   reflections: "org.reflections:reflections:$versions.reflections",
