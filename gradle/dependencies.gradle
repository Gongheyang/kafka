/*
 * Licensed to the Apache Software Foundation (ASF) under one
 * or more contributor license agreements.  See the NOTICE file
 * distributed with this work for additional information
 * regarding copyright ownership.  The ASF licenses this file
 * to you under the Apache License, Version 2.0 (the
 * "License"); you may not use this file except in compliance
 * with the License.  You may obtain a copy of the License at
 *
 *   http://www.apache.org/licenses/LICENSE-2.0
 *
 * Unless required by applicable law or agreed to in writing,
 * software distributed under the License is distributed on an
 * "AS IS" BASIS, WITHOUT WARRANTIES OR CONDITIONS OF ANY
 * KIND, either express or implied.  See the License for the
 * specific language governing permissions and limitations
 * under the License.
 */

ext {
  versions = [:]
  libs = [:]

  // Available if -PscalaVersion is used. This is useful when we want to support a Scala version that has
  // a higher minimum Java requirement than Kafka. This was previously the case for Scala 2.12 and Java 7.
  availableScalaVersions = [ '2.12', '2.13' ]
}

// Add Scala version
def defaultScala212Version = '2.12.13'
def defaultScala213Version = '2.13.5'
if (hasProperty('scalaVersion')) {
  if (scalaVersion == '2.12') {
    versions["scala"] = defaultScala212Version
  } else if (scalaVersion == '2.13') {
    versions["scala"] = defaultScala213Version
  }  else {
    versions["scala"] = scalaVersion
  }
} else {
  versions["scala"] = defaultScala212Version
}

/* Resolve base Scala version according to these patterns:
 1. generally available Scala versions (such as: 2.12.y and 2.13.z) corresponding base versions will be: 2.12 and 2.13 (respectively)
 2. pre-release Scala versions (i.e. milestone/rc, such as: 2.13.0-M5, 2.13.0-RC1, 2.14.0-M1, etc.) will have identical base versions;
    rationale: pre-release Scala versions are not binary compatible with each other and that's the reason why libraries include the full
    Scala release string in their name for pre-releases (see dependencies below with an artifact name suffix '_$versions.baseScala')
*/
if ( !versions.scala.contains('-') ) {
  versions["baseScala"] = versions.scala.substring(0, versions.scala.lastIndexOf("."))
} else {
  versions["baseScala"] = versions.scala
}

versions += [
  activation: "1.1.1",
  apacheda: "1.0.2",
  apacheds: "2.0.0-M24",
  argparse4j: "0.7.0",
  bcpkix: "1.66",
  checkstyle: "8.36.2",
  commonsCli: "1.4",
  commonsCodec: "1.15",
  gradle: "6.8.1",
  gradleVersionsPlugin: "0.36.0",
  grgit: "4.1.0",
  httpclient: "4.5.13",
  easymock: "4.2",
  jackson: "2.10.5",
  jacksonDatabind: "2.10.5.1",
  jacoco: "0.8.5",
  javassist: "3.27.0-GA",
<<<<<<< HEAD
  jetty: "9.4.40.v20210413",
=======
  jetty: "9.4.42.v20210604",
>>>>>>> af867fb3
  jersey: "2.34",
  jline: "3.12.1",
  jmh: "1.27",
  hamcrest: "2.2",
  log4j: "1.2.17-cp2",
  scalaLogging: "3.9.2",
  jaxb: "2.3.0",
  jaxrs: "2.1.1",
  jfreechart: "1.0.0",
  jopt: "5.0.4",
  junit: "5.7.0",
  kafka_0100: "0.10.0.1",
  kafka_0101: "0.10.1.1",
  kafka_0102: "0.10.2.2",
  kafka_0110: "0.11.0.3",
  kafka_10: "1.0.2",
  kafka_11: "1.1.1",
  kafka_20: "2.0.1",
  kafka_21: "2.1.1",
  kafka_22: "2.2.2",
  kafka_23: "2.3.1",
  kafka_24: "2.4.1",
  kafka_25: "2.5.1",
  kafka_26: "2.6.2",
  kafka_27: "2.7.0",
  lz4: "1.7.1",
  mavenArtifact: "3.8.1",
  metrics: "2.2.0",
  mockito: "3.6.0",
  netty: "4.1.62.Final",
  owaspDepCheckPlugin: "6.0.3",
  powermock: "2.0.9",
  reflections: "0.9.12",
  rocksDB: "5.18.4",
  scalaCollectionCompat: "2.3.0",
  scalafmt: "1.5.1",
  scalaJava8Compat : "0.9.1",
  scalatest: "3.0.8",
  scoverage: "1.4.1",
  scoveragePlugin: "5.0.0",
  shadowPlugin: "6.1.0",
  slf4j: "1.7.30",
  snappy: "1.1.8.1",
  spotbugs: "4.1.4",
  spotbugsPlugin: "4.6.0",
  spotlessPlugin: "5.8.2",
  testRetryPlugin: "1.2.0",
  zinc: "1.3.5",
  zookeeper: "3.5.9",
  zstd: "1.4.9-1"
]
libs += [
  activation: "javax.activation:activation:$versions.activation",
  apacheda: "org.apache.directory.api:api-all:$versions.apacheda",
  apachedsCoreApi: "org.apache.directory.server:apacheds-core-api:$versions.apacheds",
  apachedsInterceptorKerberos: "org.apache.directory.server:apacheds-interceptor-kerberos:$versions.apacheds",
  apachedsProtocolShared: "org.apache.directory.server:apacheds-protocol-shared:$versions.apacheds",
  apachedsProtocolKerberos: "org.apache.directory.server:apacheds-protocol-kerberos:$versions.apacheds",
  apachedsProtocolLdap: "org.apache.directory.server:apacheds-protocol-ldap:$versions.apacheds",
  apachedsLdifPartition: "org.apache.directory.server:apacheds-ldif-partition:$versions.apacheds",
  apachedsMavibotPartition: "org.apache.directory.server:apacheds-mavibot-partition:$versions.apacheds",
  apachedsJdbmPartition: "org.apache.directory.server:apacheds-jdbm-partition:$versions.apacheds",
  argparse4j: "net.sourceforge.argparse4j:argparse4j:$versions.argparse4j",
  bcpkix: "org.bouncycastle:bcpkix-jdk15on:$versions.bcpkix",
  commonsCli: "commons-cli:commons-cli:$versions.commonsCli",
  commonsCodec: "commons-codec:commons-codec:$versions.commonsCodec",
  easymock: "org.easymock:easymock:$versions.easymock",
  jacksonAnnotations: "com.fasterxml.jackson.core:jackson-annotations:$versions.jackson",
  jacksonDatabind: "com.fasterxml.jackson.core:jackson-databind:$versions.jacksonDatabind",
  jacksonDataformatCsv: "com.fasterxml.jackson.dataformat:jackson-dataformat-csv:$versions.jackson",
  jacksonModuleScala: "com.fasterxml.jackson.module:jackson-module-scala_$versions.baseScala:$versions.jackson",
  jacksonJDK8Datatypes: "com.fasterxml.jackson.datatype:jackson-datatype-jdk8:$versions.jackson",
  jacksonJaxrsJsonProvider: "com.fasterxml.jackson.jaxrs:jackson-jaxrs-json-provider:$versions.jackson",
  jaxbApi: "javax.xml.bind:jaxb-api:$versions.jaxb",
  jaxrsApi: "javax.ws.rs:javax.ws.rs-api:$versions.jaxrs",
  javassist: "org.javassist:javassist:$versions.javassist",
  jettyServer: "org.eclipse.jetty:jetty-server:$versions.jetty",
  jettyClient: "org.eclipse.jetty:jetty-client:$versions.jetty",
  jettyServlet: "org.eclipse.jetty:jetty-servlet:$versions.jetty",
  jettyServlets: "org.eclipse.jetty:jetty-servlets:$versions.jetty",
  jerseyContainerServlet: "org.glassfish.jersey.containers:jersey-container-servlet:$versions.jersey",
  jerseyHk2: "org.glassfish.jersey.inject:jersey-hk2:$versions.jersey",
  jline: "org.jline:jline:$versions.jline",
  jmhCore: "org.openjdk.jmh:jmh-core:$versions.jmh",
  jmhCoreBenchmarks: "org.openjdk.jmh:jmh-core-benchmarks:$versions.jmh",
  jmhGeneratorAnnProcess: "org.openjdk.jmh:jmh-generator-annprocess:$versions.jmh",
  joptSimple: "net.sf.jopt-simple:jopt-simple:$versions.jopt",
  junitJupiter: "org.junit.jupiter:junit-jupiter:$versions.junit",
  junitJupiterApi: "org.junit.jupiter:junit-jupiter-api:$versions.junit",
  junitVintageEngine: "org.junit.vintage:junit-vintage-engine:$versions.junit",
  hamcrest: "org.hamcrest:hamcrest:$versions.hamcrest",
  kafkaStreams_0100: "org.apache.kafka:kafka-streams:$versions.kafka_0100",
  kafkaStreams_0101: "org.apache.kafka:kafka-streams:$versions.kafka_0101",
  kafkaStreams_0102: "org.apache.kafka:kafka-streams:$versions.kafka_0102",
  kafkaStreams_0110: "org.apache.kafka:kafka-streams:$versions.kafka_0110",
  kafkaStreams_10: "org.apache.kafka:kafka-streams:$versions.kafka_10",
  kafkaStreams_11: "org.apache.kafka:kafka-streams:$versions.kafka_11",
  kafkaStreams_20: "org.apache.kafka:kafka-streams:$versions.kafka_20",
  kafkaStreams_21: "org.apache.kafka:kafka-streams:$versions.kafka_21",
  kafkaStreams_22: "org.apache.kafka:kafka-streams:$versions.kafka_22",
  kafkaStreams_23: "org.apache.kafka:kafka-streams:$versions.kafka_23",
  kafkaStreams_24: "org.apache.kafka:kafka-streams:$versions.kafka_24",
  kafkaStreams_25: "org.apache.kafka:kafka-streams:$versions.kafka_25",
  kafkaStreams_26: "org.apache.kafka:kafka-streams:$versions.kafka_26",
  kafkaStreams_27: "org.apache.kafka:kafka-streams:$versions.kafka_27",
  log4j: "io.confluent:confluent-log4j:$versions.log4j",
  lz4: "org.lz4:lz4-java:$versions.lz4",
  metrics: "com.yammer.metrics:metrics-core:$versions.metrics",
  mockitoCore: "org.mockito:mockito-core:$versions.mockito",
  mockitoInline: "org.mockito:mockito-inline:$versions.mockito",
  nettyHandler: "io.netty:netty-handler:$versions.netty",
  nettyTransportNativeEpoll: "io.netty:netty-transport-native-epoll:$versions.netty",
  powermockJunit4: "org.powermock:powermock-module-junit4:$versions.powermock",
  powermockEasymock: "org.powermock:powermock-api-easymock:$versions.powermock",
  reflections: "org.reflections:reflections:$versions.reflections",
  rocksDBJni: "org.rocksdb:rocksdbjni:$versions.rocksDB",
  scalaCollectionCompat: "org.scala-lang.modules:scala-collection-compat_$versions.baseScala:$versions.scalaCollectionCompat",
  scalaJava8Compat: "org.scala-lang.modules:scala-java8-compat_$versions.baseScala:$versions.scalaJava8Compat",
  scalaLibrary: "org.scala-lang:scala-library:$versions.scala",
  scalaLogging: "com.typesafe.scala-logging:scala-logging_$versions.baseScala:$versions.scalaLogging",
  scalaReflect: "org.scala-lang:scala-reflect:$versions.scala",
  scalatest: "org.scalatest:scalatest_$versions.baseScala:$versions.scalatest",
  slf4jApi: "org.slf4j:slf4j-api:$versions.slf4j",
  slf4jlog4j: "org.slf4j:slf4j-log4j12:$versions.slf4j",
  snappy: "org.xerial.snappy:snappy-java:$versions.snappy",
  zookeeper: "org.apache.zookeeper:zookeeper:$versions.zookeeper",
  jfreechart: "jfreechart:jfreechart:$versions.jfreechart",
  mavenArtifact: "org.apache.maven:maven-artifact:$versions.mavenArtifact",
  zstd: "com.github.luben:zstd-jni:$versions.zstd",
  httpclient: "org.apache.httpcomponents:httpclient:$versions.httpclient",
]<|MERGE_RESOLUTION|>--- conflicted
+++ resolved
@@ -71,11 +71,7 @@
   jacksonDatabind: "2.10.5.1",
   jacoco: "0.8.5",
   javassist: "3.27.0-GA",
-<<<<<<< HEAD
-  jetty: "9.4.40.v20210413",
-=======
   jetty: "9.4.42.v20210604",
->>>>>>> af867fb3
   jersey: "2.34",
   jline: "3.12.1",
   jmh: "1.27",
