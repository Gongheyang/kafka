--- conflicted
+++ resolved
@@ -23,12 +23,7 @@
 }
 
 // Add Scala version
-<<<<<<< HEAD
-def defaultScala213Version = '2.13.14'
-=======
-def defaultScala212Version = '2.12.19'
 def defaultScala213Version = '2.13.15'
->>>>>>> 6ee46ea8
 if (hasProperty('scalaVersion')) {
   if (scalaVersion == '2.13') {
     versions["scala"] = defaultScala213Version
