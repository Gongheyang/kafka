--- conflicted
+++ resolved
@@ -102,11 +102,8 @@
 import static org.apache.kafka.coordinator.group.RecordHelpers.newMemberSubscriptionRecord;
 import static org.apache.kafka.coordinator.group.RecordHelpers.newMemberSubscriptionTombstoneRecord;
 import static org.apache.kafka.coordinator.group.RecordHelpers.newTargetAssignmentTombstoneRecord;
-<<<<<<< HEAD
 import static org.apache.kafka.coordinator.group.Utils.ofSentinel;
-=======
 import static org.apache.kafka.coordinator.group.generic.GenericGroupMember.EMPTY_ASSIGNMENT;
->>>>>>> d2fc9076
 import static org.apache.kafka.coordinator.group.generic.GenericGroupState.COMPLETING_REBALANCE;
 import static org.apache.kafka.coordinator.group.generic.GenericGroupState.DEAD;
 import static org.apache.kafka.coordinator.group.generic.GenericGroupState.EMPTY;
@@ -1824,13 +1821,9 @@
             } catch (KafkaException ex) {
                 responseFuture.complete(new JoinGroupResponseData()
                     .setMemberId(memberId)
-<<<<<<< HEAD
                     .setErrorCode(Errors.forException(ex).code())
-=======
-                    .setErrorCode(memberError.get().code())
                     .setProtocolType(null)
                     .setProtocolName(null)
->>>>>>> d2fc9076
                 );
                 return EMPTY_RESULT;
             }
@@ -2165,53 +2158,7 @@
     }
 
     /**
-<<<<<<< HEAD
-     * Add a member and rebalance.
-=======
-     * We are validating two things:
-     *     1. If `groupInstanceId` is present, then it exists and is mapped to `memberId`
-     *     2. The `memberId` exists in the group
-     *
-     * @param group            The generic group.
-     * @param memberId         The member id.
-     * @param groupInstanceId  The group instance id.
-     * @param operation        The API operation.
-     *
-     * @return the error.
-     */
-    private Optional<Errors> validateExistingMember(
-        GenericGroup group,
-        String memberId,
-        String groupInstanceId,
-        String operation
-    ) {
-        if (groupInstanceId == null) {
-            if (!group.hasMemberId(memberId)) {
-                return Optional.of(Errors.UNKNOWN_MEMBER_ID);
-            } else {
-                return Optional.empty();
-            }
-        }
-
-        String existingMemberId = group.staticMemberId(groupInstanceId);
-        if (existingMemberId == null) {
-            return Optional.of(Errors.UNKNOWN_MEMBER_ID);
-        }
-
-        if (!existingMemberId.equals(memberId)) {
-            log.info("Request memberId={} for static member with groupInstanceId={} " +
-                    "is fenced by existing memberId={} during operation {}",
-                memberId, groupInstanceId, existingMemberId, operation);
-            
-            return Optional.of(Errors.FENCED_INSTANCE_ID);
-        }
-        
-        return Optional.empty();
-    }
-
-    /**
      * Add a member then rebalance or complete join.
->>>>>>> d2fc9076
      *
      * @param context         The request context.
      * @param request         The join group request.
@@ -2844,24 +2791,23 @@
             // finding the correct coordinator and rejoin.
             return Optional.of(COORDINATOR_NOT_AVAILABLE);
         } else {
-            Optional<Errors> memberError = validateExistingMember(
-                group,
-                request.memberId(),
-                request.groupInstanceId(),
-                "sync-group"
-            );
-            if (memberError.isPresent()) {
-                return memberError;
+            try {
+                group.validateMember(
+                    request.memberId(),
+                    request.groupInstanceId(),
+                    "sync-group"
+                );
+            } catch (KafkaException ex) {
+                return Optional.of(Errors.forException(ex));
+            }
+
+            if (request.generationId() != group.generationId()) {
+                return Optional.of(Errors.ILLEGAL_GENERATION);
+            } else if (isProtocolInconsistent(request.protocolType(), group.protocolType().orElse(null)) ||
+                       isProtocolInconsistent(request.protocolName(), group.protocolName().orElse(null))) {
+                return Optional.of(Errors.INCONSISTENT_GROUP_PROTOCOL);
             } else {
-                if (request.generationId() != group.generationId()) {
-                    return Optional.of(Errors.ILLEGAL_GENERATION);
-                } else if (isProtocolInconsistent(request.protocolType(), group.protocolType().orElse(null)) ||
-                    isProtocolInconsistent(request.protocolName(), group.protocolName().orElse(null))) {
-
-                    return Optional.of(Errors.INCONSISTENT_GROUP_PROTOCOL);
-                } else {
-                    return Optional.empty();
-                }
+                return Optional.empty();
             }
         }
     }
