--- conflicted
+++ resolved
@@ -239,11 +239,7 @@
             return this;
         }
 
-<<<<<<< HEAD
         Builder withConsumerGroupMigrationPolicy(ConsumerGroupMigrationPolicy consumerGroupMigrationPolicy) {
-=======
-        Builder withGroupProtocolMigrationPolicy(ConsumerGroupMigrationPolicy consumerGroupMigrationPolicy) {
->>>>>>> 619f2701
             this.consumerGroupMigrationPolicy = consumerGroupMigrationPolicy;
             return this;
         }
