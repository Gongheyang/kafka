--- conflicted
+++ resolved
@@ -65,7 +65,6 @@
                 .mapToObj(i -> new TopicIdPartition(topic, i))
             ).collect(Collectors.toSet());
     }
-<<<<<<< HEAD
 
     /**
      * Constructs a set of {@code TopicIdPartition} including all the partitions that are
@@ -76,7 +75,7 @@
      * @param assignmentSpec                The group's assignment spec.
      *
      *
-     * @return Set of {@code TopicIdPartition} including new topic partitions.
+     * @return Set of unassigned {@code TopicIdPartition} including newly added topic partitions.
      */
     protected static Set<TopicIdPartition> unassignedTopicIdPartitions(
         Collection<Uuid> topicIds,
@@ -95,176 +94,4 @@
 
         return unassignedPartitions;
     }
-
-    /**
-     * Processes partitions for the given topic Ids using the provided function.
-     *
-     * @param topicIds                   Collection of topic Ids.
-     * @param subscribedTopicDescriber   Describer to fetch partition counts for topics.
-     * @param func                       Function to apply on each {@code TopicIdPartition}.
-     */
-    protected static void processTopicIdPartitions(
-        Collection<Uuid> topicIds,
-        SubscribedTopicDescriber subscribedTopicDescriber,
-        Consumer<TopicIdPartition> func
-    ) {
-        topicIds.stream()
-            .flatMap(topic -> IntStream
-                .range(0, subscribedTopicDescriber.numPartitions(topic))
-                .mapToObj(i -> new TopicIdPartition(topic, i))
-            ).forEach(func);
-    }
-
-    /**
-     * Represents the rack information of members and partitions along with utility methods
-     * to facilitate rack-aware assignment strategies for a given consumer group.
-     */
-    protected static class RackInfo {
-        /**
-         * Map of every member to its rack.
-         */
-        protected final Map<String, String> memberRacks;
-
-        /**
-         * Map of every partition to a list of its racks.
-         */
-        protected final Map<TopicIdPartition, Set<String>> partitionRacks;
-
-        /**
-         * List of members with the same rack as the partition.
-         */
-        protected final Map<TopicIdPartition, List<String>> membersWithSameRackAsPartition;
-
-        /**
-         * Indicates if a rack aware assignment can be done.
-         * True if racks are defined for both members and partitions and there is an intersection between the sets.
-         */
-        protected final boolean useRackStrategy;
-
-        /**
-         * Constructs rack information based on the assignment specification and subscribed topics.
-         *
-         * @param assignmentSpec                The current assignment specification.
-         * @param subscribedTopicDescriber      Topic and partition metadata of the subscribed topics.
-         * @param topicIds                      List of topic Ids.
-         */
-        public RackInfo(
-            AssignmentSpec assignmentSpec,
-            SubscribedTopicDescriber subscribedTopicDescriber,
-            Set<Uuid> topicIds
-        ) {
-            Map<String, List<String>> membersByRack = new HashMap<>();
-            assignmentSpec.members().forEach((memberId, assignmentMemberSpec) ->
-                assignmentMemberSpec.rackId().filter(r -> !r.isEmpty()).ifPresent(
-                    rackId -> membersByRack.computeIfAbsent(rackId, __ -> new ArrayList<>()).add(memberId)
-                )
-            );
-
-            Set<String> allPartitionRacks;
-            Map<TopicIdPartition, Set<String>> racksPerPartition;
-
-            if (membersByRack.isEmpty()) {
-                allPartitionRacks = Collections.emptySet();
-                racksPerPartition = Collections.emptyMap();
-            } else {
-                racksPerPartition = new HashMap<>();
-                allPartitionRacks = new HashSet<>();
-                processTopicIdPartitions(topicIds, subscribedTopicDescriber, tp -> {
-                    Set<String> racks = subscribedTopicDescriber.racksForPartition(tp.topicId(), tp.partitionId());
-                    racksPerPartition.put(tp, racks);
-                    if (!racks.isEmpty()) allPartitionRacks.addAll(racks);
-                });
-            }
-
-            if (useRackAwareAssignment(membersByRack.keySet(), allPartitionRacks, racksPerPartition)) {
-                this.memberRacks = new HashMap<>(assignmentSpec.members().size());
-                membersByRack.forEach((rack, rackMembers) -> rackMembers.forEach(c -> memberRacks.put(c, rack)));
-                this.partitionRacks = racksPerPartition;
-                useRackStrategy = true;
-            } else {
-                this.memberRacks = Collections.emptyMap();
-                this.partitionRacks = Collections.emptyMap();
-                useRackStrategy = false;
-            }
-
-            this.membersWithSameRackAsPartition = racksPerPartition.entrySet().stream()
-                .collect(Collectors.toMap(
-                    Map.Entry::getKey,
-                    entry -> entry.getValue().stream()
-                        .flatMap(rack -> membersByRack.getOrDefault(rack, Collections.emptyList()).stream())
-                        .distinct() // Ensure that there are no duplicate members
-                        .collect(Collectors.toList())
-                ));
-        }
-
-        /**
-         * Determines if there's a mismatch between the member's rack and the partition's replica racks.
-         *
-         * <p> Racks are considered mismatched under the following conditions: (returns {@code true}):
-         * <ul>
-         *     <li> Member lacks an associated rack. </li>
-         *     <li> Partition lacks associated replica racks. </li>
-         *     <li> Member's rack isn't among the partition's replica racks. </li>
-         * </ul>
-         *
-         * @param memberId      The member Id.
-         * @param tp            The topic partition.
-         * @return {@code true} for a mismatch; {@code false} if member and partition racks exist and align.
-         */
-        protected boolean racksMismatch(String memberId, TopicIdPartition tp) {
-            String memberRack = memberRacks.get(memberId);
-            Set<String> replicaRacks = partitionRacks.get(tp);
-            return memberRack == null || (replicaRacks == null || !replicaRacks.contains(memberRack));
-        }
-
-        /**
-         * Sort partitions in ascending order by number of members with matching racks.
-         *
-         * @param topicIdPartitions    The partitions to be sorted.
-         * @return A sorted list of partitions with potential members in the same rack.
-         */
-        protected List<TopicIdPartition> sortPartitionsByRackMembers(Collection<TopicIdPartition> topicIdPartitions) {
-            return topicIdPartitions.stream()
-                .filter(tp -> membersWithSameRackAsPartition.containsKey(tp) && !membersWithSameRackAsPartition.get(tp).isEmpty())
-                .sorted(Comparator.comparing(
-                        (TopicIdPartition tp) -> membersWithSameRackAsPartition.getOrDefault(tp, Collections.emptyList()).size())
-                    .thenComparing(TopicIdPartition::topicId)
-                    .thenComparing(TopicIdPartition::partitionId))
-                .collect(Collectors.toList());
-        }
-
-        /**
-         * @return List of members with the same rack as any of the provided partition's replicas.
-         *         Members are sorted in ascending order of number of partitions in the assignment.
-         */
-        protected List<String> getSortedMembersWithMatchingRack(
-            TopicIdPartition topicIdPartition,
-            Map<String, MemberAssignment> assignment
-        ) {
-            List<String> membersList = membersWithSameRackAsPartition.getOrDefault(
-                topicIdPartition,
-                Collections.emptyList()
-            );
-
-            // Sort the list based on the size of each member's assignment.
-            membersList.sort((member1, member2) -> {
-                int sum1 = assignment.get(member1).targetPartitions().values().stream().mapToInt(Set::size).sum();
-                int sum2 = assignment.get(member2).targetPartitions().values().stream().mapToInt(Set::size).sum();
-
-                return Integer.compare(sum1, sum2);
-            });
-
-            return membersList;
-        }
-
-        @Override
-        public String toString() {
-            return "RackInfo(" +
-                "memberRacks=" + memberRacks +
-                ", partitionRacks=" + partitionRacks +
-                ")";
-        }
-    }
-=======
->>>>>>> ba19eedb
 }