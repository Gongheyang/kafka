--- conflicted
+++ resolved
@@ -422,7 +422,6 @@
     }
 
     /**
-<<<<<<< HEAD
      * @return The consumer protocol version corresponding to the provided protocol.
      */
     public short protocolVersion(String protocolName) {
@@ -434,7 +433,9 @@
 
         throw new IllegalArgumentException("Member does not support protocol " +
             protocolName);
-=======
+    }
+
+    /**
      * @return The list of supported protocols in the {@link ConsumerGroupMemberMetadataValue} format
      */
     public ConsumerGroupMemberMetadataValue.ClassicJoinGroupRequestProtocolCollection supportedClassicJoinGroupRequestProtocols() {
@@ -448,7 +449,6 @@
             )
         );
         return protocols;
->>>>>>> 2842684e
     }
 
     @Override
