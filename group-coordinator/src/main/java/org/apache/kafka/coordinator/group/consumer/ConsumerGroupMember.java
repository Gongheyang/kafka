/*
 * Licensed to the Apache Software Foundation (ASF) under one or more
 * contributor license agreements. See the NOTICE file distributed with
 * this work for additional information regarding copyright ownership.
 * The ASF licenses this file to You under the Apache License, Version 2.0
 * (the "License"); you may not use this file except in compliance with
 * the License. You may obtain a copy of the License at
 *
 *    http://www.apache.org/licenses/LICENSE-2.0
 *
 * Unless required by applicable law or agreed to in writing, software
 * distributed under the License is distributed on an "AS IS" BASIS,
 * WITHOUT WARRANTIES OR CONDITIONS OF ANY KIND, either express or implied.
 * See the License for the specific language governing permissions and
 * limitations under the License.
 */
package org.apache.kafka.coordinator.group.consumer;

import org.apache.kafka.clients.consumer.ConsumerPartitionAssignor;
import org.apache.kafka.clients.consumer.internals.ConsumerProtocol;
import org.apache.kafka.common.TopicPartition;
import org.apache.kafka.common.Uuid;
import org.apache.kafka.common.message.ConsumerGroupDescribeResponseData;
import org.apache.kafka.common.message.JoinGroupRequestData;
import org.apache.kafka.common.utils.Utils;
import org.apache.kafka.coordinator.group.generated.ConsumerGroupCurrentMemberAssignmentValue;
import org.apache.kafka.coordinator.group.generated.ConsumerGroupMemberMetadataValue;
import org.apache.kafka.image.TopicImage;
import org.apache.kafka.image.TopicsImage;

import java.util.ArrayList;
import java.util.Collections;
import java.util.Comparator;
import java.util.HashSet;
import java.util.List;
import java.util.Map;
import java.util.Objects;
import java.util.Optional;
import java.util.OptionalInt;
import java.util.Set;
import java.util.stream.Collectors;

/**
 * ConsumerGroupMember contains all the information related to a member
 * within a consumer group. This class is immutable and is fully backed
 * by records stored in the __consumer_offsets topic.
 */
public class ConsumerGroupMember {

    /**
     * A builder that facilitates the creation of a new member or the update of
     * an existing one.
     *
     * Please refer to the javadoc of {{@link ConsumerGroupMember}} for the
     * definition of the fields.
     */
    public static class Builder {
        private final String memberId;
        private int memberEpoch = 0;
        private int previousMemberEpoch = -1;
        private MemberState state = MemberState.STABLE;
        private String instanceId = null;
        private String rackId = null;
        private int rebalanceTimeoutMs = -1;
        private String clientId = "";
        private String clientHost = "";
        private List<String> subscribedTopicNames = Collections.emptyList();
        private String subscribedTopicRegex = "";
        private String serverAssignorName = null;
        private Map<Uuid, Set<Integer>> assignedPartitions = Collections.emptyMap();
        private Map<Uuid, Set<Integer>> partitionsPendingRevocation = Collections.emptyMap();
        private ConsumerGroupMemberMetadataValue.ClassicJoinGroupRequestProtocolCollection supportedProtocols = null;

        public Builder(String memberId) {
            this.memberId = Objects.requireNonNull(memberId);
        }

        public Builder(ConsumerGroupMember member) {
            Objects.requireNonNull(member);

            this.memberId = member.memberId;
            this.memberEpoch = member.memberEpoch;
            this.previousMemberEpoch = member.previousMemberEpoch;
            this.instanceId = member.instanceId;
            this.rackId = member.rackId;
            this.rebalanceTimeoutMs = member.rebalanceTimeoutMs;
            this.clientId = member.clientId;
            this.clientHost = member.clientHost;
            this.subscribedTopicNames = member.subscribedTopicNames;
            this.subscribedTopicRegex = member.subscribedTopicRegex;
            this.serverAssignorName = member.serverAssignorName;
            this.state = member.state;
            this.assignedPartitions = member.assignedPartitions;
            this.partitionsPendingRevocation = member.partitionsPendingRevocation;
            this.supportedProtocols = member.supportedProtocols;
        }

        public Builder updateMemberEpoch(int memberEpoch) {
            int currentMemberEpoch = this.memberEpoch;
            this.memberEpoch = memberEpoch;
            this.previousMemberEpoch = currentMemberEpoch;
            return this;
        }

        public Builder setMemberEpoch(int memberEpoch) {
            this.memberEpoch = memberEpoch;
            return this;
        }

        public Builder setPreviousMemberEpoch(int previousMemberEpoch) {
            this.previousMemberEpoch = previousMemberEpoch;
            return this;
        }

        public Builder setInstanceId(String instanceId) {
            this.instanceId = instanceId;
            return this;
        }

        public Builder maybeUpdateInstanceId(Optional<String> instanceId) {
            this.instanceId = instanceId.orElse(this.instanceId);
            return this;
        }

        public Builder setRackId(String rackId) {
            this.rackId = rackId;
            return this;
        }

        public Builder maybeUpdateRackId(Optional<String> rackId) {
            this.rackId = rackId.orElse(this.rackId);
            return this;
        }

        public Builder setRebalanceTimeoutMs(int rebalanceTimeoutMs) {
            this.rebalanceTimeoutMs = rebalanceTimeoutMs;
            return this;
        }

        public Builder maybeUpdateRebalanceTimeoutMs(OptionalInt rebalanceTimeoutMs) {
            this.rebalanceTimeoutMs = rebalanceTimeoutMs.orElse(this.rebalanceTimeoutMs);
            return this;
        }

        public Builder setClientId(String clientId) {
            this.clientId = clientId;
            return this;
        }

        public Builder setClientHost(String clientHost) {
            this.clientHost = clientHost;
            return this;
        }

        public Builder setSubscribedTopicNames(List<String> subscribedTopicNames) {
            this.subscribedTopicNames = subscribedTopicNames;
            this.subscribedTopicNames.sort(Comparator.naturalOrder());
            return this;
        }

        public Builder maybeUpdateSubscribedTopicNames(Optional<List<String>> subscribedTopicNames) {
            this.subscribedTopicNames = subscribedTopicNames.orElse(this.subscribedTopicNames);
            this.subscribedTopicNames.sort(Comparator.naturalOrder());
            return this;
        }

        public Builder setSubscribedTopicRegex(String subscribedTopicRegex) {
            this.subscribedTopicRegex = subscribedTopicRegex;
            return this;
        }

        public Builder maybeUpdateSubscribedTopicRegex(Optional<String> subscribedTopicRegex) {
            this.subscribedTopicRegex = subscribedTopicRegex.orElse(this.subscribedTopicRegex);
            return this;
        }

        public Builder setServerAssignorName(String serverAssignorName) {
            this.serverAssignorName = serverAssignorName;
            return this;
        }

        public Builder maybeUpdateServerAssignorName(Optional<String> serverAssignorName) {
            this.serverAssignorName = serverAssignorName.orElse(this.serverAssignorName);
            return this;
        }

        public Builder setState(MemberState state) {
            this.state = state;
            return this;
        }

        public Builder setAssignedPartitions(Map<Uuid, Set<Integer>> assignedPartitions) {
            this.assignedPartitions = assignedPartitions;
            return this;
        }

        public Builder setPartitionsPendingRevocation(Map<Uuid, Set<Integer>> partitionsPendingRevocation) {
            this.partitionsPendingRevocation = partitionsPendingRevocation;
            return this;
        }

        public Builder setSupportedProtocols(ConsumerGroupMemberMetadataValue.ClassicJoinGroupRequestProtocolCollection supportedProtocols) {
            this.supportedProtocols = supportedProtocols;
            return this;
        }

        public Builder updateWith(ConsumerGroupMemberMetadataValue record) {
            setInstanceId(record.instanceId());
            setRackId(record.rackId());
            setClientId(record.clientId());
            setClientHost(record.clientHost());
            setSubscribedTopicNames(record.subscribedTopicNames());
            setSubscribedTopicRegex(record.subscribedTopicRegex());
            setRebalanceTimeoutMs(record.rebalanceTimeoutMs());
            setServerAssignorName(record.serverAssignor());
            setSupportedProtocols(record.supportedProtocols());
            return this;
        }

        public Builder updateWith(ConsumerGroupCurrentMemberAssignmentValue record) {
            setMemberEpoch(record.memberEpoch());
            setPreviousMemberEpoch(record.previousMemberEpoch());
            setState(MemberState.fromValue(record.state()));
            setAssignedPartitions(assignmentFromTopicPartitions(record.assignedPartitions()));
            setPartitionsPendingRevocation(assignmentFromTopicPartitions(record.partitionsPendingRevocation()));
            return this;
        }

        private Map<Uuid, Set<Integer>> assignmentFromTopicPartitions(
            List<ConsumerGroupCurrentMemberAssignmentValue.TopicPartitions> topicPartitionsList
        ) {
            return topicPartitionsList.stream().collect(Collectors.toMap(
                ConsumerGroupCurrentMemberAssignmentValue.TopicPartitions::topicId,
                topicPartitions -> Collections.unmodifiableSet(new HashSet<>(topicPartitions.partitions()))));
        }

        public ConsumerGroupMember build() {
            return new ConsumerGroupMember(
                memberId,
                memberEpoch,
                previousMemberEpoch,
                instanceId,
                rackId,
                rebalanceTimeoutMs,
                clientId,
                clientHost,
                subscribedTopicNames,
                subscribedTopicRegex,
                serverAssignorName,
                state,
                assignedPartitions,
                partitionsPendingRevocation,
                supportedProtocols
            );
        }
    }

    /**
     * The member id.
     */
    private final String memberId;

    /**
     * The current member epoch.
     */
    private final int memberEpoch;

    /**
     * The previous member epoch.
     */
    private final int previousMemberEpoch;

    /**
     * The member state.
     */
    private final MemberState state;

    /**
     * The instance id provided by the member.
     */
    private final String instanceId;

    /**
     * The rack id provided by the member.
     */
    private final String rackId;

    /**
     * The rebalance timeout provided by the member.
     */
    private final int rebalanceTimeoutMs;

    /**
     * The client id reported by the member.
     */
    private final String clientId;

    /**
     * The host reported by the member.
     */
    private final String clientHost;

    /**
     * The list of subscriptions (topic names) configured by the member.
     */
    private final List<String> subscribedTopicNames;

    /**
     * The subscription pattern configured by the member.
     */
    private final String subscribedTopicRegex;

    /**
     * The server side assignor selected by the member.
     */
    private final String serverAssignorName;

    /**
     * The partitions assigned to this member.
     */
    private final Map<Uuid, Set<Integer>> assignedPartitions;

    /**
     * The partitions being revoked by this member.
     */
    private final Map<Uuid, Set<Integer>> partitionsPendingRevocation;

    /**
     * The list of supported protocols if the consumer uses the legacy protocol.
     */
    private final ConsumerGroupMemberMetadataValue.ClassicJoinGroupRequestProtocolCollection supportedProtocols;

    private ConsumerGroupMember(
        String memberId,
        int memberEpoch,
        int previousMemberEpoch,
        String instanceId,
        String rackId,
        int rebalanceTimeoutMs,
        String clientId,
        String clientHost,
        List<String> subscribedTopicNames,
        String subscribedTopicRegex,
        String serverAssignorName,
        MemberState state,
        Map<Uuid, Set<Integer>> assignedPartitions,
        Map<Uuid, Set<Integer>> partitionsPendingRevocation,
        ConsumerGroupMemberMetadataValue.ClassicJoinGroupRequestProtocolCollection supportedProtocols
    ) {
        this.memberId = memberId;
        this.memberEpoch = memberEpoch;
        this.previousMemberEpoch = previousMemberEpoch;
        this.state = state;
        this.instanceId = instanceId;
        this.rackId = rackId;
        this.rebalanceTimeoutMs = rebalanceTimeoutMs;
        this.clientId = clientId;
        this.clientHost = clientHost;
        this.subscribedTopicNames = subscribedTopicNames;
        this.subscribedTopicRegex = subscribedTopicRegex;
        this.serverAssignorName = serverAssignorName;
        this.assignedPartitions = assignedPartitions;
        this.partitionsPendingRevocation = partitionsPendingRevocation;
        this.supportedProtocols = supportedProtocols;
    }

    /**
     * @return The member id.
     */
    public String memberId() {
        return memberId;
    }

    /**
     * @return The current member epoch.
     */
    public int memberEpoch() {
        return memberEpoch;
    }

    /**
     * @return The previous member epoch.
     */
    public int previousMemberEpoch() {
        return previousMemberEpoch;
    }

    /**
     * @return The instance id.
     */
    public String instanceId() {
        return instanceId;
    }

    /**
     * @return The rack id.
     */
    public String rackId() {
        return rackId;
    }

    /**
     * @return The rebalance timeout in millis.
     */
    public int rebalanceTimeoutMs() {
        return rebalanceTimeoutMs;
    }

    /**
     * @return The client id.
     */
    public String clientId() {
        return clientId;
    }

    /**
     * @return The client host.
     */
    public String clientHost() {
        return clientHost;
    }

    /**
     * @return The list of subscribed topic names.
     */
    public List<String> subscribedTopicNames() {
        return subscribedTopicNames;
    }

    /**
     * @return The regular expression based subscription.
     */
    public String subscribedTopicRegex() {
        return subscribedTopicRegex;
    }

    /**
     * @return The server side assignor or an empty optional.
     */
    public Optional<String> serverAssignorName() {
        return Optional.ofNullable(serverAssignorName);
    }

    /**
     * @return The current state.
     */
    public MemberState state() {
        return state;
    }

    /**
     * @return True if the member is in the Stable state and at the desired epoch.
     */
    public boolean isReconciledTo(int targetAssignmentEpoch) {
        return state == MemberState.STABLE && memberEpoch == targetAssignmentEpoch;
    }

    /**
     * @return The set of assigned partitions.
     */
    public Map<Uuid, Set<Integer>> assignedPartitions() {
        return assignedPartitions;
    }

    /**
     * @param version The version with which the assignment is serialized.
     *
     * @return The assigned partitions converted into the format of client-side assignor assignment.
     */
    public byte[] assignment(short version, TopicsImage topicsImage) {
        List<TopicPartition> partitions = new ArrayList<>();
        assignedPartitions.forEach((topicId, partitionSet) -> {
            String topicName = lookupTopicNameById(topicId, topicsImage);
            partitionSet.forEach(partition -> partitions.add(new TopicPartition(topicName, partition)));
        });
        return Utils.toArray(ConsumerProtocol.serializeAssignment(
            new ConsumerPartitionAssignor.Assignment(partitions), version));
    }

    /**
     * @return The set of partitions awaiting revocation from the member.
     */
    public Map<Uuid, Set<Integer>> partitionsPendingRevocation() {
        return partitionsPendingRevocation;
    }

    /**
     * @return The list of protocols if the consumer uses the old protocol.
     */
<<<<<<< HEAD
    public ConsumerGroupMemberMetadataValue.ClassicJoinGroupRequestProtocolCollection supportedProtocols() {
        return supportedProtocols;
    }

    /**
     * @return The list of protocols if the consumer uses the old protocol.
     */
    public JoinGroupRequestData.JoinGroupRequestProtocolCollection supportedJoinGroupRequestProtocols() {
        JoinGroupRequestData.JoinGroupRequestProtocolCollection protocols =
            new JoinGroupRequestData.JoinGroupRequestProtocolCollection(supportedProtocols.size());
        supportedProtocols.forEach(protocol ->
            protocols.add(
                new JoinGroupRequestData.JoinGroupRequestProtocol()
                    .setName(protocol.name())
                    .setMetadata(protocol.metadata())
            )
        );
        return protocols;
=======
    public Optional<ConsumerGroupMemberMetadataValue.ClassicJoinGroupRequestProtocolCollection> supportedProtocols() {
        return Optional.ofNullable(supportedProtocols);
>>>>>>> 2842684e
    }

    /**
     * @param targetAssignment The target assignment of this member in the corresponding group.
     *
     * @return The ConsumerGroupMember mapped as ConsumerGroupDescribeResponseData.Member.
     */
    public ConsumerGroupDescribeResponseData.Member asConsumerGroupDescribeMember(
        Assignment targetAssignment,
        TopicsImage topicsImage
    ) {
        return new ConsumerGroupDescribeResponseData.Member()
            .setMemberEpoch(memberEpoch)
            .setMemberId(memberId)
            .setAssignment(new ConsumerGroupDescribeResponseData.Assignment()
                .setTopicPartitions(topicPartitionsFromMap(assignedPartitions, topicsImage)))
            .setTargetAssignment(new ConsumerGroupDescribeResponseData.Assignment()
                .setTopicPartitions(topicPartitionsFromMap(
                    targetAssignment != null ? targetAssignment.partitions() : Collections.emptyMap(),
                    topicsImage
                )))
            .setClientHost(clientHost)
            .setClientId(clientId)
            .setInstanceId(instanceId)
            .setRackId(rackId)
            .setSubscribedTopicNames(subscribedTopicNames)
            .setSubscribedTopicRegex(subscribedTopicRegex);
    }

    private static List<ConsumerGroupDescribeResponseData.TopicPartitions> topicPartitionsFromMap(
        Map<Uuid, Set<Integer>> partitions,
        TopicsImage topicsImage
    ) {
        List<ConsumerGroupDescribeResponseData.TopicPartitions> topicPartitions = new ArrayList<>();
        partitions.forEach((topicId, partitionSet) -> {
            String topicName = lookupTopicNameById(topicId, topicsImage);
            if (topicName != null) {
                topicPartitions.add(new ConsumerGroupDescribeResponseData.TopicPartitions()
                    .setTopicId(topicId)
                    .setTopicName(topicName)
                    .setPartitions(new ArrayList<>(partitionSet)));
            }
        });
        return topicPartitions;
    }

    private static String lookupTopicNameById(
        Uuid topicId,
        TopicsImage topicsImage
    ) {
        TopicImage topicImage = topicsImage.getTopic(topicId);
        if (topicImage != null) {
            return topicImage.name();
        } else {
            return null;
        }
    }

    public boolean useLegacyProtocol() {
        return supportedProtocols != null;
    }

    @Override
    public boolean equals(Object o) {
        if (this == o) return true;
        if (o == null || getClass() != o.getClass()) return false;
        ConsumerGroupMember that = (ConsumerGroupMember) o;
        return memberEpoch == that.memberEpoch
            && previousMemberEpoch == that.previousMemberEpoch
            && state == that.state
            && rebalanceTimeoutMs == that.rebalanceTimeoutMs
            && Objects.equals(memberId, that.memberId)
            && Objects.equals(instanceId, that.instanceId)
            && Objects.equals(rackId, that.rackId)
            && Objects.equals(clientId, that.clientId)
            && Objects.equals(clientHost, that.clientHost)
            && Objects.equals(subscribedTopicNames, that.subscribedTopicNames)
            && Objects.equals(subscribedTopicRegex, that.subscribedTopicRegex)
            && Objects.equals(serverAssignorName, that.serverAssignorName)
            && Objects.equals(assignedPartitions, that.assignedPartitions)
            && Objects.equals(partitionsPendingRevocation, that.partitionsPendingRevocation)
            && Objects.equals(supportedProtocols, that.supportedProtocols);
    }

    @Override
    public int hashCode() {
        int result = memberId != null ? memberId.hashCode() : 0;
        result = 31 * result + memberEpoch;
        result = 31 * result + previousMemberEpoch;
        result = 31 * result + Objects.hashCode(state);
        result = 31 * result + Objects.hashCode(instanceId);
        result = 31 * result + Objects.hashCode(rackId);
        result = 31 * result + rebalanceTimeoutMs;
        result = 31 * result + Objects.hashCode(clientId);
        result = 31 * result + Objects.hashCode(clientHost);
        result = 31 * result + Objects.hashCode(subscribedTopicNames);
        result = 31 * result + Objects.hashCode(subscribedTopicRegex);
        result = 31 * result + Objects.hashCode(serverAssignorName);
        result = 31 * result + Objects.hashCode(assignedPartitions);
        result = 31 * result + Objects.hashCode(partitionsPendingRevocation);
        result = 31 * result + Objects.hashCode(supportedProtocols);
        return result;
    }

    @Override
    public String toString() {
        return "ConsumerGroupMember(" +
            "memberId='" + memberId + '\'' +
            ", memberEpoch=" + memberEpoch +
            ", previousMemberEpoch=" + previousMemberEpoch +
            ", state='" + state + '\'' +
            ", instanceId='" + instanceId + '\'' +
            ", rackId='" + rackId + '\'' +
            ", rebalanceTimeoutMs=" + rebalanceTimeoutMs +
            ", clientId='" + clientId + '\'' +
            ", clientHost='" + clientHost + '\'' +
            ", subscribedTopicNames=" + subscribedTopicNames +
            ", subscribedTopicRegex='" + subscribedTopicRegex + '\'' +
            ", serverAssignorName='" + serverAssignorName + '\'' +
            ", assignedPartitions=" + assignedPartitions +
            ", partitionsPendingRevocation=" + partitionsPendingRevocation +
            ", supportedProtocols='" + supportedProtocols + '\'' +
            ')';
    }

    /**
     * @return True of the two provided members have different assigned partitions.
     */
    public static boolean hasAssignedPartitionsChanged(
        ConsumerGroupMember member1,
        ConsumerGroupMember member2
    ) {
        return !member1.assignedPartitions().equals(member2.assignedPartitions());
    }
}<|MERGE_RESOLUTION|>--- conflicted
+++ resolved
@@ -487,14 +487,6 @@
     /**
      * @return The list of protocols if the consumer uses the old protocol.
      */
-<<<<<<< HEAD
-    public ConsumerGroupMemberMetadataValue.ClassicJoinGroupRequestProtocolCollection supportedProtocols() {
-        return supportedProtocols;
-    }
-
-    /**
-     * @return The list of protocols if the consumer uses the old protocol.
-     */
     public JoinGroupRequestData.JoinGroupRequestProtocolCollection supportedJoinGroupRequestProtocols() {
         JoinGroupRequestData.JoinGroupRequestProtocolCollection protocols =
             new JoinGroupRequestData.JoinGroupRequestProtocolCollection(supportedProtocols.size());
@@ -506,10 +498,13 @@
             )
         );
         return protocols;
-=======
+    }
+
+    /**
+     * @return The list of protocols if the consumer uses the old protocol.
+     */
     public Optional<ConsumerGroupMemberMetadataValue.ClassicJoinGroupRequestProtocolCollection> supportedProtocols() {
         return Optional.ofNullable(supportedProtocols);
->>>>>>> 2842684e
     }
 
     /**
