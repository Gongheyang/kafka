/*
 * Licensed to the Apache Software Foundation (ASF) under one or more
 * contributor license agreements. See the NOTICE file distributed with
 * this work for additional information regarding copyright ownership.
 * The ASF licenses this file to You under the Apache License, Version 2.0
 * (the "License"); you may not use this file except in compliance with
 * the License. You may obtain a copy of the License at
 *
 *    http://www.apache.org/licenses/LICENSE-2.0
 *
 * Unless required by applicable law or agreed to in writing, software
 * distributed under the License is distributed on an "AS IS" BASIS,
 * WITHOUT WARRANTIES OR CONDITIONS OF ANY KIND, either express or implied.
 * See the License for the specific language governing permissions and
 * limitations under the License.
 */
package org.apache.kafka.coordinator.group.consumer;

import org.apache.kafka.common.Uuid;
import org.apache.kafka.coordinator.group.CoordinatorRecord;
import org.apache.kafka.coordinator.group.assignor.GroupSpecImpl;
import org.apache.kafka.coordinator.group.assignor.MemberSubscriptionSpecImpl;
import org.apache.kafka.coordinator.group.assignor.SubscriptionType;
import org.apache.kafka.coordinator.group.assignor.GroupAssignment;
import org.apache.kafka.coordinator.group.assignor.MemberAssignment;
import org.apache.kafka.coordinator.group.assignor.PartitionAssignor;
import org.apache.kafka.coordinator.group.assignor.PartitionAssignorException;
import org.apache.kafka.coordinator.group.modern.ModernGroupMember;
import org.apache.kafka.image.TopicsImage;

import java.util.ArrayList;
import java.util.Collections;
import java.util.HashMap;
import java.util.List;
import java.util.Map;
import java.util.Objects;
import java.util.Optional;

import static org.apache.kafka.coordinator.group.CoordinatorRecordHelpers.newTargetAssignmentEpochRecord;
import static org.apache.kafka.coordinator.group.CoordinatorRecordHelpers.newTargetAssignmentRecord;

/**
 * Build a new Target Assignment based on the provided parameters. As a result,
 * it yields the records that must be persisted to the log and the new member
 * assignments as a map.
 *
 * Records are only created for members which have a new target assignment. If
 * their assignment did not change, no new record is needed.
 *
 * When a member is deleted, it is assumed that its target assignment record
 * is deleted as part of the member deletion process. In other words, this class
 * does not yield a tombstone for removed members.
 */
public class TargetAssignmentBuilder<T extends ModernGroupMember> {

    /**
     * The assignment result returned by {{@link TargetAssignmentBuilder#build()}}.
     */
    public static class TargetAssignmentResult {
        /**
         * The records that must be applied to the __consumer_offsets
         * topics to persist the new target assignment.
         */
        private final List<CoordinatorRecord> records;

        /**
         * The new target assignment for the group.
         */
        private final Map<String, MemberAssignment> targetAssignment;

        TargetAssignmentResult(
            List<CoordinatorRecord> records,
            Map<String, MemberAssignment> targetAssignment
        ) {
            Objects.requireNonNull(records);
            Objects.requireNonNull(targetAssignment);
            this.records = records;
            this.targetAssignment = targetAssignment;
        }

        /**
         * @return The records.
         */
        public List<CoordinatorRecord> records() {
            return records;
        }

        /**
         * @return The target assignment.
         */
        public Map<String, MemberAssignment> targetAssignment() {
            return targetAssignment;
        }
    }

    /**
     * The group id.
     */
    private final String groupId;

    /**
     * The group epoch.
     */
    private final int groupEpoch;

    /**
     * The partition assignor used to compute the assignment.
     */
    private final PartitionAssignor assignor;

    /**
     * The members in the group.
     */
    private Map<String, T> members = Collections.emptyMap();

    /**
     * The subscription metadata.
     */
    private Map<String, TopicMetadata> subscriptionMetadata = Collections.emptyMap();

    /**
     * The subscription type of the consumer group.
     */
    private SubscriptionType subscriptionType;

    /**
     * The existing target assignment.
     */
    private Map<String, Assignment> targetAssignment = Collections.emptyMap();

    /**
     * Reverse lookup map representing topic partitions with
     * their current member assignments.
     */
    private Map<Uuid, Map<Integer, String>> invertedTargetAssignment = Collections.emptyMap();

    /**
     * The topics image.
     */
    private TopicsImage topicsImage = TopicsImage.EMPTY;

    /**
     * The members which have been updated or deleted. Deleted members
     * are signaled by a null value.
     */
    private final Map<String, T> updatedMembers = new HashMap<>();

    /**
     * The static members in the group.
     */
    private Map<String, String> staticMembers = new HashMap<>();

    /**
     * Constructs the object.
     *
     * @param groupId       The group id.
     * @param groupEpoch    The group epoch to compute a target assignment for.
     * @param assignor      The assignor to use to compute the target assignment.
     */
    public TargetAssignmentBuilder(
        String groupId,
        int groupEpoch,
        PartitionAssignor assignor
    ) {
        this.groupId = Objects.requireNonNull(groupId);
        this.groupEpoch = groupEpoch;
        this.assignor = Objects.requireNonNull(assignor);
    }

    /**
     * Adds all the existing members.
     *
     * @param members   The existing members in the consumer group.
     * @return This object.
     */
    public TargetAssignmentBuilder<T> withMembers(
        Map<String, T> members
    ) {
        this.members = members;
        return this;
    }

    /**
     * Adds all the existing static members.
     *
     * @param staticMembers   The existing static members in the consumer group.
     * @return This object.
     */
    public TargetAssignmentBuilder<T> withStaticMembers(
        Map<String, String> staticMembers
    ) {
        this.staticMembers = staticMembers;
        return this;
    }

    /**
     * Adds the subscription metadata to use.
     *
     * @param subscriptionMetadata  The subscription metadata.
     * @return This object.
     */
    public TargetAssignmentBuilder<T> withSubscriptionMetadata(
        Map<String, TopicMetadata> subscriptionMetadata
    ) {
        this.subscriptionMetadata = subscriptionMetadata;
        return this;
    }

    /**
     * Adds the subscription type in use.
     *
     * @param subscriptionType  Subscription type of the group.
     * @return This object.
     */
    public TargetAssignmentBuilder<T> withSubscriptionType(
        SubscriptionType subscriptionType
    ) {
        this.subscriptionType = subscriptionType;
        return this;
    }

    /**
     * Adds the existing target assignment.
     *
     * @param targetAssignment   The existing target assignment.
     * @return This object.
     */
    public TargetAssignmentBuilder<T> withTargetAssignment(
        Map<String, Assignment> targetAssignment
    ) {
        this.targetAssignment = targetAssignment;
        return this;
    }

    /**
     * Adds the existing topic partition assignments.
     *
     * @param invertedTargetAssignment   The reverse lookup map of the current target assignment.
     * @return This object.
     */
    public TargetAssignmentBuilder<T> withInvertedTargetAssignment(
        Map<Uuid, Map<Integer, String>> invertedTargetAssignment
    ) {
        this.invertedTargetAssignment = invertedTargetAssignment;
        return this;
    }

    /**
     * Adds the topics image.
     *
     * @param topicsImage    The topics image.
     * @return This object.
     */
    public TargetAssignmentBuilder<T> withTopicsImage(
        TopicsImage topicsImage
    ) {
        this.topicsImage = topicsImage;
        return this;
    }

    /**
     * Adds or updates a member. This is useful when the updated member is
     * not yet materialized in memory.
     *
     * @param memberId  The member id.
     * @param member    The member to add or update.
     * @return This object.
     */
    public TargetAssignmentBuilder<T> addOrUpdateMember(
        String memberId,
        T member
    ) {
        this.updatedMembers.put(memberId, member);
        return this;
    }

    /**
     * Removes a member. This is useful when the removed member
     * is not yet materialized in memory.
     *
     * @param memberId The member id.
     * @return This object.
     */
    public TargetAssignmentBuilder<T> removeMember(
        String memberId
    ) {
        return addOrUpdateMember(memberId, null);
    }

    /**
     * Builds the new target assignment.
     *
     * @return A TargetAssignmentResult which contains the records to update
     *         the existing target assignment.
     * @throws PartitionAssignorException if the target assignment cannot be computed.
     */
    public TargetAssignmentResult build() throws PartitionAssignorException {
        Map<String, MemberSubscriptionSpecImpl> memberSpecs = new HashMap<>();

        // Prepare the member spec for all members.
        members.forEach((memberId, member) ->
            memberSpecs.put(memberId, createMemberSubscriptionSpecImpl(
                member,
                targetAssignment.getOrDefault(memberId, Assignment.EMPTY),
                topicsImage
            ))
        );

        // Update the member spec if updated or deleted members.
        updatedMembers.forEach((memberId, updatedMemberOrNull) -> {
            if (updatedMemberOrNull == null) {
                memberSpecs.remove(memberId);
            } else {
                Assignment assignment = targetAssignment.getOrDefault(memberId, Assignment.EMPTY);

                // A new static member joins and needs to replace an existing departed one.
                if (updatedMemberOrNull.instanceId() != null) {
                    String previousMemberId = staticMembers.get(updatedMemberOrNull.instanceId());
                    if (previousMemberId != null && !previousMemberId.equals(memberId)) {
                        assignment = targetAssignment.getOrDefault(previousMemberId, Assignment.EMPTY);
                    }
                }

                memberSpecs.put(memberId, createMemberSubscriptionSpecImpl(
                    updatedMemberOrNull,
                    assignment,
                    topicsImage
                ));
            }
        });

        // Prepare the topic metadata.
        Map<Uuid, TopicMetadata> topicMetadataMap = new HashMap<>();
        subscriptionMetadata.forEach((topicName, topicMetadata) ->
            topicMetadataMap.put(
                topicMetadata.id(),
                topicMetadata
            )
        );

        // Compute the assignment.
        GroupAssignment newGroupAssignment = assignor.assign(
            new GroupSpecImpl(
                Collections.unmodifiableMap(memberSpecs),
                subscriptionType,
                invertedTargetAssignment
            ),
            new SubscribedTopicMetadata(topicMetadataMap)
        );

        // Compute delta from previous to new target assignment and create the
        // relevant records.
        List<CoordinatorRecord> records = new ArrayList<>();

        for (String memberId : memberSpecs.keySet()) {
            Assignment oldMemberAssignment = targetAssignment.get(memberId);
            Assignment newMemberAssignment = newMemberAssignment(newGroupAssignment, memberId);

            if (!newMemberAssignment.equals(oldMemberAssignment)) {
                // If the member had no assignment or had a different assignment, we
                // create a record for the new assignment.
                records.add(newTargetAssignmentRecord(
                    groupId,
                    memberId,
                    newMemberAssignment.partitions()
                ));
            }
        }

        // Bump the target assignment epoch.
        records.add(newTargetAssignmentEpochRecord(groupId, groupEpoch));

        return new TargetAssignmentResult(records, newGroupAssignment.members());
    }

    private Assignment newMemberAssignment(
        GroupAssignment newGroupAssignment,
        String memberId
    ) {
        MemberAssignment newMemberAssignment = newGroupAssignment.members().get(memberId);
        if (newMemberAssignment != null) {
            return new Assignment(newMemberAssignment.targetPartitions());
        } else {
            return Assignment.EMPTY;
        }
    }

<<<<<<< HEAD
    static <T extends ModernGroupMember> AssignmentMemberSpec createAssignmentMemberSpec(
        T member,
        Assignment targetAssignment,
=======
    // private for testing
    static MemberSubscriptionSpecImpl createMemberSubscriptionSpecImpl(
        ConsumerGroupMember member,
        Assignment memberAssignment,
>>>>>>> 55d38efc
        TopicsImage topicsImage
    ) {
        return new MemberSubscriptionSpecImpl(
            Optional.ofNullable(member.rackId()),
            new TopicIds(member.subscribedTopicNames(), topicsImage),
            memberAssignment
        );
    }
}<|MERGE_RESOLUTION|>--- conflicted
+++ resolved
@@ -385,16 +385,10 @@
         }
     }
 
-<<<<<<< HEAD
-    static <T extends ModernGroupMember> AssignmentMemberSpec createAssignmentMemberSpec(
+    // private for testing
+    static <T extends ModernGroupMember> MemberSubscriptionSpecImpl createMemberSubscriptionSpecImpl(
         T member,
-        Assignment targetAssignment,
-=======
-    // private for testing
-    static MemberSubscriptionSpecImpl createMemberSubscriptionSpecImpl(
-        ConsumerGroupMember member,
         Assignment memberAssignment,
->>>>>>> 55d38efc
         TopicsImage topicsImage
     ) {
         return new MemberSubscriptionSpecImpl(
