--- conflicted
+++ resolved
@@ -372,15 +372,6 @@
     }
 
     public static class Builder {
-<<<<<<< HEAD
-        private final MockTime time = new MockTime();
-        private final MockCoordinatorTimer<Void, Record> timer = new MockCoordinatorTimer<>(time);
-        private final LogContext logContext = new LogContext();
-        private final SnapshotRegistry snapshotRegistry = new SnapshotRegistry(logContext);
-        private MetadataImage metadataImage;
-        private List<PartitionAssignor> consumerGroupAssignors = Collections.singletonList(new MockPartitionAssignor("range"));
-        private final List<ConsumerGroupBuilder> consumerGroupBuilders = new ArrayList<>();
-=======
         final private MockTime time = new MockTime();
         final private MockCoordinatorTimer<Void, CoordinatorRecord> timer = new MockCoordinatorTimer<>(time);
         final private LogContext logContext = new LogContext();
@@ -388,15 +379,14 @@
         private MetadataImage metadataImage;
         private List<ConsumerGroupPartitionAssignor> consumerGroupAssignors = Collections.singletonList(new MockPartitionAssignor("range"));
         final private List<ConsumerGroupBuilder> consumerGroupBuilders = new ArrayList<>();
->>>>>>> af86e56f
         private int consumerGroupMaxSize = Integer.MAX_VALUE;
         private int consumerGroupMetadataRefreshIntervalMs = Integer.MAX_VALUE;
         private int classicGroupMaxSize = Integer.MAX_VALUE;
         private int classicGroupInitialRebalanceDelayMs = 3000;
-        private final int classicGroupNewMemberJoinTimeoutMs = 5 * 60 * 1000;
+        final private int classicGroupNewMemberJoinTimeoutMs = 5 * 60 * 1000;
         private int classicGroupMinSessionTimeoutMs = 10;
         private int classicGroupMaxSessionTimeoutMs = 10 * 60 * 1000;
-        private final GroupCoordinatorMetricsShard metrics = mock(GroupCoordinatorMetricsShard.class);
+        final private GroupCoordinatorMetricsShard metrics = mock(GroupCoordinatorMetricsShard.class);
         private ConsumerGroupMigrationPolicy consumerGroupMigrationPolicy = ConsumerGroupMigrationPolicy.DISABLED;
 
         public Builder withMetadataImage(MetadataImage metadataImage) {
