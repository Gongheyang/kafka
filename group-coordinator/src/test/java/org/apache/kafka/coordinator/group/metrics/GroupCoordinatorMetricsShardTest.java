--- conflicted
+++ resolved
@@ -91,62 +91,6 @@
     }
 
     @Test
-<<<<<<< HEAD
-    public void testGenericGroupStateTransitionMetrics() {
-        MetricsRegistry registry = new MetricsRegistry();
-        Metrics metrics = new Metrics();
-        TopicPartition tp = new TopicPartition(Topic.GROUP_METADATA_TOPIC_NAME, 0);
-        GroupCoordinatorMetrics coordinatorMetrics = new GroupCoordinatorMetrics(registry, metrics);
-        GroupCoordinatorMetricsShard shard = coordinatorMetrics.newMetricsShard(new SnapshotRegistry(new LogContext()), tp);
-        coordinatorMetrics.activateMetricsShard(shard);
-
-        LogContext logContext = new LogContext();
-        ClassicGroup group0 = new ClassicGroup(logContext, "groupId0", EMPTY, Time.SYSTEM, shard);
-        ClassicGroup group1 = new ClassicGroup(logContext, "groupId1", EMPTY, Time.SYSTEM, shard);
-        ClassicGroup group2 = new ClassicGroup(logContext, "groupId2", EMPTY, Time.SYSTEM, shard);
-        ClassicGroup group3 = new ClassicGroup(logContext, "groupId3", EMPTY, Time.SYSTEM, shard);
-
-        IntStream.range(0, 4).forEach(__ -> shard.incrementNumClassicGroups(EMPTY));
-
-        assertEquals(4, shard.numClassicGroups());
-
-        group0.transitionTo(PREPARING_REBALANCE);
-        group0.transitionTo(COMPLETING_REBALANCE);
-        group1.transitionTo(PREPARING_REBALANCE);
-        group2.transitionTo(DEAD);
-
-        assertEquals(1, shard.numClassicGroups(ClassicGroupState.EMPTY));
-        assertEquals(1, shard.numClassicGroups(ClassicGroupState.PREPARING_REBALANCE));
-        assertEquals(1, shard.numClassicGroups(ClassicGroupState.COMPLETING_REBALANCE));
-        assertEquals(1, shard.numClassicGroups(ClassicGroupState.DEAD));
-        assertEquals(0, shard.numClassicGroups(ClassicGroupState.STABLE));
-
-        group0.transitionTo(STABLE);
-        group1.transitionTo(COMPLETING_REBALANCE);
-        group3.transitionTo(DEAD);
-
-        assertEquals(0, shard.numClassicGroups(ClassicGroupState.EMPTY));
-        assertEquals(0, shard.numClassicGroups(ClassicGroupState.PREPARING_REBALANCE));
-        assertEquals(1, shard.numClassicGroups(ClassicGroupState.COMPLETING_REBALANCE));
-        assertEquals(2, shard.numClassicGroups(ClassicGroupState.DEAD));
-        assertEquals(1, shard.numClassicGroups(ClassicGroupState.STABLE));
-
-        assertGaugeValue(
-            metrics,
-            metrics.metricName("group-count", "group-coordinator-metrics", Collections.singletonMap("protocol", "classic")),
-            4
-        );
-        assertGaugeValue(registry, metricName("GroupMetadataManager", "NumGroups"), 4);
-        assertGaugeValue(registry, metricName("GroupMetadataManager", "NumGroupsEmpty"), 0);
-        assertGaugeValue(registry, metricName("GroupMetadataManager", "NumGroupsPreparingRebalance"), 0);
-        assertGaugeValue(registry, metricName("GroupMetadataManager", "NumGroupsCompletingRebalance"), 1);
-        assertGaugeValue(registry, metricName("GroupMetadataManager", "NumGroupsDead"), 2);
-        assertGaugeValue(registry, metricName("GroupMetadataManager", "NumGroupsStable"), 1);
-    }
-
-    @Test
-=======
->>>>>>> 91390a97
     public void testConsumerGroupStateTransitionMetrics() {
         MetricsRegistry registry = new MetricsRegistry();
         Metrics metrics = new Metrics();
