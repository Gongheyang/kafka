--- conflicted
+++ resolved
@@ -32,14 +32,12 @@
 import org.apache.kafka.coordinator.group.consumer.TargetAssignmentBuilder;
 import org.apache.kafka.coordinator.group.consumer.TopicMetadata;
 
-<<<<<<< HEAD
 import org.apache.kafka.jmh.util.AssignorUtils;
-=======
 import org.apache.kafka.image.MetadataDelta;
 import org.apache.kafka.image.MetadataImage;
 import org.apache.kafka.image.MetadataProvenance;
 import org.apache.kafka.image.TopicsImage;
->>>>>>> 0143c72e
+
 import org.openjdk.jmh.annotations.Benchmark;
 import org.openjdk.jmh.annotations.BenchmarkMode;
 import org.openjdk.jmh.annotations.Fork;
@@ -120,12 +118,9 @@
             .withMembers(members)
             .withSubscriptionMetadata(subscriptionMetadata)
             .withSubscriptionType(HOMOGENEOUS)
-<<<<<<< HEAD
             .withTargetAssignment(existingTargetAssignment)
             .withInvertedTargetAssignment(invertedTargetAssignment)
-=======
             .withTopicsImage(topicsImage)
->>>>>>> 0143c72e
             .addOrUpdateMember(newMember.memberId(), newMember);
     }
 
@@ -158,7 +153,7 @@
                 Collections.emptyMap()
             );
             subscriptionMetadata.put(topicName, metadata);
-            addTopic(delta, topicId, topicName, partitionsPerTopicCount);
+            AssignorUtils.addTopic(delta, topicId, topicName, partitionsPerTopicCount);
         }
 
         topicsImage = delta.apply(MetadataProvenance.EMPTY).topics();
@@ -212,23 +207,7 @@
         groupSpec = new GroupSpecImpl(members, HOMOGENEOUS, Collections.emptyMap());
     }
 
-    public static void addTopic(
-        MetadataDelta delta,
-        Uuid topicId,
-        String topicName,
-        int numPartitions
-    ) {
-        // For testing purposes, the following criteria are used:
-        // - Number of replicas for each partition: 2
-        // - Number of brokers available in the cluster: 4
-        delta.replay(new TopicRecord().setTopicId(topicId).setName(topicName));
-        for (int i = 0; i < numPartitions; i++) {
-            delta.replay(new PartitionRecord()
-                .setTopicId(topicId)
-                .setPartitionId(i)
-                .setReplicas(Arrays.asList(i % 4, (i + 1) % 4)));
-        }
-    }
+
 
     @Benchmark
     @Threads(1)
