/*
 * Licensed to the Apache Software Foundation (ASF) under one or more
 * contributor license agreements. See the NOTICE file distributed with
 * this work for additional information regarding copyright ownership.
 * The ASF licenses this file to You under the Apache License, Version 2.0
 * (the "License"); you may not use this file except in compliance with
 * the License. You may obtain a copy of the License at
 *
 *    http://www.apache.org/licenses/LICENSE-2.0
 *
 * Unless required by applicable law or agreed to in writing, software
 * distributed under the License is distributed on an "AS IS" BASIS,
 * WITHOUT WARRANTIES OR CONDITIONS OF ANY KIND, either express or implied.
 * See the License for the specific language governing permissions and
 * limitations under the License.
 */
package org.apache.kafka.jmh.assignor;

import org.apache.kafka.common.Uuid;
import org.apache.kafka.common.metadata.PartitionRecord;
import org.apache.kafka.common.metadata.TopicRecord;
import org.apache.kafka.coordinator.group.assignor.AssignmentMemberSpec;
import org.apache.kafka.coordinator.group.assignor.AssignmentSpec;
import org.apache.kafka.coordinator.group.assignor.GroupAssignment;
import org.apache.kafka.coordinator.group.assignor.MemberAssignment;
import org.apache.kafka.coordinator.group.assignor.PartitionAssignor;
import org.apache.kafka.coordinator.group.consumer.TopicIds;
import org.apache.kafka.coordinator.group.assignor.UniformAssignor;
import org.apache.kafka.coordinator.group.consumer.Assignment;
import org.apache.kafka.coordinator.group.consumer.ConsumerGroupMember;
import org.apache.kafka.coordinator.group.consumer.SubscribedTopicMetadata;
import org.apache.kafka.coordinator.group.consumer.TargetAssignmentBuilder;
import org.apache.kafka.coordinator.group.consumer.TopicMetadata;

import org.apache.kafka.image.MetadataDelta;
import org.apache.kafka.image.MetadataImage;
import org.apache.kafka.image.MetadataProvenance;
import org.apache.kafka.image.TopicsImage;
import org.openjdk.jmh.annotations.Benchmark;
import org.openjdk.jmh.annotations.BenchmarkMode;
import org.openjdk.jmh.annotations.Fork;
import org.openjdk.jmh.annotations.Level;
import org.openjdk.jmh.annotations.Measurement;
import org.openjdk.jmh.annotations.Mode;
import org.openjdk.jmh.annotations.OutputTimeUnit;
import org.openjdk.jmh.annotations.Param;
import org.openjdk.jmh.annotations.Scope;
import org.openjdk.jmh.annotations.Setup;
import org.openjdk.jmh.annotations.State;
import org.openjdk.jmh.annotations.Threads;
import org.openjdk.jmh.annotations.Warmup;

import java.util.ArrayList;
import java.util.Arrays;
import java.util.Collections;
import java.util.HashMap;
import java.util.HashSet;
import java.util.List;
import java.util.Map;
import java.util.Optional;
import java.util.Set;
import java.util.concurrent.TimeUnit;

import static org.apache.kafka.coordinator.group.assignor.SubscriptionType.HOMOGENEOUS;

@State(Scope.Benchmark)
@Fork(value = 1)
@Warmup(iterations = 5)
@Measurement(iterations = 5)
@BenchmarkMode(Mode.AverageTime)
@OutputTimeUnit(TimeUnit.MILLISECONDS)
public class TargetAssignmentBuilderBenchmark {

    @Param({"10000"})
    private int memberCount;

    @Param({"10"})
    private int partitionsToMemberRatio;

    @Param({"100"})
    private int topicCount;

    private static final String GROUP_ID = "benchmark-group";

    private static final int GROUP_EPOCH = 0;

    private PartitionAssignor partitionAssignor;

    private Map<String, TopicMetadata> subscriptionMetadata = Collections.emptyMap();

    private TargetAssignmentBuilder targetAssignmentBuilder;

    private AssignmentSpec assignmentSpec;

    private final List<String> allTopicNames = new ArrayList<>();

    private TopicsImage topicsImage;

    @Setup(Level.Trial)
    public void setup() {
        // For this benchmark we will use the Uniform Assignor
        // and a group that has a homogeneous subscription model.
        partitionAssignor = new UniformAssignor();

        subscriptionMetadata = generateMockSubscriptionMetadata();
        Map<String, ConsumerGroupMember> members = generateMockMembers();
        Map<String, Assignment> existingTargetAssignment = generateMockInitialTargetAssignment();

        ConsumerGroupMember newMember = new ConsumerGroupMember.Builder("newMember")
            .setSubscribedTopicNames(allTopicNames)
            .build();

        targetAssignmentBuilder = new TargetAssignmentBuilder(GROUP_ID, GROUP_EPOCH, partitionAssignor)
            .withMembers(members)
            .withSubscriptionMetadata(subscriptionMetadata)
            .withTargetAssignment(existingTargetAssignment)
            .withSubscriptionType(HOMOGENEOUS)
            .withTopicsImage(topicsImage)
            .addOrUpdateMember(newMember.memberId(), newMember);
    }

    private Map<String, ConsumerGroupMember> generateMockMembers() {
        Map<String, ConsumerGroupMember> members = new HashMap<>();

        for (int i = 0; i < memberCount - 1; i++) {
            ConsumerGroupMember member = new ConsumerGroupMember.Builder("member" + i)
                .setSubscribedTopicNames(allTopicNames)
                .build();
            members.put("member" + i, member);
        }
        return members;
    }

    private Map<String, TopicMetadata> generateMockSubscriptionMetadata() {
        Map<String, TopicMetadata> subscriptionMetadata = new HashMap<>();
        MetadataDelta delta = new MetadataDelta(MetadataImage.EMPTY);
        int partitionsPerTopicCount = (memberCount * partitionsToMemberRatio) / topicCount;

        for (int i = 0; i < topicCount; i++) {
            String topicName = "topic-" + i;
            Uuid topicId = Uuid.randomUuid();
            allTopicNames.add(topicName);

            TopicMetadata metadata = new TopicMetadata(
                topicId,
                topicName,
                partitionsPerTopicCount,
                Collections.emptyMap()
            );
            subscriptionMetadata.put(topicName, metadata);
            addTopic(delta, topicId, topicName, partitionsPerTopicCount);
        }

        topicsImage = delta.apply(MetadataProvenance.EMPTY).topics();
        return subscriptionMetadata;
    }

    private Map<String, Assignment> generateMockInitialTargetAssignment() {
        Map<Uuid, TopicMetadata> topicMetadataMap = new HashMap<>(topicCount);
        subscriptionMetadata.forEach((topicName, topicMetadata) ->
            topicMetadataMap.put(
                topicMetadata.id(),
                topicMetadata
            )
        );

        createAssignmentSpec();

        GroupAssignment groupAssignment = partitionAssignor.assign(
            assignmentSpec,
            new SubscribedTopicMetadata(topicMetadataMap)
        );

        Map<String, Assignment> initialTargetAssignment = new HashMap<>(memberCount);

        for (Map.Entry<String, MemberAssignment> entry : groupAssignment.members().entrySet()) {
            String memberId = entry.getKey();
            Map<Uuid, Set<Integer>> topicPartitions = entry.getValue().targetPartitions();

            Assignment assignment = new Assignment(topicPartitions);

            initialTargetAssignment.put(memberId, assignment);
        }

        return initialTargetAssignment;
    }

    private void createAssignmentSpec() {
        Map<String, AssignmentMemberSpec> members = new HashMap<>();

        for (int i = 0; i < memberCount - 1; i++) {
            String memberId = "member" + i;

            members.put(memberId, new AssignmentMemberSpec(
                Optional.empty(),
                Optional.empty(),
<<<<<<< HEAD
                allTopicIds,
                Collections.unmodifiableMap(Collections.emptyMap())
=======
                new TopicIds(new HashSet<>(allTopicNames), topicsImage),
                Collections.emptyMap()
>>>>>>> 520aa866
            ));
        }
        assignmentSpec = new AssignmentSpec(members, HOMOGENEOUS);
    }

    public static void addTopic(
        MetadataDelta delta,
        Uuid topicId,
        String topicName,
        int numPartitions
    ) {
        // For testing purposes, the following criteria are used:
        // - Number of replicas for each partition: 2
        // - Number of brokers available in the cluster: 4
        delta.replay(new TopicRecord().setTopicId(topicId).setName(topicName));
        for (int i = 0; i < numPartitions; i++) {
            delta.replay(new PartitionRecord()
                .setTopicId(topicId)
                .setPartitionId(i)
                .setReplicas(Arrays.asList(i % 4, (i + 1) % 4)));
        }
    }

    @Benchmark
    @Threads(1)
    @OutputTimeUnit(TimeUnit.MILLISECONDS)
    public void build() {
        targetAssignmentBuilder.build();
    }
}<|MERGE_RESOLUTION|>--- conflicted
+++ resolved
@@ -194,13 +194,8 @@
             members.put(memberId, new AssignmentMemberSpec(
                 Optional.empty(),
                 Optional.empty(),
-<<<<<<< HEAD
-                allTopicIds,
+                new TopicIds(new HashSet<>(allTopicNames), topicsImage),
                 Collections.unmodifiableMap(Collections.emptyMap())
-=======
-                new TopicIds(new HashSet<>(allTopicNames), topicsImage),
-                Collections.emptyMap()
->>>>>>> 520aa866
             ));
         }
         assignmentSpec = new AssignmentSpec(members, HOMOGENEOUS);
