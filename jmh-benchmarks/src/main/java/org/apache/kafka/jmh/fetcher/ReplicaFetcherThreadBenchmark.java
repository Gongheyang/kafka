--- conflicted
+++ resolved
@@ -116,12 +116,9 @@
     private File logDir = new File(System.getProperty("java.io.tmpdir"), UUID.randomUUID().toString());
     private KafkaScheduler scheduler = new KafkaScheduler(1, "scheduler", true);
     private Pool<TopicPartition, Partition> pool = new Pool<TopicPartition, Partition>(Option.empty());
-<<<<<<< HEAD
     private Metrics metrics = new Metrics();
     private ReplicaManager replicaManager;
-=======
     private Option<Uuid> topicId = OptionConverters.toScala(Optional.of(Uuid.randomUuid()));
->>>>>>> 66ba9173
 
     @Setup(Level.Trial)
     public void setup() throws IOException {
