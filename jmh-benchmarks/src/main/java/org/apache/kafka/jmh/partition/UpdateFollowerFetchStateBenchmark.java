--- conflicted
+++ resolved
@@ -123,15 +123,9 @@
         AlterPartitionListener alterPartitionListener = Mockito.mock(AlterPartitionListener.class);
         AlterPartitionManager alterPartitionManager = Mockito.mock(AlterPartitionManager.class);
         partition = new Partition(topicPartition, 100,
-<<<<<<< HEAD
                 MetadataVersion.latest(), 0, Time.SYSTEM,
-                isrChangeListener, delayedOperations,
-                Mockito.mock(MetadataCache.class), logManager, alterIsrManager);
-=======
-                ApiVersion$.MODULE$.latestVersion(), 0, Time.SYSTEM,
                 alterPartitionListener, delayedOperations,
                 Mockito.mock(MetadataCache.class), logManager, alterPartitionManager);
->>>>>>> f2a782a4
         partition.makeLeader(partitionState, offsetCheckpoints, topicId);
     }
 
