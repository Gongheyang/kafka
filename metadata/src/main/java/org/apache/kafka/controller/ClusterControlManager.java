/*
 * Licensed to the Apache Software Foundation (ASF) under one or more
 * contributor license agreements. See the NOTICE file distributed with
 * this work for additional information regarding copyright ownership.
 * The ASF licenses this file to You under the Apache License, Version 2.0
 * (the "License"); you may not use this file except in compliance with
 * the License. You may obtain a copy of the License at
 *
 *    http://www.apache.org/licenses/LICENSE-2.0
 *
 * Unless required by applicable law or agreed to in writing, software
 * distributed under the License is distributed on an "AS IS" BASIS,
 * WITHOUT WARRANTIES OR CONDITIONS OF ANY KIND, either express or implied.
 * See the License for the specific language governing permissions and
 * limitations under the License.
 */

package org.apache.kafka.controller;

import org.apache.kafka.common.Endpoint;
import org.apache.kafka.common.Uuid;
import org.apache.kafka.common.errors.BrokerIdNotRegisteredException;
import org.apache.kafka.common.errors.DuplicateBrokerRegistrationException;
import org.apache.kafka.common.errors.InconsistentClusterIdException;
import org.apache.kafka.common.errors.StaleBrokerEpochException;
import org.apache.kafka.common.errors.UnsupportedVersionException;
import org.apache.kafka.common.message.BrokerRegistrationRequestData;
import org.apache.kafka.common.metadata.BrokerRegistrationChangeRecord;
import org.apache.kafka.common.metadata.FenceBrokerRecord;
import org.apache.kafka.common.metadata.RegisterBrokerRecord;
import org.apache.kafka.common.metadata.RegisterBrokerRecord.BrokerEndpoint;
import org.apache.kafka.common.metadata.RegisterBrokerRecord.BrokerFeature;
import org.apache.kafka.common.metadata.UnfenceBrokerRecord;
import org.apache.kafka.common.metadata.UnregisterBrokerRecord;
import org.apache.kafka.common.protocol.ApiMessage;
import org.apache.kafka.common.security.auth.SecurityProtocol;
import org.apache.kafka.common.utils.LogContext;
import org.apache.kafka.common.utils.Time;
import org.apache.kafka.metadata.BrokerRegistration;
import org.apache.kafka.metadata.BrokerRegistrationFencingChange;
import org.apache.kafka.metadata.BrokerRegistrationInControlledShutdownChange;
import org.apache.kafka.metadata.BrokerRegistrationReply;
import org.apache.kafka.metadata.FinalizedControllerFeatures;
import org.apache.kafka.metadata.VersionRange;
import org.apache.kafka.metadata.placement.ReplicaPlacer;
import org.apache.kafka.metadata.placement.StripedReplicaPlacer;
import org.apache.kafka.metadata.placement.UsableBroker;
import org.apache.kafka.server.common.ApiMessageAndVersion;
import org.apache.kafka.server.common.MetadataVersion;
import org.apache.kafka.timeline.SnapshotRegistry;
import org.apache.kafka.timeline.TimelineHashMap;
import org.slf4j.Logger;

import java.util.ArrayList;
import java.util.HashMap;
import java.util.Iterator;
import java.util.List;
import java.util.Map;
import java.util.Map.Entry;
import java.util.Optional;
import java.util.OptionalLong;
import java.util.Random;
import java.util.Set;
import java.util.concurrent.CompletableFuture;
import java.util.concurrent.TimeUnit;
import java.util.stream.Collectors;

import static java.util.concurrent.TimeUnit.NANOSECONDS;


/**
 * The ClusterControlManager manages all the hard state associated with the Kafka cluster.
 * Hard state is state which appears in the metadata log, such as broker registrations,
 * brokers being fenced or unfenced, and broker feature versions.
 */
public class ClusterControlManager {
    final static long DEFAULT_SESSION_TIMEOUT_NS = NANOSECONDS.convert(18, TimeUnit.SECONDS);

    static class Builder {
        private LogContext logContext = null;
        private String clusterId = null;
        private Time time = Time.SYSTEM;
        private SnapshotRegistry snapshotRegistry = null;
        private long sessionTimeoutNs = DEFAULT_SESSION_TIMEOUT_NS;
        private ReplicaPlacer replicaPlacer = null;
        private FeatureControlManager featureControl = null;
        private boolean zkMigrationEnabled = false;

        Builder setLogContext(LogContext logContext) {
            this.logContext = logContext;
            return this;
        }

        Builder setClusterId(String clusterId) {
            this.clusterId = clusterId;
            return this;
        }

        Builder setTime(Time time) {
            this.time = time;
            return this;
        }

        Builder setSnapshotRegistry(SnapshotRegistry snapshotRegistry) {
            this.snapshotRegistry = snapshotRegistry;
            return this;
        }

        Builder setSessionTimeoutNs(long sessionTimeoutNs) {
            this.sessionTimeoutNs = sessionTimeoutNs;
            return this;
        }

        Builder setReplicaPlacer(ReplicaPlacer replicaPlacer) {
            this.replicaPlacer = replicaPlacer;
            return this;
        }

        Builder setFeatureControlManager(FeatureControlManager featureControl) {
            this.featureControl = featureControl;
            return this;
        }

        Builder setZkMigrationEnabled(boolean zkMigrationEnabled) {
            this.zkMigrationEnabled = zkMigrationEnabled;
            return this;
        }

        ClusterControlManager build() {
            if (logContext == null) {
                logContext = new LogContext();
            }
            if (clusterId == null) {
                clusterId = Uuid.randomUuid().toString();
            }
            if (snapshotRegistry == null) {
                snapshotRegistry = new SnapshotRegistry(logContext);
            }
            if (replicaPlacer == null) {
                replicaPlacer = new StripedReplicaPlacer(new Random());
            }
            if (featureControl == null) {
                throw new RuntimeException("You must specify FeatureControlManager");
            }
            return new ClusterControlManager(logContext,
                clusterId,
                time,
                snapshotRegistry,
                sessionTimeoutNs,
                replicaPlacer,
                featureControl,
                zkMigrationEnabled
            );
        }
    }

    class ReadyBrokersFuture {
        private final CompletableFuture<Void> future;
        private final int minBrokers;

        ReadyBrokersFuture(CompletableFuture<Void> future, int minBrokers) {
            this.future = future;
            this.minBrokers = minBrokers;
        }

        boolean check() {
            int numUnfenced = 0;
            for (BrokerRegistration registration : brokerRegistrations.values()) {
                if (!registration.fenced()) {
                    numUnfenced++;
                }
                if (numUnfenced >= minBrokers) {
                    return true;
                }
            }
            return false;
        }
    }

    /**
     * The SLF4J log context.
     */
    private final LogContext logContext;

    /**
     * The ID of this cluster.
     */
    private final String clusterId;

    /**
     * The SLF4J log object.
     */
    private final Logger log;

    /**
     * The Kafka clock object to use.
     */
    private final Time time;

    /**
     * How long sessions should last, in nanoseconds.
     */
    private final long sessionTimeoutNs;

    /**
     * The replica placer to use.
     */
    private final ReplicaPlacer replicaPlacer;

    /**
     * Maps broker IDs to broker registrations.
     */
    private final TimelineHashMap<Integer, BrokerRegistration> brokerRegistrations;

    /**
     * Save the offset of each broker registration record, we will only unfence a
     * broker when its high watermark has reached its broker registration record,
     * this is not necessarily the exact offset of each broker registration record
     * but should not be smaller than it.
     */
    private final TimelineHashMap<Integer, Long> registerBrokerRecordOffsets;

    /**
     * The broker heartbeat manager, or null if this controller is on standby.
     */
    private BrokerHeartbeatManager heartbeatManager;

    /**
     * A future which is completed as soon as we have the given number of brokers
     * ready.
     */
    private Optional<ReadyBrokersFuture> readyBrokersFuture;

    /**
     * The feature control manager.
     */
    private final FeatureControlManager featureControl;

    private final boolean zkMigrationEnabled;

    private ClusterControlManager(
        LogContext logContext,
        String clusterId,
        Time time,
        SnapshotRegistry snapshotRegistry,
        long sessionTimeoutNs,
        ReplicaPlacer replicaPlacer,
        FeatureControlManager featureControl,
        boolean zkMigrationEnabled
    ) {
        this.logContext = logContext;
        this.clusterId = clusterId;
        this.log = logContext.logger(ClusterControlManager.class);
        this.time = time;
        this.sessionTimeoutNs = sessionTimeoutNs;
        this.replicaPlacer = replicaPlacer;
        this.brokerRegistrations = new TimelineHashMap<>(snapshotRegistry, 0);
        this.registerBrokerRecordOffsets = new TimelineHashMap<>(snapshotRegistry, 0);
        this.heartbeatManager = null;
        this.readyBrokersFuture = Optional.empty();
        this.featureControl = featureControl;
        this.zkMigrationEnabled = zkMigrationEnabled;
    }

    ReplicaPlacer replicaPlacer() {
        return replicaPlacer;
    }

    /**
     * Transition this ClusterControlManager to active.
     */
    public void activate() {
        heartbeatManager = new BrokerHeartbeatManager(logContext, time, sessionTimeoutNs);
        for (BrokerRegistration registration : brokerRegistrations.values()) {
            heartbeatManager.touch(registration.id(), registration.fenced(), -1);
        }
    }

    /**
     * Transition this ClusterControlManager to standby.
     */
    public void deactivate() {
        heartbeatManager = null;
    }

    Map<Integer, BrokerRegistration> brokerRegistrations() {
        return brokerRegistrations;
    }

    Map<Integer, Map<String, VersionRange>> brokerSupportedVersions() {
        return brokerRegistrations()
            .entrySet()
            .stream()
            .collect(Collectors.toMap(Entry::getKey, entry -> entry.getValue().supportedFeatures()));
    }

    Set<Integer> fencedBrokerIds() {
        return brokerRegistrations.values()
            .stream()
            .filter(BrokerRegistration::fenced)
            .map(BrokerRegistration::id)
            .collect(Collectors.toSet());
    }

    boolean zkRegistrationAllowed() {
        return zkMigrationEnabled && featureControl.metadataVersion().isMigrationSupported();
    }

    /**
     * Process an incoming broker registration request.
     */
    public ControllerResult<BrokerRegistrationReply> registerBroker(
            BrokerRegistrationRequestData request,
            long brokerEpoch,
            FinalizedControllerFeatures finalizedFeatures) {
        if (heartbeatManager == null) {
            throw new RuntimeException("ClusterControlManager is not active.");
        }
        if (!clusterId.equals(request.clusterId())) {
            throw new InconsistentClusterIdException("Expected cluster ID " + clusterId +
                ", but got cluster ID " + request.clusterId());
        }
        int brokerId = request.brokerId();
        BrokerRegistration existing = brokerRegistrations.get(brokerId);
        if (existing != null) {
            if (heartbeatManager.hasValidSession(brokerId)) {
                if (!existing.incarnationId().equals(request.incarnationId())) {
                    throw new DuplicateBrokerRegistrationException("Another broker is " +
                        "registered with that broker id.");
                }
            } else {
                if (!existing.incarnationId().equals(request.incarnationId())) {
                    // Remove any existing session for the old broker incarnation.
                    heartbeatManager.remove(brokerId);
                }
            }
        }

        if (request.migratingZkBrokerEpoch() != -1 && !zkRegistrationAllowed()) {
            throw new BrokerIdNotRegisteredException("Controller does not support registering ZK brokers.");
        }

        RegisterBrokerRecord record = new RegisterBrokerRecord().
            setBrokerId(brokerId).
            setMigratingZkBrokerEpoch(request.migratingZkBrokerEpoch()).
            setIncarnationId(request.incarnationId()).
            setBrokerEpoch(brokerEpoch).
            setRack(request.rack());
        for (BrokerRegistrationRequestData.Listener listener : request.listeners()) {
            record.endPoints().add(new BrokerEndpoint().
                setHost(listener.host()).
                setName(listener.name()).
                setPort(listener.port()).
                setSecurityProtocol(listener.securityProtocol()));
        }
        for (BrokerRegistrationRequestData.Feature feature : request.features()) {
            record.features().add(processRegistrationFeature(brokerId, finalizedFeatures, feature));
        }
        if (request.features().find(MetadataVersion.FEATURE_NAME) == null) {
            // Brokers that don't send a supported metadata.version range are assumed to only
            // support the original metadata.version.
            record.features().add(processRegistrationFeature(brokerId, finalizedFeatures,
                    new BrokerRegistrationRequestData.Feature().
                            setName(MetadataVersion.FEATURE_NAME).
                            setMinSupportedVersion(MetadataVersion.MINIMUM_KRAFT_VERSION.featureLevel()).
                            setMaxSupportedVersion(MetadataVersion.MINIMUM_KRAFT_VERSION.featureLevel())));
        }

        heartbeatManager.register(brokerId, record.fenced());

        List<ApiMessageAndVersion> records = new ArrayList<>();
        records.add(new ApiMessageAndVersion(record, featureControl.metadataVersion().
            registerBrokerRecordVersion()));
        return ControllerResult.atomicOf(records, new BrokerRegistrationReply(brokerEpoch));
    }

    BrokerFeature processRegistrationFeature(
        int brokerId,
        FinalizedControllerFeatures finalizedFeatures,
        BrokerRegistrationRequestData.Feature feature
    ) {
        Optional<Short> finalized = finalizedFeatures.get(feature.name());
        if (finalized.isPresent()) {
            if (!VersionRange.of(feature.minSupportedVersion(), feature.maxSupportedVersion()).contains(finalized.get())) {
                throw new UnsupportedVersionException("Unable to register because the broker " +
                    "does not support version " + finalized.get() + " of " + feature.name() +
                        ". It wants a version between " + feature.minSupportedVersion() + " and " +
                        feature.maxSupportedVersion() + ", inclusive.");
            }
        } else {
            log.warn("Broker {} registered with feature {} that is unknown to the controller",
                    brokerId, feature.name());
        }
        return new BrokerFeature().
                setName(feature.name()).
                setMinSupportedVersion(feature.minSupportedVersion()).
                setMaxSupportedVersion(feature.maxSupportedVersion());
    }

    public OptionalLong registerBrokerRecordOffset(int brokerId) {
        Long registrationOffset = registerBrokerRecordOffsets.get(brokerId);
        if (registrationOffset != null) {
            return OptionalLong.of(registrationOffset);
        }
        return OptionalLong.empty();
    }

    public void replay(RegisterBrokerRecord record, long offset) {
        registerBrokerRecordOffsets.put(record.brokerId(), offset);
        int brokerId = record.brokerId();
        List<Endpoint> listeners = new ArrayList<>();
        for (BrokerEndpoint endpoint : record.endPoints()) {
            listeners.add(new Endpoint(endpoint.name(),
                SecurityProtocol.forId(endpoint.securityProtocol()),
                endpoint.host(), endpoint.port()));
        }
        Map<String, VersionRange> features = new HashMap<>();
        for (BrokerFeature feature : record.features()) {
            features.put(feature.name(), VersionRange.of(
                feature.minSupportedVersion(), feature.maxSupportedVersion()));
        }


        // Update broker registrations.
        BrokerRegistration prevRegistration = brokerRegistrations.put(brokerId,
                new BrokerRegistration(brokerId, record.brokerEpoch(),
                    record.incarnationId(), listeners, features,
                    Optional.ofNullable(record.rack()), record.fenced(),
<<<<<<< HEAD
                    record.inControlledShutdown(), BrokerRegistration.zkBrokerEpoch(record.migratingZkBrokerEpoch())));
        updateMetrics(prevRegistration, brokerRegistrations.get(brokerId));
=======
                    record.inControlledShutdown(), record.isMigratingZkBroker()));
>>>>>>> 5b521031
        if (heartbeatManager != null) {
            if (prevRegistration != null) heartbeatManager.remove(brokerId);
            heartbeatManager.register(brokerId, record.fenced());
        }
        if (prevRegistration == null) {
            log.info("Registered new broker: {}", record);
        } else if (prevRegistration.incarnationId().equals(record.incarnationId())) {
            log.info("Re-registered broker incarnation: {}", record);
        } else {
            log.info("Re-registered broker id {}: {}", brokerId, record);
        }
    }

    public void replay(UnregisterBrokerRecord record) {
        registerBrokerRecordOffsets.remove(record.brokerId());
        int brokerId = record.brokerId();
        BrokerRegistration registration = brokerRegistrations.get(brokerId);
        if (registration == null) {
            throw new RuntimeException(String.format("Unable to replay %s: no broker " +
                "registration found for that id", record));
        } else if (registration.epoch() != record.brokerEpoch()) {
            throw new RuntimeException(String.format("Unable to replay %s: no broker " +
                "registration with that epoch found", record));
        } else {
            if (heartbeatManager != null) heartbeatManager.remove(brokerId);
            brokerRegistrations.remove(brokerId);
            log.info("Unregistered broker: {}", record);
        }
    }

    public void replay(FenceBrokerRecord record) {
        replayRegistrationChange(
            record,
            record.id(),
            record.epoch(),
            BrokerRegistrationFencingChange.FENCE.asBoolean(),
            BrokerRegistrationInControlledShutdownChange.NONE.asBoolean()
        );
    }

    public void replay(UnfenceBrokerRecord record) {
        replayRegistrationChange(
            record,
            record.id(),
            record.epoch(),
            BrokerRegistrationFencingChange.UNFENCE.asBoolean(),
            BrokerRegistrationInControlledShutdownChange.NONE.asBoolean()
        );
    }

    public void replay(BrokerRegistrationChangeRecord record) {
        BrokerRegistrationFencingChange fencingChange =
            BrokerRegistrationFencingChange.fromValue(record.fenced()).orElseThrow(
                () -> new IllegalStateException(String.format("Unable to replay %s: unknown " +
                    "value for fenced field: %x", record, record.fenced())));
        BrokerRegistrationInControlledShutdownChange inControlledShutdownChange =
            BrokerRegistrationInControlledShutdownChange.fromValue(record.inControlledShutdown()).orElseThrow(
                () -> new IllegalStateException(String.format("Unable to replay %s: unknown " +
                    "value for inControlledShutdown field: %x", record, record.inControlledShutdown())));
        replayRegistrationChange(
            record,
            record.brokerId(),
            record.brokerEpoch(),
            fencingChange.asBoolean(),
            inControlledShutdownChange.asBoolean()
        );
    }

    private void replayRegistrationChange(
        ApiMessage record,
        int brokerId,
        long brokerEpoch,
        Optional<Boolean> fencingChange,
        Optional<Boolean> inControlledShutdownChange
    ) {
        BrokerRegistration curRegistration = brokerRegistrations.get(brokerId);
        if (curRegistration == null) {
            throw new RuntimeException(String.format("Unable to replay %s: no broker " +
                "registration found for that id", record.toString()));
        } else if (curRegistration.epoch() != brokerEpoch) {
            throw new RuntimeException(String.format("Unable to replay %s: no broker " +
                "registration with that epoch found", record.toString()));
        } else {
            BrokerRegistration nextRegistration = curRegistration.cloneWith(
                fencingChange,
                inControlledShutdownChange
            );
            if (!curRegistration.equals(nextRegistration)) {
                brokerRegistrations.put(brokerId, nextRegistration);
            } else {
                log.info("Ignoring no-op registration change for {}", curRegistration);
            }
            if (heartbeatManager != null) heartbeatManager.register(brokerId, nextRegistration.fenced());
            if (readyBrokersFuture.isPresent()) {
                if (readyBrokersFuture.get().check()) {
                    readyBrokersFuture.get().future.complete(null);
                    readyBrokersFuture = Optional.empty();
                }
            }
        }
    }

    Iterator<UsableBroker> usableBrokers() {
        if (heartbeatManager == null) {
            throw new RuntimeException("ClusterControlManager is not active.");
        }
        return heartbeatManager.usableBrokers(
            id -> brokerRegistrations.get(id).rack());
    }

    /**
     * Returns true if the broker is unfenced; Returns false if it is
     * not or if it does not exist.
     */
    public boolean isUnfenced(int brokerId) {
        BrokerRegistration registration = brokerRegistrations.get(brokerId);
        if (registration == null) return false;
        return !registration.fenced();
    }

    /**
     * Get a broker registration if it exists.
     *
     * @param brokerId The brokerId to get the registration for
     * @return The current registration or null if the broker is not registered
     */
    public BrokerRegistration registration(int brokerId) {
        return brokerRegistrations.get(brokerId);
    }

    /**
     * Returns true if the broker is in controlled shutdown state; Returns false
     * if it is not or if it does not exist.
     */
    public boolean inControlledShutdown(int brokerId) {
        BrokerRegistration registration = brokerRegistrations.get(brokerId);
        if (registration == null) return false;
        return registration.inControlledShutdown();
    }

    /**
     * Returns true if the broker is active. Active means not fenced nor in controlled
     * shutdown; Returns false if it is not active or if it does not exist.
     */
    public boolean isActive(int brokerId) {
        BrokerRegistration registration = brokerRegistrations.get(brokerId);
        if (registration == null) return false;
        return !registration.inControlledShutdown() && !registration.fenced();
    }

    BrokerHeartbeatManager heartbeatManager() {
        if (heartbeatManager == null) {
            throw new RuntimeException("ClusterControlManager is not active.");
        }
        return heartbeatManager;
    }

    public void checkBrokerEpoch(int brokerId, long brokerEpoch) {
        BrokerRegistration registration = brokerRegistrations.get(brokerId);
        if (registration == null) {
            throw new StaleBrokerEpochException("No broker registration found for " +
                "broker id " + brokerId);
        }
        if (registration.epoch() != brokerEpoch) {
            throw new StaleBrokerEpochException("Expected broker epoch " +
                registration.epoch() + ", but got broker epoch " + brokerEpoch);
        }
    }

    public void addReadyBrokersFuture(CompletableFuture<Void> future, int minBrokers) {
        readyBrokersFuture = Optional.of(new ReadyBrokersFuture(future, minBrokers));
        if (readyBrokersFuture.get().check()) {
            readyBrokersFuture.get().future.complete(null);
            readyBrokersFuture = Optional.empty();
        }
    }
}<|MERGE_RESOLUTION|>--- conflicted
+++ resolved
@@ -426,12 +426,7 @@
                 new BrokerRegistration(brokerId, record.brokerEpoch(),
                     record.incarnationId(), listeners, features,
                     Optional.ofNullable(record.rack()), record.fenced(),
-<<<<<<< HEAD
                     record.inControlledShutdown(), BrokerRegistration.zkBrokerEpoch(record.migratingZkBrokerEpoch())));
-        updateMetrics(prevRegistration, brokerRegistrations.get(brokerId));
-=======
-                    record.inControlledShutdown(), record.isMigratingZkBroker()));
->>>>>>> 5b521031
         if (heartbeatManager != null) {
             if (prevRegistration != null) heartbeatManager.remove(brokerId);
             heartbeatManager.register(brokerId, record.fenced());
