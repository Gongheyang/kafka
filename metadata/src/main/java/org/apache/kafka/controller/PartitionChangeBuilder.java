--- conflicted
+++ resolved
@@ -492,15 +492,11 @@
         if (record.isr() != null && record.isr().isEmpty() && (partition.lastKnownElr.length != 1 ||
             partition.lastKnownElr[0] != partition.leader)) {
             // Only update the last known leader when the first time the partition becomes leaderless.
-<<<<<<< HEAD
-            record.setLastKnownELR(Arrays.asList(partition.leader));
+            record.setLastKnownElr(Arrays.asList(partition.leader));
         } else if ((record.leader() >= 0 || (partition.leader != NO_LEADER && record.leader() != NO_LEADER))
             && partition.lastKnownElr.length > 0) {
             // Clear the LastKnownElr field if the partition will have or continues to have a valid leader.
-            record.setLastKnownELR(Collections.emptyList());
-=======
-            record.setLastKnownElr(Arrays.asList(partition.leader));
->>>>>>> e8c70fce
+            record.setLastKnownElr(Collections.emptyList());
         }
     }
 
