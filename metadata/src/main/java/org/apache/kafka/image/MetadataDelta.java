/*
 * Licensed to the Apache Software Foundation (ASF) under one or more
 * contributor license agreements. See the NOTICE file distributed with
 * this work for additional information regarding copyright ownership.
 * The ASF licenses this file to You under the Apache License, Version 2.0
 * (the "License"); you may not use this file except in compliance with
 * the License. You may obtain a copy of the License at
 *
 *    http://www.apache.org/licenses/LICENSE-2.0
 *
 * Unless required by applicable law or agreed to in writing, software
 * distributed under the License is distributed on an "AS IS" BASIS,
 * WITHOUT WARRANTIES OR CONDITIONS OF ANY KIND, either express or implied.
 * See the License for the specific language governing permissions and
 * limitations under the License.
 */

package org.apache.kafka.image;

import org.apache.kafka.common.metadata.AccessControlEntryRecord;
import org.apache.kafka.common.metadata.BrokerRegistrationChangeRecord;
import org.apache.kafka.common.metadata.ClientQuotaRecord;
import org.apache.kafka.common.metadata.ConfigRecord;
import org.apache.kafka.common.metadata.FeatureLevelRecord;
import org.apache.kafka.common.metadata.FenceBrokerRecord;
import org.apache.kafka.common.metadata.MetadataRecordType;
import org.apache.kafka.common.metadata.PartitionChangeRecord;
import org.apache.kafka.common.metadata.PartitionRecord;
import org.apache.kafka.common.metadata.ProducerIdsRecord;
import org.apache.kafka.common.metadata.RegisterBrokerRecord;
import org.apache.kafka.common.metadata.RemoveAccessControlEntryRecord;
import org.apache.kafka.common.metadata.RemoveFeatureLevelRecord;
import org.apache.kafka.common.metadata.RemoveTopicRecord;
import org.apache.kafka.common.metadata.TopicRecord;
import org.apache.kafka.common.metadata.UnfenceBrokerRecord;
import org.apache.kafka.common.metadata.UnregisterBrokerRecord;
import org.apache.kafka.common.protocol.ApiMessage;
import org.apache.kafka.metadata.MetadataVersion;
import org.apache.kafka.raft.OffsetAndEpoch;
import org.apache.kafka.server.common.ApiMessageAndVersion;

import java.util.Iterator;
import java.util.List;
import java.util.Optional;


/**
 * A change to the broker metadata image.
 *
 * This class is thread-safe.
 */
public final class MetadataDelta {
    private final MetadataImage image;

    private long highestOffset;

    private int highestEpoch;

    private FeaturesDelta featuresDelta = null;

    private ClusterDelta clusterDelta = null;

    private TopicsDelta topicsDelta = null;

    private ConfigurationsDelta configsDelta = null;

    private ClientQuotasDelta clientQuotasDelta = null;

    private ProducerIdsDelta producerIdsDelta = null;

    private AclsDelta aclsDelta = null;

    public MetadataDelta(MetadataImage image) {
        this.image = image;
        this.highestOffset = image.highestOffsetAndEpoch().offset;
        this.highestEpoch = image.highestOffsetAndEpoch().epoch;
    }

    public MetadataImage image() {
        return image;
    }

    public FeaturesDelta featuresDelta() {
        return featuresDelta;
    }

    public FeaturesDelta getOrCreateFeaturesDelta() {
        if (featuresDelta == null) featuresDelta = new FeaturesDelta(image.features());
        return featuresDelta;
    }

    public ClusterDelta clusterDelta() {
        return clusterDelta;
    }

    public ClusterDelta getOrCreateClusterDelta() {
        if (clusterDelta == null) clusterDelta = new ClusterDelta(image.cluster());
        return clusterDelta;
    }

    public TopicsDelta topicsDelta() {
        return topicsDelta;
    }

    public TopicsDelta getOrCreateTopicsDelta() {
        if (topicsDelta == null) topicsDelta = new TopicsDelta(image.topics());
        return topicsDelta;
    }

    public ConfigurationsDelta configsDelta() {
        return configsDelta;
    }

    public ConfigurationsDelta getOrCreateConfigsDelta() {
        if (configsDelta == null) configsDelta = new ConfigurationsDelta(image.configs());
        return configsDelta;
    }

    public ClientQuotasDelta clientQuotasDelta() {
        return clientQuotasDelta;
    }

    public ClientQuotasDelta getOrCreateClientQuotasDelta() {
        if (clientQuotasDelta == null) clientQuotasDelta = new ClientQuotasDelta(image.clientQuotas());
        return clientQuotasDelta;
    }

    public ProducerIdsDelta producerIdsDelta() {
        return producerIdsDelta;
    }

    public ProducerIdsDelta getOrCreateProducerIdsDelta() {
        if (producerIdsDelta == null) {
            producerIdsDelta = new ProducerIdsDelta(image.producerIds());
        }
        return producerIdsDelta;
    }

<<<<<<< HEAD
    public Optional<MetadataVersion> metadataVersionChanged() {
        if (featuresDelta == null) {
            return Optional.empty();
        } else {
            return featuresDelta.metadataVersionChange().map(MetadataVersion::fromValue);
        }
    }
=======
    public AclsDelta aclsDelta() {
        return aclsDelta;
    }

    public AclsDelta getOrCreateAclsDelta() {
        if (aclsDelta == null) aclsDelta = new AclsDelta(image.acls());
        return aclsDelta;
    }

>>>>>>> 71cbff62
    public void read(long highestOffset, int highestEpoch, Iterator<List<ApiMessageAndVersion>> reader) {
        while (reader.hasNext()) {
            List<ApiMessageAndVersion> batch = reader.next();
            for (ApiMessageAndVersion messageAndVersion : batch) {
                replay(highestOffset, highestEpoch, messageAndVersion.message());
            }
        }
    }

    public void replay(long offset, int epoch, ApiMessage record) {
        highestOffset = offset;
        highestEpoch = epoch;

        MetadataRecordType type = MetadataRecordType.fromId(record.apiKey());
        switch (type) {
            case REGISTER_BROKER_RECORD:
                replay((RegisterBrokerRecord) record);
                break;
            case UNREGISTER_BROKER_RECORD:
                replay((UnregisterBrokerRecord) record);
                break;
            case TOPIC_RECORD:
                replay((TopicRecord) record);
                break;
            case PARTITION_RECORD:
                replay((PartitionRecord) record);
                break;
            case CONFIG_RECORD:
                replay((ConfigRecord) record);
                break;
            case PARTITION_CHANGE_RECORD:
                replay((PartitionChangeRecord) record);
                break;
            case FENCE_BROKER_RECORD:
                replay((FenceBrokerRecord) record);
                break;
            case UNFENCE_BROKER_RECORD:
                replay((UnfenceBrokerRecord) record);
                break;
            case REMOVE_TOPIC_RECORD:
                replay((RemoveTopicRecord) record);
                break;
            case FEATURE_LEVEL_RECORD:
                replay((FeatureLevelRecord) record);
                break;
            case CLIENT_QUOTA_RECORD:
                replay((ClientQuotaRecord) record);
                break;
            case PRODUCER_IDS_RECORD:
                replay((ProducerIdsRecord) record);
                break;
            case REMOVE_FEATURE_LEVEL_RECORD:
                replay((RemoveFeatureLevelRecord) record);
                break;
            case BROKER_REGISTRATION_CHANGE_RECORD:
                replay((BrokerRegistrationChangeRecord) record);
                break;
            case ACCESS_CONTROL_ENTRY_RECORD:
                replay((AccessControlEntryRecord) record);
                break;
            case REMOVE_ACCESS_CONTROL_ENTRY_RECORD:
                replay((RemoveAccessControlEntryRecord) record);
                break;
            default:
                throw new RuntimeException("Unknown metadata record type " + type);
        }
    }

    public void replay(RegisterBrokerRecord record) {
        if (clusterDelta == null) clusterDelta = new ClusterDelta(image.cluster());
        clusterDelta.replay(record);
    }

    public void replay(UnregisterBrokerRecord record) {
        if (clusterDelta == null) clusterDelta = new ClusterDelta(image.cluster());
        clusterDelta.replay(record);
    }

    public void replay(TopicRecord record) {
        getOrCreateTopicsDelta().replay(record);
    }

    public void replay(PartitionRecord record) {
        getOrCreateTopicsDelta().replay(record);
    }

    public void replay(ConfigRecord record) {
        getOrCreateConfigsDelta().replay(record);
    }

    public void replay(PartitionChangeRecord record) {
        getOrCreateTopicsDelta().replay(record);
    }

    public void replay(FenceBrokerRecord record) {
        getOrCreateClusterDelta().replay(record);
    }

    public void replay(UnfenceBrokerRecord record) {
        getOrCreateClusterDelta().replay(record);
    }

    public void replay(RemoveTopicRecord record) {
        getOrCreateTopicsDelta().replay(record);
        String topicName = topicsDelta.replay(record);
        getOrCreateConfigsDelta().replay(record, topicName);
    }

    public void replay(FeatureLevelRecord record) {
        getOrCreateFeaturesDelta().replay(record);
        featuresDelta.metadataVersionChange().ifPresent(__ -> {
            // If any feature flags change, need to trigger components to possibly handle the new flags
            getOrCreateClusterDelta();
            getOrCreateConfigsDelta();
            getOrCreateTopicsDelta();
            getOrCreateClientQuotasDelta();
            getOrCreateProducerIdsDelta();
        });
    }

    public void replay(BrokerRegistrationChangeRecord record) {
        getOrCreateClusterDelta().replay(record);
    }

    public void replay(ClientQuotaRecord record) {
        getOrCreateClientQuotasDelta().replay(record);
    }

    public void replay(ProducerIdsRecord record) {
        getOrCreateProducerIdsDelta().replay(record);
    }

    public void replay(RemoveFeatureLevelRecord record) {
        getOrCreateFeaturesDelta().replay(record);
    }

    public void replay(AccessControlEntryRecord record) {
        getOrCreateAclsDelta().replay(record);
    }

    public void replay(RemoveAccessControlEntryRecord record) {
        getOrCreateAclsDelta().replay(record);
    }

    /**
     * Create removal deltas for anything which was in the base image, but which was not
     * referenced in the snapshot records we just applied.
     */
    public void finishSnapshot() {
        getOrCreateFeaturesDelta().finishSnapshot();
        getOrCreateClusterDelta().finishSnapshot();
        getOrCreateTopicsDelta().finishSnapshot();
        getOrCreateConfigsDelta().finishSnapshot();
        getOrCreateClientQuotasDelta().finishSnapshot();
        getOrCreateProducerIdsDelta().finishSnapshot();
        getOrCreateAclsDelta().finishSnapshot();
    }

    public MetadataImage apply() {
        FeaturesImage newFeatures;
        if (featuresDelta == null) {
            newFeatures = image.features();
        } else {
            newFeatures = featuresDelta.apply();
        }
        ClusterImage newCluster;
        if (clusterDelta == null) {
            newCluster = image.cluster();
        } else {
            newCluster = clusterDelta.apply();
        }
        TopicsImage newTopics;
        if (topicsDelta == null) {
            newTopics = image.topics();
        } else {
            newTopics = topicsDelta.apply();
        }
        ConfigurationsImage newConfigs;
        if (configsDelta == null) {
            newConfigs = image.configs();
        } else {
            newConfigs = configsDelta.apply();
        }
        ClientQuotasImage newClientQuotas;
        if (clientQuotasDelta == null) {
            newClientQuotas = image.clientQuotas();
        } else {
            newClientQuotas = clientQuotasDelta.apply();
        }
        ProducerIdsImage newProducerIds;
        if (producerIdsDelta == null) {
            newProducerIds = image.producerIds();
        } else {
            newProducerIds = producerIdsDelta.apply();
        }
        AclsImage newAcls;
        if (aclsDelta == null) {
            newAcls = image.acls();
        } else {
            newAcls = aclsDelta.apply();
        }
        return new MetadataImage(
            new OffsetAndEpoch(highestOffset, highestEpoch),
            newFeatures,
            newCluster,
            newTopics,
            newConfigs,
            newClientQuotas,
            newProducerIds,
            newAcls
        );
    }

    @Override
    public String toString() {
        return "MetadataDelta(" +
            "highestOffset=" + highestOffset +
            ", highestEpoch=" + highestEpoch +
            ", featuresDelta=" + featuresDelta +
            ", clusterDelta=" + clusterDelta +
            ", topicsDelta=" + topicsDelta +
            ", configsDelta=" + configsDelta +
            ", clientQuotasDelta=" + clientQuotasDelta +
            ", producerIdsDelta=" + producerIdsDelta +
            ", aclsDelta=" + aclsDelta +
            ')';
    }
}<|MERGE_RESOLUTION|>--- conflicted
+++ resolved
@@ -136,7 +136,15 @@
         return producerIdsDelta;
     }
 
-<<<<<<< HEAD
+    public AclsDelta aclsDelta() {
+        return aclsDelta;
+    }
+
+    public AclsDelta getOrCreateAclsDelta() {
+        if (aclsDelta == null) aclsDelta = new AclsDelta(image.acls());
+        return aclsDelta;
+    }
+
     public Optional<MetadataVersion> metadataVersionChanged() {
         if (featuresDelta == null) {
             return Optional.empty();
@@ -144,17 +152,7 @@
             return featuresDelta.metadataVersionChange().map(MetadataVersion::fromValue);
         }
     }
-=======
-    public AclsDelta aclsDelta() {
-        return aclsDelta;
-    }
-
-    public AclsDelta getOrCreateAclsDelta() {
-        if (aclsDelta == null) aclsDelta = new AclsDelta(image.acls());
-        return aclsDelta;
-    }
-
->>>>>>> 71cbff62
+
     public void read(long highestOffset, int highestEpoch, Iterator<List<ApiMessageAndVersion>> reader) {
         while (reader.hasNext()) {
             List<ApiMessageAndVersion> batch = reader.next();
