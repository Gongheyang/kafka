--- conflicted
+++ resolved
@@ -27,10 +27,6 @@
 
 import java.util.Map;
 import java.util.Objects;
-<<<<<<< HEAD
-import java.util.stream.Collectors;
-=======
->>>>>>> fd5b300b
 
 /**
  * Represents the topics in the metadata image.
@@ -43,15 +39,10 @@
     private final ImmutableMap<Uuid, TopicImage> topicsById;
     private final ImmutableMap<String, TopicImage> topicsByName;
 
-<<<<<<< HEAD
-    public TopicsImage(ImmutableMap<Uuid, TopicImage> topicsById,
-                       ImmutableMap<String, TopicImage> topicsByName) {
-=======
     public TopicsImage(
         ImmutableMap<Uuid, TopicImage> topicsById,
         ImmutableMap<String, TopicImage> topicsByName
     ) {
->>>>>>> fd5b300b
         this.topicsById = topicsById;
         this.topicsByName = topicsByName;
     }
