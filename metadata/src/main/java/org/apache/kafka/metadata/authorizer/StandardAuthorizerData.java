--- conflicted
+++ resolved
@@ -369,8 +369,6 @@
     }
 
     /**
-<<<<<<< HEAD
-=======
      * The set of operations which imply DESCRIBE permission, when used in an ALLOW acl.
      */
     private static final Set<AclOperation> IMPLIES_DESCRIBE = Collections.unmodifiableSet(
@@ -463,7 +461,6 @@
     }
 
     /**
->>>>>>> c55d4f08
      * Creates a consistent Iterable on read-only copy of AclBindings data for the given filter.
      *
      * @param filter The filter constraining the AclBindings to be present in the Iterable.
