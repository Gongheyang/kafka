--- conflicted
+++ resolved
@@ -678,11 +678,7 @@
 
             Map<String, Integer> dualWriteCounts = new HashMap<>();
             if (isSnapshot) {
-<<<<<<< HEAD
                 zkMetadataWriter.handleSnapshot(image, countingOperationConsumer(dualWriteCounts));
-=======
-                zkMetadataWriter.handleLoadSnapshot(image);
->>>>>>> fe303b9c
             } else {
                 zkMetadataWriter.handleDelta(prevImage, image, delta, countingOperationConsumer(dualWriteCounts));
             }
