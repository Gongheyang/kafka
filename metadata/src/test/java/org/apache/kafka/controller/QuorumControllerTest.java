--- conflicted
+++ resolved
@@ -1512,14 +1512,9 @@
             true,
             -1L,
             BootstrapMetadata.fromVersion(metadataVersion, "test"),
-<<<<<<< HEAD
-            stateInLog.orElse(ZkMigrationState.NONE),
             metadataVersion,
             Mockito.mock(ConfigurationControlManager.class)
         );
-=======
-            metadataVersion);
->>>>>>> b94defa1
         RecordTestUtils.replayAll(featureControlManager, result.records());
         return featureControlManager;
     }
@@ -1554,13 +1549,8 @@
             true,
             0L,
             BootstrapMetadata.fromVersion(MetadataVersion.IBP_3_6_IV1, "test"),
-<<<<<<< HEAD
-            ZkMigrationState.NONE,
             MetadataVersion.IBP_3_6_IV1,
             Mockito.mock(ConfigurationControlManager.class));
-=======
-            MetadataVersion.IBP_3_6_IV1);
->>>>>>> b94defa1
         assertFalse(result.isAtomic());
         assertTrue(RecordTestUtils.recordAtIndexAs(
             AbortTransactionRecord.class, result.records(), 0).isPresent());
@@ -1608,13 +1598,8 @@
             false,
             offsetControlManager.transactionStartOffset(),
             BootstrapMetadata.fromVersion(MetadataVersion.IBP_3_6_IV1, "test"),
-<<<<<<< HEAD
-            ZkMigrationState.NONE,
             MetadataVersion.IBP_3_6_IV1,
             Mockito.mock(ConfigurationControlManager.class));
-=======
-            MetadataVersion.IBP_3_6_IV1);
->>>>>>> b94defa1
 
         assertTrue(result.isAtomic());
         offsetControlManager.replay(
@@ -1637,13 +1622,8 @@
                 false,
                 offsetControlManager.transactionStartOffset(),
                 BootstrapMetadata.fromVersion(MetadataVersion.IBP_3_6_IV0, "test"),
-<<<<<<< HEAD
-                ZkMigrationState.NONE,
                 MetadataVersion.IBP_3_6_IV0,
                 Mockito.mock(ConfigurationControlManager.class))
-=======
-                MetadataVersion.IBP_3_6_IV0)
->>>>>>> b94defa1
         );
     }
 }