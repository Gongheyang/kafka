--- conflicted
+++ resolved
@@ -69,11 +69,8 @@
 import org.apache.kafka.controller.BrokersToIsrs.TopicIdPartition;
 import org.apache.kafka.metadata.BrokerHeartbeatReply;
 import org.apache.kafka.metadata.BrokerRegistrationReply;
-<<<<<<< HEAD
 import org.apache.kafka.metadata.MetadataRecordSerde;
-=======
 import org.apache.kafka.metadata.RecordTestUtils;
->>>>>>> 98739195
 import org.apache.kafka.metalog.LocalLogManagerTestEnv;
 import org.apache.kafka.raft.Batch;
 import org.apache.kafka.server.common.ApiMessageAndVersion;
@@ -291,7 +288,6 @@
         }
     }
 
-<<<<<<< HEAD
     private SnapshotReader<ApiMessageAndVersion> createSnapshotReader(RawSnapshotReader reader) {
         return SnapshotReader.of(
             reader,
@@ -326,29 +322,6 @@
                     new BrokerEndpointCollection(
                         Arrays.asList(
                             new BrokerEndpoint().setName("PLAINTEXT").setHost("localhost").
-=======
-    private void checkSnapshotContents(Uuid fooId,
-                                       Map<Integer, Long> brokerEpochs,
-                                       Iterator<List<ApiMessageAndVersion>> iterator) throws Exception {
-        RecordTestUtils.assertBatchIteratorContains(Arrays.asList(
-            Arrays.asList(new ApiMessageAndVersion(new TopicRecord().
-                    setName("foo").setTopicId(fooId), (short) 0),
-                new ApiMessageAndVersion(new PartitionRecord().setPartitionId(0).
-                    setTopicId(fooId).setReplicas(Arrays.asList(0, 1, 2)).
-                    setIsr(Arrays.asList(0, 1, 2)).setRemovingReplicas(null).
-                    setAddingReplicas(null).setLeader(0).setLeaderEpoch(0).
-                    setPartitionEpoch(0), (short) 0),
-                new ApiMessageAndVersion(new PartitionRecord().setPartitionId(1).
-                    setTopicId(fooId).setReplicas(Arrays.asList(1, 2, 0)).
-                    setIsr(Arrays.asList(1, 2, 0)).setRemovingReplicas(null).
-                    setAddingReplicas(null).setLeader(1).setLeaderEpoch(0).
-                    setPartitionEpoch(0), (short) 0)),
-            Arrays.asList(new ApiMessageAndVersion(new RegisterBrokerRecord().
-                    setBrokerId(0).setBrokerEpoch(brokerEpochs.get(0)).
-                    setIncarnationId(Uuid.fromString("kxAT73dKQsitIedpiPtwB0")).
-                    setEndPoints(new BrokerEndpointCollection(Arrays.asList(
-                        new BrokerEndpoint().setName("PLAINTEXT").setHost("localhost").
->>>>>>> 98739195
                             setPort(9092).setSecurityProtocol((short) 0)).iterator())).
                 setRack(null), (short) 0),
             new ApiMessageAndVersion(new UnfenceBrokerRecord().
@@ -388,7 +361,7 @@
                 setProducerIdsEnd(1000), (short) 0)
         );
 
-        ControllerTestUtils.assertBatchIteratorContains(
+        RecordTestUtils.assertBatchIteratorContains(
             Arrays.asList(expected),
             Arrays.asList(
                 StreamSupport.stream(Spliterators.spliteratorUnknownSize(iterator, Spliterator.ORDERED), false)
