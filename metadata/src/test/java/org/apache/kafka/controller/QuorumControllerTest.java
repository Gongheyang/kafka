/*
 * Licensed to the Apache Software Foundation (ASF) under one or more
 * contributor license agreements. See the NOTICE file distributed with
 * this work for additional information regarding copyright ownership.
 * The ASF licenses this file to You under the Apache License, Version 2.0
 * (the "License"); you may not use this file except in compliance with
 * the License. You may obtain a copy of the License at
 *
 *    http://www.apache.org/licenses/LICENSE-2.0
 *
 * Unless required by applicable law or agreed to in writing, software
 * distributed under the License is distributed on an "AS IS" BASIS,
 * WITHOUT WARRANTIES OR CONDITIONS OF ANY KIND, either express or implied.
 * See the License for the specific language governing permissions and
 * limitations under the License.
 */

package org.apache.kafka.controller;

import org.apache.kafka.common.Uuid;
import org.apache.kafka.common.config.ConfigResource;
<<<<<<< HEAD
import org.apache.kafka.common.config.TopicConfig;
=======
>>>>>>> cfc7bb90
import org.apache.kafka.common.errors.BrokerIdNotRegisteredException;
import org.apache.kafka.common.errors.TimeoutException;
import org.apache.kafka.common.errors.UnknownTopicOrPartitionException;
import org.apache.kafka.common.message.AllocateProducerIdsRequestData;
import org.apache.kafka.common.message.AlterPartitionReassignmentsRequestData;
import org.apache.kafka.common.message.AlterPartitionReassignmentsRequestData.ReassignableTopic;
import org.apache.kafka.common.message.AlterPartitionReassignmentsResponseData;
import org.apache.kafka.common.message.AlterPartitionRequestData;
import org.apache.kafka.common.message.BrokerHeartbeatRequestData;
import org.apache.kafka.common.message.BrokerRegistrationRequestData;
import org.apache.kafka.common.message.BrokerRegistrationRequestData.Listener;
import org.apache.kafka.common.message.BrokerRegistrationRequestData.ListenerCollection;
import org.apache.kafka.common.message.ControllerRegistrationRequestData;
import org.apache.kafka.common.message.CreatePartitionsRequestData.CreatePartitionsTopic;
import org.apache.kafka.common.message.CreatePartitionsResponseData.CreatePartitionsTopicResult;
import org.apache.kafka.common.message.CreateTopicsRequestData;
import org.apache.kafka.common.message.CreateTopicsRequestData.CreatableReplicaAssignment;
import org.apache.kafka.common.message.CreateTopicsRequestData.CreatableReplicaAssignmentCollection;
import org.apache.kafka.common.message.CreateTopicsRequestData.CreatableTopic;
import org.apache.kafka.common.message.CreateTopicsRequestData.CreatableTopicCollection;
import org.apache.kafka.common.message.CreateTopicsResponseData;
import org.apache.kafka.common.message.ElectLeadersRequestData;
import org.apache.kafka.common.message.ElectLeadersResponseData;
import org.apache.kafka.common.message.ListPartitionReassignmentsRequestData;
import org.apache.kafka.common.message.ListPartitionReassignmentsResponseData;
import org.apache.kafka.common.message.RequestHeaderData;
import org.apache.kafka.common.metadata.AbortTransactionRecord;
import org.apache.kafka.common.metadata.BeginTransactionRecord;
import org.apache.kafka.common.metadata.BrokerRegistrationChangeRecord;
import org.apache.kafka.common.metadata.ConfigRecord;
import org.apache.kafka.common.metadata.EndTransactionRecord;
import org.apache.kafka.common.metadata.FeatureLevelRecord;
import org.apache.kafka.common.metadata.PartitionRecord;
import org.apache.kafka.common.metadata.ProducerIdsRecord;
import org.apache.kafka.common.metadata.RegisterBrokerRecord;
import org.apache.kafka.common.metadata.RegisterBrokerRecord.BrokerEndpoint;
import org.apache.kafka.common.metadata.RegisterBrokerRecord.BrokerEndpointCollection;
import org.apache.kafka.common.metadata.RegisterControllerRecord;
import org.apache.kafka.common.metadata.TopicRecord;
import org.apache.kafka.common.metadata.UnfenceBrokerRecord;
import org.apache.kafka.common.metadata.ZkMigrationStateRecord;
import org.apache.kafka.common.protocol.ApiKeys;
import org.apache.kafka.common.protocol.Errors;
import org.apache.kafka.common.requests.AlterPartitionRequest;
import org.apache.kafka.common.requests.ApiError;
import org.apache.kafka.common.security.auth.KafkaPrincipal;
import org.apache.kafka.common.security.auth.SecurityProtocol;
import org.apache.kafka.common.utils.LogContext;
import org.apache.kafka.common.utils.Time;
import org.apache.kafka.common.utils.Utils;
import org.apache.kafka.controller.QuorumController.ConfigResourceExistenceChecker;
import org.apache.kafka.image.AclsDelta;
import org.apache.kafka.image.AclsImage;
import org.apache.kafka.image.ClientQuotasDelta;
import org.apache.kafka.image.ClientQuotasImage;
import org.apache.kafka.image.ClusterDelta;
import org.apache.kafka.image.ClusterImage;
import org.apache.kafka.image.ConfigurationsDelta;
import org.apache.kafka.image.ConfigurationsImage;
import org.apache.kafka.image.DelegationTokenDelta;
import org.apache.kafka.image.DelegationTokenImage;
import org.apache.kafka.image.FeaturesDelta;
import org.apache.kafka.image.FeaturesImage;
import org.apache.kafka.image.ProducerIdsDelta;
import org.apache.kafka.image.ProducerIdsImage;
import org.apache.kafka.image.ScramDelta;
import org.apache.kafka.image.ScramImage;
import org.apache.kafka.image.TopicsDelta;
import org.apache.kafka.image.TopicsImage;
import org.apache.kafka.metadata.BrokerHeartbeatReply;
import org.apache.kafka.metadata.BrokerRegistrationFencingChange;
import org.apache.kafka.metadata.BrokerRegistrationReply;
import org.apache.kafka.metadata.FinalizedControllerFeatures;
import org.apache.kafka.metadata.PartitionRegistration;
import org.apache.kafka.metadata.RecordTestUtils;
import org.apache.kafka.metadata.RecordTestUtils.ImageDeltaPair;
import org.apache.kafka.metadata.RecordTestUtils.TestThroughAllIntermediateImagesLeadingToFinalImageHelper;
import org.apache.kafka.metadata.authorizer.StandardAuthorizer;
import org.apache.kafka.metadata.bootstrap.BootstrapMetadata;
import org.apache.kafka.metadata.migration.ZkMigrationState;
import org.apache.kafka.metadata.migration.ZkRecordConsumer;
import org.apache.kafka.metadata.util.BatchFileWriter;
import org.apache.kafka.metalog.LocalLogManager;
import org.apache.kafka.metalog.LocalLogManagerTestEnv;
import org.apache.kafka.raft.Batch;
import org.apache.kafka.raft.OffsetAndEpoch;
import org.apache.kafka.server.common.ApiMessageAndVersion;
import org.apache.kafka.server.common.MetadataVersion;
import org.apache.kafka.server.common.TopicIdPartition;
import org.apache.kafka.server.fault.FaultHandlerException;
import org.apache.kafka.snapshot.FileRawSnapshotReader;
import org.apache.kafka.snapshot.Snapshots;
import org.apache.kafka.test.TestUtils;
import org.apache.kafka.timeline.SnapshotRegistry;

import org.junit.jupiter.api.Disabled;
import org.junit.jupiter.api.Test;
import org.junit.jupiter.api.Timeout;
import org.junit.jupiter.params.ParameterizedTest;
import org.junit.jupiter.params.provider.EnumSource;
import org.junit.jupiter.params.provider.ValueSource;
import org.slf4j.Logger;
import org.slf4j.LoggerFactory;

import java.io.File;
import java.nio.file.Path;
import java.util.ArrayList;
import java.util.Arrays;
import java.util.Collection;
import java.util.Collections;
import java.util.HashMap;
import java.util.HashSet;
import java.util.Iterator;
import java.util.List;
import java.util.Map;
import java.util.Optional;
import java.util.OptionalInt;
import java.util.OptionalLong;
import java.util.Set;
import java.util.concurrent.CompletableFuture;
import java.util.concurrent.CountDownLatch;
import java.util.concurrent.ExecutionException;
import java.util.concurrent.Future;
import java.util.concurrent.TimeUnit;
import java.util.concurrent.atomic.AtomicLong;
import java.util.function.Function;
import java.util.function.Supplier;
import java.util.stream.Collectors;
import java.util.stream.IntStream;

import static java.util.Collections.singletonList;
import static java.util.function.Function.identity;
import static org.apache.kafka.clients.admin.AlterConfigOp.OpType.SET;
import static org.apache.kafka.common.config.ConfigResource.Type.BROKER;
import static org.apache.kafka.common.config.ConfigResource.Type.TOPIC;
import static org.apache.kafka.controller.ConfigurationControlManagerTest.BROKER0;
import static org.apache.kafka.controller.ConfigurationControlManagerTest.SCHEMA;
import static org.apache.kafka.controller.ConfigurationControlManagerTest.entry;
import static org.apache.kafka.controller.ConfigurationControlManagerTest.toMap;
import static org.apache.kafka.controller.ControllerRequestContextUtil.ANONYMOUS_CONTEXT;
import static org.apache.kafka.controller.ControllerRequestContextUtil.anonymousContextFor;
import static org.apache.kafka.controller.QuorumControllerIntegrationTestUtils.brokerFeatures;
import static org.apache.kafka.controller.QuorumControllerIntegrationTestUtils.forceRenounce;
import static org.apache.kafka.controller.QuorumControllerIntegrationTestUtils.pause;
import static org.apache.kafka.controller.QuorumControllerIntegrationTestUtils.registerBrokersAndUnfence;
import static org.apache.kafka.controller.QuorumControllerIntegrationTestUtils.sendBrokerHeartbeatToUnfenceBrokers;
import static org.apache.kafka.metadata.LeaderConstants.NO_LEADER;
import static org.junit.jupiter.api.Assertions.assertArrayEquals;
import static org.junit.jupiter.api.Assertions.assertEquals;
import static org.junit.jupiter.api.Assertions.assertFalse;
import static org.junit.jupiter.api.Assertions.assertNotEquals;
import static org.junit.jupiter.api.Assertions.assertSame;
import static org.junit.jupiter.api.Assertions.assertThrows;
import static org.junit.jupiter.api.Assertions.assertTrue;


@Timeout(value = 40)
public class QuorumControllerTest {
    private static final Logger log = LoggerFactory.getLogger(QuorumControllerTest.class);

    static final BootstrapMetadata SIMPLE_BOOTSTRAP = BootstrapMetadata.
            fromVersion(MetadataVersion.IBP_3_7_IV0, "test-provided bootstrap");

    /**
     * Test setting some configuration values and reading them back.
     */
    @Test
    public void testConfigurationOperations() throws Throwable {
        try (
            LocalLogManagerTestEnv logEnv = new LocalLogManagerTestEnv.Builder(1).
                build();
            QuorumControllerTestEnv controlEnv = new QuorumControllerTestEnv.Builder(logEnv).
                setControllerBuilderInitializer(controllerBuilder -> {
                    controllerBuilder.setConfigSchema(SCHEMA);
                }).
                build()
        ) {
            controlEnv.activeController().registerBroker(ANONYMOUS_CONTEXT,
                new BrokerRegistrationRequestData().
                setFeatures(brokerFeatures(MetadataVersion.IBP_3_0_IV1, MetadataVersion.latestTesting())).
                setBrokerId(0).
                setLogDirs(Collections.singletonList(Uuid.fromString("iiaQjkRPQcuMULNII0MUeA"))).
                setClusterId(logEnv.clusterId())).get();
            testConfigurationOperations(controlEnv.activeController());

            testToImages(logEnv.allRecords());
        }
    }

    private void testConfigurationOperations(QuorumController controller) throws Throwable {
        assertEquals(Collections.singletonMap(BROKER0, ApiError.NONE),
            controller.incrementalAlterConfigs(ANONYMOUS_CONTEXT, Collections.singletonMap(
                BROKER0, Collections.singletonMap("baz", entry(SET, "123"))), true).get());
        assertEquals(Collections.singletonMap(BROKER0,
            new ResultOrError<>(Collections.emptyMap())),
            controller.describeConfigs(ANONYMOUS_CONTEXT, Collections.singletonMap(
                BROKER0, Collections.emptyList())).get());
        assertEquals(Collections.singletonMap(BROKER0, ApiError.NONE),
            controller.incrementalAlterConfigs(ANONYMOUS_CONTEXT, Collections.singletonMap(
                BROKER0, Collections.singletonMap("baz", entry(SET, "123"))), false).get());
        assertEquals(Collections.singletonMap(BROKER0, new ResultOrError<>(Collections.
                singletonMap("baz", "123"))),
            controller.describeConfigs(ANONYMOUS_CONTEXT, Collections.singletonMap(
                BROKER0, Collections.emptyList())).get());
    }

    /**
     * Test that an incrementalAlterConfigs operation doesn't complete until the records
     * can be written to the metadata log.
     */
    @Test
    public void testDelayedConfigurationOperations() throws Throwable {
        try (
            LocalLogManagerTestEnv logEnv = new LocalLogManagerTestEnv.Builder(1).
                build();
            QuorumControllerTestEnv controlEnv = new QuorumControllerTestEnv.Builder(logEnv).
                setControllerBuilderInitializer(controllerBuilder -> {
                    controllerBuilder.setConfigSchema(SCHEMA);
                }).
                build()
        ) {
            controlEnv.activeController().registerBroker(ANONYMOUS_CONTEXT,
                new BrokerRegistrationRequestData().
                    setFeatures(brokerFeatures(MetadataVersion.IBP_3_0_IV1, MetadataVersion.latestTesting())).
                    setBrokerId(0).
                    setLogDirs(Collections.singletonList(Uuid.fromString("sTbzRAMnTpahIyIPNjiLhw"))).
                    setClusterId(logEnv.clusterId())).get();
            testDelayedConfigurationOperations(logEnv, controlEnv.activeController());

            testToImages(logEnv.allRecords());
        }
    }

    private void testDelayedConfigurationOperations(
        LocalLogManagerTestEnv logEnv,
        QuorumController controller
    ) throws Throwable {
        logEnv.logManagers().forEach(m -> m.setMaxReadOffset(1L));
        CompletableFuture<Map<ConfigResource, ApiError>> future1 =
            controller.incrementalAlterConfigs(ANONYMOUS_CONTEXT, Collections.singletonMap(
                BROKER0, Collections.singletonMap("baz", entry(SET, "123"))), false);
        assertFalse(future1.isDone());
        assertEquals(Collections.singletonMap(BROKER0,
            new ResultOrError<>(Collections.emptyMap())),
            controller.describeConfigs(ANONYMOUS_CONTEXT, Collections.singletonMap(
                BROKER0, Collections.emptyList())).get());
        logEnv.logManagers().forEach(m -> m.setMaxReadOffset(6L));
        assertEquals(Collections.singletonMap(BROKER0, ApiError.NONE), future1.get());
    }

    @Test
    public void testFenceMultipleBrokers() throws Throwable {
        List<Integer> allBrokers = Arrays.asList(1, 2, 3, 4, 5);
        List<Integer> brokersToKeepUnfenced = Arrays.asList(1);
        List<Integer> brokersToFence = Arrays.asList(2, 3, 4, 5);
        short replicationFactor = (short) allBrokers.size();
        short numberOfPartitions = (short) allBrokers.size();
        long sessionTimeoutMillis = 1000;

        try (
            LocalLogManagerTestEnv logEnv = new LocalLogManagerTestEnv.Builder(1).
                build();
            QuorumControllerTestEnv controlEnv = new QuorumControllerTestEnv.Builder(logEnv).
                setControllerBuilderInitializer(controllerBuilder -> {
                    controllerBuilder.setConfigSchema(SCHEMA);
                }).
                setSessionTimeoutMillis(OptionalLong.of(sessionTimeoutMillis)).
                setBootstrapMetadata(SIMPLE_BOOTSTRAP).
                build()
        ) {
            ListenerCollection listeners = new ListenerCollection();
            listeners.add(new Listener().setName("PLAINTEXT").setHost("localhost").setPort(9092));
            QuorumController active = controlEnv.activeController();
            Map<Integer, Long> brokerEpochs = new HashMap<>();

            for (Integer brokerId : allBrokers) {
                CompletableFuture<BrokerRegistrationReply> reply = active.registerBroker(
                    ANONYMOUS_CONTEXT,
                    new BrokerRegistrationRequestData().
                        setBrokerId(brokerId).
                        setClusterId(active.clusterId()).
                        setFeatures(brokerFeatures(MetadataVersion.IBP_3_0_IV1, MetadataVersion.latestTesting())).
                        setIncarnationId(Uuid.randomUuid()).
                        setListeners(listeners));
                brokerEpochs.put(brokerId, reply.get().epoch());
            }

            // Brokers are only registered and should still be fenced
            allBrokers.forEach(brokerId -> {
                assertFalse(active.clusterControl().isUnfenced(brokerId),
                    "Broker " + brokerId + " should have been fenced");
            });

            // Unfence all brokers and create a topic foo
            sendBrokerHeartbeatToUnfenceBrokers(active, allBrokers, brokerEpochs);
            CreateTopicsRequestData createTopicsRequestData = new CreateTopicsRequestData().setTopics(
                new CreatableTopicCollection(Collections.singleton(
                    new CreatableTopic().setName("foo").setNumPartitions(numberOfPartitions).
                        setReplicationFactor(replicationFactor)).iterator()));
            CreateTopicsResponseData createTopicsResponseData = active.createTopics(
                ANONYMOUS_CONTEXT, createTopicsRequestData,
                Collections.singleton("foo")).get();
            assertEquals(Errors.NONE, Errors.forCode(createTopicsResponseData.topics().find("foo").errorCode()));
            Uuid topicIdFoo = createTopicsResponseData.topics().find("foo").topicId();

            // Fence some of the brokers
            TestUtils.waitForCondition(() -> {
                    sendBrokerHeartbeatToUnfenceBrokers(active, brokersToKeepUnfenced, brokerEpochs);
                    for (Integer brokerId : brokersToFence) {
                        if (active.clusterControl().isUnfenced(brokerId)) {
                            return false;
                        }
                    }
                    return true;
                }, sessionTimeoutMillis * 3,
                "Fencing of brokers did not process within expected time"
            );

            // Send another heartbeat to the brokers we want to keep alive
            sendBrokerHeartbeatToUnfenceBrokers(active, brokersToKeepUnfenced, brokerEpochs);

            // At this point only the brokers we want fenced should be fenced.
            brokersToKeepUnfenced.forEach(brokerId -> {
                assertTrue(active.clusterControl().isUnfenced(brokerId),
                    "Broker " + brokerId + " should have been unfenced");
            });
            brokersToFence.forEach(brokerId -> {
                assertFalse(active.clusterControl().isUnfenced(brokerId),
                    "Broker " + brokerId + " should have been fenced");
            });

            // Verify the isr and leaders for the topic partition
            int[] expectedIsr = {1};
            int[] isrFoo = active.replicationControl().getPartition(topicIdFoo, 0).isr;

            assertArrayEquals(isrFoo, expectedIsr, "The ISR for topic foo was " + Arrays.toString(isrFoo) +
                    ". It is expected to be " + Arrays.toString(expectedIsr));

            int fooLeader = active.replicationControl().getPartition(topicIdFoo, 0).leader;
            assertEquals(expectedIsr[0], fooLeader);

            // Check that there are imbalaned partitions
            assertTrue(active.replicationControl().arePartitionLeadersImbalanced());

            testToImages(logEnv.allRecords());
        }
    }

    @Test
    public void testUncleanShutdownBroker() throws Throwable {
        List<Integer> allBrokers = Arrays.asList(1, 2, 3);
        short replicationFactor = (short) allBrokers.size();
        long sessionTimeoutMillis = 500;

        try (
            LocalLogManagerTestEnv logEnv = new LocalLogManagerTestEnv.Builder(1).
                build();
            QuorumControllerTestEnv controlEnv = new QuorumControllerTestEnv.Builder(logEnv).
                setControllerBuilderInitializer(controllerBuilder -> {
                    controllerBuilder.setConfigSchema(SCHEMA);
                }).
                setSessionTimeoutMillis(OptionalLong.of(sessionTimeoutMillis)).

                setBootstrapMetadata(BootstrapMetadata.fromVersion(MetadataVersion.IBP_3_9_IV1, "test-provided bootstrap ELR enabled")).
                build()
        ) {
            ListenerCollection listeners = new ListenerCollection();
            listeners.add(new Listener().setName("PLAINTEXT").setHost("localhost").setPort(9092));
            QuorumController active = controlEnv.activeController();
            Map<Integer, Long> brokerEpochs = new HashMap<>();

            for (Integer brokerId : allBrokers) {
                CompletableFuture<BrokerRegistrationReply> reply = active.registerBroker(
                    anonymousContextFor(ApiKeys.BROKER_REGISTRATION),
                    new BrokerRegistrationRequestData().
                        setBrokerId(brokerId).
                        setClusterId(active.clusterId()).
                        setFeatures(brokerFeatures(MetadataVersion.IBP_3_0_IV1, MetadataVersion.IBP_3_9_IV1)).
                        setIncarnationId(Uuid.randomUuid()).
                        setLogDirs(Collections.singletonList(Uuid.randomUuid())).
                        setListeners(listeners));
                brokerEpochs.put(brokerId, reply.get().epoch());
            }

            // Brokers are only registered and should still be fenced
            allBrokers.forEach(brokerId -> {
                assertFalse(active.clusterControl().isUnfenced(brokerId),
                    "Broker " + brokerId + " should have been fenced");
            });

            // Unfence all brokers and create a topic foo
            sendBrokerHeartbeatToUnfenceBrokers(active, allBrokers, brokerEpochs);
            CreateTopicsRequestData createTopicsRequestData = new CreateTopicsRequestData().setTopics(
                new CreatableTopicCollection(Collections.singleton(
                    new CreatableTopic().setName("foo").setNumPartitions(1).
                        setReplicationFactor(replicationFactor)).iterator()));
            CreateTopicsResponseData createTopicsResponseData = active.createTopics(
                ANONYMOUS_CONTEXT, createTopicsRequestData,
                Collections.singleton("foo")).get();
            assertEquals(Errors.NONE, Errors.forCode(createTopicsResponseData.topics().find("foo").errorCode()));
            Uuid topicIdFoo = createTopicsResponseData.topics().find("foo").topicId();
            ConfigRecord configRecord = new ConfigRecord()
                .setResourceType(ConfigResource.Type.TOPIC.id())
                .setResourceName("foo")
                .setName(org.apache.kafka.common.config.TopicConfig.MIN_IN_SYNC_REPLICAS_CONFIG)
                .setValue("2");
            RecordTestUtils.replayAll(active.configurationControl(), singletonList(new ApiMessageAndVersion(configRecord, (short) 0)));

            // Fence all the brokers
            TestUtils.waitForCondition(() -> {
                    for (Integer brokerId : allBrokers) {
                        if (active.clusterControl().isUnfenced(brokerId)) {
                            return false;
                        }
                    }
                    return true;
                }, sessionTimeoutMillis * 30,
                "Fencing of brokers did not process within expected time"
            );

            // Verify the isr and elr for the topic partition
            PartitionRegistration partition = active.replicationControl().getPartition(topicIdFoo, 0);
            assertEquals(1, partition.lastKnownElr.length, partition.toString());
            int[] lastKnownElr = partition.lastKnownElr;
            assertEquals(0, partition.isr.length, partition.toString());
            assertEquals(NO_LEADER, partition.leader, partition.toString());

            // The ELR set is not determined.
            assertEquals(2, partition.elr.length, partition.toString());
            int brokerToUncleanShutdown, brokerToBeTheLeader;

            // lastKnownElr stores the last known leader.
            if (lastKnownElr[0] == partition.elr[0]) {
                brokerToUncleanShutdown = partition.elr[0];
                brokerToBeTheLeader = partition.elr[1];
            } else {
                brokerToUncleanShutdown = partition.elr[1];
                brokerToBeTheLeader = partition.elr[0];
            }

            // Unclean shutdown should remove the ELR members.
            active.registerBroker(
                anonymousContextFor(ApiKeys.BROKER_REGISTRATION),
                new BrokerRegistrationRequestData().
                    setBrokerId(brokerToUncleanShutdown).
                    setClusterId(active.clusterId()).
                    setFeatures(brokerFeatures(MetadataVersion.IBP_3_0_IV1, MetadataVersion.IBP_3_9_IV1)).
                    setIncarnationId(Uuid.randomUuid()).
                    setLogDirs(Collections.singletonList(Uuid.randomUuid())).
                    setListeners(listeners)).get();
            partition = active.replicationControl().getPartition(topicIdFoo, 0);
            assertArrayEquals(new int[]{brokerToBeTheLeader}, partition.elr, partition.toString());

            // Unclean shutdown should not remove the last known ELR members.
            active.registerBroker(
                anonymousContextFor(ApiKeys.BROKER_REGISTRATION),
                new BrokerRegistrationRequestData().
                    setBrokerId(lastKnownElr[0]).
                    setClusterId(active.clusterId()).
                    setFeatures(brokerFeatures(MetadataVersion.IBP_3_0_IV1, MetadataVersion.IBP_3_9_IV1)).
                    setIncarnationId(Uuid.randomUuid()).
                    setLogDirs(Collections.singletonList(Uuid.randomUuid())).
                    setListeners(listeners)).get();
            partition = active.replicationControl().getPartition(topicIdFoo, 0);
            assertArrayEquals(lastKnownElr, partition.lastKnownElr, partition.toString());

            // Unfence the last one in the ELR, it should be elected.
            sendBrokerHeartbeatToUnfenceBrokers(active, singletonList(brokerToBeTheLeader), brokerEpochs);
            TestUtils.waitForCondition(() -> {
                    return active.clusterControl().isUnfenced(brokerToBeTheLeader);
                }, sessionTimeoutMillis * 3,
                "Broker should be unfenced."
            );

            partition = active.replicationControl().getPartition(topicIdFoo, 0);
            assertArrayEquals(new int[]{brokerToBeTheLeader}, partition.isr, partition.toString());
            assertEquals(0, partition.elr.length, partition.toString());
            assertEquals(0, partition.lastKnownElr.length, partition.toString());
            assertEquals(brokerToBeTheLeader, partition.leader, partition.toString());
        }
    }


    @Test
    public void testMinIsrUpdateWithElr() throws Throwable {
        List<Integer> allBrokers = Arrays.asList(1, 2, 3);
        List<Integer> brokersToKeepUnfenced = Arrays.asList(1);
        List<Integer> brokersToFence = Arrays.asList(2, 3);
        short replicationFactor = (short) allBrokers.size();
        long sessionTimeoutMillis = 500;

        try (
            LocalLogManagerTestEnv logEnv = new LocalLogManagerTestEnv.Builder(1).build();
            QuorumControllerTestEnv controlEnv = new QuorumControllerTestEnv.Builder(logEnv).
                setControllerBuilderInitializer(controllerBuilder -> {
                    controllerBuilder.setConfigSchema(SCHEMA);
                }).
                setSessionTimeoutMillis(OptionalLong.of(sessionTimeoutMillis)).

                setBootstrapMetadata(BootstrapMetadata.fromVersion(MetadataVersion.IBP_3_8_IV0, "test-provided bootstrap ELR enabled")).
                build()
        ) {
            ListenerCollection listeners = new ListenerCollection();
            listeners.add(new Listener().setName("PLAINTEXT").setHost("localhost").setPort(9092));
            QuorumController active = controlEnv.activeController();
            Map<Integer, Long> brokerEpochs = new HashMap<>();

            for (Integer brokerId : allBrokers) {
                CompletableFuture<BrokerRegistrationReply> reply = active.registerBroker(
                    anonymousContextFor(ApiKeys.BROKER_REGISTRATION),
                    new BrokerRegistrationRequestData().
                        setBrokerId(brokerId).
                        setClusterId(active.clusterId()).
                        setFeatures(brokerFeatures(MetadataVersion.IBP_3_0_IV1, MetadataVersion.IBP_3_8_IV0)).
                        setIncarnationId(Uuid.randomUuid()).
                        setLogDirs(Collections.singletonList(Uuid.randomUuid())).
                        setListeners(listeners));
                brokerEpochs.put(brokerId, reply.get().epoch());
            }

            // Brokers are only registered and should still be fenced
            allBrokers.forEach(brokerId -> {
                assertFalse(active.clusterControl().isUnfenced(brokerId),
                    "Broker " + brokerId + " should have been fenced");
            });

            // Unfence all brokers and create a topic foo
            sendBrokerHeartbeatToUnfenceBrokers(active, allBrokers, brokerEpochs);
            CreateTopicsRequestData createTopicsRequestData = new CreateTopicsRequestData().setTopics(
                new CreatableTopicCollection(Arrays.asList(
                    new CreatableTopic().setName("foo").setNumPartitions(1).
                        setReplicationFactor(replicationFactor),
                    new CreatableTopic().setName("bar").setNumPartitions(1).
                            setReplicationFactor(replicationFactor)
                ).iterator()));
            CreateTopicsResponseData createTopicsResponseData = active.createTopics(
                ANONYMOUS_CONTEXT, createTopicsRequestData,
                new HashSet<>(Arrays.asList("foo", "bar"))).get();
            assertEquals(Errors.NONE, Errors.forCode(createTopicsResponseData.topics().find("foo").errorCode()));
            assertEquals(Errors.NONE, Errors.forCode(createTopicsResponseData.topics().find("bar").errorCode()));
            Uuid topicIdFoo = createTopicsResponseData.topics().find("foo").topicId();
            Uuid topicIdBar = createTopicsResponseData.topics().find("bar").topicId();
            ConfigRecord configRecord = new ConfigRecord()
                .setResourceType(BROKER.id())
                .setResourceName("")
                .setName(TopicConfig.MIN_IN_SYNC_REPLICAS_CONFIG)
                .setValue("2");
            RecordTestUtils.replayAll(active.configurationControl(), singletonList(new ApiMessageAndVersion(configRecord, (short) 0)));

            // Fence brokers
            TestUtils.waitForCondition(() -> {
                    sendBrokerHeartbeatToUnfenceBrokers(active, brokersToKeepUnfenced, brokerEpochs);
                    for (Integer brokerId : brokersToFence) {
                        if (active.clusterControl().isUnfenced(brokerId)) {
                            return false;
                        }
                    }
                    return true;
                }, sessionTimeoutMillis * 3,
                "Fencing of brokers did not process within expected time"
            );

            // Send another heartbeat to the brokers we want to keep alive
            sendBrokerHeartbeatToUnfenceBrokers(active, brokersToKeepUnfenced, brokerEpochs);

            // At this point only the brokers we want fenced should be fenced.
            brokersToKeepUnfenced.forEach(brokerId -> {
                assertTrue(active.clusterControl().isUnfenced(brokerId),
                    "Broker " + brokerId + " should have been unfenced");
            });
            brokersToFence.forEach(brokerId -> {
                assertFalse(active.clusterControl().isUnfenced(brokerId),
                    "Broker " + brokerId + " should have been fenced");
            });
            sendBrokerHeartbeatToUnfenceBrokers(active, brokersToKeepUnfenced, brokerEpochs);

            // First, update the config on topic level.
            // Verify the isr and elr for the topic partition
            PartitionRegistration partition = active.replicationControl().getPartition(topicIdFoo, 0);
            assertArrayEquals(new int[]{1}, partition.isr, partition.toString());

            // The ELR set is not determined but the size is 1.
            assertEquals(1, partition.elr.length, partition.toString());

            ControllerResult<Map<ConfigResource, ApiError>> result = active.configurationControl().incrementalAlterConfigs(toMap(
                entry(new ConfigResource(TOPIC, "foo"), toMap(entry(TopicConfig.MIN_IN_SYNC_REPLICAS_CONFIG, entry(SET, "1"))))),
                true);
            assertEquals(2, result.records().size(), result.records().toString());
            RecordTestUtils.replayAll(active.configurationControl(), singletonList(result.records().get(0)));
            RecordTestUtils.replayAll(active.replicationControl(), singletonList(result.records().get(1)));

            partition = active.replicationControl().getPartition(topicIdFoo, 0);
            assertEquals(0, partition.elr.length, partition.toString());
            assertArrayEquals(new int[]{1}, partition.isr, partition.toString());

            // Now let's try update config on cluster level.
            partition = active.replicationControl().getPartition(topicIdBar, 0);
            assertArrayEquals(new int[]{1}, partition.isr, partition.toString());
            assertEquals(1, partition.elr.length, partition.toString());

            result = active.configurationControl().incrementalAlterConfigs(toMap(
                entry(new ConfigResource(BROKER, ""), toMap(entry(TopicConfig.MIN_IN_SYNC_REPLICAS_CONFIG, entry(SET, "1"))))),
                true);
            assertEquals(2, result.records().size(), result.records().toString());
            RecordTestUtils.replayAll(active.configurationControl(), singletonList(result.records().get(0)));
            RecordTestUtils.replayAll(active.replicationControl(), singletonList(result.records().get(1)));

            partition = active.replicationControl().getPartition(topicIdBar, 0);
            assertEquals(0, partition.elr.length, partition.toString());
            assertArrayEquals(new int[]{1}, partition.isr, partition.toString());
        }
    }

    @Test
    public void testBalancePartitionLeaders() throws Throwable {
        List<Integer> allBrokers = Arrays.asList(1, 2, 3);
        List<Integer> brokersToKeepUnfenced = Arrays.asList(1, 2);
        List<Integer> brokersToFence = Collections.singletonList(3);
        short replicationFactor = (short) allBrokers.size();
        short numberOfPartitions = (short) allBrokers.size();
        long sessionTimeoutMillis = 2000;
        long leaderImbalanceCheckIntervalNs = 1_000_000_000;

        try (
            LocalLogManagerTestEnv logEnv = new LocalLogManagerTestEnv.Builder(1).
                build();
            QuorumControllerTestEnv controlEnv = new QuorumControllerTestEnv.Builder(logEnv).
                setControllerBuilderInitializer(controllerBuilder -> {
                    controllerBuilder.setConfigSchema(SCHEMA);
                }).
                setSessionTimeoutMillis(OptionalLong.of(sessionTimeoutMillis)).
                setLeaderImbalanceCheckIntervalNs(OptionalLong.of(leaderImbalanceCheckIntervalNs)).
                setBootstrapMetadata(SIMPLE_BOOTSTRAP).
                build()
        ) {
            ListenerCollection listeners = new ListenerCollection();
            listeners.add(new Listener().setName("PLAINTEXT").setHost("localhost").setPort(9092));
            QuorumController active = controlEnv.activeController();
            Map<Integer, Long> brokerEpochs = new HashMap<>();

            for (Integer brokerId : allBrokers) {
                CompletableFuture<BrokerRegistrationReply> reply = active.registerBroker(
                    ANONYMOUS_CONTEXT,
                    new BrokerRegistrationRequestData().
                        setBrokerId(brokerId).
                        setClusterId(active.clusterId()).
                        setFeatures(brokerFeatures(MetadataVersion.IBP_3_0_IV1, MetadataVersion.IBP_3_7_IV0)).
                        setIncarnationId(Uuid.randomUuid()).
                        setListeners(listeners));
                brokerEpochs.put(brokerId, reply.get().epoch());
            }

            // Brokers are only registered and should still be fenced
            allBrokers.forEach(brokerId -> {
                assertFalse(active.clusterControl().isUnfenced(brokerId),
                    "Broker " + brokerId + " should have been fenced");
            });

            // Unfence all brokers and create a topic foo
            sendBrokerHeartbeatToUnfenceBrokers(active, allBrokers, brokerEpochs);
            CreateTopicsRequestData createTopicsRequestData = new CreateTopicsRequestData().setTopics(
                new CreatableTopicCollection(Collections.singleton(
                    new CreatableTopic().setName("foo").setNumPartitions(numberOfPartitions).
                        setReplicationFactor(replicationFactor)).iterator()));
            CreateTopicsResponseData createTopicsResponseData = active.createTopics(
                ANONYMOUS_CONTEXT, createTopicsRequestData, Collections.singleton("foo")).get();
            assertEquals(Errors.NONE, Errors.forCode(createTopicsResponseData.topics().find("foo").errorCode()));
            Uuid topicIdFoo = createTopicsResponseData.topics().find("foo").topicId();

            // Fence some of the brokers
            TestUtils.waitForCondition(
                () -> {
                    sendBrokerHeartbeatToUnfenceBrokers(active, brokersToKeepUnfenced, brokerEpochs);
                    for (Integer brokerId : brokersToFence) {
                        if (active.clusterControl().isUnfenced(brokerId)) {
                            return false;
                        }
                    }
                    return true;
                },
                sessionTimeoutMillis * 3,
                "Fencing of brokers did not process within expected time"
            );

            // Send another heartbeat to the brokers we want to keep alive
            sendBrokerHeartbeatToUnfenceBrokers(active, brokersToKeepUnfenced, brokerEpochs);

            // At this point only the brokers we want fenced should be fenced.
            brokersToKeepUnfenced.forEach(brokerId -> {
                assertTrue(active.clusterControl().isUnfenced(brokerId),
                    "Broker " + brokerId + " should have been unfenced");
            });
            brokersToFence.forEach(brokerId -> {
                assertFalse(active.clusterControl().isUnfenced(brokerId),
                    "Broker " + brokerId + " should have been fenced");
            });

            // Check that there are imbalanced partitions
            assertTrue(active.replicationControl().arePartitionLeadersImbalanced());

            // Re-register all fenced brokers
            for (Integer brokerId : brokersToFence) {
                CompletableFuture<BrokerRegistrationReply> reply = active.registerBroker(
                    ANONYMOUS_CONTEXT,
                    new BrokerRegistrationRequestData().
                        setBrokerId(brokerId).
                        setClusterId(active.clusterId()).
                        setFeatures(brokerFeatures(MetadataVersion.IBP_3_0_IV1, MetadataVersion.IBP_3_7_IV0)).
                        setIncarnationId(Uuid.randomUuid()).
                        setListeners(listeners));
                brokerEpochs.put(brokerId, reply.get().epoch());
            }

            // Unfence all brokers
            sendBrokerHeartbeatToUnfenceBrokers(active, allBrokers, brokerEpochs);

            // Let the unfenced broker, 3, join the ISR partition 2
            Set<TopicIdPartition> imbalancedPartitions = new HashSet<>(active.replicationControl().imbalancedPartitions());
            assertEquals(1, imbalancedPartitions.size());
            int imbalancedPartitionId = imbalancedPartitions.iterator().next().partitionId();
            PartitionRegistration partitionRegistration = active.replicationControl().getPartition(topicIdFoo, imbalancedPartitionId);
            AlterPartitionRequestData.PartitionData partitionData = new AlterPartitionRequestData.PartitionData()
                .setPartitionIndex(imbalancedPartitionId)
                .setLeaderEpoch(partitionRegistration.leaderEpoch)
                .setPartitionEpoch(partitionRegistration.partitionEpoch)
                .setNewIsrWithEpochs(AlterPartitionRequest.newIsrToSimpleNewIsrWithBrokerEpochs(Arrays.asList(1, 2, 3)));

            AlterPartitionRequestData.TopicData topicData = new AlterPartitionRequestData.TopicData()
                .setTopicName("foo");
            topicData.partitions().add(partitionData);

            AlterPartitionRequestData alterPartitionRequest = new AlterPartitionRequestData()
                .setBrokerId(partitionRegistration.leader)
                .setBrokerEpoch(brokerEpochs.get(partitionRegistration.leader));
            alterPartitionRequest.topics().add(topicData);

            active.alterPartition(ANONYMOUS_CONTEXT, new AlterPartitionRequest
                .Builder(alterPartitionRequest, false).build((short) 0).data()).get();

            AtomicLong lastHeartbeatMs = new AtomicLong(getMonotonicMs(active.time()));
            sendBrokerHeartbeatToUnfenceBrokers(active, allBrokers, brokerEpochs);
            // Check that partitions are balanced
            TestUtils.waitForCondition(
                () -> {
                    long currentMonotonicMs = getMonotonicMs(active.time());
                    if (currentMonotonicMs > lastHeartbeatMs.get() + (sessionTimeoutMillis / 2)) {
                        lastHeartbeatMs.set(currentMonotonicMs);
                        sendBrokerHeartbeatToUnfenceBrokers(active, allBrokers, brokerEpochs);
                    }
                    return !active.replicationControl().arePartitionLeadersImbalanced();
                },
                TimeUnit.MILLISECONDS.convert(leaderImbalanceCheckIntervalNs * 10, TimeUnit.NANOSECONDS),
                "Leaders were not balanced after unfencing all of the brokers"
            );

            testToImages(logEnv.allRecords());
        }
    }

    private static long getMonotonicMs(Time time) {
        return TimeUnit.NANOSECONDS.toMillis(time.nanoseconds());
    }

    @Test
    public void testNoOpRecordWriteAfterTimeout() throws Throwable {
        long maxIdleIntervalNs = 1_000;
        long maxReplicationDelayMs = 60_000;
        try (
            LocalLogManagerTestEnv logEnv = new LocalLogManagerTestEnv.Builder(3).
                build();
            QuorumControllerTestEnv controlEnv = new QuorumControllerTestEnv.Builder(logEnv).
                setControllerBuilderInitializer(controllerBuilder -> {
                    controllerBuilder.setConfigSchema(SCHEMA);
                    controllerBuilder.setMaxIdleIntervalNs(OptionalLong.of(maxIdleIntervalNs));
                }).
                build()
        ) {
            ListenerCollection listeners = new ListenerCollection();
            listeners.add(new Listener().setName("PLAINTEXT").setHost("localhost").setPort(9092));
            QuorumController active = controlEnv.activeController();

            LocalLogManager localLogManager = logEnv
                .logManagers()
                .stream()
                .filter(logManager -> logManager.nodeId().equals(OptionalInt.of(active.nodeId())))
                .findAny()
                .get();
            TestUtils.waitForCondition(
                () -> localLogManager.highWatermark().isPresent(),
                maxReplicationDelayMs,
                "High watermark was not established"
            );

            final long firstHighWatermark = localLogManager.highWatermark().getAsLong();
            TestUtils.waitForCondition(
                () -> localLogManager.highWatermark().getAsLong() > firstHighWatermark,
                maxReplicationDelayMs,
                "Active controller didn't write NoOpRecord the first time"
            );

            // Do it again to make sure that we are not counting the leader change record
            final long secondHighWatermark = localLogManager.highWatermark().getAsLong();
            TestUtils.waitForCondition(
                () -> localLogManager.highWatermark().getAsLong() > secondHighWatermark,
                maxReplicationDelayMs,
                "Active controller didn't write NoOpRecord the second time"
            );
        }
    }

    @Test
    public void testUnregisterBroker() throws Throwable {
        try (
            LocalLogManagerTestEnv logEnv = new LocalLogManagerTestEnv.Builder(1).
                build();
            QuorumControllerTestEnv controlEnv = new QuorumControllerTestEnv.Builder(logEnv).
                setControllerBuilderInitializer(controllerBuilder -> {
                    controllerBuilder.setConfigSchema(SCHEMA);
                }).
                build()
        ) {
            ListenerCollection listeners = new ListenerCollection();
            listeners.add(new Listener().setName("PLAINTEXT").
                setHost("localhost").setPort(9092));
            QuorumController active = controlEnv.activeController();
            CompletableFuture<BrokerRegistrationReply> reply = active.registerBroker(
                ANONYMOUS_CONTEXT,
                new BrokerRegistrationRequestData().
                    setBrokerId(0).
                    setClusterId(active.clusterId()).
                    setIncarnationId(Uuid.fromString("kxAT73dKQsitIedpiPtwBA")).
                    setFeatures(brokerFeatures(MetadataVersion.IBP_3_0_IV1, MetadataVersion.latestTesting())).
                    setLogDirs(Collections.singletonList(Uuid.fromString("vBpaRsZVSaGsQT53wtYGtg"))).
                    setListeners(listeners));
            assertEquals(5L, reply.get().epoch());
            CreateTopicsRequestData createTopicsRequestData =
                new CreateTopicsRequestData().setTopics(
                    new CreatableTopicCollection(Collections.singleton(
                        new CreatableTopic().setName("foo").setNumPartitions(1).
                            setReplicationFactor((short) 1)).iterator()));
            assertEquals(Errors.INVALID_REPLICATION_FACTOR.code(), active.createTopics(
                ANONYMOUS_CONTEXT,
                createTopicsRequestData, Collections.singleton("foo")).get().
                    topics().find("foo").errorCode());
            assertEquals("Unable to replicate the partition 1 time(s): All brokers " +
                "are currently fenced.", active.createTopics(ANONYMOUS_CONTEXT,
                    createTopicsRequestData, Collections.singleton("foo")).
                        get().topics().find("foo").errorMessage());
            assertEquals(new BrokerHeartbeatReply(true, false, false, false),
                active.processBrokerHeartbeat(ANONYMOUS_CONTEXT, new BrokerHeartbeatRequestData().
                        setWantFence(false).setBrokerEpoch(5L).setBrokerId(0).
                        setCurrentMetadataOffset(100000L)).get());
            assertEquals(Errors.NONE.code(), active.createTopics(ANONYMOUS_CONTEXT,
                createTopicsRequestData, Collections.singleton("foo")).
                    get().topics().find("foo").errorCode());
            CompletableFuture<TopicIdPartition> topicPartitionFuture = active.appendReadEvent(
                "debugGetPartition", OptionalLong.empty(), () -> {
                    Iterator<TopicIdPartition> iterator = active.
                        replicationControl().brokersToIsrs().iterator(0, true);
                    assertTrue(iterator.hasNext());
                    return iterator.next();
                });
            assertEquals(0, topicPartitionFuture.get().partitionId());
            active.unregisterBroker(ANONYMOUS_CONTEXT, 0).get();
            topicPartitionFuture = active.appendReadEvent(
                "debugGetPartition", OptionalLong.empty(), () -> {
                    Iterator<TopicIdPartition> iterator = active.
                        replicationControl().brokersToIsrs().partitionsWithNoLeader();
                    assertTrue(iterator.hasNext());
                    return iterator.next();
                });
            assertEquals(0, topicPartitionFuture.get().partitionId());

            testToImages(logEnv.allRecords());
        }
    }

    private RegisterBrokerRecord.BrokerFeatureCollection registrationFeatures(
        MetadataVersion minVersion,
        MetadataVersion maxVersion
    ) {
        RegisterBrokerRecord.BrokerFeatureCollection features = new RegisterBrokerRecord.BrokerFeatureCollection();
        features.add(new RegisterBrokerRecord.BrokerFeature().
                setName(MetadataVersion.FEATURE_NAME).
                setMinSupportedVersion(minVersion.featureLevel()).
                setMaxSupportedVersion(maxVersion.featureLevel()));
        return features;
    }

    @Test
    public void testSnapshotSaveAndLoad() throws Throwable {
        final int numBrokers = 4;
        Map<Integer, Long> brokerEpochs = new HashMap<>();
        Uuid fooId;
        try (
            LocalLogManagerTestEnv logEnv = new LocalLogManagerTestEnv.Builder(3).
                build();
            QuorumControllerTestEnv controlEnv = new QuorumControllerTestEnv.Builder(logEnv).
                setControllerBuilderInitializer(controllerBuilder -> {
                    controllerBuilder.setConfigSchema(SCHEMA);
                }).
                setBootstrapMetadata(SIMPLE_BOOTSTRAP).
                build()
        ) {
            QuorumController active = controlEnv.activeController();
            for (int i = 0; i < logEnv.logManagers().size(); i++) {
                active.registerController(ANONYMOUS_CONTEXT,
                    new ControllerRegistrationRequestData().
                        setControllerId(i).
                        setIncarnationId(new Uuid(3465346L, i)).
                        setZkMigrationReady(false).
                        setListeners(new ControllerRegistrationRequestData.ListenerCollection(
                            singletonList(
                                new ControllerRegistrationRequestData.Listener().
                                    setName("CONTROLLER").
                                    setHost("localhost").
                                    setPort(8000 + i).
                                    setSecurityProtocol(SecurityProtocol.PLAINTEXT.id)
                                ).iterator()
                        )).
                        setFeatures(new ControllerRegistrationRequestData.FeatureCollection(
                            singletonList(
                                new ControllerRegistrationRequestData.Feature().
                                    setName(MetadataVersion.FEATURE_NAME).
                                    setMinSupportedVersion(MetadataVersion.MINIMUM_KRAFT_VERSION.featureLevel()).
                                    setMaxSupportedVersion(MetadataVersion.IBP_3_7_IV0.featureLevel())
                            ).iterator()
                        ))).get();
            }
            for (int i = 0; i < numBrokers; i++) {
                BrokerRegistrationReply reply = active.registerBroker(ANONYMOUS_CONTEXT,
                    new BrokerRegistrationRequestData().
                        setBrokerId(i).
                        setRack(null).
                        setClusterId(active.clusterId()).
                        setFeatures(brokerFeatures(MetadataVersion.IBP_3_0_IV1, MetadataVersion.IBP_3_7_IV0)).
                        setIncarnationId(Uuid.fromString("kxAT73dKQsitIedpiPtwB" + i)).
                        setListeners(new ListenerCollection(singletonList(new Listener().
                            setName("PLAINTEXT").setHost("localhost").
                            setPort(9092 + i)).iterator()))).get();
                brokerEpochs.put(i, reply.epoch());
            }
            for (int i = 0; i < numBrokers - 1; i++) {
                assertEquals(new BrokerHeartbeatReply(true, false, false, false),
                    active.processBrokerHeartbeat(ANONYMOUS_CONTEXT, new BrokerHeartbeatRequestData().
                        setWantFence(false).setBrokerEpoch(brokerEpochs.get(i)).
                        setBrokerId(i).setCurrentMetadataOffset(100000L)).get());
            }
            CreateTopicsResponseData fooData = active.createTopics(ANONYMOUS_CONTEXT,
                new CreateTopicsRequestData().setTopics(
                    new CreatableTopicCollection(Collections.singleton(
                        new CreatableTopic().setName("foo").setNumPartitions(-1).
                            setReplicationFactor((short) -1).
                            setAssignments(new CreatableReplicaAssignmentCollection(
                                Arrays.asList(new CreatableReplicaAssignment().
                                    setPartitionIndex(0).
                                    setBrokerIds(Arrays.asList(0, 1, 2)),
                                new CreatableReplicaAssignment().
                                    setPartitionIndex(1).
                                    setBrokerIds(Arrays.asList(1, 2, 0))).
                                        iterator()))).iterator())),
                Collections.singleton("foo")).get();
            fooId = fooData.topics().find("foo").topicId();
            active.allocateProducerIds(ANONYMOUS_CONTEXT,
                new AllocateProducerIdsRequestData().setBrokerId(0).setBrokerEpoch(brokerEpochs.get(0))).get();
            controlEnv.close();
            assertEquals(generateTestRecords(fooId, brokerEpochs), logEnv.allRecords());

            testToImages(logEnv.allRecords());
        }
    }

    private List<ApiMessageAndVersion> generateTestRecords(Uuid fooId, Map<Integer, Long> brokerEpochs) {
        return Arrays.asList(
            new ApiMessageAndVersion(new BeginTransactionRecord().
                setName("Bootstrap records"), (short) 0),
            new ApiMessageAndVersion(new FeatureLevelRecord().
                setName(MetadataVersion.FEATURE_NAME).
                setFeatureLevel(MetadataVersion.IBP_3_7_IV0.featureLevel()), (short) 0),
            new ApiMessageAndVersion(new ZkMigrationStateRecord().
                setZkMigrationState((byte) 0), (short) 0),
            new ApiMessageAndVersion(new EndTransactionRecord(), (short) 0),
            new ApiMessageAndVersion(new RegisterControllerRecord().
                setControllerId(0).
                setIncarnationId(Uuid.fromString("AAAAAAA04IIAAAAAAAAAAA")).
                setEndPoints(new RegisterControllerRecord.ControllerEndpointCollection(
                    singletonList(
                        new RegisterControllerRecord.ControllerEndpoint().
                            setName("CONTROLLER").
                            setHost("localhost").
                            setPort(8000).
                            setSecurityProtocol(SecurityProtocol.PLAINTEXT.id)).iterator())).
                setFeatures(new RegisterControllerRecord.ControllerFeatureCollection(
                    singletonList(
                        new RegisterControllerRecord.ControllerFeature().
                            setName(MetadataVersion.FEATURE_NAME).
                            setMinSupportedVersion(MetadataVersion.MINIMUM_KRAFT_VERSION.featureLevel()).
                            setMaxSupportedVersion(MetadataVersion.IBP_3_7_IV0.featureLevel())).iterator())),
                    (short) 0),
            new ApiMessageAndVersion(new RegisterControllerRecord().
                setControllerId(1).
                setIncarnationId(Uuid.fromString("AAAAAAA04IIAAAAAAAAAAQ")).
                setEndPoints(new RegisterControllerRecord.ControllerEndpointCollection(
                    singletonList(
                        new RegisterControllerRecord.ControllerEndpoint().
                            setName("CONTROLLER").
                            setHost("localhost").
                            setPort(8001).
                            setSecurityProtocol(SecurityProtocol.PLAINTEXT.id)).iterator())).
                setFeatures(new RegisterControllerRecord.ControllerFeatureCollection(
                    singletonList(
                        new RegisterControllerRecord.ControllerFeature().
                            setName(MetadataVersion.FEATURE_NAME).
                            setMinSupportedVersion(MetadataVersion.MINIMUM_KRAFT_VERSION.featureLevel()).
                            setMaxSupportedVersion(MetadataVersion.IBP_3_7_IV0.featureLevel())).iterator())),
                    (short) 0),
            new ApiMessageAndVersion(new RegisterControllerRecord().
                setControllerId(2).
                setIncarnationId(Uuid.fromString("AAAAAAA04IIAAAAAAAAAAg")).
                setEndPoints(new RegisterControllerRecord.ControllerEndpointCollection(
                    singletonList(
                        new RegisterControllerRecord.ControllerEndpoint().
                            setName("CONTROLLER").
                            setHost("localhost").
                            setPort(8002).
                            setSecurityProtocol(SecurityProtocol.PLAINTEXT.id)).iterator())).
                setFeatures(new RegisterControllerRecord.ControllerFeatureCollection(
                    singletonList(
                        new RegisterControllerRecord.ControllerFeature().
                            setName(MetadataVersion.FEATURE_NAME).
                            setMinSupportedVersion(MetadataVersion.MINIMUM_KRAFT_VERSION.featureLevel()).
                            setMaxSupportedVersion(MetadataVersion.IBP_3_7_IV0.featureLevel())).iterator())),
                (short) 0),
            new ApiMessageAndVersion(new RegisterBrokerRecord().
                setBrokerId(0).setBrokerEpoch(brokerEpochs.get(0)).
                setIncarnationId(Uuid.fromString("kxAT73dKQsitIedpiPtwB0")).
                setEndPoints(new BrokerEndpointCollection(
                    singletonList(new BrokerEndpoint().setName("PLAINTEXT").setHost("localhost").
                        setPort(9092).setSecurityProtocol((short) 0)).iterator())).
                setFeatures(registrationFeatures(MetadataVersion.IBP_3_0_IV1, MetadataVersion.IBP_3_7_IV0)).
                setRack(null).
                setFenced(true), (short) 2),
            new ApiMessageAndVersion(new RegisterBrokerRecord().
                setBrokerId(1).setBrokerEpoch(brokerEpochs.get(1)).
                setIncarnationId(Uuid.fromString("kxAT73dKQsitIedpiPtwB1")).
                setEndPoints(new BrokerEndpointCollection(singletonList(
                    new BrokerEndpoint().setName("PLAINTEXT").setHost("localhost").
                        setPort(9093).setSecurityProtocol((short) 0)).iterator())).
                setFeatures(registrationFeatures(MetadataVersion.IBP_3_0_IV1, MetadataVersion.IBP_3_7_IV0)).
                setRack(null).
                setFenced(true), (short) 2),
            new ApiMessageAndVersion(new RegisterBrokerRecord().
                setBrokerId(2).setBrokerEpoch(brokerEpochs.get(2)).
                setIncarnationId(Uuid.fromString("kxAT73dKQsitIedpiPtwB2")).
                setEndPoints(new BrokerEndpointCollection(
                    singletonList(new BrokerEndpoint().setName("PLAINTEXT").setHost("localhost").
                        setPort(9094).setSecurityProtocol((short) 0)).iterator())).
                setFeatures(registrationFeatures(MetadataVersion.IBP_3_0_IV1, MetadataVersion.IBP_3_7_IV0)).
                setRack(null).
                setFenced(true), (short) 2),
            new ApiMessageAndVersion(new RegisterBrokerRecord().
                setBrokerId(3).setBrokerEpoch(brokerEpochs.get(3)).
                setIncarnationId(Uuid.fromString("kxAT73dKQsitIedpiPtwB3")).
                setEndPoints(new BrokerEndpointCollection(singletonList(
                    new BrokerEndpoint().setName("PLAINTEXT").setHost("localhost").
                        setPort(9095).setSecurityProtocol((short) 0)).iterator())).
                setFeatures(registrationFeatures(MetadataVersion.IBP_3_0_IV1, MetadataVersion.IBP_3_7_IV0)).
                setRack(null).
                setFenced(true), (short) 2),
            new ApiMessageAndVersion(new BrokerRegistrationChangeRecord().
                setBrokerId(0).
                setBrokerEpoch(brokerEpochs.get(0)).
                setFenced(BrokerRegistrationFencingChange.UNFENCE.value()), (short) 0),
            new ApiMessageAndVersion(new BrokerRegistrationChangeRecord().
                setBrokerId(1).
                setBrokerEpoch(brokerEpochs.get(1)).
                setFenced(BrokerRegistrationFencingChange.UNFENCE.value()), (short) 0),
            new ApiMessageAndVersion(new BrokerRegistrationChangeRecord().
                setBrokerId(2).
                setBrokerEpoch(brokerEpochs.get(2)).
                setFenced(BrokerRegistrationFencingChange.UNFENCE.value()), (short) 0),
            new ApiMessageAndVersion(new TopicRecord().
                setName("foo").setTopicId(fooId), (short) 0),
            new ApiMessageAndVersion(new PartitionRecord().setPartitionId(0).
                setTopicId(fooId).setReplicas(Arrays.asList(0, 1, 2)).
                setIsr(Arrays.asList(0, 1, 2)).setRemovingReplicas(Collections.emptyList()).
                setAddingReplicas(Collections.emptyList()).setLeader(0).setLeaderEpoch(0).
                setPartitionEpoch(0), (short) 0),
            new ApiMessageAndVersion(new PartitionRecord().setPartitionId(1).
                setTopicId(fooId).setReplicas(Arrays.asList(1, 2, 0)).
                setIsr(Arrays.asList(1, 2, 0)).setRemovingReplicas(Collections.emptyList()).
                setAddingReplicas(Collections.emptyList()).setLeader(1).setLeaderEpoch(0).
                setPartitionEpoch(0), (short) 0),
            new ApiMessageAndVersion(new ProducerIdsRecord().
                setBrokerId(0).
                setBrokerEpoch(brokerEpochs.get(0)).
                setNextProducerId(1000), (short) 0));
    }

    /**
     * Test that certain controller operations time out if they stay on the controller
     * queue for too long.
     */
    @Test
    public void testTimeouts() throws Throwable {
        try (
            LocalLogManagerTestEnv logEnv = new LocalLogManagerTestEnv.Builder(1).build();
            QuorumControllerTestEnv controlEnv = new QuorumControllerTestEnv.Builder(logEnv).
                setControllerBuilderInitializer(controllerBuilder -> {
                    controllerBuilder.setConfigSchema(SCHEMA);
                }).
                build()
        ) {
            QuorumController controller = controlEnv.activeController();
            CountDownLatch countDownLatch = pause(controller);
            long now = controller.time().nanoseconds();
            ControllerRequestContext context0 = new ControllerRequestContext(
                new RequestHeaderData(), KafkaPrincipal.ANONYMOUS, OptionalLong.of(now));
            CompletableFuture<CreateTopicsResponseData> createFuture =
                controller.createTopics(context0, new CreateTopicsRequestData().setTimeoutMs(0).
                    setTopics(new CreatableTopicCollection(Collections.singleton(
                        new CreatableTopic().setName("foo")).iterator())),
                    Collections.emptySet());
            CompletableFuture<Map<Uuid, ApiError>> deleteFuture =
                controller.deleteTopics(context0, Collections.singletonList(Uuid.ZERO_UUID));
            CompletableFuture<Map<String, ResultOrError<Uuid>>> findTopicIdsFuture =
                controller.findTopicIds(context0, Collections.singletonList("foo"));
            CompletableFuture<Map<Uuid, ResultOrError<String>>> findTopicNamesFuture =
                controller.findTopicNames(context0, Collections.singletonList(Uuid.ZERO_UUID));
            CompletableFuture<List<CreatePartitionsTopicResult>> createPartitionsFuture =
                controller.createPartitions(context0, Collections.singletonList(
                    new CreatePartitionsTopic()), false);
            CompletableFuture<ElectLeadersResponseData> electLeadersFuture =
                controller.electLeaders(context0, new ElectLeadersRequestData().setTimeoutMs(0).
                    setTopicPartitions(null));
            CompletableFuture<AlterPartitionReassignmentsResponseData> alterReassignmentsFuture =
                controller.alterPartitionReassignments(context0,
                    new AlterPartitionReassignmentsRequestData().setTimeoutMs(0).
                        setTopics(Collections.singletonList(new ReassignableTopic())));
            CompletableFuture<ListPartitionReassignmentsResponseData> listReassignmentsFuture =
                controller.listPartitionReassignments(context0,
                    new ListPartitionReassignmentsRequestData().setTopics(null).setTimeoutMs(0));
            while (controller.time().nanoseconds() == now) {
                Thread.sleep(0, 10);
            }
            countDownLatch.countDown();
            assertYieldsTimeout(createFuture);
            assertYieldsTimeout(deleteFuture);
            assertYieldsTimeout(findTopicIdsFuture);
            assertYieldsTimeout(findTopicNamesFuture);
            assertYieldsTimeout(createPartitionsFuture);
            assertYieldsTimeout(electLeadersFuture);
            assertYieldsTimeout(alterReassignmentsFuture);
            assertYieldsTimeout(listReassignmentsFuture);

            testToImages(logEnv.allRecords());
        }
    }

    private static void assertYieldsTimeout(Future<?> future) {
        assertEquals(TimeoutException.class, assertThrows(ExecutionException.class,
            () -> future.get()).getCause().getClass());
    }

    /**
     * Test that certain controller operations finish immediately without putting an event
     * on the controller queue, if there is nothing to do.
     */
    @Test
    public void testEarlyControllerResults() throws Throwable {
        try (
            LocalLogManagerTestEnv logEnv = new LocalLogManagerTestEnv.Builder(1).
                build();
            QuorumControllerTestEnv controlEnv = new QuorumControllerTestEnv.Builder(logEnv).
                setControllerBuilderInitializer(controllerBuilder -> {
                    controllerBuilder.setConfigSchema(SCHEMA);
                }).
                build()
        ) {
            QuorumController controller = controlEnv.activeController();
            CountDownLatch countDownLatch = pause(controller);
            CompletableFuture<CreateTopicsResponseData> createFuture =
                controller.createTopics(ANONYMOUS_CONTEXT, new CreateTopicsRequestData().
                    setTimeoutMs(120000), Collections.emptySet());
            CompletableFuture<Map<Uuid, ApiError>> deleteFuture =
                controller.deleteTopics(ANONYMOUS_CONTEXT, Collections.emptyList());
            CompletableFuture<Map<String, ResultOrError<Uuid>>> findTopicIdsFuture =
                controller.findTopicIds(ANONYMOUS_CONTEXT, Collections.emptyList());
            CompletableFuture<Map<Uuid, ResultOrError<String>>> findTopicNamesFuture =
                controller.findTopicNames(ANONYMOUS_CONTEXT, Collections.emptyList());
            CompletableFuture<List<CreatePartitionsTopicResult>> createPartitionsFuture =
                controller.createPartitions(ANONYMOUS_CONTEXT, Collections.emptyList(), false);
            CompletableFuture<ElectLeadersResponseData> electLeadersFuture =
                controller.electLeaders(ANONYMOUS_CONTEXT, new ElectLeadersRequestData());
            CompletableFuture<AlterPartitionReassignmentsResponseData> alterReassignmentsFuture =
                controller.alterPartitionReassignments(ANONYMOUS_CONTEXT,
                    new AlterPartitionReassignmentsRequestData());
            createFuture.get();
            deleteFuture.get();
            findTopicIdsFuture.get();
            findTopicNamesFuture.get();
            createPartitionsFuture.get();
            electLeadersFuture.get();
            alterReassignmentsFuture.get();
            countDownLatch.countDown();

            testToImages(logEnv.allRecords());
        }
    }

    @Disabled // TODO: need to fix leader election in LocalLog.
    public void testMissingInMemorySnapshot() throws Exception {
        int numBrokers = 3;
        int numPartitions = 3;
        String topicName = "topic-name";

        try (
            LocalLogManagerTestEnv logEnv = new LocalLogManagerTestEnv.Builder(1).
                build();
            QuorumControllerTestEnv controlEnv = new QuorumControllerTestEnv.Builder(logEnv).
                setControllerBuilderInitializer(controllerBuilder -> {
                    controllerBuilder.setConfigSchema(SCHEMA);
                }).
                build()
        ) {
            QuorumController controller = controlEnv.activeController();

            Map<Integer, Long> brokerEpochs = registerBrokersAndUnfence(controller, numBrokers);

            // Create a lot of partitions
            List<CreatableReplicaAssignment> partitions = IntStream
                .range(0, numPartitions)
                .mapToObj(partitionIndex -> new CreatableReplicaAssignment()
                    .setPartitionIndex(partitionIndex)
                    .setBrokerIds(Arrays.asList(0, 1, 2))
                )
                .collect(Collectors.toList());

            Uuid topicId = controller.createTopics(ANONYMOUS_CONTEXT, new CreateTopicsRequestData()
                    .setTopics(new CreatableTopicCollection(Collections.singleton(new CreatableTopic()
                        .setName(topicName)
                        .setNumPartitions(-1)
                        .setReplicationFactor((short) -1)
                        .setAssignments(new CreatableReplicaAssignmentCollection(partitions.iterator()))
                    ).iterator())),
                Collections.singleton("foo")).get().topics().find(topicName).topicId();

            // Create a lot of alter isr
            List<AlterPartitionRequestData.PartitionData> alterPartitions = IntStream
                .range(0, numPartitions)
                .mapToObj(partitionIndex -> {
                    PartitionRegistration partitionRegistration = controller.replicationControl().getPartition(
                        topicId,
                        partitionIndex
                    );

                    return new AlterPartitionRequestData.PartitionData()
                        .setPartitionIndex(partitionIndex)
                        .setLeaderEpoch(partitionRegistration.leaderEpoch)
                        .setPartitionEpoch(partitionRegistration.partitionEpoch)
                        .setNewIsrWithEpochs(AlterPartitionRequest.newIsrToSimpleNewIsrWithBrokerEpochs(Arrays.asList(0, 1)));
                })
                .collect(Collectors.toList());

            AlterPartitionRequestData.TopicData topicData = new AlterPartitionRequestData.TopicData()
                .setTopicName(topicName);
            topicData.partitions().addAll(alterPartitions);

            int leaderId = 0;
            AlterPartitionRequestData alterPartitionRequest = new AlterPartitionRequestData()
                .setBrokerId(leaderId)
                .setBrokerEpoch(brokerEpochs.get(leaderId));
            alterPartitionRequest.topics().add(topicData);

            logEnv.logManagers().get(0).resignAfterNonAtomicCommit();

            int oldClaimEpoch = controller.curClaimEpoch();
            assertThrows(ExecutionException.class,
                () -> controller.alterPartition(ANONYMOUS_CONTEXT, new AlterPartitionRequest
                    .Builder(alterPartitionRequest, false).build((short) 0).data()).get());

            // Wait for the controller to become active again
            assertSame(controller, controlEnv.activeController());
            assertTrue(
                oldClaimEpoch < controller.curClaimEpoch(),
                String.format("oldClaimEpoch = %s, newClaimEpoch = %s", oldClaimEpoch, controller.curClaimEpoch())
            );

            // Since the alterPartition partially failed we expect to see
            // some partitions to still have 2 in the ISR.
            int partitionsWithReplica2 = Utils.toList(
                controller
                    .replicationControl()
                    .brokersToIsrs()
                    .partitionsWithBrokerInIsr(2)
            ).size();
            int partitionsWithReplica0 = Utils.toList(
                controller
                    .replicationControl()
                    .brokersToIsrs()
                    .partitionsWithBrokerInIsr(0)
            ).size();

            assertEquals(numPartitions, partitionsWithReplica0);
            assertNotEquals(0, partitionsWithReplica2);
            assertTrue(
                partitionsWithReplica0 > partitionsWithReplica2,
                String.format(
                    "partitionsWithReplica0 = %s, partitionsWithReplica2 = %s",
                    partitionsWithReplica0,
                    partitionsWithReplica2
                )
            );

            testToImages(logEnv.allRecords());
        }
    }

    @Test
    public void testConfigResourceExistenceChecker() throws Throwable {
        try (
            LocalLogManagerTestEnv logEnv = new LocalLogManagerTestEnv.Builder(3).
                build();
            QuorumControllerTestEnv controlEnv = new QuorumControllerTestEnv.Builder(logEnv).
                setControllerBuilderInitializer(controllerBuilder -> {
                    controllerBuilder.setConfigSchema(SCHEMA);
                }).
                build()
        ) {
            QuorumController active = controlEnv.activeController();
            registerBrokersAndUnfence(active, 5);
            active.createTopics(ANONYMOUS_CONTEXT, new CreateTopicsRequestData().
                setTopics(new CreatableTopicCollection(Collections.singleton(
                    new CreatableTopic().setName("foo").
                        setReplicationFactor((short) 3).
                        setNumPartitions(1)).iterator())),
                Collections.singleton("foo")).get();
            ConfigResourceExistenceChecker checker =
                active.new ConfigResourceExistenceChecker();
            // A ConfigResource with type=BROKER and name=(empty string) represents
            // the default broker resource. It is used to set cluster configs.
            checker.accept(new ConfigResource(BROKER, ""));

            // Broker 3 exists, so we can set a configuration for it.
            checker.accept(new ConfigResource(BROKER, "3"));

            // Broker 10 does not exist, so this should throw an exception.
            assertThrows(BrokerIdNotRegisteredException.class,
                () -> checker.accept(new ConfigResource(BROKER, "10")));

            // Topic foo exists, so we can set a configuration for it.
            checker.accept(new ConfigResource(TOPIC, "foo"));

            // Topic bar does not exist, so this should throw an exception.
            assertThrows(UnknownTopicOrPartitionException.class,
                () -> checker.accept(new ConfigResource(TOPIC, "bar")));

            testToImages(logEnv.allRecords());
        }
    }

    private static final Uuid FOO_ID = Uuid.fromString("igRktLOnR8ektWHr79F8mw");

    private static final Map<Integer, Long> ALL_ZERO_BROKER_EPOCHS =
        IntStream.of(0, 1, 2, 3).boxed().collect(Collectors.toMap(identity(), __ -> 0L));

    @Test
    public void testFatalMetadataReplayErrorOnActive() throws Throwable {
        try (
            LocalLogManagerTestEnv logEnv = new LocalLogManagerTestEnv.Builder(3).
                build();
            QuorumControllerTestEnv controlEnv = new QuorumControllerTestEnv.Builder(logEnv).
                build()
        ) {
            QuorumController active = controlEnv.activeController();
            CompletableFuture<Void> future = active.appendWriteEvent("errorEvent",
                    OptionalLong.empty(), () -> {
                        return ControllerResult.of(Collections.singletonList(new ApiMessageAndVersion(
                                new ConfigRecord().
                                        setName(null).
                                        setResourceName(null).
                                        setResourceType((byte) 255).
                                        setValue(null), (short) 0)), null);
                    });
            assertThrows(ExecutionException.class, () -> future.get());
            assertEquals(NullPointerException.class, controlEnv.fatalFaultHandler(active.nodeId())
                .firstException().getCause().getClass());
            controlEnv.ignoreFatalFaults();
        }
    }

    @Test
    public void testFatalMetadataErrorDuringSnapshotLoading() throws Exception {
        InitialSnapshot invalidSnapshot = new InitialSnapshot(Collections.unmodifiableList(singletonList(
            new ApiMessageAndVersion(new PartitionRecord(), (short) 0)))
        );

        LocalLogManagerTestEnv.Builder logEnvBuilder = new LocalLogManagerTestEnv.Builder(3)
            .setSnapshotReader(FileRawSnapshotReader.open(
                invalidSnapshot.tempDir.toPath(),
                new OffsetAndEpoch(0, 0)
            ));

        try (LocalLogManagerTestEnv logEnv = logEnvBuilder.build()) {
            try (QuorumControllerTestEnv controlEnv = new QuorumControllerTestEnv.Builder(logEnv).build()) {
                TestUtils.waitForCondition(() -> controlEnv.controllers().stream().allMatch(controller -> {
                    return controlEnv.fatalFaultHandler(controller.nodeId()).firstException() != null;
                }),
                    "At least one controller failed to detect the fatal fault"
                );
                controlEnv.ignoreFatalFaults();
            }
        }
    }

    @Test
    public void testFatalMetadataErrorDuringLogLoading() throws Exception {
        try (LocalLogManagerTestEnv logEnv = new LocalLogManagerTestEnv.Builder(3).build()) {
            logEnv.appendInitialRecords(Collections.unmodifiableList(singletonList(
                new ApiMessageAndVersion(new PartitionRecord(), (short) 0))
            ));

            try (QuorumControllerTestEnv controlEnv = new QuorumControllerTestEnv.Builder(logEnv).build()) {
                TestUtils.waitForCondition(() -> controlEnv.controllers().stream().allMatch(controller -> {
                    return controlEnv.fatalFaultHandler(controller.nodeId()).firstException() != null;
                }),
                    "At least one controller failed to detect the fatal fault"
                );
                controlEnv.ignoreFatalFaults();
            }
        }
    }

    private static void assertInitialLoadFuturesNotComplete(List<StandardAuthorizer> authorizers) {
        for (int i = 0; i < authorizers.size(); i++) {
            assertFalse(authorizers.get(i).initialLoadFuture().isDone(),
                "authorizer " + i + " should not have completed loading.");
        }
    }

    static class InitialSnapshot implements AutoCloseable {
        File tempDir;
        BatchFileWriter writer;

        public InitialSnapshot(List<ApiMessageAndVersion> records) throws Exception {
            tempDir = TestUtils.tempDirectory();
            Path path = Snapshots.snapshotPath(tempDir.toPath(), new OffsetAndEpoch(0, 0));
            writer = BatchFileWriter.open(path);
            writer.append(records);
            writer.close();
            writer = null;
        }

        @Override
        public void close() throws Exception {
            Utils.closeQuietly(writer, "BatchFileWriter");
            Utils.delete(tempDir);
        }
    }

    private static final List<ApiMessageAndVersion> PRE_PRODUCTION_RECORDS =
            Collections.unmodifiableList(Arrays.asList(
                new ApiMessageAndVersion(new RegisterBrokerRecord().
                        setBrokerEpoch(42).
                        setBrokerId(123).
                        setIncarnationId(Uuid.fromString("v78Gbc6sQXK0y5qqRxiryw")).
                        setRack(null),
                        (short) 0),
                new ApiMessageAndVersion(new UnfenceBrokerRecord().
                        setEpoch(42).
                        setId(123),
                        (short) 0),
                new ApiMessageAndVersion(new TopicRecord().
                        setName("bar").
                        setTopicId(Uuid.fromString("cxBT72dK4si8Ied1iP4wBA")),
                        (short) 0)));

    private static final BootstrapMetadata COMPLEX_BOOTSTRAP = BootstrapMetadata.fromRecords(
            Arrays.asList(
                new ApiMessageAndVersion(new FeatureLevelRecord().
                        setName(MetadataVersion.FEATURE_NAME).
                        setFeatureLevel(MetadataVersion.IBP_3_3_IV1.featureLevel()),
                        (short) 0),
                new ApiMessageAndVersion(new ConfigRecord().
                        setResourceType(BROKER.id()).
                        setResourceName("").
                        setName("foo").
                        setValue("bar"),
                        (short) 0)),
            "test bootstrap");

    @Test
    public void testUpgradeFromPreProductionVersion() throws Exception {
        try (
            InitialSnapshot initialSnapshot = new InitialSnapshot(PRE_PRODUCTION_RECORDS);
            LocalLogManagerTestEnv logEnv = new LocalLogManagerTestEnv.Builder(3).
                setSnapshotReader(FileRawSnapshotReader.open(
                    initialSnapshot.tempDir.toPath(), new OffsetAndEpoch(0, 0))).
                build();
            QuorumControllerTestEnv controlEnv = new QuorumControllerTestEnv.Builder(logEnv).
                setControllerBuilderInitializer(controllerBuilder -> {
                    controllerBuilder.setConfigSchema(SCHEMA);
                }).
                setBootstrapMetadata(COMPLEX_BOOTSTRAP).
                build()
        ) {
            QuorumController active = controlEnv.activeController();
            TestUtils.waitForCondition(() ->
                active.featureControl().metadataVersion().equals(MetadataVersion.IBP_3_0_IV1),
                "Failed to get a metadata.version of " + MetadataVersion.IBP_3_0_IV1);
            // The ConfigRecord in our bootstrap should not have been applied, since there
            // were already records present.
            assertEquals(Collections.emptyMap(), active.configurationControl().
                    getConfigs(new ConfigResource(BROKER, "")));

            testToImages(logEnv.allRecords());
        }
    }

    @Test
    public void testInsertBootstrapRecordsToEmptyLog() throws Exception {
        try (
            LocalLogManagerTestEnv logEnv = new LocalLogManagerTestEnv.Builder(3).
                build();
            QuorumControllerTestEnv controlEnv = new QuorumControllerTestEnv.Builder(logEnv).
                setControllerBuilderInitializer(controllerBuilder -> {
                    controllerBuilder.setConfigSchema(SCHEMA);
                }).
                setBootstrapMetadata(COMPLEX_BOOTSTRAP).
                build()
        ) {
            QuorumController active = controlEnv.activeController();

            ControllerRequestContext ctx = new ControllerRequestContext(
                new RequestHeaderData(), KafkaPrincipal.ANONYMOUS, OptionalLong.of(Long.MAX_VALUE));

            TestUtils.waitForCondition(() -> {
                FinalizedControllerFeatures features = active.finalizedFeatures(ctx).get();
                Optional<Short> metadataVersionOpt = features.get(MetadataVersion.FEATURE_NAME);
                return Optional.of(MetadataVersion.IBP_3_3_IV1.featureLevel()).equals(metadataVersionOpt);
            }, "Failed to see expected metadata.version from bootstrap metadata");

            TestUtils.waitForCondition(() -> {
                ConfigResource defaultBrokerResource = new ConfigResource(BROKER, "");

                Map<ConfigResource, Collection<String>> configs = Collections.singletonMap(
                    defaultBrokerResource,
                    Collections.emptyList()
                );

                Map<ConfigResource, ResultOrError<Map<String, String>>> results =
                    active.describeConfigs(ctx, configs).get();

                ResultOrError<Map<String, String>> resultOrError = results.get(defaultBrokerResource);
                return resultOrError.isResult() &&
                    Collections.singletonMap("foo", "bar").equals(resultOrError.result());
            }, "Failed to see expected config change from bootstrap metadata");

            testToImages(logEnv.allRecords());
        }
    }

    static class TestAppender implements Function<List<ApiMessageAndVersion>, Long>  {
        private long offset = 0;

        @Override
        public Long apply(List<ApiMessageAndVersion> apiMessageAndVersions) {
            for (ApiMessageAndVersion apiMessageAndVersion : apiMessageAndVersions) {
                BrokerRegistrationChangeRecord record =
                        (BrokerRegistrationChangeRecord) apiMessageAndVersion.message();
                assertEquals((int) offset, record.brokerId());
                offset++;
            }
            return offset;
        }
    }

    private static ApiMessageAndVersion rec(int i) {
        return new ApiMessageAndVersion(new BrokerRegistrationChangeRecord().setBrokerId(i),
                (short) 0);
    }

    @Test
    public void testAppendRecords() {
        TestAppender appender = new TestAppender();
        assertEquals(5, QuorumController.appendRecords(log,
            ControllerResult.of(Arrays.asList(rec(0), rec(1), rec(2), rec(3), rec(4)), null),
            2,
            appender));
    }

    @Test
    public void testAppendRecordsAtomically() {
        TestAppender appender = new TestAppender();
        assertEquals("Attempted to atomically commit 5 records, but maxRecordsPerBatch is 2",
            assertThrows(IllegalStateException.class, () ->
                QuorumController.appendRecords(log,
                        ControllerResult.atomicOf(Arrays.asList(rec(0), rec(1), rec(2), rec(3), rec(4)), null),
                        2,
                        appender)).getMessage());
    }

    @Test
    public void testBootstrapZkMigrationRecord() throws Exception {
        assertEquals(ZkMigrationState.PRE_MIGRATION,
            checkBootstrapZkMigrationRecord(MetadataVersion.IBP_3_4_IV0, true));

        assertEquals(ZkMigrationState.NONE,
            checkBootstrapZkMigrationRecord(MetadataVersion.IBP_3_4_IV0, false));

        assertEquals(ZkMigrationState.NONE,
            checkBootstrapZkMigrationRecord(MetadataVersion.IBP_3_3_IV0, false));

        assertEquals(
            "The bootstrap metadata.version 3.3-IV0 does not support ZK migrations. Cannot continue with ZK migrations enabled.",
            assertThrows(FaultHandlerException.class, () ->
                checkBootstrapZkMigrationRecord(MetadataVersion.IBP_3_3_IV0, true)).getCause().getMessage()
        );
    }

    public ZkMigrationState checkBootstrapZkMigrationRecord(
        MetadataVersion metadataVersion,
        boolean migrationEnabled
    ) throws Exception {
        try (
            LocalLogManagerTestEnv logEnv = new LocalLogManagerTestEnv.Builder(1).build();
            QuorumControllerTestEnv controlEnv = new QuorumControllerTestEnv.Builder(logEnv).
                setControllerBuilderInitializer(controllerBuilder -> {
                    controllerBuilder.setZkMigrationEnabled(migrationEnabled);
                }).
                setBootstrapMetadata(BootstrapMetadata.fromVersion(metadataVersion, "test")).
                build()
        ) {
            QuorumController active = controlEnv.activeController();
            ZkMigrationState zkMigrationState = active.appendReadEvent("read migration state", OptionalLong.empty(),
                () -> active.featureControl().zkMigrationState()).get(30, TimeUnit.SECONDS);
            testToImages(logEnv.allRecords());
            return zkMigrationState;
        }
    }

    @Test
    public void testUpgradeMigrationStateFrom34() throws Exception {
        try (LocalLogManagerTestEnv logEnv = new LocalLogManagerTestEnv.Builder(1).build()) {
            // In 3.4, we only wrote a PRE_MIGRATION to the log. In that software version, we defined this
            // as enum value 1. In 3.5+ software, this enum value is redefined as MIGRATION
            BootstrapMetadata bootstrapMetadata = BootstrapMetadata.fromVersion(MetadataVersion.IBP_3_4_IV0, "test");
            List<ApiMessageAndVersion> initialRecords = new ArrayList<>(bootstrapMetadata.records());
            initialRecords.add(ZkMigrationState.of((byte) 1).toRecord());
            logEnv.appendInitialRecords(initialRecords);
            try (
                QuorumControllerTestEnv controlEnv = new QuorumControllerTestEnv.Builder(logEnv).
                    setControllerBuilderInitializer(controllerBuilder -> {
                        controllerBuilder.setZkMigrationEnabled(true);
                    }).
                    setBootstrapMetadata(bootstrapMetadata).
                    build()
            ) {
                QuorumController active = controlEnv.activeController();
                assertEquals(active.featureControl().zkMigrationState(), ZkMigrationState.MIGRATION);
                assertFalse(active.featureControl().inPreMigrationMode());
            }

            testToImages(logEnv.allRecords());
        }
    }

    FeatureControlManager getActivationRecords(
            MetadataVersion metadataVersion,
            Optional<ZkMigrationState> stateInLog,
            boolean zkMigrationEnabled
    ) {
        SnapshotRegistry snapshotRegistry = new SnapshotRegistry(new LogContext());
        FeatureControlManager featureControlManager = new FeatureControlManager.Builder()
                .setSnapshotRegistry(snapshotRegistry)
                .setMetadataVersion(metadataVersion)
                .build();

        stateInLog.ifPresent(zkMigrationState ->
            featureControlManager.replay((ZkMigrationStateRecord) zkMigrationState.toRecord().message()));

        ControllerResult<Void> result = ActivationRecordsGenerator.generate(
            msg -> { },
            !stateInLog.isPresent(),
            -1L,
            zkMigrationEnabled,
            BootstrapMetadata.fromVersion(metadataVersion, "test"),
            featureControlManager);
        RecordTestUtils.replayAll(featureControlManager, result.records());
        return featureControlManager;
    }

    @Test
    public void testActivationRecords33() {
        FeatureControlManager featureControl;

        assertEquals(
            "The bootstrap metadata.version 3.3-IV0 does not support ZK migrations. Cannot continue with ZK migrations enabled.",
            assertThrows(RuntimeException.class, () -> getActivationRecords(MetadataVersion.IBP_3_3_IV0, Optional.empty(), true)).getMessage()
        );

        featureControl = getActivationRecords(MetadataVersion.IBP_3_3_IV0, Optional.empty(), false);
        assertEquals(MetadataVersion.IBP_3_3_IV0, featureControl.metadataVersion());
        assertEquals(ZkMigrationState.NONE, featureControl.zkMigrationState());

        assertEquals(
            "Should not have ZK migrations enabled on a cluster running metadata.version 3.3-IV0",
            assertThrows(RuntimeException.class, () -> getActivationRecords(MetadataVersion.IBP_3_3_IV0, Optional.of(ZkMigrationState.NONE), true)).getMessage()
        );

        featureControl = getActivationRecords(MetadataVersion.IBP_3_3_IV0, Optional.of(ZkMigrationState.NONE), false);
        assertEquals(MetadataVersion.IBP_3_3_IV0, featureControl.metadataVersion());
        assertEquals(ZkMigrationState.NONE, featureControl.zkMigrationState());
    }

    @Test
    public void testActivationRecords34() {
        FeatureControlManager featureControl;

        featureControl = getActivationRecords(MetadataVersion.IBP_3_4_IV0, Optional.empty(), true);
        assertEquals(MetadataVersion.IBP_3_4_IV0, featureControl.metadataVersion());
        assertEquals(ZkMigrationState.PRE_MIGRATION, featureControl.zkMigrationState());

        featureControl = getActivationRecords(MetadataVersion.IBP_3_4_IV0, Optional.empty(), false);
        assertEquals(MetadataVersion.IBP_3_4_IV0, featureControl.metadataVersion());
        assertEquals(ZkMigrationState.NONE, featureControl.zkMigrationState());

        assertEquals(
            "Should not have ZK migrations enabled on a cluster that was created in KRaft mode.",
            assertThrows(RuntimeException.class, () -> getActivationRecords(MetadataVersion.IBP_3_4_IV0, Optional.of(ZkMigrationState.NONE), true)).getMessage()
        );

        featureControl = getActivationRecords(MetadataVersion.IBP_3_4_IV0, Optional.of(ZkMigrationState.NONE), false);
        assertEquals(MetadataVersion.IBP_3_4_IV0, featureControl.metadataVersion());
        assertEquals(ZkMigrationState.NONE, featureControl.zkMigrationState());

        featureControl = getActivationRecords(MetadataVersion.IBP_3_4_IV0, Optional.of(ZkMigrationState.PRE_MIGRATION), true);
        assertEquals(MetadataVersion.IBP_3_4_IV0, featureControl.metadataVersion());
        assertEquals(ZkMigrationState.PRE_MIGRATION, featureControl.zkMigrationState());

        featureControl = getActivationRecords(MetadataVersion.IBP_3_4_IV0, Optional.of(ZkMigrationState.MIGRATION), true);
        assertEquals(MetadataVersion.IBP_3_4_IV0, featureControl.metadataVersion());
        assertEquals(ZkMigrationState.MIGRATION, featureControl.zkMigrationState());

        featureControl = getActivationRecords(MetadataVersion.IBP_3_4_IV0, Optional.of(ZkMigrationState.MIGRATION), false);
        assertEquals(MetadataVersion.IBP_3_4_IV0, featureControl.metadataVersion());
        assertEquals(ZkMigrationState.POST_MIGRATION, featureControl.zkMigrationState());

        featureControl = getActivationRecords(MetadataVersion.IBP_3_4_IV0, Optional.of(ZkMigrationState.POST_MIGRATION), true);
        assertEquals(MetadataVersion.IBP_3_4_IV0, featureControl.metadataVersion());
        assertEquals(ZkMigrationState.POST_MIGRATION, featureControl.zkMigrationState());

        featureControl = getActivationRecords(MetadataVersion.IBP_3_4_IV0, Optional.of(ZkMigrationState.POST_MIGRATION), false);
        assertEquals(MetadataVersion.IBP_3_4_IV0, featureControl.metadataVersion());
        assertEquals(ZkMigrationState.POST_MIGRATION, featureControl.zkMigrationState());
    }

    @Test
    public void testActivationRecordsNonEmptyLog() {
        FeatureControlManager featureControl = getActivationRecords(
            MetadataVersion.IBP_3_4_IV0, Optional.empty(), true);
        assertEquals(MetadataVersion.IBP_3_4_IV0, featureControl.metadataVersion());
        assertEquals(ZkMigrationState.PRE_MIGRATION, featureControl.zkMigrationState());
    }

    @ParameterizedTest
    @ValueSource(booleans = {true, false})
    public void testActivationRecordsPartialBootstrap(boolean zkMigrationEnabled) {
        FeatureControlManager featureControlManager = new FeatureControlManager.Builder()
            .setSnapshotRegistry(new SnapshotRegistry(new LogContext()))
            .setMetadataVersion(MetadataVersion.IBP_3_6_IV1)
            .build();

        ControllerResult<Void> result = ActivationRecordsGenerator.generate(
            logMsg -> { },
            true,
            0L,
            zkMigrationEnabled,
            BootstrapMetadata.fromVersion(MetadataVersion.IBP_3_6_IV1, "test"),
            featureControlManager);
        assertFalse(result.isAtomic());
        assertTrue(RecordTestUtils.recordAtIndexAs(
            AbortTransactionRecord.class, result.records(), 0).isPresent());
        assertTrue(RecordTestUtils.recordAtIndexAs(
            BeginTransactionRecord.class, result.records(), 1).isPresent());
        assertTrue(RecordTestUtils.recordAtIndexAs(
            EndTransactionRecord.class, result.records(), result.records().size() - 1).isPresent());
    }

    @Test
    public void testMigrationsEnabledForOldBootstrapMetadataVersion() throws Exception {
        try (
            LocalLogManagerTestEnv logEnv = new LocalLogManagerTestEnv.Builder(1).build()
        ) {
            QuorumControllerTestEnv.Builder controlEnvBuilder = new QuorumControllerTestEnv.Builder(logEnv).
                    setControllerBuilderInitializer(controllerBuilder -> {
                        controllerBuilder.setZkMigrationEnabled(true);
                    }).
                    setBootstrapMetadata(BootstrapMetadata.fromVersion(MetadataVersion.IBP_3_3_IV0, "test"));

            QuorumControllerTestEnv controlEnv = controlEnvBuilder.build();
            QuorumController active = controlEnv.activeController();
            assertEquals(ZkMigrationState.NONE, active.appendReadEvent("read migration state", OptionalLong.empty(),
                () -> active.featureControl().zkMigrationState()).get(30, TimeUnit.SECONDS));
            assertThrows(FaultHandlerException.class, controlEnv::close);

            testToImages(logEnv.allRecords());
        }
    }

    /**
     * Tests all intermediate images lead to the same final image for each image & delta type.
     * @param fromRecords
     */
    @SuppressWarnings("unchecked")
    private static void testToImages(List<ApiMessageAndVersion> fromRecords) {
        List<ImageDeltaPair<?, ?>> testMatrix = Arrays.asList(
            new ImageDeltaPair<>(() -> AclsImage.EMPTY, AclsDelta::new),
            new ImageDeltaPair<>(() -> ClientQuotasImage.EMPTY, ClientQuotasDelta::new),
            new ImageDeltaPair<>(() -> ClusterImage.EMPTY, ClusterDelta::new),
            new ImageDeltaPair<>(() -> ConfigurationsImage.EMPTY, ConfigurationsDelta::new),
            new ImageDeltaPair<>(() -> DelegationTokenImage.EMPTY, DelegationTokenDelta::new),
            new ImageDeltaPair<>(() -> FeaturesImage.EMPTY, FeaturesDelta::new),
            new ImageDeltaPair<>(() -> ProducerIdsImage.EMPTY, ProducerIdsDelta::new),
            new ImageDeltaPair<>(() -> ScramImage.EMPTY, ScramDelta::new),
            new ImageDeltaPair<>(() -> TopicsImage.EMPTY, TopicsDelta::new)
        );

        // test from empty image stopping each of the various intermediate images along the way
        for (ImageDeltaPair<?, ?> pair : testMatrix) {
            new TestThroughAllIntermediateImagesLeadingToFinalImageHelper<>(
                (Supplier<Object>) pair.imageSupplier(), (Function<Object, Object>) pair.deltaCreator()
            ).test(fromRecords);
        }
    }

    @Test
    public void testActivationRecordsPartialTransaction() {
        SnapshotRegistry snapshotRegistry = new SnapshotRegistry(new LogContext());
        FeatureControlManager featureControlManager = new FeatureControlManager.Builder()
            .setSnapshotRegistry(snapshotRegistry)
            .setMetadataVersion(MetadataVersion.IBP_3_6_IV1)
            .build();

        OffsetControlManager offsetControlManager = new OffsetControlManager.Builder().build();
        offsetControlManager.replay(new BeginTransactionRecord(), 10);
        offsetControlManager.handleCommitBatch(Batch.data(20, 1, 1L, 0,
            Collections.singletonList(new ApiMessageAndVersion(new BeginTransactionRecord(), (short) 0))));

        ControllerResult<Void> result = ActivationRecordsGenerator.generate(
            logMsg -> { },
            false,
            offsetControlManager.transactionStartOffset(),
            false,
            BootstrapMetadata.fromVersion(MetadataVersion.IBP_3_6_IV1, "test"),
            featureControlManager);

        assertTrue(result.isAtomic());
        offsetControlManager.replay(
            RecordTestUtils.recordAtIndexAs(AbortTransactionRecord.class, result.records(), 0).get(),
            21
        );
        assertEquals(-1L, offsetControlManager.transactionStartOffset());
    }

    @Test
    public void testActivationRecordsPartialTransactionNoSupport() {
        SnapshotRegistry snapshotRegistry = new SnapshotRegistry(new LogContext());
        FeatureControlManager featureControlManager = new FeatureControlManager.Builder()
            .setSnapshotRegistry(snapshotRegistry)
            .setMetadataVersion(MetadataVersion.IBP_3_6_IV0)
            .build();

        OffsetControlManager offsetControlManager = new OffsetControlManager.Builder().build();
        offsetControlManager.replay(new BeginTransactionRecord(), 10);
        offsetControlManager.handleCommitBatch(Batch.data(20, 1, 1L, 0,
            Collections.singletonList(new ApiMessageAndVersion(new BeginTransactionRecord(), (short) 0))));

        assertThrows(RuntimeException.class, () ->
            ActivationRecordsGenerator.generate(
                msg -> { },
                false,
                offsetControlManager.transactionStartOffset(),
                false,
                BootstrapMetadata.fromVersion(MetadataVersion.IBP_3_6_IV0, "test"),
                featureControlManager)
        );
    }

    private static final List<ApiMessageAndVersion> ZK_MIGRATION_RECORDS =
        Collections.unmodifiableList(Arrays.asList(
            new ApiMessageAndVersion(new TopicRecord().
                setName("spam").
                setTopicId(Uuid.fromString("qvRJLpDYRHmgEi8_TPBYTQ")),
                (short) 0),
            new ApiMessageAndVersion(new PartitionRecord().setPartitionId(0).
                setTopicId(Uuid.fromString("qvRJLpDYRHmgEi8_TPBYTQ")).setReplicas(Arrays.asList(0, 1, 2)).
                setIsr(Arrays.asList(0, 1, 2)).setRemovingReplicas(Collections.emptyList()).
                setAddingReplicas(Collections.emptyList()).setLeader(0).setLeaderEpoch(0).
                setPartitionEpoch(0), (short) 0),
            new ApiMessageAndVersion(new PartitionRecord().setPartitionId(1).
                setTopicId(Uuid.fromString("qvRJLpDYRHmgEi8_TPBYTQ")).setReplicas(Arrays.asList(1, 2, 0)).
                setIsr(Arrays.asList(1, 2, 0)).setRemovingReplicas(Collections.emptyList()).
                setAddingReplicas(Collections.emptyList()).setLeader(1).setLeaderEpoch(0).
                setPartitionEpoch(0), (short) 0)
            ));

    @Test
    public void testFailoverDuringMigrationTransaction() throws Exception {
        try (
            LocalLogManagerTestEnv logEnv = new LocalLogManagerTestEnv.Builder(3).build()
        ) {
            QuorumControllerTestEnv.Builder controlEnvBuilder = new QuorumControllerTestEnv.Builder(logEnv).
                setControllerBuilderInitializer(controllerBuilder -> controllerBuilder.setZkMigrationEnabled(true)).
                setBootstrapMetadata(BootstrapMetadata.fromVersion(MetadataVersion.IBP_3_6_IV1, "test"));
            QuorumControllerTestEnv controlEnv = controlEnvBuilder.build();
            QuorumController active = controlEnv.activeController(true);
            ZkRecordConsumer migrationConsumer = active.zkRecordConsumer();
            migrationConsumer.beginMigration().get(30, TimeUnit.SECONDS);
            migrationConsumer.acceptBatch(ZK_MIGRATION_RECORDS).get(30, TimeUnit.SECONDS);
            forceRenounce(active);

            // Ensure next controller doesn't see the topic from partial migration
            QuorumController newActive = controlEnv.activeController(true);
            CompletableFuture<Map<String, ResultOrError<Uuid>>> results =
                newActive.findTopicIds(ANONYMOUS_CONTEXT, Collections.singleton("spam"));
            assertEquals(
                Errors.UNKNOWN_TOPIC_OR_PARTITION,
                results.get(30, TimeUnit.SECONDS).get("spam").error().error());

            assertEquals(
                ZkMigrationState.PRE_MIGRATION,
                newActive.appendReadEvent("read migration state", OptionalLong.empty(),
                    () -> newActive.featureControl().zkMigrationState()
                ).get(30, TimeUnit.SECONDS)
            );
            // Ensure the migration can happen on new active controller
            migrationConsumer = newActive.zkRecordConsumer();
            migrationConsumer.beginMigration().get(30, TimeUnit.SECONDS);
            migrationConsumer.acceptBatch(ZK_MIGRATION_RECORDS).get(30, TimeUnit.SECONDS);
            migrationConsumer.completeMigration().get(30, TimeUnit.SECONDS);

            results = newActive.findTopicIds(ANONYMOUS_CONTEXT, Collections.singleton("spam"));
            assertTrue(results.get(30, TimeUnit.SECONDS).get("spam").isResult());

            assertEquals(ZkMigrationState.MIGRATION, newActive.appendReadEvent("read migration state", OptionalLong.empty(),
                () -> newActive.featureControl().zkMigrationState()).get(30, TimeUnit.SECONDS));

        }
    }

    @ParameterizedTest
    @EnumSource(value = MetadataVersion.class, names = {"IBP_3_4_IV0", "IBP_3_5_IV0", "IBP_3_6_IV0", "IBP_3_6_IV1"})
    public void testBrokerHeartbeatDuringMigration(MetadataVersion metadataVersion) throws Exception {
        try (
            LocalLogManagerTestEnv logEnv = new LocalLogManagerTestEnv.Builder(1).build()
        ) {
            QuorumControllerTestEnv.Builder controlEnvBuilder = new QuorumControllerTestEnv.Builder(logEnv).
                setControllerBuilderInitializer(controllerBuilder ->
                    controllerBuilder
                        .setZkMigrationEnabled(true)
                        .setMaxIdleIntervalNs(OptionalLong.of(TimeUnit.MILLISECONDS.toNanos(100)))
                ).
                setBootstrapMetadata(BootstrapMetadata.fromVersion(metadataVersion, "test"));
            QuorumControllerTestEnv controlEnv = controlEnvBuilder.build();
            QuorumController active = controlEnv.activeController(true);

            // Register a ZK broker
            BrokerRegistrationReply reply = active.registerBroker(ANONYMOUS_CONTEXT,
                new BrokerRegistrationRequestData().
                    setBrokerId(0).
                    setRack(null).
                    setClusterId(active.clusterId()).
                    setIsMigratingZkBroker(true).
                    setFeatures(brokerFeatures(metadataVersion, metadataVersion)).
                    setIncarnationId(Uuid.fromString("kxAT73dKQsitIedpiPtwB0")).
                    setListeners(new ListenerCollection(singletonList(new Listener().
                        setName("PLAINTEXT").setHost("localhost").
                        setPort(9092)).iterator()))).get();

            // Start migration
            ZkRecordConsumer migrationConsumer = active.zkRecordConsumer();
            migrationConsumer.beginMigration().get(30, TimeUnit.SECONDS);

            // Interleave migration batches with heartbeats. Ensure the heartbeat events use the correct
            // offset when adding to the purgatory. Otherwise, we get errors like:
            //   There is already a deferred event with offset 292. We should not add one with an offset of 241 which is lower than that.
            for (int i = 0; i < 100; i++) {
                Uuid topicId = Uuid.randomUuid();
                String topicName = "testBrokerHeartbeatDuringMigration" + i;
                Future<?> migrationFuture = migrationConsumer.acceptBatch(
                    Arrays.asList(
                        new ApiMessageAndVersion(new TopicRecord().setTopicId(topicId).setName(topicName), (short) 0),
                        new ApiMessageAndVersion(new PartitionRecord().setTopicId(topicId).setPartitionId(0).setIsr(Arrays.asList(0, 1, 2)), (short) 0)));
                active.processBrokerHeartbeat(ANONYMOUS_CONTEXT, new BrokerHeartbeatRequestData().
                        setWantFence(false).setBrokerEpoch(reply.epoch()).setBrokerId(0).
                        setCurrentMetadataOffset(100000L + i));
                migrationFuture.get();
            }

            // Ensure that we can complete a heartbeat even though we leave migration transaction hanging
            assertEquals(new BrokerHeartbeatReply(true, false, false, false),
                active.processBrokerHeartbeat(ANONYMOUS_CONTEXT, new BrokerHeartbeatRequestData().
                    setWantFence(false).setBrokerEpoch(reply.epoch()).setBrokerId(0).
                    setCurrentMetadataOffset(100100L)).get());

        }
    }
}<|MERGE_RESOLUTION|>--- conflicted
+++ resolved
@@ -19,10 +19,7 @@
 
 import org.apache.kafka.common.Uuid;
 import org.apache.kafka.common.config.ConfigResource;
-<<<<<<< HEAD
 import org.apache.kafka.common.config.TopicConfig;
-=======
->>>>>>> cfc7bb90
 import org.apache.kafka.common.errors.BrokerIdNotRegisteredException;
 import org.apache.kafka.common.errors.TimeoutException;
 import org.apache.kafka.common.errors.UnknownTopicOrPartitionException;
@@ -522,7 +519,7 @@
                 }).
                 setSessionTimeoutMillis(OptionalLong.of(sessionTimeoutMillis)).
 
-                setBootstrapMetadata(BootstrapMetadata.fromVersion(MetadataVersion.IBP_3_8_IV0, "test-provided bootstrap ELR enabled")).
+                setBootstrapMetadata(BootstrapMetadata.fromVersion(MetadataVersion.IBP_3_9_IV1, "test-provided bootstrap ELR enabled")).
                 build()
         ) {
             ListenerCollection listeners = new ListenerCollection();
@@ -536,7 +533,7 @@
                     new BrokerRegistrationRequestData().
                         setBrokerId(brokerId).
                         setClusterId(active.clusterId()).
-                        setFeatures(brokerFeatures(MetadataVersion.IBP_3_0_IV1, MetadataVersion.IBP_3_8_IV0)).
+                        setFeatures(brokerFeatures(MetadataVersion.IBP_3_0_IV1, MetadataVersion.IBP_3_9_IV1)).
                         setIncarnationId(Uuid.randomUuid()).
                         setLogDirs(Collections.singletonList(Uuid.randomUuid())).
                         setListeners(listeners));
