/*
 * Licensed to the Apache Software Foundation (ASF) under one or more
 * contributor license agreements. See the NOTICE file distributed with
 * this work for additional information regarding copyright ownership.
 * The ASF licenses this file to You under the Apache License, Version 2.0
 * (the "License"); you may not use this file except in compliance with
 * the License. You may obtain a copy of the License at
 *
 *    http://www.apache.org/licenses/LICENSE-2.0
 *
 * Unless required by applicable law or agreed to in writing, software
 * distributed under the License is distributed on an "AS IS" BASIS,
 * WITHOUT WARRANTIES OR CONDITIONS OF ANY KIND, either express or implied.
 * See the License for the specific language governing permissions and
 * limitations under the License.
 */

package org.apache.kafka.controller;

import org.apache.kafka.common.ElectionType;
import org.apache.kafka.common.TopicPartition;
import org.apache.kafka.common.Uuid;
import org.apache.kafka.common.config.ConfigResource;
import org.apache.kafka.common.errors.InvalidReplicaAssignmentException;
import org.apache.kafka.common.errors.PolicyViolationException;
import org.apache.kafka.common.errors.StaleBrokerEpochException;
import org.apache.kafka.common.message.AlterIsrRequestData;
import org.apache.kafka.common.message.AlterIsrRequestData.PartitionData;
import org.apache.kafka.common.message.AlterIsrRequestData.TopicData;
import org.apache.kafka.common.message.AlterIsrResponseData;
import org.apache.kafka.common.message.AlterPartitionReassignmentsRequestData;
import org.apache.kafka.common.message.AlterPartitionReassignmentsRequestData.ReassignablePartition;
import org.apache.kafka.common.message.AlterPartitionReassignmentsRequestData.ReassignableTopic;
import org.apache.kafka.common.message.AlterPartitionReassignmentsResponseData;
import org.apache.kafka.common.message.AlterPartitionReassignmentsResponseData.ReassignablePartitionResponse;
import org.apache.kafka.common.message.AlterPartitionReassignmentsResponseData.ReassignableTopicResponse;
import org.apache.kafka.common.message.BrokerHeartbeatRequestData;
import org.apache.kafka.common.message.CreatePartitionsRequestData.CreatePartitionsAssignment;
import org.apache.kafka.common.message.CreatePartitionsRequestData.CreatePartitionsTopic;
import org.apache.kafka.common.message.CreatePartitionsResponseData.CreatePartitionsTopicResult;
import org.apache.kafka.common.message.CreateTopicsRequestData;
import org.apache.kafka.common.message.CreateTopicsRequestData.CreatableReplicaAssignment;
import org.apache.kafka.common.message.CreateTopicsRequestData.CreatableTopic;
import org.apache.kafka.common.message.CreateTopicsRequestData.CreatableTopicCollection;
import org.apache.kafka.common.message.CreateTopicsResponseData;
import org.apache.kafka.common.message.CreateTopicsResponseData.CreatableTopicResult;
import org.apache.kafka.common.message.ElectLeadersRequestData;
import org.apache.kafka.common.message.ElectLeadersRequestData.TopicPartitions;
import org.apache.kafka.common.message.ElectLeadersRequestData.TopicPartitionsCollection;
import org.apache.kafka.common.message.ElectLeadersResponseData;
import org.apache.kafka.common.message.ElectLeadersResponseData.PartitionResult;
import org.apache.kafka.common.message.ElectLeadersResponseData.ReplicaElectionResult;
import org.apache.kafka.common.message.ListPartitionReassignmentsRequestData.ListPartitionReassignmentsTopics;
import org.apache.kafka.common.message.ListPartitionReassignmentsResponseData;
import org.apache.kafka.common.message.ListPartitionReassignmentsResponseData.OngoingPartitionReassignment;
import org.apache.kafka.common.message.ListPartitionReassignmentsResponseData.OngoingTopicReassignment;
import org.apache.kafka.common.metadata.ConfigRecord;
import org.apache.kafka.common.metadata.PartitionChangeRecord;
import org.apache.kafka.common.metadata.PartitionRecord;
import org.apache.kafka.common.metadata.RegisterBrokerRecord;
import org.apache.kafka.common.metadata.TopicRecord;
import org.apache.kafka.common.protocol.Errors;
import org.apache.kafka.common.requests.ApiError;
import org.apache.kafka.common.security.auth.SecurityProtocol;
import org.apache.kafka.common.utils.LogContext;
import org.apache.kafka.common.utils.MockTime;
import org.apache.kafka.common.utils.Utils;
import org.apache.kafka.metadata.BrokerHeartbeatReply;
import org.apache.kafka.metadata.BrokerRegistration;
import org.apache.kafka.metadata.MetadataVersions;
import org.apache.kafka.metadata.PartitionRegistration;
import org.apache.kafka.metadata.RecordTestUtils;
import org.apache.kafka.metadata.Replicas;
import org.apache.kafka.server.common.ApiMessageAndVersion;
import org.apache.kafka.server.policy.CreateTopicPolicy;
import org.apache.kafka.timeline.SnapshotRegistry;
import org.junit.jupiter.api.Test;
import org.junit.jupiter.api.Timeout;
import org.junit.jupiter.params.ParameterizedTest;
import org.junit.jupiter.params.provider.ValueSource;
import org.slf4j.Logger;
import org.slf4j.LoggerFactory;

import java.util.concurrent.atomic.AtomicLong;
import java.util.ArrayList;
import java.util.Collections;
import java.util.HashMap;
import java.util.HashSet;
import java.util.List;
import java.util.Map;
import java.util.Optional;
import java.util.OptionalInt;
import java.util.Set;
import java.util.concurrent.TimeUnit;
import java.util.stream.Collectors;
import java.util.stream.IntStream;

import static java.util.Arrays.asList;
import static java.util.Collections.singletonList;
import static java.util.Collections.singletonMap;
import static org.apache.kafka.common.config.TopicConfig.SEGMENT_BYTES_CONFIG;
import static org.apache.kafka.common.protocol.Errors.ELECTION_NOT_NEEDED;
import static org.apache.kafka.common.protocol.Errors.ELIGIBLE_LEADERS_NOT_AVAILABLE;
import static org.apache.kafka.common.protocol.Errors.FENCED_LEADER_EPOCH;
import static org.apache.kafka.common.protocol.Errors.INVALID_PARTITIONS;
import static org.apache.kafka.common.protocol.Errors.INVALID_REPLICA_ASSIGNMENT;
import static org.apache.kafka.common.protocol.Errors.INVALID_TOPIC_EXCEPTION;
import static org.apache.kafka.common.protocol.Errors.NONE;
import static org.apache.kafka.common.protocol.Errors.NO_REASSIGNMENT_IN_PROGRESS;
import static org.apache.kafka.common.protocol.Errors.POLICY_VIOLATION;
import static org.apache.kafka.common.protocol.Errors.PREFERRED_LEADER_NOT_AVAILABLE;
import static org.apache.kafka.common.protocol.Errors.UNKNOWN_TOPIC_ID;
import static org.apache.kafka.common.protocol.Errors.UNKNOWN_TOPIC_OR_PARTITION;
import static org.apache.kafka.controller.BrokersToIsrs.TopicIdPartition;
import static org.apache.kafka.metadata.LeaderConstants.NO_LEADER;
import static org.junit.jupiter.api.Assertions.assertArrayEquals;
import static org.junit.jupiter.api.Assertions.assertEquals;
import static org.junit.jupiter.api.Assertions.assertFalse;
import static org.junit.jupiter.api.Assertions.assertNotEquals;
import static org.junit.jupiter.api.Assertions.assertNotNull;
import static org.junit.jupiter.api.Assertions.assertNull;
import static org.junit.jupiter.api.Assertions.assertThrows;
import static org.junit.jupiter.api.Assertions.assertTrue;


@Timeout(40)
public class ReplicationControlManagerTest {
    private final static Logger log = LoggerFactory.getLogger(ReplicationControlManagerTest.class);
    private final static int BROKER_SESSION_TIMEOUT_MS = 1000;

    private static class ReplicationControlTestContext {
        final SnapshotRegistry snapshotRegistry = new SnapshotRegistry(new LogContext());
        final LogContext logContext = new LogContext();
        final MockTime time = new MockTime();
        final MockRandom random = new MockRandom();
        final ControllerMetrics metrics = new MockControllerMetrics();
<<<<<<< HEAD
        final ClusterControlManager clusterControl = new ClusterControlManager(
            logContext, time, snapshotRegistry, TimeUnit.MILLISECONDS.convert(BROKER_SESSION_TIMEOUT_MS, TimeUnit.NANOSECONDS),
            new StripedReplicaPlacer(random), metrics, MetadataVersions::latest);
=======
        final String clusterId = Uuid.randomUuid().toString();
        final ClusterControlManager clusterControl = new ClusterControlManager(logContext,
            clusterId,
            time,
            snapshotRegistry,
            TimeUnit.MILLISECONDS.convert(BROKER_SESSION_TIMEOUT_MS, TimeUnit.NANOSECONDS),
            new StripedReplicaPlacer(random),
            metrics);
>>>>>>> bd9e4840
        final ConfigurationControlManager configurationControl = new ConfigurationControlManager(
            new LogContext(), snapshotRegistry, Collections.emptyMap(), Optional.empty(),
                (__, ___) -> { });
        final ReplicationControlManager replicationControl;

        void replay(List<ApiMessageAndVersion> records) throws Exception {
            RecordTestUtils.replayAll(clusterControl, records);
            RecordTestUtils.replayAll(configurationControl, records);
            RecordTestUtils.replayAll(replicationControl, records);
        }

        ReplicationControlTestContext() {
            this(Optional.empty());
        }

        ReplicationControlTestContext(Optional<CreateTopicPolicy> createTopicPolicy) {
            this.replicationControl = new ReplicationControlManager(snapshotRegistry,
                new LogContext(),
                (short) 3,
                1,
                configurationControl,
                clusterControl,
                metrics,
                createTopicPolicy);
            clusterControl.activate();
        }

        CreatableTopicResult createTestTopic(String name,
                                             int numPartitions,
                                             short replicationFactor,
                                             short expectedErrorCode) throws Exception {
            CreateTopicsRequestData request = new CreateTopicsRequestData();
            CreatableTopic topic = new CreatableTopic().setName(name);
            topic.setNumPartitions(numPartitions).setReplicationFactor(replicationFactor);
            request.topics().add(topic);
            ControllerResult<CreateTopicsResponseData> result =
                replicationControl.createTopics(request);
            CreatableTopicResult topicResult = result.response().topics().find(name);
            assertNotNull(topicResult);
            assertEquals(expectedErrorCode, topicResult.errorCode());
            if (expectedErrorCode == NONE.code()) {
                replay(result.records());
            }
            return topicResult;
        }

        CreatableTopicResult createTestTopic(String name, int[][] replicas) throws Exception {
            return createTestTopic(name, replicas, Collections.emptyMap(), (short) 0);
        }

        CreatableTopicResult createTestTopic(String name, int[][] replicas,
                                             short expectedErrorCode) throws Exception {
            return createTestTopic(name, replicas, Collections.emptyMap(), expectedErrorCode);
        }

        CreatableTopicResult createTestTopic(String name, int[][] replicas,
                                             Map<String, String> configs,
                                             short expectedErrorCode) throws Exception {
            assertFalse(replicas.length == 0);
            CreateTopicsRequestData request = new CreateTopicsRequestData();
            CreatableTopic topic = new CreatableTopic().setName(name);
            topic.setNumPartitions(-1).setReplicationFactor((short) -1);
            for (int i = 0; i < replicas.length; i++) {
                topic.assignments().add(new CreatableReplicaAssignment().
                    setPartitionIndex(i).setBrokerIds(Replicas.toList(replicas[i])));
            }
            configs.entrySet().forEach(e -> topic.configs().add(
                new CreateTopicsRequestData.CreateableTopicConfig().setName(e.getKey()).
                    setValue(e.getValue())));
            request.topics().add(topic);
            ControllerResult<CreateTopicsResponseData> result =
                replicationControl.createTopics(request);
            CreatableTopicResult topicResult = result.response().topics().find(name);
            assertNotNull(topicResult);
            assertEquals(expectedErrorCode, topicResult.errorCode());
            if (expectedErrorCode == NONE.code()) {
                assertEquals(replicas.length, topicResult.numPartitions());
                assertEquals(replicas[0].length, topicResult.replicationFactor());
                replay(result.records());
            }
            return topicResult;
        }

        void createPartitions(int count, String name,
                int[][] replicas, short expectedErrorCode) throws Exception {
            assertFalse(replicas.length == 0);
            CreatePartitionsTopic topic = new CreatePartitionsTopic().
                setName(name).
                setCount(count);
            for (int i = 0; i < replicas.length; i++) {
                topic.assignments().add(new CreatePartitionsAssignment().
                    setBrokerIds(Replicas.toList(replicas[i])));
            }
            ControllerResult<List<CreatePartitionsTopicResult>> result =
                replicationControl.createPartitions(Collections.singletonList(topic));
            assertEquals(1, result.response().size());
            CreatePartitionsTopicResult topicResult = result.response().get(0);
            assertEquals(name, topicResult.name());
            assertEquals(expectedErrorCode, topicResult.errorCode());
            replay(result.records());
        }

        void registerBrokers(Integer... brokerIds) throws Exception {
            for (int brokerId : brokerIds) {
                RegisterBrokerRecord brokerRecord = new RegisterBrokerRecord().
                    setBrokerEpoch(brokerId + 100).setBrokerId(brokerId);
                brokerRecord.endPoints().add(new RegisterBrokerRecord.BrokerEndpoint().
                    setSecurityProtocol(SecurityProtocol.PLAINTEXT.id).
                    setPort((short) 9092 + brokerId).
                    setName("PLAINTEXT").
                    setHost("localhost"));
                replay(Collections.singletonList(new ApiMessageAndVersion(brokerRecord, (short) 0)));
            }
        }

        void alterIsr(
            TopicIdPartition topicIdPartition,
            int leaderId,
            List<Integer> isr
        ) throws Exception {
            BrokerRegistration registration = clusterControl.brokerRegistrations().get(leaderId);
            assertFalse(registration.fenced());

            PartitionRegistration partition = replicationControl.getPartition(
                topicIdPartition.topicId(),
                topicIdPartition.partitionId()
            );
            assertNotNull(partition);
            assertEquals(leaderId, partition.leader);

            PartitionData partitionData = new PartitionData()
                .setPartitionIndex(topicIdPartition.partitionId())
                .setCurrentIsrVersion(partition.partitionEpoch)
                .setLeaderEpoch(partition.leaderEpoch)
                .setNewIsr(isr);

            String topicName = replicationControl.getTopic(topicIdPartition.topicId()).name();
            TopicData topicData = new TopicData()
                .setName(topicName)
                .setPartitions(singletonList(partitionData));

            ControllerResult<AlterIsrResponseData> alterIsr = replicationControl.alterIsr(
                new AlterIsrRequestData()
                    .setBrokerId(leaderId)
                    .setBrokerEpoch(registration.epoch())
                    .setTopics(singletonList(topicData)));
            replay(alterIsr.records());
        }

        void unfenceBrokers(Integer... brokerIds)  throws Exception {
            unfenceBrokers(Utils.mkSet(brokerIds));
        }

        void unfenceBrokers(Set<Integer> brokerIds) throws Exception {
            for (int brokerId : brokerIds) {
                ControllerResult<BrokerHeartbeatReply> result = replicationControl.
                    processBrokerHeartbeat(new BrokerHeartbeatRequestData().
                        setBrokerId(brokerId).setBrokerEpoch(brokerId + 100).
                        setCurrentMetadataOffset(1).
                        setWantFence(false).setWantShutDown(false), 0);
                assertEquals(new BrokerHeartbeatReply(true, false, false, false),
                    result.response());
                replay(result.records());
            }
        }

        void alterTopicConfig(
            String topic,
            String configKey,
            String configValue
        ) throws Exception {
            ConfigRecord configRecord = new ConfigRecord()
                .setResourceType(ConfigResource.Type.TOPIC.id())
                .setResourceName(topic)
                .setName(configKey)
                .setValue(configValue);
            replay(singletonList(new ApiMessageAndVersion(configRecord, (short) 0)));
        }

        void fenceBrokers(Set<Integer> brokerIds) throws Exception {
            time.sleep(BROKER_SESSION_TIMEOUT_MS);

            Set<Integer> unfencedBrokerIds = clusterControl.brokerRegistrations().keySet().stream()
                .filter(brokerId -> !brokerIds.contains(brokerId))
                .collect(Collectors.toSet());
            unfenceBrokers(unfencedBrokerIds.toArray(new Integer[0]));

            Optional<Integer> staleBroker = clusterControl.heartbeatManager().findOneStaleBroker();
            while (staleBroker.isPresent()) {
                ControllerResult<Void> fenceResult = replicationControl.maybeFenceOneStaleBroker();
                replay(fenceResult.records());
                staleBroker = clusterControl.heartbeatManager().findOneStaleBroker();
            }

            assertEquals(brokerIds, clusterControl.fencedBrokerIds());
        }

        long currentBrokerEpoch(int brokerId) {
            Map<Integer, BrokerRegistration> registrations = clusterControl.brokerRegistrations();
            BrokerRegistration registration = registrations.get(brokerId);
            assertNotNull(registration, "No current registration for broker " + brokerId);
            return registration.epoch();
        }

        OptionalInt currentLeader(TopicIdPartition topicIdPartition) {
            PartitionRegistration partition = replicationControl.
                getPartition(topicIdPartition.topicId(), topicIdPartition.partitionId());
            return (partition.leader < 0) ? OptionalInt.empty() : OptionalInt.of(partition.leader);
        }
    }

    private static class MockCreateTopicPolicy implements CreateTopicPolicy {
        private final List<RequestMetadata> expecteds;
        private final AtomicLong index = new AtomicLong(0);

        MockCreateTopicPolicy(List<RequestMetadata> expecteds) {
            this.expecteds = expecteds;
        }

        @Override
        public void validate(RequestMetadata actual) throws PolicyViolationException {
            long curIndex = index.getAndIncrement();
            if (curIndex >= expecteds.size()) {
                throw new PolicyViolationException("Unexpected topic creation: index " +
                    "out of range at " + curIndex);
            }
            RequestMetadata expected = expecteds.get((int) curIndex);
            if (!expected.equals(actual)) {
                throw new PolicyViolationException("Expected: " + expected +
                    ". Got: " + actual);
            }
        }

        @Override
        public void close() throws Exception {
            // nothing to do
        }

        @Override
        public void configure(Map<String, ?> configs) {
            // nothing to do
        }
    }

    @Test
    public void testCreateTopics() throws Exception {
        ReplicationControlTestContext ctx = new ReplicationControlTestContext();
        ReplicationControlManager replicationControl = ctx.replicationControl;
        CreateTopicsRequestData request = new CreateTopicsRequestData();
        request.topics().add(new CreatableTopic().setName("foo").
            setNumPartitions(-1).setReplicationFactor((short) -1));
        ControllerResult<CreateTopicsResponseData> result =
            replicationControl.createTopics(request);
        CreateTopicsResponseData expectedResponse = new CreateTopicsResponseData();
        expectedResponse.topics().add(new CreatableTopicResult().setName("foo").
            setErrorCode(Errors.INVALID_REPLICATION_FACTOR.code()).
                setErrorMessage("Unable to replicate the partition 3 time(s): All " +
                    "brokers are currently fenced."));
        assertEquals(expectedResponse, result.response());

        ctx.registerBrokers(0, 1, 2);
        ctx.unfenceBrokers(0, 1, 2);
        ControllerResult<CreateTopicsResponseData> result2 =
            replicationControl.createTopics(request);
        CreateTopicsResponseData expectedResponse2 = new CreateTopicsResponseData();
        expectedResponse2.topics().add(new CreatableTopicResult().setName("foo").
            setNumPartitions(1).setReplicationFactor((short) 3).
            setErrorMessage(null).setErrorCode((short) 0).
            setTopicId(result2.response().topics().find("foo").topicId()));
        assertEquals(expectedResponse2, result2.response());
        ctx.replay(result2.records());
        assertEquals(new PartitionRegistration(new int[] {1, 2, 0},
            new int[] {1, 2, 0}, Replicas.NONE, Replicas.NONE, 1, 0, 0),
            replicationControl.getPartition(
                ((TopicRecord) result2.records().get(0).message()).topicId(), 0));
        ControllerResult<CreateTopicsResponseData> result3 =
                replicationControl.createTopics(request);
        CreateTopicsResponseData expectedResponse3 = new CreateTopicsResponseData();
        expectedResponse3.topics().add(new CreatableTopicResult().setName("foo").
                setErrorCode(Errors.TOPIC_ALREADY_EXISTS.code()).
                setErrorMessage("Topic 'foo' already exists."));
        assertEquals(expectedResponse3, result3.response());
        Uuid fooId = result2.response().topics().find("foo").topicId();
        RecordTestUtils.assertBatchIteratorContains(asList(
            asList(new ApiMessageAndVersion(new PartitionRecord().
                    setPartitionId(0).setTopicId(fooId).
                    setReplicas(asList(1, 2, 0)).setIsr(asList(1, 2, 0)).
                    setRemovingReplicas(Collections.emptyList()).setAddingReplicas(Collections.emptyList()).setLeader(1).
                    setLeaderEpoch(0).setPartitionEpoch(0), (short) 0),
                new ApiMessageAndVersion(new TopicRecord().
                    setTopicId(fooId).setName("foo"), (short) 0))),
            ctx.replicationControl.iterator(Long.MAX_VALUE));
    }

    @Test
    public void testBrokerCountMetrics() throws Exception {
        ReplicationControlTestContext ctx = new ReplicationControlTestContext();
        ReplicationControlManager replicationControl = ctx.replicationControl;

        ctx.registerBrokers(0);

        assertEquals(1, ctx.metrics.fencedBrokerCount());
        assertEquals(0, ctx.metrics.activeBrokerCount());

        ctx.unfenceBrokers(0);

        assertEquals(0, ctx.metrics.fencedBrokerCount());
        assertEquals(1, ctx.metrics.activeBrokerCount());

        ctx.registerBrokers(1);
        ctx.unfenceBrokers(1);

        assertEquals(2, ctx.metrics.activeBrokerCount());

        ctx.registerBrokers(2);
        ctx.unfenceBrokers(2);

        assertEquals(0, ctx.metrics.fencedBrokerCount());
        assertEquals(3, ctx.metrics.activeBrokerCount());

        ControllerResult<Void> result = replicationControl.unregisterBroker(0);
        ctx.replay(result.records());
        result = replicationControl.unregisterBroker(2);
        ctx.replay(result.records());

        assertEquals(0, ctx.metrics.fencedBrokerCount());
        assertEquals(1, ctx.metrics.activeBrokerCount());
    }

    @Test
    public void testCreateTopicsWithValidateOnlyFlag() throws Exception {
        ReplicationControlTestContext ctx = new ReplicationControlTestContext();
        ctx.registerBrokers(0, 1, 2);
        ctx.unfenceBrokers(0, 1, 2);
        CreateTopicsRequestData request = new CreateTopicsRequestData().setValidateOnly(true);
        request.topics().add(new CreatableTopic().setName("foo").
            setNumPartitions(1).setReplicationFactor((short) 3));
        ControllerResult<CreateTopicsResponseData> result =
            ctx.replicationControl.createTopics(request);
        assertEquals(0, result.records().size());
        CreatableTopicResult topicResult = result.response().topics().find("foo");
        assertEquals((short) 0, topicResult.errorCode());
    }

    @Test
    public void testInvalidCreateTopicsWithValidateOnlyFlag() throws Exception {
        ReplicationControlTestContext ctx = new ReplicationControlTestContext();
        ctx.registerBrokers(0, 1, 2);
        ctx.unfenceBrokers(0, 1, 2);
        CreateTopicsRequestData request = new CreateTopicsRequestData().setValidateOnly(true);
        request.topics().add(new CreatableTopic().setName("foo").
            setNumPartitions(1).setReplicationFactor((short) 4));
        ControllerResult<CreateTopicsResponseData> result =
            ctx.replicationControl.createTopics(request);
        assertEquals(0, result.records().size());
        CreateTopicsResponseData expectedResponse = new CreateTopicsResponseData();
        expectedResponse.topics().add(new CreatableTopicResult().setName("foo").
            setErrorCode(Errors.INVALID_REPLICATION_FACTOR.code()).
            setErrorMessage("Unable to replicate the partition 4 time(s): The target " +
                "replication factor of 4 cannot be reached because only 3 broker(s) " +
                "are registered."));
        assertEquals(expectedResponse, result.response());
    }

    @Test
    public void testCreateTopicsWithPolicy() throws Exception {
        MockCreateTopicPolicy createTopicPolicy = new MockCreateTopicPolicy(asList(
            new CreateTopicPolicy.RequestMetadata("foo", 2, (short) 2,
                null, Collections.emptyMap()),
            new CreateTopicPolicy.RequestMetadata("bar", 3, (short) 2,
                null, Collections.emptyMap()),
            new CreateTopicPolicy.RequestMetadata("baz", null, null,
                Collections.singletonMap(0, asList(2, 1, 0)),
                Collections.singletonMap(SEGMENT_BYTES_CONFIG, "12300000")),
            new CreateTopicPolicy.RequestMetadata("quux", null, null,
                Collections.singletonMap(0, asList(2, 1, 0)), Collections.emptyMap())));
        ReplicationControlTestContext ctx =
            new ReplicationControlTestContext(Optional.of(createTopicPolicy));
        ctx.registerBrokers(0, 1, 2);
        ctx.unfenceBrokers(0, 1, 2);
        ctx.createTestTopic("foo", 2, (short) 2, NONE.code());
        ctx.createTestTopic("bar", 3, (short) 3, POLICY_VIOLATION.code());
        ctx.createTestTopic("baz", new int[][] {new int[] {2, 1, 0}},
            Collections.singletonMap(SEGMENT_BYTES_CONFIG, "12300000"), NONE.code());
        ctx.createTestTopic("quux", new int[][] {new int[] {1, 2, 0}}, POLICY_VIOLATION.code());
    }

    @Test
    public void testGlobalTopicAndPartitionMetrics() throws Exception {
        ReplicationControlTestContext ctx = new ReplicationControlTestContext();
        ReplicationControlManager replicationControl = ctx.replicationControl;
        CreateTopicsRequestData request = new CreateTopicsRequestData();
        request.topics().add(new CreatableTopic().setName("foo").
            setNumPartitions(1).setReplicationFactor((short) -1));

        ctx.registerBrokers(0, 1, 2);
        ctx.unfenceBrokers(0, 1, 2);

        List<Uuid> topicsToDelete = new ArrayList<>();

        ControllerResult<CreateTopicsResponseData> result =
            replicationControl.createTopics(request);
        topicsToDelete.add(result.response().topics().find("foo").topicId());

        RecordTestUtils.replayAll(replicationControl, result.records());
        assertEquals(1, ctx.metrics.globalTopicsCount());

        request = new CreateTopicsRequestData();
        request.topics().add(new CreatableTopic().setName("bar").
            setNumPartitions(1).setReplicationFactor((short) -1));
        request.topics().add(new CreatableTopic().setName("baz").
            setNumPartitions(2).setReplicationFactor((short) -1));
        result = replicationControl.createTopics(request);
        RecordTestUtils.replayAll(replicationControl, result.records());
        assertEquals(3, ctx.metrics.globalTopicsCount());
        assertEquals(4, ctx.metrics.globalPartitionCount());

        topicsToDelete.add(result.response().topics().find("baz").topicId());
        ControllerResult<Map<Uuid, ApiError>> deleteResult = replicationControl.deleteTopics(topicsToDelete);
        RecordTestUtils.replayAll(replicationControl, deleteResult.records());
        assertEquals(1, ctx.metrics.globalTopicsCount());
        assertEquals(1, ctx.metrics.globalPartitionCount());

        Uuid topicToDelete = result.response().topics().find("bar").topicId();
        deleteResult = replicationControl.deleteTopics(Collections.singletonList(topicToDelete));
        RecordTestUtils.replayAll(replicationControl, deleteResult.records());
        assertEquals(0, ctx.metrics.globalTopicsCount());
        assertEquals(0, ctx.metrics.globalPartitionCount());
    }

    @Test
    public void testOfflinePartitionAndReplicaImbalanceMetrics() throws Exception {
        ReplicationControlTestContext ctx = new ReplicationControlTestContext();
        ReplicationControlManager replicationControl = ctx.replicationControl;
        ctx.registerBrokers(0, 1, 2, 3);
        ctx.unfenceBrokers(0, 1, 2, 3);

        CreatableTopicResult foo = ctx.createTestTopic("foo", new int[][] {
            new int[] {0, 2}, new int[] {0, 1}});

        CreatableTopicResult zar = ctx.createTestTopic("zar", new int[][] {
            new int[] {0, 1, 2}, new int[] {1, 2, 3}, new int[] {1, 2, 0}});

        ControllerResult<Void> result = replicationControl.unregisterBroker(0);
        ctx.replay(result.records());

        // All partitions should still be online after unregistering broker 0
        assertEquals(0, ctx.metrics.offlinePartitionCount());
        // Three partitions should not have their preferred (first) replica 0
        assertEquals(3, ctx.metrics.preferredReplicaImbalanceCount());

        result = replicationControl.unregisterBroker(1);
        ctx.replay(result.records());

        // After unregistering broker 1, 1 partition for topic foo should go offline
        assertEquals(1, ctx.metrics.offlinePartitionCount());
        // All five partitions should not have their preferred (first) replica at this point
        assertEquals(5, ctx.metrics.preferredReplicaImbalanceCount());

        result = replicationControl.unregisterBroker(2);
        ctx.replay(result.records());

        // After unregistering broker 2, the last partition for topic foo should go offline
        // and 2 partitions for topic zar should go offline
        assertEquals(4, ctx.metrics.offlinePartitionCount());

        result = replicationControl.unregisterBroker(3);
        ctx.replay(result.records());

        // After unregistering broker 3 the last partition for topic zar should go offline
        assertEquals(5, ctx.metrics.offlinePartitionCount());

        // Deleting topic foo should bring the offline partition count down to 3
        ArrayList<ApiMessageAndVersion> records = new ArrayList<>();
        replicationControl.deleteTopic(foo.topicId(), records);
        ctx.replay(records);

        assertEquals(3, ctx.metrics.offlinePartitionCount());

        // Deleting topic zar should bring the offline partition count down to 0
        records = new ArrayList<>();
        replicationControl.deleteTopic(zar.topicId(), records);
        ctx.replay(records);

        assertEquals(0, ctx.metrics.offlinePartitionCount());
    }

    @Test
    public void testValidateNewTopicNames() {
        Map<String, ApiError> topicErrors = new HashMap<>();
        CreatableTopicCollection topics = new CreatableTopicCollection();
        topics.add(new CreatableTopic().setName(""));
        topics.add(new CreatableTopic().setName("woo"));
        topics.add(new CreatableTopic().setName("."));
        ReplicationControlManager.validateNewTopicNames(topicErrors, topics);
        Map<String, ApiError> expectedTopicErrors = new HashMap<>();
        expectedTopicErrors.put("", new ApiError(INVALID_TOPIC_EXCEPTION,
            "Topic name is illegal, it can't be empty"));
        expectedTopicErrors.put(".", new ApiError(INVALID_TOPIC_EXCEPTION,
            "Topic name cannot be \".\" or \"..\""));
        assertEquals(expectedTopicErrors, topicErrors);
    }

    @Test
    public void testRemoveLeaderships() throws Exception {
        ReplicationControlTestContext ctx = new ReplicationControlTestContext();
        ReplicationControlManager replicationControl = ctx.replicationControl;
        ctx.registerBrokers(0, 1, 2, 3);
        ctx.unfenceBrokers(0, 1, 2, 3);
        CreatableTopicResult result = ctx.createTestTopic("foo",
            new int[][] {
                new int[] {0, 1, 2},
                new int[] {1, 2, 3},
                new int[] {2, 3, 0},
                new int[] {0, 2, 1}
            });
        Set<TopicIdPartition> expectedPartitions = new HashSet<>();
        expectedPartitions.add(new TopicIdPartition(result.topicId(), 0));
        expectedPartitions.add(new TopicIdPartition(result.topicId(), 3));
        assertEquals(expectedPartitions, RecordTestUtils.
            iteratorToSet(replicationControl.brokersToIsrs().iterator(0, true)));
        List<ApiMessageAndVersion> records = new ArrayList<>();
        replicationControl.handleBrokerFenced(0, records);
        ctx.replay(records);
        assertEquals(Collections.emptySet(), RecordTestUtils.
            iteratorToSet(replicationControl.brokersToIsrs().iterator(0, true)));
    }

    @Test
    public void testShrinkAndExpandIsr() throws Exception {
        ReplicationControlTestContext ctx = new ReplicationControlTestContext();
        ReplicationControlManager replicationControl = ctx.replicationControl;
        ctx.registerBrokers(0, 1, 2);
        ctx.unfenceBrokers(0, 1, 2);
        CreatableTopicResult createTopicResult = ctx.createTestTopic("foo",
            new int[][] {new int[] {0, 1, 2}});

        TopicIdPartition topicIdPartition = new TopicIdPartition(createTopicResult.topicId(), 0);
        TopicPartition topicPartition = new TopicPartition("foo", 0);
        assertEquals(OptionalInt.of(0), ctx.currentLeader(topicIdPartition));
        long brokerEpoch = ctx.currentBrokerEpoch(0);
        PartitionData shrinkIsrRequest = newAlterIsrPartition(
            replicationControl, topicIdPartition, asList(0, 1));
        ControllerResult<AlterIsrResponseData> shrinkIsrResult = sendAlterIsr(
            replicationControl, 0, brokerEpoch, "foo", shrinkIsrRequest);
        AlterIsrResponseData.PartitionData shrinkIsrResponse = assertAlterIsrResponse(
            shrinkIsrResult, topicPartition, NONE);
        assertConsistentAlterIsrResponse(replicationControl, topicIdPartition, shrinkIsrResponse);

        PartitionData expandIsrRequest = newAlterIsrPartition(
            replicationControl, topicIdPartition, asList(0, 1, 2));
        ControllerResult<AlterIsrResponseData> expandIsrResult = sendAlterIsr(
            replicationControl, 0, brokerEpoch, "foo", expandIsrRequest);
        AlterIsrResponseData.PartitionData expandIsrResponse = assertAlterIsrResponse(
            expandIsrResult, topicPartition, NONE);
        assertConsistentAlterIsrResponse(replicationControl, topicIdPartition, expandIsrResponse);
    }

    @Test
    public void testInvalidAlterIsrRequests() throws Exception {
        ReplicationControlTestContext ctx = new ReplicationControlTestContext();
        ReplicationControlManager replicationControl = ctx.replicationControl;
        ctx.registerBrokers(0, 1, 2);
        ctx.unfenceBrokers(0, 1, 2);
        CreatableTopicResult createTopicResult = ctx.createTestTopic("foo",
            new int[][] {new int[] {0, 1, 2}});

        TopicIdPartition topicIdPartition = new TopicIdPartition(createTopicResult.topicId(), 0);
        TopicPartition topicPartition = new TopicPartition("foo", 0);
        assertEquals(OptionalInt.of(0), ctx.currentLeader(topicIdPartition));
        long brokerEpoch = ctx.currentBrokerEpoch(0);

        // Invalid leader
        PartitionData invalidLeaderRequest = newAlterIsrPartition(
            replicationControl, topicIdPartition, asList(0, 1));
        ControllerResult<AlterIsrResponseData> invalidLeaderResult = sendAlterIsr(
            replicationControl, 1, ctx.currentBrokerEpoch(1),
            "foo", invalidLeaderRequest);
        assertAlterIsrResponse(invalidLeaderResult, topicPartition, Errors.INVALID_REQUEST);

        // Stale broker epoch
        PartitionData invalidBrokerEpochRequest = newAlterIsrPartition(
            replicationControl, topicIdPartition, asList(0, 1));
        assertThrows(StaleBrokerEpochException.class, () -> sendAlterIsr(
            replicationControl, 0, brokerEpoch - 1, "foo", invalidBrokerEpochRequest));

        // Invalid leader epoch
        PartitionData invalidLeaderEpochRequest = newAlterIsrPartition(
            replicationControl, topicIdPartition, asList(0, 1));
        invalidLeaderEpochRequest.setLeaderEpoch(500);
        ControllerResult<AlterIsrResponseData> invalidLeaderEpochResult = sendAlterIsr(
            replicationControl, 1, ctx.currentBrokerEpoch(1),
            "foo", invalidLeaderEpochRequest);
        assertAlterIsrResponse(invalidLeaderEpochResult, topicPartition, FENCED_LEADER_EPOCH);

        // Invalid ISR (3 is not a valid replica)
        PartitionData invalidIsrRequest1 = newAlterIsrPartition(
            replicationControl, topicIdPartition, asList(0, 1));
        invalidIsrRequest1.setNewIsr(asList(0, 1, 3));
        ControllerResult<AlterIsrResponseData> invalidIsrResult1 = sendAlterIsr(
            replicationControl, 1, ctx.currentBrokerEpoch(1),
            "foo", invalidIsrRequest1);
        assertAlterIsrResponse(invalidIsrResult1, topicPartition, Errors.INVALID_REQUEST);

        // Invalid ISR (does not include leader 0)
        PartitionData invalidIsrRequest2 = newAlterIsrPartition(
            replicationControl, topicIdPartition, asList(0, 1));
        invalidIsrRequest2.setNewIsr(asList(1, 2));
        ControllerResult<AlterIsrResponseData> invalidIsrResult2 = sendAlterIsr(
            replicationControl, 1, ctx.currentBrokerEpoch(1),
            "foo", invalidIsrRequest2);
        assertAlterIsrResponse(invalidIsrResult2, topicPartition, Errors.INVALID_REQUEST);
    }

    private PartitionData newAlterIsrPartition(
        ReplicationControlManager replicationControl,
        TopicIdPartition topicIdPartition,
        List<Integer> newIsr
    ) {
        PartitionRegistration partitionControl =
            replicationControl.getPartition(topicIdPartition.topicId(), topicIdPartition.partitionId());
        return new AlterIsrRequestData.PartitionData()
            .setPartitionIndex(0)
            .setLeaderEpoch(partitionControl.leaderEpoch)
            .setCurrentIsrVersion(partitionControl.partitionEpoch)
            .setNewIsr(newIsr);
    }

    private ControllerResult<AlterIsrResponseData> sendAlterIsr(
        ReplicationControlManager replicationControl,
        int brokerId,
        long brokerEpoch,
        String topic,
        AlterIsrRequestData.PartitionData partitionData
    ) throws Exception {
        AlterIsrRequestData request = new AlterIsrRequestData()
            .setBrokerId(brokerId)
            .setBrokerEpoch(brokerEpoch);

        AlterIsrRequestData.TopicData topicData = new AlterIsrRequestData.TopicData()
            .setName(topic);
        request.topics().add(topicData);
        topicData.partitions().add(partitionData);

        ControllerResult<AlterIsrResponseData> result = replicationControl.alterIsr(request);
        RecordTestUtils.replayAll(replicationControl, result.records());
        return result;
    }

    private AlterIsrResponseData.PartitionData assertAlterIsrResponse(
        ControllerResult<AlterIsrResponseData> alterIsrResult,
        TopicPartition topicPartition,
        Errors expectedError
    ) {
        AlterIsrResponseData response = alterIsrResult.response();
        assertEquals(1, response.topics().size());

        AlterIsrResponseData.TopicData topicData = response.topics().get(0);
        assertEquals(topicPartition.topic(), topicData.name());
        assertEquals(1, topicData.partitions().size());

        AlterIsrResponseData.PartitionData partitionData = topicData.partitions().get(0);
        assertEquals(topicPartition.partition(), partitionData.partitionIndex());
        assertEquals(expectedError, Errors.forCode(partitionData.errorCode()));
        return partitionData;
    }

    private void assertConsistentAlterIsrResponse(
        ReplicationControlManager replicationControl,
        TopicIdPartition topicIdPartition,
        AlterIsrResponseData.PartitionData partitionData
    ) {
        PartitionRegistration partitionControl =
            replicationControl.getPartition(topicIdPartition.topicId(), topicIdPartition.partitionId());
        assertEquals(partitionControl.leader, partitionData.leaderId());
        assertEquals(partitionControl.leaderEpoch, partitionData.leaderEpoch());
        assertEquals(partitionControl.partitionEpoch, partitionData.currentIsrVersion());
        List<Integer> expectedIsr = IntStream.of(partitionControl.isr).boxed().collect(Collectors.toList());
        assertEquals(expectedIsr, partitionData.isr());
    }

    private void assertCreatedTopicConfigs(
        ReplicationControlTestContext ctx,
        String topic,
        CreateTopicsRequestData.CreateableTopicConfigCollection requestConfigs
    ) {
        Map<String, String> configs = ctx.configurationControl.getConfigs(
            new ConfigResource(ConfigResource.Type.TOPIC, topic));
        assertEquals(requestConfigs.size(), configs.size());
        for (CreateTopicsRequestData.CreateableTopicConfig requestConfig : requestConfigs) {
            String value = configs.get(requestConfig.name());
            assertEquals(requestConfig.value(), value);
        }
    }

    private void assertEmptyTopicConfigs(
        ReplicationControlTestContext ctx,
        String topic
    ) {
        Map<String, String> configs = ctx.configurationControl.getConfigs(
            new ConfigResource(ConfigResource.Type.TOPIC, topic));
        assertEquals(Collections.emptyMap(), configs);
    }

    @Test
    public void testDeleteTopics() throws Exception {
        ReplicationControlTestContext ctx = new ReplicationControlTestContext();
        ReplicationControlManager replicationControl = ctx.replicationControl;
        CreateTopicsRequestData request = new CreateTopicsRequestData();
        CreateTopicsRequestData.CreateableTopicConfigCollection requestConfigs =
            new CreateTopicsRequestData.CreateableTopicConfigCollection();
        requestConfigs.add(new CreateTopicsRequestData.CreateableTopicConfig().
            setName("cleanup.policy").setValue("compact"));
        requestConfigs.add(new CreateTopicsRequestData.CreateableTopicConfig().
            setName("min.cleanable.dirty.ratio").setValue("0.1"));
        request.topics().add(new CreatableTopic().setName("foo").
            setNumPartitions(3).setReplicationFactor((short) 2).
            setConfigs(requestConfigs));
        ctx.registerBrokers(0, 1);
        ctx.unfenceBrokers(0, 1);
        ControllerResult<CreateTopicsResponseData> createResult =
            replicationControl.createTopics(request);
        CreateTopicsResponseData expectedResponse = new CreateTopicsResponseData();
        Uuid topicId = createResult.response().topics().find("foo").topicId();
        expectedResponse.topics().add(new CreatableTopicResult().setName("foo").
            setNumPartitions(3).setReplicationFactor((short) 2).
            setErrorMessage(null).setErrorCode((short) 0).
            setTopicId(topicId));
        assertEquals(expectedResponse, createResult.response());
        // Until the records are replayed, no changes are made
        assertNull(replicationControl.getPartition(topicId, 0));
        assertEmptyTopicConfigs(ctx, "foo");
        ctx.replay(createResult.records());
        assertNotNull(replicationControl.getPartition(topicId, 0));
        assertNotNull(replicationControl.getPartition(topicId, 1));
        assertNotNull(replicationControl.getPartition(topicId, 2));
        assertNull(replicationControl.getPartition(topicId, 3));
        assertCreatedTopicConfigs(ctx, "foo", requestConfigs);

        assertEquals(singletonMap(topicId, new ResultOrError<>("foo")),
            replicationControl.findTopicNames(Long.MAX_VALUE, Collections.singleton(topicId)));
        assertEquals(singletonMap("foo", new ResultOrError<>(topicId)),
            replicationControl.findTopicIds(Long.MAX_VALUE, Collections.singleton("foo")));
        Uuid invalidId = new Uuid(topicId.getMostSignificantBits() + 1,
            topicId.getLeastSignificantBits());
        assertEquals(singletonMap(invalidId,
            new ResultOrError<>(new ApiError(UNKNOWN_TOPIC_ID))),
                replicationControl.findTopicNames(Long.MAX_VALUE, Collections.singleton(invalidId)));
        assertEquals(singletonMap("bar",
            new ResultOrError<>(new ApiError(UNKNOWN_TOPIC_OR_PARTITION))),
                replicationControl.findTopicIds(Long.MAX_VALUE, Collections.singleton("bar")));

        ControllerResult<Map<Uuid, ApiError>> invalidDeleteResult = replicationControl.
            deleteTopics(Collections.singletonList(invalidId));
        assertEquals(0, invalidDeleteResult.records().size());
        assertEquals(singletonMap(invalidId, new ApiError(UNKNOWN_TOPIC_ID, null)),
            invalidDeleteResult.response());
        ControllerResult<Map<Uuid, ApiError>> deleteResult = replicationControl.
            deleteTopics(Collections.singletonList(topicId));
        assertTrue(deleteResult.isAtomic());
        assertEquals(singletonMap(topicId, new ApiError(NONE, null)),
            deleteResult.response());
        assertEquals(1, deleteResult.records().size());
        ctx.replay(deleteResult.records());
        assertNull(replicationControl.getPartition(topicId, 0));
        assertNull(replicationControl.getPartition(topicId, 1));
        assertNull(replicationControl.getPartition(topicId, 2));
        assertNull(replicationControl.getPartition(topicId, 3));
        assertEquals(singletonMap(topicId, new ResultOrError<>(
            new ApiError(UNKNOWN_TOPIC_ID))), replicationControl.findTopicNames(
                Long.MAX_VALUE, Collections.singleton(topicId)));
        assertEquals(singletonMap("foo", new ResultOrError<>(
            new ApiError(UNKNOWN_TOPIC_OR_PARTITION))), replicationControl.findTopicIds(
                Long.MAX_VALUE, Collections.singleton("foo")));
        assertEmptyTopicConfigs(ctx, "foo");
    }


    @Test
    public void testCreatePartitions() throws Exception {
        ReplicationControlTestContext ctx = new ReplicationControlTestContext();
        ReplicationControlManager replicationControl = ctx.replicationControl;
        CreateTopicsRequestData request = new CreateTopicsRequestData();
        request.topics().add(new CreatableTopic().setName("foo").
            setNumPartitions(3).setReplicationFactor((short) 2));
        request.topics().add(new CreatableTopic().setName("bar").
            setNumPartitions(4).setReplicationFactor((short) 2));
        request.topics().add(new CreatableTopic().setName("quux").
            setNumPartitions(2).setReplicationFactor((short) 2));
        request.topics().add(new CreatableTopic().setName("foo2").
            setNumPartitions(2).setReplicationFactor((short) 2));
        ctx.registerBrokers(0, 1);
        ctx.unfenceBrokers(0, 1);
        ControllerResult<CreateTopicsResponseData> createTopicResult =
            replicationControl.createTopics(request);
        ctx.replay(createTopicResult.records());
        List<CreatePartitionsTopic> topics = new ArrayList<>();
        topics.add(new CreatePartitionsTopic().
            setName("foo").setCount(5).setAssignments(null));
        topics.add(new CreatePartitionsTopic().
            setName("bar").setCount(3).setAssignments(null));
        topics.add(new CreatePartitionsTopic().
            setName("baz").setCount(3).setAssignments(null));
        topics.add(new CreatePartitionsTopic().
            setName("quux").setCount(2).setAssignments(null));
        ControllerResult<List<CreatePartitionsTopicResult>> createPartitionsResult =
            replicationControl.createPartitions(topics);
        assertEquals(asList(new CreatePartitionsTopicResult().
                setName("foo").
                setErrorCode(NONE.code()).
                setErrorMessage(null),
            new CreatePartitionsTopicResult().
                setName("bar").
                setErrorCode(INVALID_PARTITIONS.code()).
                setErrorMessage("The topic bar currently has 4 partition(s); 3 would not be an increase."),
            new CreatePartitionsTopicResult().
                setName("baz").
                setErrorCode(UNKNOWN_TOPIC_OR_PARTITION.code()).
                setErrorMessage(null),
            new CreatePartitionsTopicResult().
                setName("quux").
                setErrorCode(INVALID_PARTITIONS.code()).
                setErrorMessage("Topic already has 2 partition(s).")),
            createPartitionsResult.response());
        ctx.replay(createPartitionsResult.records());
        List<CreatePartitionsTopic> topics2 = new ArrayList<>();
        topics2.add(new CreatePartitionsTopic().
            setName("foo").setCount(6).setAssignments(asList(
                new CreatePartitionsAssignment().setBrokerIds(asList(1, 0)))));
        topics2.add(new CreatePartitionsTopic().
            setName("bar").setCount(5).setAssignments(asList(
            new CreatePartitionsAssignment().setBrokerIds(asList(1)))));
        topics2.add(new CreatePartitionsTopic().
            setName("quux").setCount(4).setAssignments(asList(
            new CreatePartitionsAssignment().setBrokerIds(asList(1, 0)))));
        topics2.add(new CreatePartitionsTopic().
            setName("foo2").setCount(3).setAssignments(asList(
            new CreatePartitionsAssignment().setBrokerIds(asList(2, 0)))));
        ControllerResult<List<CreatePartitionsTopicResult>> createPartitionsResult2 =
            replicationControl.createPartitions(topics2);
        assertEquals(asList(new CreatePartitionsTopicResult().
                setName("foo").
                setErrorCode(NONE.code()).
                setErrorMessage(null),
            new CreatePartitionsTopicResult().
                setName("bar").
                setErrorCode(INVALID_REPLICA_ASSIGNMENT.code()).
                setErrorMessage("The manual partition assignment includes a partition " +
                    "with 1 replica(s), but this is not consistent with previous " +
                    "partitions, which have 2 replica(s)."),
            new CreatePartitionsTopicResult().
                setName("quux").
                setErrorCode(INVALID_REPLICA_ASSIGNMENT.code()).
                setErrorMessage("Attempted to add 2 additional partition(s), but only 1 assignment(s) were specified."),
            new CreatePartitionsTopicResult().
                setName("foo2").
                setErrorCode(INVALID_REPLICA_ASSIGNMENT.code()).
                setErrorMessage("The manual partition assignment includes broker 2, but " +
                    "no such broker is registered.")),
            createPartitionsResult2.response());
        ctx.replay(createPartitionsResult2.records());
    }

    @Test
    public void testValidateGoodManualPartitionAssignments() throws Exception {
        ReplicationControlTestContext ctx = new ReplicationControlTestContext();
        ctx.registerBrokers(1, 2, 3);
        ctx.replicationControl.validateManualPartitionAssignment(asList(1),
            OptionalInt.of(1));
        ctx.replicationControl.validateManualPartitionAssignment(asList(1),
            OptionalInt.empty());
        ctx.replicationControl.validateManualPartitionAssignment(asList(1, 2, 3),
            OptionalInt.of(3));
        ctx.replicationControl.validateManualPartitionAssignment(asList(1, 2, 3),
            OptionalInt.empty());
    }

    @Test
    public void testValidateBadManualPartitionAssignments() throws Exception {
        ReplicationControlTestContext ctx = new ReplicationControlTestContext();
        ctx.registerBrokers(1, 2);
        assertEquals("The manual partition assignment includes an empty replica list.",
            assertThrows(InvalidReplicaAssignmentException.class, () ->
                ctx.replicationControl.validateManualPartitionAssignment(asList(),
                    OptionalInt.empty())).getMessage());
        assertEquals("The manual partition assignment includes broker 3, but no such " +
            "broker is registered.", assertThrows(InvalidReplicaAssignmentException.class, () ->
                ctx.replicationControl.validateManualPartitionAssignment(asList(1, 2, 3),
                    OptionalInt.empty())).getMessage());
        assertEquals("The manual partition assignment includes the broker 2 more than " +
            "once.", assertThrows(InvalidReplicaAssignmentException.class, () ->
                ctx.replicationControl.validateManualPartitionAssignment(asList(1, 2, 2),
                    OptionalInt.empty())).getMessage());
        assertEquals("The manual partition assignment includes a partition with 2 " +
            "replica(s), but this is not consistent with previous partitions, which have " +
                "3 replica(s).", assertThrows(InvalidReplicaAssignmentException.class, () ->
                    ctx.replicationControl.validateManualPartitionAssignment(asList(1, 2),
                        OptionalInt.of(3))).getMessage());
    }

    private final static ListPartitionReassignmentsResponseData NONE_REASSIGNING =
        new ListPartitionReassignmentsResponseData().setErrorMessage(null);

    @Test
    public void testReassignPartitions() throws Exception {
        ReplicationControlTestContext ctx = new ReplicationControlTestContext();
        ReplicationControlManager replication = ctx.replicationControl;
        ctx.registerBrokers(0, 1, 2, 3);
        ctx.unfenceBrokers(0, 1, 2, 3);
        Uuid fooId = ctx.createTestTopic("foo", new int[][] {
            new int[] {1, 2, 3}, new int[] {3, 2, 1}}).topicId();
        ctx.createTestTopic("bar", new int[][] {
            new int[] {1, 2, 3}}).topicId();
        assertEquals(NONE_REASSIGNING, replication.listPartitionReassignments(null));
        ControllerResult<AlterPartitionReassignmentsResponseData> alterResult =
            replication.alterPartitionReassignments(
                new AlterPartitionReassignmentsRequestData().setTopics(asList(
                    new ReassignableTopic().setName("foo").setPartitions(asList(
                        new ReassignablePartition().setPartitionIndex(0).
                            setReplicas(asList(3, 2, 1)),
                        new ReassignablePartition().setPartitionIndex(1).
                            setReplicas(asList(0, 2, 1)),
                        new ReassignablePartition().setPartitionIndex(2).
                            setReplicas(asList(0, 2, 1)))),
                new ReassignableTopic().setName("bar"))));
        assertEquals(new AlterPartitionReassignmentsResponseData().
                setErrorMessage(null).setResponses(asList(
                    new ReassignableTopicResponse().setName("foo").setPartitions(asList(
                        new ReassignablePartitionResponse().setPartitionIndex(0).
                            setErrorMessage(null),
                        new ReassignablePartitionResponse().setPartitionIndex(1).
                            setErrorMessage(null),
                        new ReassignablePartitionResponse().setPartitionIndex(2).
                            setErrorCode(UNKNOWN_TOPIC_OR_PARTITION.code()).
                            setErrorMessage("Unable to find partition foo:2."))),
                    new ReassignableTopicResponse().
                        setName("bar"))),
            alterResult.response());
        ctx.replay(alterResult.records());
        ListPartitionReassignmentsResponseData currentReassigning =
            new ListPartitionReassignmentsResponseData().setErrorMessage(null).
                setTopics(asList(new OngoingTopicReassignment().
                    setName("foo").setPartitions(asList(
                    new OngoingPartitionReassignment().setPartitionIndex(1).
                        setRemovingReplicas(asList(3)).
                        setAddingReplicas(asList(0)).
                        setReplicas(asList(0, 2, 1, 3))))));
        assertEquals(currentReassigning, replication.listPartitionReassignments(null));
        assertEquals(NONE_REASSIGNING, replication.listPartitionReassignments(asList(
                new ListPartitionReassignmentsTopics().setName("bar").
                    setPartitionIndexes(asList(0, 1, 2)))));
        assertEquals(currentReassigning, replication.listPartitionReassignments(asList(
            new ListPartitionReassignmentsTopics().setName("foo").
                setPartitionIndexes(asList(0, 1, 2)))));
        ControllerResult<AlterPartitionReassignmentsResponseData> cancelResult =
            replication.alterPartitionReassignments(
                new AlterPartitionReassignmentsRequestData().setTopics(asList(
                    new ReassignableTopic().setName("foo").setPartitions(asList(
                        new ReassignablePartition().setPartitionIndex(0).
                            setReplicas(null),
                        new ReassignablePartition().setPartitionIndex(1).
                            setReplicas(null),
                        new ReassignablePartition().setPartitionIndex(2).
                            setReplicas(null))),
                    new ReassignableTopic().setName("bar").setPartitions(asList(
                        new ReassignablePartition().setPartitionIndex(0).
                            setReplicas(null))))));
        assertEquals(ControllerResult.atomicOf(Collections.singletonList(new ApiMessageAndVersion(
            new PartitionChangeRecord().setTopicId(fooId).
                setPartitionId(1).
                setReplicas(asList(2, 1, 3)).
                setLeader(3).
                setRemovingReplicas(Collections.emptyList()).
                setAddingReplicas(Collections.emptyList()), (short) 0)),
            new AlterPartitionReassignmentsResponseData().setErrorMessage(null).setResponses(asList(
                new ReassignableTopicResponse().setName("foo").setPartitions(asList(
                    new ReassignablePartitionResponse().setPartitionIndex(0).
                        setErrorCode(NO_REASSIGNMENT_IN_PROGRESS.code()).setErrorMessage(null),
                    new ReassignablePartitionResponse().setPartitionIndex(1).
                        setErrorCode(NONE.code()).setErrorMessage(null),
                    new ReassignablePartitionResponse().setPartitionIndex(2).
                        setErrorCode(UNKNOWN_TOPIC_OR_PARTITION.code()).
                        setErrorMessage("Unable to find partition foo:2."))),
                new ReassignableTopicResponse().setName("bar").setPartitions(asList(
                    new ReassignablePartitionResponse().setPartitionIndex(0).
                        setErrorCode(NO_REASSIGNMENT_IN_PROGRESS.code()).
                        setErrorMessage(null)))))),
            cancelResult);
        log.info("running final alterIsr...");
        ControllerResult<AlterIsrResponseData> alterIsrResult = replication.alterIsr(
            new AlterIsrRequestData().setBrokerId(3).setBrokerEpoch(103).
                setTopics(asList(new TopicData().setName("foo").setPartitions(asList(
                    new PartitionData().setPartitionIndex(1).setCurrentIsrVersion(1).
                        setLeaderEpoch(0).setNewIsr(asList(3, 0, 2, 1)))))));
        assertEquals(new AlterIsrResponseData().setTopics(asList(
            new AlterIsrResponseData.TopicData().setName("foo").setPartitions(asList(
                new AlterIsrResponseData.PartitionData().
                    setPartitionIndex(1).
                    setErrorCode(FENCED_LEADER_EPOCH.code()))))),
            alterIsrResult.response());
        ctx.replay(alterIsrResult.records());
        assertEquals(NONE_REASSIGNING, replication.listPartitionReassignments(null));
    }

    @Test
    public void testCancelReassignPartitions() throws Exception {
        ReplicationControlTestContext ctx = new ReplicationControlTestContext();
        ReplicationControlManager replication = ctx.replicationControl;
        ctx.registerBrokers(0, 1, 2, 3, 4);
        ctx.unfenceBrokers(0, 1, 2, 3, 4);
        Uuid fooId = ctx.createTestTopic("foo", new int[][] {
            new int[] {1, 2, 3, 4}, new int[] {0, 1, 2, 3}, new int[] {4, 3, 1, 0},
            new int[] {2, 3, 4, 1}}).topicId();
        Uuid barId = ctx.createTestTopic("bar", new int[][] {
            new int[] {4, 3, 2}}).topicId();
        assertEquals(NONE_REASSIGNING, replication.listPartitionReassignments(null));
        List<ApiMessageAndVersion> fenceRecords = new ArrayList<>();
        replication.handleBrokerFenced(3, fenceRecords);
        ctx.replay(fenceRecords);
        assertEquals(new PartitionRegistration(new int[] {1, 2, 3, 4}, new int[] {1, 2, 4},
            new int[] {}, new int[] {}, 1, 1, 1), replication.getPartition(fooId, 0));
        ControllerResult<AlterPartitionReassignmentsResponseData> alterResult =
            replication.alterPartitionReassignments(
                new AlterPartitionReassignmentsRequestData().setTopics(asList(
                    new ReassignableTopic().setName("foo").setPartitions(asList(
                        new ReassignablePartition().setPartitionIndex(0).
                            setReplicas(asList(1, 2, 3)),
                        new ReassignablePartition().setPartitionIndex(1).
                            setReplicas(asList(1, 2, 3, 0)),
                        new ReassignablePartition().setPartitionIndex(2).
                            setReplicas(asList(5, 6, 7)),
                        new ReassignablePartition().setPartitionIndex(3).
                            setReplicas(asList()))),
                new ReassignableTopic().setName("bar").setPartitions(asList(
                        new ReassignablePartition().setPartitionIndex(0).
                            setReplicas(asList(1, 2, 3, 4, 0)))))));
        assertEquals(new AlterPartitionReassignmentsResponseData().
                setErrorMessage(null).setResponses(asList(
            new ReassignableTopicResponse().setName("foo").setPartitions(asList(
                new ReassignablePartitionResponse().setPartitionIndex(0).
                    setErrorMessage(null),
                new ReassignablePartitionResponse().setPartitionIndex(1).
                    setErrorMessage(null),
                new ReassignablePartitionResponse().setPartitionIndex(2).
                    setErrorCode(INVALID_REPLICA_ASSIGNMENT.code()).
                    setErrorMessage("The manual partition assignment includes broker 5, " +
                        "but no such broker is registered."),
                new ReassignablePartitionResponse().setPartitionIndex(3).
                    setErrorCode(INVALID_REPLICA_ASSIGNMENT.code()).
                    setErrorMessage("The manual partition assignment includes an empty " +
                        "replica list."))),
            new ReassignableTopicResponse().setName("bar").setPartitions(asList(
                new ReassignablePartitionResponse().setPartitionIndex(0).
                    setErrorMessage(null))))),
            alterResult.response());
        ctx.replay(alterResult.records());
        assertEquals(new PartitionRegistration(new int[] {1, 2, 3}, new int[] {1, 2},
            new int[] {}, new int[] {}, 1, 2, 2), replication.getPartition(fooId, 0));
        assertEquals(new PartitionRegistration(new int[] {1, 2, 3, 0}, new int[] {0, 1, 2},
            new int[] {}, new int[] {}, 0, 1, 2), replication.getPartition(fooId, 1));
        assertEquals(new PartitionRegistration(new int[] {1, 2, 3, 4, 0}, new int[] {4, 2},
            new int[] {}, new int[] {0, 1}, 4, 1, 2), replication.getPartition(barId, 0));
        ListPartitionReassignmentsResponseData currentReassigning =
            new ListPartitionReassignmentsResponseData().setErrorMessage(null).
                setTopics(asList(new OngoingTopicReassignment().
                    setName("bar").setPartitions(asList(
                    new OngoingPartitionReassignment().setPartitionIndex(0).
                        setRemovingReplicas(Collections.emptyList()).
                        setAddingReplicas(asList(0, 1)).
                        setReplicas(asList(1, 2, 3, 4, 0))))));
        assertEquals(currentReassigning, replication.listPartitionReassignments(null));
        assertEquals(NONE_REASSIGNING, replication.listPartitionReassignments(asList(
            new ListPartitionReassignmentsTopics().setName("foo").
                setPartitionIndexes(asList(0, 1, 2)))));
        assertEquals(currentReassigning, replication.listPartitionReassignments(asList(
            new ListPartitionReassignmentsTopics().setName("bar").
                setPartitionIndexes(asList(0, 1, 2)))));
        ControllerResult<AlterIsrResponseData> alterIsrResult = replication.alterIsr(
            new AlterIsrRequestData().setBrokerId(4).setBrokerEpoch(104).
                setTopics(asList(new TopicData().setName("bar").setPartitions(asList(
                    new PartitionData().setPartitionIndex(0).setCurrentIsrVersion(2).
                        setLeaderEpoch(1).setNewIsr(asList(4, 1, 2, 3, 0)))))));
        assertEquals(new AlterIsrResponseData().setTopics(asList(
            new AlterIsrResponseData.TopicData().setName("bar").setPartitions(asList(
                new AlterIsrResponseData.PartitionData().
                    setPartitionIndex(0).
                    setLeaderId(4).
                    setLeaderEpoch(1).
                    setIsr(asList(4, 1, 2, 3, 0)).
                    setCurrentIsrVersion(3).
                    setErrorCode(NONE.code()))))),
            alterIsrResult.response());
        ControllerResult<AlterPartitionReassignmentsResponseData> cancelResult =
            replication.alterPartitionReassignments(
                new AlterPartitionReassignmentsRequestData().setTopics(asList(
                    new ReassignableTopic().setName("foo").setPartitions(asList(
                        new ReassignablePartition().setPartitionIndex(0).
                            setReplicas(null))),
                    new ReassignableTopic().setName("bar").setPartitions(asList(
                        new ReassignablePartition().setPartitionIndex(0).
                            setReplicas(null))))));
        assertEquals(ControllerResult.atomicOf(Collections.singletonList(new ApiMessageAndVersion(
                new PartitionChangeRecord().setTopicId(barId).
                    setPartitionId(0).
                    setLeader(4).
                    setReplicas(asList(2, 3, 4)).
                    setRemovingReplicas(null).
                    setAddingReplicas(Collections.emptyList()), (short) 0)),
            new AlterPartitionReassignmentsResponseData().setErrorMessage(null).setResponses(asList(
                new ReassignableTopicResponse().setName("foo").setPartitions(asList(
                    new ReassignablePartitionResponse().setPartitionIndex(0).
                        setErrorCode(NO_REASSIGNMENT_IN_PROGRESS.code()).setErrorMessage(null))),
                new ReassignableTopicResponse().setName("bar").setPartitions(asList(
                    new ReassignablePartitionResponse().setPartitionIndex(0).
                        setErrorMessage(null)))))),
            cancelResult);
        ctx.replay(cancelResult.records());
        assertEquals(NONE_REASSIGNING, replication.listPartitionReassignments(null));
        assertEquals(new PartitionRegistration(new int[] {2, 3, 4}, new int[] {4, 2},
            new int[] {}, new int[] {}, 4, 2, 3), replication.getPartition(barId, 0));
    }

    @Test
    public void testManualPartitionAssignmentOnAllFencedBrokers() throws Exception {
        ReplicationControlTestContext ctx = new ReplicationControlTestContext();
        ctx.registerBrokers(0, 1, 2, 3);
        ctx.createTestTopic("foo", new int[][] {new int[] {0, 1, 2}},
            INVALID_REPLICA_ASSIGNMENT.code());
    }

    @Test
    public void testCreatePartitionsFailsWithManualAssignmentWithAllFenced() throws Exception {
        ReplicationControlTestContext ctx = new ReplicationControlTestContext();
        ctx.registerBrokers(0, 1, 2, 3, 4, 5);
        ctx.unfenceBrokers(0, 1, 2);
        Uuid fooId = ctx.createTestTopic("foo", new int[][] {new int[] {0, 1, 2}}).topicId();
        ctx.createPartitions(2, "foo", new int[][] {new int[] {3, 4, 5}},
            INVALID_REPLICA_ASSIGNMENT.code());
        ctx.createPartitions(2, "foo", new int[][] {new int[] {2, 4, 5}}, NONE.code());
        assertEquals(new PartitionRegistration(new int[] {2, 4, 5},
                new int[] {2}, Replicas.NONE, Replicas.NONE, 2, 0, 0),
            ctx.replicationControl.getPartition(fooId, 1));
    }

    private void assertLeaderAndIsr(
        ReplicationControlManager replication,
        TopicIdPartition topicIdPartition,
        int leaderId,
        int[] isr
    ) {
        PartitionRegistration registration = replication.getPartition(
            topicIdPartition.topicId(),
            topicIdPartition.partitionId()
        );
        assertArrayEquals(isr, registration.isr);
        assertEquals(leaderId, registration.leader);
    }

    @ParameterizedTest
    @ValueSource(booleans = {true, false})
    public void testElectUncleanLeaders(boolean electAllPartitions) throws Exception {
        ReplicationControlTestContext ctx = new ReplicationControlTestContext();
        ReplicationControlManager replication = ctx.replicationControl;
        ctx.registerBrokers(0, 1, 2, 3, 4);
        ctx.unfenceBrokers(0, 1, 2, 3, 4);

        Uuid fooId = ctx.createTestTopic("foo", new int[][]{
            new int[]{1, 2, 3}, new int[]{2, 3, 4}, new int[]{0, 2, 1}}).topicId();

        TopicIdPartition partition0 = new TopicIdPartition(fooId, 0);
        TopicIdPartition partition1 = new TopicIdPartition(fooId, 1);
        TopicIdPartition partition2 = new TopicIdPartition(fooId, 2);

        ctx.fenceBrokers(Utils.mkSet(2, 3));
        ctx.fenceBrokers(Utils.mkSet(1, 2, 3));

        assertLeaderAndIsr(replication, partition0, NO_LEADER, new int[]{1});
        assertLeaderAndIsr(replication, partition1, 4, new int[]{4});
        assertLeaderAndIsr(replication, partition2, 0, new int[]{0});

        ElectLeadersRequestData request = buildElectLeadersRequest(
            ElectionType.UNCLEAN,
            electAllPartitions ? null : singletonMap("foo", asList(0, 1, 2))
        );

        // No election can be done yet because no replicas are available for partition 0
        ControllerResult<ElectLeadersResponseData> result1 = replication.electLeaders(request);
        assertEquals(Collections.emptyList(), result1.records());

        ElectLeadersResponseData expectedResponse1 = buildElectLeadersResponse(NONE, electAllPartitions, Utils.mkMap(
            Utils.mkEntry(
                new TopicPartition("foo", 0),
                new ApiError(ELIGIBLE_LEADERS_NOT_AVAILABLE)
            ),
            Utils.mkEntry(
                new TopicPartition("foo", 1),
                new ApiError(ELECTION_NOT_NEEDED)
            ),
            Utils.mkEntry(
                new TopicPartition("foo", 2),
                new ApiError(ELECTION_NOT_NEEDED)
            )
        ));
        assertElectLeadersResponse(expectedResponse1, result1.response());

        // Now we bring 2 back online which should allow the unclean election of partition 0
        ctx.unfenceBrokers(Utils.mkSet(2));

        // Bring 2 back into the ISR for partition 1. This allows us to verify that
        // preferred election does not occur as a result of the unclean election request.
        ctx.alterIsr(partition1, 4, asList(2, 4));

        ControllerResult<ElectLeadersResponseData> result = replication.electLeaders(request);
        assertEquals(1, result.records().size());

        ApiMessageAndVersion record = result.records().get(0);
        assertTrue(record.message() instanceof PartitionChangeRecord);

        PartitionChangeRecord partitionChangeRecord = (PartitionChangeRecord) record.message();
        assertEquals(0, partitionChangeRecord.partitionId());
        assertEquals(2, partitionChangeRecord.leader());
        assertEquals(singletonList(2), partitionChangeRecord.isr());
        ctx.replay(result.records());

        assertLeaderAndIsr(replication, partition0, 2, new int[]{2});
        assertLeaderAndIsr(replication, partition1, 4, new int[]{2, 4});
        assertLeaderAndIsr(replication, partition2, 0, new int[]{0});

        ElectLeadersResponseData expectedResponse = buildElectLeadersResponse(NONE, electAllPartitions, Utils.mkMap(
            Utils.mkEntry(
                new TopicPartition("foo", 0),
                ApiError.NONE
            ),
            Utils.mkEntry(
                new TopicPartition("foo", 1),
                new ApiError(ELECTION_NOT_NEEDED)
            ),
            Utils.mkEntry(
                new TopicPartition("foo", 2),
                new ApiError(ELECTION_NOT_NEEDED)
            )
        ));
        assertElectLeadersResponse(expectedResponse, result.response());
    }

    @Test
    public void testPreferredElectionDoesNotTriggerUncleanElection() throws Exception {
        ReplicationControlTestContext ctx = new ReplicationControlTestContext();
        ReplicationControlManager replication = ctx.replicationControl;
        ctx.registerBrokers(1, 2, 3, 4);
        ctx.unfenceBrokers(1, 2, 3, 4);

        Uuid fooId = ctx.createTestTopic("foo", new int[][]{new int[]{1, 2, 3}}).topicId();
        TopicIdPartition partition = new TopicIdPartition(fooId, 0);

        ctx.fenceBrokers(Utils.mkSet(2, 3));
        ctx.fenceBrokers(Utils.mkSet(1, 2, 3));
        ctx.unfenceBrokers(Utils.mkSet(2));

        assertLeaderAndIsr(replication, partition, NO_LEADER, new int[]{1});

        ctx.alterTopicConfig("foo", "unclean.leader.election.enable", "true");

        ElectLeadersRequestData request = buildElectLeadersRequest(
            ElectionType.PREFERRED,
            singletonMap("foo", singletonList(0))
        );

        // No election should be done even though unclean election is available
        ControllerResult<ElectLeadersResponseData> result = replication.electLeaders(request);
        assertEquals(Collections.emptyList(), result.records());

        ElectLeadersResponseData expectedResponse = buildElectLeadersResponse(NONE, false, singletonMap(
            new TopicPartition("foo", 0), new ApiError(PREFERRED_LEADER_NOT_AVAILABLE)
        ));
        assertEquals(expectedResponse, result.response());
    }

    private ElectLeadersRequestData buildElectLeadersRequest(
        ElectionType electionType,
        Map<String, List<Integer>> partitions
    ) {
        ElectLeadersRequestData request = new ElectLeadersRequestData().
            setElectionType(electionType.value);

        if (partitions == null) {
            request.setTopicPartitions(null);
        } else {
            partitions.forEach((topic, partitionIds) -> {
                request.topicPartitions().add(new TopicPartitions()
                    .setTopic(topic)
                    .setPartitions(partitionIds)
                );
            });
        }
        return request;
    }

    @Test
    public void testFenceMultipleBrokers() throws Exception {
        ReplicationControlTestContext ctx = new ReplicationControlTestContext();
        ReplicationControlManager replication = ctx.replicationControl;
        ctx.registerBrokers(0, 1, 2, 3, 4);
        ctx.unfenceBrokers(0, 1, 2, 3, 4);

        Uuid fooId = ctx.createTestTopic("foo", new int[][]{
            new int[]{1, 2, 3}, new int[]{2, 3, 4}, new int[]{0, 2, 1}}).topicId();

        assertTrue(ctx.clusterControl.fencedBrokerIds().isEmpty());
        ctx.fenceBrokers(Utils.mkSet(2, 3));

        PartitionRegistration partition0 = replication.getPartition(fooId, 0);
        PartitionRegistration partition1 = replication.getPartition(fooId, 1);
        PartitionRegistration partition2 = replication.getPartition(fooId, 2);

        assertArrayEquals(new int[]{1, 2, 3}, partition0.replicas);
        assertArrayEquals(new int[]{1}, partition0.isr);
        assertEquals(1, partition0.leader);

        assertArrayEquals(new int[]{2, 3, 4}, partition1.replicas);
        assertArrayEquals(new int[]{4}, partition1.isr);
        assertEquals(4, partition1.leader);

        assertArrayEquals(new int[]{0, 2, 1}, partition2.replicas);
        assertArrayEquals(new int[]{0, 1}, partition2.isr);
        assertNotEquals(2, partition2.leader);
    }

    @Test
    public void testElectPreferredLeaders() throws Exception {
        ReplicationControlTestContext ctx = new ReplicationControlTestContext();
        ReplicationControlManager replication = ctx.replicationControl;
        ctx.registerBrokers(0, 1, 2, 3, 4);
        ctx.unfenceBrokers(2, 3, 4);
        Uuid fooId = ctx.createTestTopic("foo", new int[][]{
            new int[]{1, 2, 3}, new int[]{2, 3, 4}, new int[]{0, 2, 1}}).topicId();
        ElectLeadersRequestData request1 = new ElectLeadersRequestData().
            setElectionType(ElectionType.PREFERRED.value).
            setTopicPartitions(new TopicPartitionsCollection(asList(
                new TopicPartitions().setTopic("foo").
                    setPartitions(asList(0, 1)),
                new TopicPartitions().setTopic("bar").
                    setPartitions(asList(0, 1))).iterator()));
        ControllerResult<ElectLeadersResponseData> election1Result =
            replication.electLeaders(request1);
        ElectLeadersResponseData expectedResponse1 = buildElectLeadersResponse(NONE, false, Utils.mkMap(
            Utils.mkEntry(
                new TopicPartition("foo", 0),
                new ApiError(PREFERRED_LEADER_NOT_AVAILABLE)
            ),
            Utils.mkEntry(
                new TopicPartition("foo", 1),
                new ApiError(ELECTION_NOT_NEEDED)
            ),
            Utils.mkEntry(
                new TopicPartition("bar", 0),
                new ApiError(UNKNOWN_TOPIC_OR_PARTITION, "No such topic as bar")
            ),
            Utils.mkEntry(
                new TopicPartition("bar", 1),
                new ApiError(UNKNOWN_TOPIC_OR_PARTITION, "No such topic as bar")
            )
        ));
        assertElectLeadersResponse(expectedResponse1, election1Result.response());
        assertEquals(Collections.emptyList(), election1Result.records());
        ctx.unfenceBrokers(0, 1);

        ControllerResult<AlterIsrResponseData> alterIsrResult = replication.alterIsr(
            new AlterIsrRequestData().setBrokerId(2).setBrokerEpoch(102).
                setTopics(asList(new AlterIsrRequestData.TopicData().setName("foo").
                    setPartitions(asList(new AlterIsrRequestData.PartitionData().
                        setPartitionIndex(0).setCurrentIsrVersion(0).
                        setLeaderEpoch(0).setNewIsr(asList(1, 2, 3)))))));
        assertEquals(new AlterIsrResponseData().setTopics(asList(
            new AlterIsrResponseData.TopicData().setName("foo").setPartitions(asList(
                new AlterIsrResponseData.PartitionData().
                    setPartitionIndex(0).
                    setLeaderId(2).
                    setLeaderEpoch(0).
                    setIsr(asList(1, 2, 3)).
                    setCurrentIsrVersion(1).
                    setErrorCode(NONE.code()))))),
            alterIsrResult.response());

        ElectLeadersResponseData expectedResponse2 = buildElectLeadersResponse(NONE, false, Utils.mkMap(
            Utils.mkEntry(
                new TopicPartition("foo", 0),
                ApiError.NONE
            ),
            Utils.mkEntry(
                new TopicPartition("foo", 1),
                new ApiError(ELECTION_NOT_NEEDED)
            ),
            Utils.mkEntry(
                new TopicPartition("bar", 0),
                new ApiError(UNKNOWN_TOPIC_OR_PARTITION, "No such topic as bar")
            ),
            Utils.mkEntry(
                new TopicPartition("bar", 1),
                new ApiError(UNKNOWN_TOPIC_OR_PARTITION, "No such topic as bar")
            )
        ));

        ctx.replay(alterIsrResult.records());
        ControllerResult<ElectLeadersResponseData> election2Result =
            replication.electLeaders(request1);
        assertElectLeadersResponse(expectedResponse2, election2Result.response());
        assertEquals(asList(new ApiMessageAndVersion(new PartitionChangeRecord().
            setPartitionId(0).
            setTopicId(fooId).
            setLeader(1), (short) 0)), election2Result.records());
    }

    private void assertElectLeadersResponse(
        ElectLeadersResponseData expected,
        ElectLeadersResponseData actual
    ) {
        assertEquals(Errors.forCode(expected.errorCode()), Errors.forCode(actual.errorCode()));
        assertEquals(collectElectLeadersErrors(expected), collectElectLeadersErrors(actual));
    }

    private Map<TopicPartition, PartitionResult> collectElectLeadersErrors(ElectLeadersResponseData response) {
        Map<TopicPartition, PartitionResult> res = new HashMap<>();
        response.replicaElectionResults().forEach(topicResult -> {
            String topic = topicResult.topic();
            topicResult.partitionResult().forEach(partitionResult -> {
                TopicPartition topicPartition = new TopicPartition(topic, partitionResult.partitionId());
                res.put(topicPartition, partitionResult);
            });
        });
        return res;
    }

    private ElectLeadersResponseData buildElectLeadersResponse(
        Errors topLevelError,
        boolean electAllPartitions,
        Map<TopicPartition, ApiError> errors
    ) {
        Map<String, List<Map.Entry<TopicPartition, ApiError>>> errorsByTopic = errors.entrySet().stream()
            .collect(Collectors.groupingBy(entry -> entry.getKey().topic()));

        ElectLeadersResponseData response = new ElectLeadersResponseData()
            .setErrorCode(topLevelError.code());

        errorsByTopic.forEach((topic, partitionErrors) -> {
            ReplicaElectionResult electionResult = new ReplicaElectionResult().setTopic(topic);
            electionResult.setPartitionResult(partitionErrors.stream()
                .filter(entry -> !electAllPartitions || entry.getValue().error() != ELECTION_NOT_NEEDED)
                .map(entry -> {
                    TopicPartition topicPartition = entry.getKey();
                    ApiError error = entry.getValue();
                    return new PartitionResult()
                        .setPartitionId(topicPartition.partition())
                        .setErrorCode(error.error().code())
                        .setErrorMessage(error.message());
                })
                .collect(Collectors.toList()));
            response.replicaElectionResults().add(electionResult);
        });

        return response;
    }

}<|MERGE_RESOLUTION|>--- conflicted
+++ resolved
@@ -134,11 +134,6 @@
         final MockTime time = new MockTime();
         final MockRandom random = new MockRandom();
         final ControllerMetrics metrics = new MockControllerMetrics();
-<<<<<<< HEAD
-        final ClusterControlManager clusterControl = new ClusterControlManager(
-            logContext, time, snapshotRegistry, TimeUnit.MILLISECONDS.convert(BROKER_SESSION_TIMEOUT_MS, TimeUnit.NANOSECONDS),
-            new StripedReplicaPlacer(random), metrics, MetadataVersions::latest);
-=======
         final String clusterId = Uuid.randomUuid().toString();
         final ClusterControlManager clusterControl = new ClusterControlManager(logContext,
             clusterId,
@@ -146,8 +141,8 @@
             snapshotRegistry,
             TimeUnit.MILLISECONDS.convert(BROKER_SESSION_TIMEOUT_MS, TimeUnit.NANOSECONDS),
             new StripedReplicaPlacer(random),
-            metrics);
->>>>>>> bd9e4840
+            metrics,
+            MetadataVersions::latest);
         final ConfigurationControlManager configurationControl = new ConfigurationControlManager(
             new LogContext(), snapshotRegistry, Collections.emptyMap(), Optional.empty(),
                 (__, ___) -> { });
