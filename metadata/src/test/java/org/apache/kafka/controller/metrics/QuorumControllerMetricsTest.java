--- conflicted
+++ resolved
@@ -41,50 +41,6 @@
         MetricsRegistry registry = new MetricsRegistry();
         MockTime time = new MockTime();
         try {
-<<<<<<< HEAD
-            try (QuorumControllerMetrics metrics = new QuorumControllerMetrics(Optional.of(registry), time, false)) {
-                ControllerMetricsTestUtils.assertMetricsForTypeEqual(registry, "kafka.controller",
-                    new HashSet<>(Arrays.asList(
-                        "kafka.controller:type=ControllerEventManager,name=EventQueueTimeMs",
-                        "kafka.controller:type=ControllerEventManager,name=EventQueueProcessingTimeMs",
-                        "kafka.controller:type=KafkaController,name=MetadataType",
-                        "kafka.controller:type=KafkaController,name=ActiveControllerCount",
-                        "kafka.controller:type=KafkaController,name=LastCommittedRecordOffset",
-                        "kafka.controller:type=KafkaController,name=LastAppliedRecordLagMs",
-                        "kafka.controller:type=KafkaController,name=LastAppliedRecordOffset",
-                        "kafka.controller:type=KafkaController,name=LastAppliedRecordTimestamp",
-                        "kafka.controller:type=KafkaController,name=LastAppliedRecordOffset"
-                    )));
-            }
-            ControllerMetricsTestUtils.assertMetricsForTypeEqual(registry, "kafka.controller",
-                    Collections.emptySet());
-        } finally {
-            registry.shutdown();
-        }
-    }
-
-    @Test
-    public void testMetricNamesInMigrationState() {
-        MetricsRegistry registry = new MetricsRegistry();
-        MockTime time = new MockTime();
-        try {
-            try (QuorumControllerMetrics metrics = new QuorumControllerMetrics(Optional.of(registry), time, true)) {
-                ControllerMetricsTestUtils.assertMetricsForTypeEqual(registry, "kafka.controller",
-                    new HashSet<>(Arrays.asList(
-                        "kafka.controller:type=ControllerEventManager,name=EventQueueTimeMs",
-                        "kafka.controller:type=ControllerEventManager,name=EventQueueProcessingTimeMs",
-                        "kafka.controller:type=KafkaController,name=MetadataType",
-                        "kafka.controller:type=KafkaController,name=ActiveControllerCount",
-                        "kafka.controller:type=KafkaController,name=LastCommittedRecordOffset",
-                        "kafka.controller:type=KafkaController,name=LastAppliedRecordLagMs",
-                        "kafka.controller:type=KafkaController,name=LastAppliedRecordOffset",
-                        "kafka.controller:type=KafkaController,name=LastAppliedRecordTimestamp",
-                        "kafka.controller:type=KafkaController,name=LastAppliedRecordOffset",
-                        "kafka.controller:type=KafkaController,name=ZkWriteBehindLag",
-                        "kafka.controller:type=KafkaController,name=ZkWriteSnapshotTimeMs",
-                        "kafka.controller:type=KafkaController,name=ZkWriteDeltaTimeMs"
-                    )));
-=======
             try (QuorumControllerMetrics metrics = new QuorumControllerMetrics(
                     Optional.of(registry),
                     time,
@@ -103,10 +59,11 @@
                     "kafka.controller:type=KafkaController,name=TimedOutBrokerHeartbeatCount"
                 ));
                 if (inMigration) {
-                    expected.add("kafka.controller:type=KafkaController,name=ZKWriteBehindLag");
+                    expected.add("kafka.controller:type=KafkaController,name=ZkWriteBehindLag");
+                    expected.add("kafka.controller:type=KafkaController,name=ZkWriteSnapshotTimeMs");
+                    expected.add("kafka.controller:type=KafkaController,name=ZkWriteDeltaTimeMs");
                 }
                 ControllerMetricsTestUtils.assertMetricsForTypeEqual(registry, "kafka.controller", expected);
->>>>>>> 8b027b6f
             }
             ControllerMetricsTestUtils.assertMetricsForTypeEqual(registry, "kafka.controller",
                     Collections.emptySet());
@@ -189,7 +146,7 @@
             @SuppressWarnings("unchecked")
             Gauge<Long> zkWriteBehindLag = (Gauge<Long>) registry
                     .allMetrics()
-                    .get(metricName("KafkaController", "ZKWriteBehindLag"));
+                    .get(metricName("KafkaController", "ZkWriteBehindLag"));
             assertEquals(10L, zkWriteBehindLag.value());
 
             @SuppressWarnings("unchecked")
