/*
 * Licensed to the Apache Software Foundation (ASF) under one or more
 * contributor license agreements. See the NOTICE file distributed with
 * this work for additional information regarding copyright ownership.
 * The ASF licenses this file to You under the Apache License, Version 2.0
 * (the "License"); you may not use this file except in compliance with
 * the License. You may obtain a copy of the License at
 *
 *    http://www.apache.org/licenses/LICENSE-2.0
 *
 * Unless required by applicable law or agreed to in writing, software
 * distributed under the License is distributed on an "AS IS" BASIS,
 * WITHOUT WARRANTIES OR CONDITIONS OF ANY KIND, either express or implied.
 * See the License for the specific language governing permissions and
 * limitations under the License.
 */

package org.apache.kafka.metadata.migration;

import org.apache.kafka.server.common.ApiMessageAndVersion;
import org.apache.kafka.server.common.ProducerIdsBlock;

import java.util.Collections;
import java.util.List;
import java.util.Optional;
import java.util.Set;
import java.util.function.Consumer;
import java.util.stream.Collectors;
import java.util.stream.IntStream;

class CapturingMigrationClient implements MigrationClient {

    static Builder newBuilder() {
        return new Builder();
    }

    public static class Builder {
        Set<Integer> brokersInZk = Collections.emptySet();
        TopicMigrationClient topicMigrationClient = new CapturingTopicMigrationClient();
        ConfigMigrationClient configMigrationClient = new CapturingConfigMigrationClient();
        AclMigrationClient aclMigrationClient = new CapturingAclMigrationClient();
        DelegationTokenMigrationClient delegationTokenMigrationClient = new CapturingDelegationTokenMigrationClient();

        public Builder setBrokersInZk(int... brokerIds) {
            brokersInZk = IntStream.of(brokerIds).boxed().collect(Collectors.toSet());
            return this;
        }

        public Builder setTopicMigrationClient(TopicMigrationClient topicMigrationClient) {
            this.topicMigrationClient = topicMigrationClient;
            return this;
        }

        public Builder setConfigMigrationClient(ConfigMigrationClient configMigrationClient) {
            this.configMigrationClient = configMigrationClient;
            return this;
        }

        public Builder setAclMigrationClient(AclMigrationClient aclMigrationClient) {
            this.aclMigrationClient = aclMigrationClient;
            return this;
        }

        public Builder setDelegationTokenMigrationClient(DelegationTokenMigrationClient delegationTokenMigrationClient) {
            this.delegationTokenMigrationClient = delegationTokenMigrationClient;
            return this;
        }

        public CapturingMigrationClient build() {
            return new CapturingMigrationClient(
                brokersInZk,
                topicMigrationClient,
                configMigrationClient,
                aclMigrationClient,
                delegationTokenMigrationClient
            );
        }
    }

    public Long capturedProducerId = -1L;
    private ProducerIdsBlock producerIdBlock = ProducerIdsBlock.EMPTY;

    private final Set<Integer> brokerIds;
    private final TopicMigrationClient topicMigrationClient;
    private final ConfigMigrationClient configMigrationClient;
    private final AclMigrationClient aclMigrationClient;
<<<<<<< HEAD
=======
    private final DelegationTokenMigrationClient delegationTokenMigrationClient;

>>>>>>> 84c49c6a
    private ZkMigrationLeadershipState state = null;

    CapturingMigrationClient(
        Set<Integer> brokerIdsInZk,
        TopicMigrationClient topicMigrationClient,
        ConfigMigrationClient configMigrationClient,
        AclMigrationClient aclMigrationClient,
        DelegationTokenMigrationClient delegationTokenMigrationClient
    ) {
        this.brokerIds = brokerIdsInZk;
        this.topicMigrationClient = topicMigrationClient;
        this.configMigrationClient = configMigrationClient;
        this.aclMigrationClient = aclMigrationClient;
        this.delegationTokenMigrationClient = delegationTokenMigrationClient;
    }

    @Override
    public ZkMigrationLeadershipState getOrCreateMigrationRecoveryState(ZkMigrationLeadershipState initialState) {
        if (this.state == null) {
            this.state = initialState;
        }
        return this.state;
    }

    @Override
    public ZkMigrationLeadershipState setMigrationRecoveryState(ZkMigrationLeadershipState state) {
        this.state = state;
        return state;
    }

    @Override
    public ZkMigrationLeadershipState claimControllerLeadership(ZkMigrationLeadershipState state) {
        this.state = state;
        return state;
    }

    @Override
    public ZkMigrationLeadershipState releaseControllerLeadership(ZkMigrationLeadershipState state) {
        this.state = state;
        return state;
    }


    @Override
    public TopicMigrationClient topicClient() {
        return topicMigrationClient;
    }

    @Override
    public ConfigMigrationClient configClient() {
        return configMigrationClient;
    }

    @Override
    public AclMigrationClient aclClient() {
        return aclMigrationClient;
    }

    @Override
    public DelegationTokenMigrationClient delegationTokenClient() {
        return delegationTokenMigrationClient;
    }

    @Override
    public Optional<ProducerIdsBlock> readProducerId() {
        return Optional.ofNullable(producerIdBlock);
    }

    public void setReadProducerId(ProducerIdsBlock producerIdBlock) {
        this.producerIdBlock = producerIdBlock;
    }

    @Override
    public ZkMigrationLeadershipState writeProducerId(
        long nextProducerId,
        ZkMigrationLeadershipState state
    ) {
        this.capturedProducerId = nextProducerId;
        this.state = state;
        return state;
    }

    @Override
    public void readAllMetadata(
        Consumer<List<ApiMessageAndVersion>> batchConsumer,
        Consumer<Integer> brokerIdConsumer
    ) {

    }

    @Override
    public Set<Integer> readBrokerIds() {
        return brokerIds;
    }
}<|MERGE_RESOLUTION|>--- conflicted
+++ resolved
@@ -84,11 +84,8 @@
     private final TopicMigrationClient topicMigrationClient;
     private final ConfigMigrationClient configMigrationClient;
     private final AclMigrationClient aclMigrationClient;
-<<<<<<< HEAD
-=======
     private final DelegationTokenMigrationClient delegationTokenMigrationClient;
 
->>>>>>> 84c49c6a
     private ZkMigrationLeadershipState state = null;
 
     CapturingMigrationClient(
