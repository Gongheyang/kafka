--- conflicted
+++ resolved
@@ -20,11 +20,6 @@
 
 import java.io.Closeable;
 import java.util.Optional;
-<<<<<<< HEAD
-
-import org.apache.kafka.raft.internals.ReplicaKey;
-=======
->>>>>>> 4e846038
 
 public interface EpochState extends Closeable {
 
