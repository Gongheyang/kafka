/*
 * Licensed to the Apache Software Foundation (ASF) under one or more
 * contributor license agreements. See the NOTICE file distributed with
 * this work for additional information regarding copyright ownership.
 * The ASF licenses this file to You under the Apache License, Version 2.0
 * (the "License"); you may not use this file except in compliance with
 * the License. You may obtain a copy of the License at
 *
 *    http://www.apache.org/licenses/LICENSE-2.0
 *
 * Unless required by applicable law or agreed to in writing, software
 * distributed under the License is distributed on an "AS IS" BASIS,
 * WITHOUT WARRANTIES OR CONDITIONS OF ANY KIND, either express or implied.
 * See the License for the specific language governing permissions and
 * limitations under the License.
 */
package org.apache.kafka.raft;

import org.apache.kafka.common.KafkaException;
import org.apache.kafka.common.Node;
import org.apache.kafka.common.TopicPartition;
import org.apache.kafka.common.Uuid;
import org.apache.kafka.common.compress.Compression;
import org.apache.kafka.common.config.ConfigException;
import org.apache.kafka.common.errors.ClusterAuthorizationException;
import org.apache.kafka.common.errors.NotLeaderOrFollowerException;
import org.apache.kafka.common.feature.SupportedVersionRange;
import org.apache.kafka.common.memory.MemoryPool;
import org.apache.kafka.common.message.AddRaftVoterRequestData;
import org.apache.kafka.common.message.AddRaftVoterResponseData;
import org.apache.kafka.common.message.ApiVersionsResponseData;
import org.apache.kafka.common.message.BeginQuorumEpochRequestData;
import org.apache.kafka.common.message.BeginQuorumEpochResponseData;
import org.apache.kafka.common.message.DescribeQuorumRequestData;
import org.apache.kafka.common.message.DescribeQuorumResponseData;
import org.apache.kafka.common.message.EndQuorumEpochRequestData;
import org.apache.kafka.common.message.EndQuorumEpochResponseData;
import org.apache.kafka.common.message.FetchRequestData;
import org.apache.kafka.common.message.FetchResponseData;
import org.apache.kafka.common.message.FetchSnapshotRequestData;
import org.apache.kafka.common.message.FetchSnapshotResponseData;
import org.apache.kafka.common.message.RemoveRaftVoterRequestData;
import org.apache.kafka.common.message.RemoveRaftVoterResponseData;
import org.apache.kafka.common.message.UpdateRaftVoterRequestData;
import org.apache.kafka.common.message.UpdateRaftVoterResponseData;
import org.apache.kafka.common.message.VoteRequestData;
import org.apache.kafka.common.message.VoteResponseData;
import org.apache.kafka.common.metrics.Metrics;
import org.apache.kafka.common.network.ListenerName;
import org.apache.kafka.common.protocol.ApiKeys;
import org.apache.kafka.common.protocol.ApiMessage;
import org.apache.kafka.common.protocol.Errors;
import org.apache.kafka.common.record.MemoryRecords;
import org.apache.kafka.common.record.Records;
import org.apache.kafka.common.record.UnalignedMemoryRecords;
import org.apache.kafka.common.record.UnalignedRecords;
import org.apache.kafka.common.requests.DescribeQuorumRequest;
import org.apache.kafka.common.requests.DescribeQuorumResponse;
import org.apache.kafka.common.requests.EndQuorumEpochRequest;
import org.apache.kafka.common.requests.FetchRequest;
import org.apache.kafka.common.requests.FetchResponse;
import org.apache.kafka.common.requests.FetchSnapshotRequest;
import org.apache.kafka.common.requests.FetchSnapshotResponse;
import org.apache.kafka.common.utils.BufferSupplier;
import org.apache.kafka.common.utils.LogContext;
import org.apache.kafka.common.utils.Time;
import org.apache.kafka.common.utils.Timer;
import org.apache.kafka.raft.errors.NotLeaderException;
import org.apache.kafka.raft.internals.AddVoterHandler;
import org.apache.kafka.raft.internals.BatchAccumulator;
import org.apache.kafka.raft.internals.BatchMemoryPool;
import org.apache.kafka.raft.internals.BlockingMessageQueue;
import org.apache.kafka.raft.internals.CloseListener;
import org.apache.kafka.raft.internals.DefaultRequestSender;
import org.apache.kafka.raft.internals.FuturePurgatory;
import org.apache.kafka.raft.internals.KRaftControlRecordStateMachine;
import org.apache.kafka.raft.internals.KafkaRaftMetrics;
import org.apache.kafka.raft.internals.MemoryBatchReader;
import org.apache.kafka.raft.internals.RecordsBatchReader;
import org.apache.kafka.raft.internals.RemoveVoterHandler;
import org.apache.kafka.raft.internals.ThresholdPurgatory;
import org.apache.kafka.raft.internals.UpdateVoterHandler;
import org.apache.kafka.server.common.KRaftVersion;
import org.apache.kafka.server.common.serialization.RecordSerde;
import org.apache.kafka.snapshot.NotifyingRawSnapshotWriter;
import org.apache.kafka.snapshot.RawSnapshotReader;
import org.apache.kafka.snapshot.RawSnapshotWriter;
import org.apache.kafka.snapshot.RecordsSnapshotReader;
import org.apache.kafka.snapshot.RecordsSnapshotWriter;
import org.apache.kafka.snapshot.SnapshotReader;
import org.apache.kafka.snapshot.SnapshotWriter;

import org.slf4j.Logger;

import java.net.InetSocketAddress;
import java.util.Collection;
import java.util.Collections;
import java.util.IdentityHashMap;
import java.util.Iterator;
import java.util.List;
import java.util.Map;
import java.util.Objects;
import java.util.Optional;
import java.util.OptionalInt;
import java.util.OptionalLong;
import java.util.Random;
import java.util.Set;
import java.util.concurrent.CompletableFuture;
import java.util.concurrent.ConcurrentLinkedQueue;
import java.util.concurrent.ExecutionException;
import java.util.concurrent.TimeoutException;
import java.util.concurrent.atomic.AtomicInteger;
import java.util.concurrent.atomic.AtomicReference;
import java.util.function.Function;
import java.util.function.Supplier;
import java.util.stream.Collectors;

import static java.util.concurrent.CompletableFuture.completedFuture;
import static org.apache.kafka.raft.RaftUtil.hasValidTopicPartition;
import static org.apache.kafka.snapshot.Snapshots.BOOTSTRAP_SNAPSHOT_ID;

/**
 * This class implements a Kafkaesque version of the Raft protocol. Leader election
 * is more or less pure Raft, but replication is driven by replica fetching and we use Kafka's
 * log reconciliation protocol to truncate the log to a common point following each leader
 * election.
 *
 * Like Zookeeper, this protocol distinguishes between voters and observers. Voters are
 * the only ones who are eligible to handle protocol requests and they are the only ones
 * who take part in elections. The protocol does not yet support dynamic quorum changes.
 *
 * These are the APIs in this protocol:
 *
 * 1) {@link VoteRequestData}: Sent by valid voters when their election timeout expires and they
 *    become a candidate. This request includes the last offset in the log which electors use
 *    to tell whether or not to grant the vote.
 *
 * 2) {@link BeginQuorumEpochRequestData}: Sent by the leader of an epoch only to valid voters to
 *    assert its leadership of the new epoch. This request will be retried indefinitely for
 *    each voter until it acknowledges the request or a new election occurs.
 *
 *    This is not needed in usual Raft because the leader can use an empty data push
 *    to achieve the same purpose. The Kafka Raft implementation, however, is driven by
 *    fetch requests from followers, so there must be a way to find the new leader after
 *    an election has completed.
 *
 * 3) {@link EndQuorumEpochRequestData}: Sent by the leader of an epoch to valid voters in order to
 *    gracefully resign from the current epoch. This causes remaining voters to immediately
 *    begin a new election.
 *
 * 4) {@link FetchRequestData}: This is the same as the usual Fetch API in Kafka, but we add snapshot
 *    check before responding, and we also piggyback some additional metadata on responses (i.e. current
 *    leader and epoch). Unlike partition replication, we also piggyback truncation detection on this API
 *    rather than through a separate truncation state.
 *
 * 5) {@link FetchSnapshotRequestData}: Sent by the follower to the epoch leader in order to fetch a snapshot.
 *    This happens when a FetchResponse includes a snapshot ID due to the follower's log end offset being less
 *    than the leader's log start offset. This API is similar to the Fetch API since the snapshot is stored
 *    as FileRecords, but we use {@link UnalignedRecords} in FetchSnapshotResponse because the records
 *    are not necessarily offset-aligned.
 */
public final class KafkaRaftClient<T> implements RaftClient<T> {
    private static final int RETRY_BACKOFF_BASE_MS = 100;
    private static final int MAX_NUMBER_OF_BATCHES = 10;
    public static final int MAX_FETCH_WAIT_MS = 500;
    public static final int MAX_BATCH_SIZE_BYTES = 8 * 1024 * 1024;
    public static final int MAX_FETCH_SIZE_BYTES = MAX_BATCH_SIZE_BYTES;

    private final OptionalInt nodeId;
    private final Uuid nodeDirectoryId;
    private final AtomicReference<GracefulShutdown> shutdown = new AtomicReference<>();
    private final LogContext logContext;
    private final Logger logger;
    private final Time time;
    private final int fetchMaxWaitMs;
    private final boolean followersAlwaysFlush;
    private final String clusterId;
    private final Endpoints localListeners;
    private final SupportedVersionRange localSupportedKRaftVersion;
    private final NetworkChannel channel;
    private final ReplicatedLog log;
    private final Random random;
    private final FuturePurgatory<Long> appendPurgatory;
    private final FuturePurgatory<Long> fetchPurgatory;
    private final RecordSerde<T> serde;
    private final MemoryPool memoryPool;
    private final RaftMessageQueue messageQueue;
    private final QuorumConfig quorumConfig;
    private final RaftMetadataLogCleanerManager snapshotCleaner;

    private final Map<Listener<T>, ListenerContext> listenerContexts = new IdentityHashMap<>();
    private final ConcurrentLinkedQueue<Registration<T>> pendingRegistrations = new ConcurrentLinkedQueue<>();

    // These components need to be initialized by the method initialize() because they depend on
    // the voter set
    /*
     * The key invariant for the kraft control record state machine is that it has always read to
     * the LEO. This is achieved by:
     *
     * 1. reading the entire partition (snapshot and log) at start up,
     * 2. updating the state when a snapshot is replaced, because of FETCH_SNAPSHOT, on the
     *    followers
     * 3. updating the state when the leader (call to append()) or follower (FETCH) appends to the
     *    log
     * 4. truncate new entries when a follower truncates their log
     * 5. truncate old entries when a snapshot gets generated
     */
    private volatile KRaftControlRecordStateMachine partitionState;
    private volatile KafkaRaftMetrics kafkaRaftMetrics;
    private volatile QuorumState quorum;
    private volatile RequestManager requestManager;

    // Specialized handlers
    private volatile AddVoterHandler addVoterHandler;
    private volatile RemoveVoterHandler removeVoterHandler;
    private volatile UpdateVoterHandler updateVoterHandler;

    /**
     * Create a new instance.
     *
     * Note that if the node ID is empty, then the client will behave as a
     * non-participating observer.
     *
     * @param nodeDirectoryId the node directory id, cannot be the zero uuid
     * @param followersAlwaysFlush instruct followers to always fsync when appending to the log
     */
    public KafkaRaftClient(
        OptionalInt nodeId,
        Uuid nodeDirectoryId,
        RecordSerde<T> serde,
        NetworkChannel channel,
        ReplicatedLog log,
        Time time,
        ExpirationService expirationService,
        LogContext logContext,
        boolean followersAlwaysFlush,
        String clusterId,
        Collection<InetSocketAddress> bootstrapServers,
        Endpoints localListeners,
        SupportedVersionRange localSupportedKRaftVersion,
        QuorumConfig quorumConfig
    ) {
        this(
            nodeId,
            nodeDirectoryId,
            serde,
            channel,
            new BlockingMessageQueue(),
            log,
            new BatchMemoryPool(5, MAX_BATCH_SIZE_BYTES),
            time,
            expirationService,
            MAX_FETCH_WAIT_MS,
            followersAlwaysFlush,
            clusterId,
            bootstrapServers,
            localListeners,
            localSupportedKRaftVersion,
            logContext,
            new Random(),
            quorumConfig
        );
    }

    KafkaRaftClient(
        OptionalInt nodeId,
        Uuid nodeDirectoryId,
        RecordSerde<T> serde,
        NetworkChannel channel,
        RaftMessageQueue messageQueue,
        ReplicatedLog log,
        MemoryPool memoryPool,
        Time time,
        ExpirationService expirationService,
        int fetchMaxWaitMs,
        boolean followersAlwaysFlush,
        String clusterId,
        Collection<InetSocketAddress> bootstrapServers,
        Endpoints localListeners,
        SupportedVersionRange localSupportedKRaftVersion,
        LogContext logContext,
        Random random,
        QuorumConfig quorumConfig
    ) {
        if (nodeDirectoryId.equals(Uuid.ZERO_UUID)) {
            throw new IllegalArgumentException("The node directory id must be set and not be the zero uuid");
        }

        this.nodeId = nodeId;
        this.nodeDirectoryId = nodeDirectoryId;
        this.logContext = logContext;
        this.serde = serde;
        this.channel = channel;
        this.messageQueue = messageQueue;
        this.log = log;
        this.memoryPool = memoryPool;
        this.fetchPurgatory = new ThresholdPurgatory<>(expirationService);
        this.appendPurgatory = new ThresholdPurgatory<>(expirationService);
        this.time = time;
        this.clusterId = clusterId;
        this.localListeners = localListeners;
        this.localSupportedKRaftVersion = localSupportedKRaftVersion;
        this.fetchMaxWaitMs = fetchMaxWaitMs;
        this.followersAlwaysFlush = followersAlwaysFlush;
        this.logger = logContext.logger(KafkaRaftClient.class);
        this.random = random;
        this.quorumConfig = quorumConfig;
        this.snapshotCleaner = new RaftMetadataLogCleanerManager(logger, time, 60000, log::maybeClean);

        if (!bootstrapServers.isEmpty()) {
            // generate Node objects from network addresses by using decreasing negative ids
            AtomicInteger id = new AtomicInteger(-2);
            List<Node> bootstrapNodes = bootstrapServers
                .stream()
                .map(address ->
                    new Node(
                        id.getAndDecrement(),
                        address.getHostString(),
                        address.getPort()
                    )
                )
                .collect(Collectors.toList());

            logger.info("Starting request manager with bootstrap servers: {}", bootstrapNodes);

            requestManager = new RequestManager(
                bootstrapNodes,
                quorumConfig.retryBackoffMs(),
                quorumConfig.requestTimeoutMs(),
                random
            );
        }
    }

    private void updateFollowerHighWatermark(
        FollowerState state,
        OptionalLong highWatermarkOpt
    ) {
        highWatermarkOpt.ifPresent(highWatermark -> {
            long newHighWatermark = Math.min(endOffset().offset(), highWatermark);
            if (state.updateHighWatermark(OptionalLong.of(newHighWatermark))) {
                logger.debug("Follower high watermark updated to {}", newHighWatermark);
                log.updateHighWatermark(new LogOffsetMetadata(newHighWatermark));
                updateListenersProgress(newHighWatermark);
            }
        });
    }

    private void updateLeaderEndOffsetAndTimestamp(
        LeaderState<T> state,
        long currentTimeMs
    ) {
        final LogOffsetMetadata endOffsetMetadata = log.endOffset();

        if (state.updateLocalState(endOffsetMetadata, partitionState.lastVoterSet())) {
            onUpdateLeaderHighWatermark(state, currentTimeMs);
        }

        fetchPurgatory.maybeComplete(endOffsetMetadata.offset(), currentTimeMs);
    }

    private void onUpdateLeaderHighWatermark(
        LeaderState<T> state,
        long currentTimeMs
    ) {
        state.highWatermark().ifPresent(highWatermark -> {
            logger.debug("Leader high watermark updated to {}", highWatermark);
            log.updateHighWatermark(highWatermark);

            // Notify the add and remove voter handlers that the HWM has been updated in case there are
            // add or remove voter request that need to be completed
            addVoterHandler.highWatermarkUpdated(state);
            removeVoterHandler.highWatermarkUpdated(state);

            // After updating the high watermark, we first clear the append
            // purgatory so that we have an opportunity to route the pending
            // records still held in memory directly to the listener
            appendPurgatory.maybeComplete(highWatermark.offset(), currentTimeMs);

            // It is also possible that the high watermark is being updated
            // for the first time following the leader election, so we need
            // to give lagging listeners an opportunity to catch up as well
            updateListenersProgress(highWatermark.offset());
        });
    }

    private void updateListenersProgress(long highWatermark) {
        for (ListenerContext listenerContext : listenerContexts.values()) {
            listenerContext.nextExpectedOffset().ifPresent(nextExpectedOffset -> {
                // Send snapshot to the listener, if there is a snapshot for the partition,
                // and it is a new listener or
                // the listener is trying to read an offset for which there isn't a segment in the
                // log.
                if (nextExpectedOffset < highWatermark &&
                    (nextExpectedOffset == ListenerContext.STARTING_NEXT_OFFSET ||
                     nextExpectedOffset < log.startOffset()) &&
                    latestSnapshot().isPresent()
                ) {
                    listenerContext.fireHandleSnapshot(latestSnapshot().get());
                } else if (nextExpectedOffset == ListenerContext.STARTING_NEXT_OFFSET) {
                    // Reset the next offset to 0 since it is a new listener context and there are
                    // no checkpoint
                    logger.info(
                        "Setting the next offset of {} to {} since there are no snapshots",
                        listenerContext.listenerName(),
                        ListenerContext.SMALLEST_LOG_OFFSET
                    );
                    listenerContext.resetOffsetToSmallestLogOffset();
                } else if (nextExpectedOffset < log.startOffset()) {
                    throw new IllegalStateException(
                        String.format(
                            "Snapshot expected since next offset of %s is %d, log start offset " +
                            "is %d and high-watermark is %d",
                            listenerContext.listenerName(),
                            nextExpectedOffset,
                            log.startOffset(),
                            highWatermark
                        )
                    );
                }
            });

            // Re-read the expected offset in case the snapshot had to be reloaded
            listenerContext.nextExpectedOffset().ifPresent(nextExpectedOffset -> {
                if (nextExpectedOffset < highWatermark) {
                    LogFetchInfo readInfo = log.read(nextExpectedOffset, Isolation.COMMITTED);
                    listenerContext.fireHandleCommit(nextExpectedOffset, readInfo.records);
                }
            });
        }
    }

    private Optional<SnapshotReader<T>> latestSnapshot() {
        return log.latestSnapshot().map(reader ->
            RecordsSnapshotReader.of(reader,
                serde,
                BufferSupplier.create(),
                MAX_BATCH_SIZE_BYTES,
                true /* Validate batch CRC*/
            )
        );
    }

    private void maybeFireHandleCommit(long baseOffset, int epoch, long appendTimestamp, int sizeInBytes, List<T> records) {
        for (ListenerContext listenerContext : listenerContexts.values()) {
            listenerContext.nextExpectedOffset().ifPresent(nextOffset -> {
                if (nextOffset == baseOffset) {
                    listenerContext.fireHandleCommit(baseOffset, epoch, appendTimestamp, sizeInBytes, records);
                }
            });
        }
    }

    private void maybeFireLeaderChange(LeaderState<T> state) {
        for (ListenerContext listenerContext : listenerContexts.values()) {
            listenerContext.maybeFireLeaderChange(quorum.leaderAndEpoch(), state.epochStartOffset());
        }
    }

    private void maybeFireLeaderChange() {
        for (ListenerContext listenerContext : listenerContexts.values()) {
            listenerContext.maybeFireLeaderChange(quorum.leaderAndEpoch());
        }
    }

    public void initialize(
        Map<Integer, InetSocketAddress> voterAddresses,
        QuorumStateStore quorumStateStore,
        Metrics metrics
    ) {
        VoterSet staticVoters = voterAddresses.isEmpty() ?
            VoterSet.empty() :
            VoterSet.fromInetSocketAddresses(channel.listenerName(), voterAddresses);

        partitionState = new KRaftControlRecordStateMachine(
            staticVoters,
            log,
            serde,
            BufferSupplier.create(),
            MAX_BATCH_SIZE_BYTES,
            logContext
        );
        // Read the entire log
        logger.info("Reading KRaft snapshot and log as part of the initialization");
        partitionState.updateState();
        logger.info("Starting voters are {}", partitionState.lastVoterSet());

        if (requestManager == null) {
            if (voterAddresses.isEmpty()) {
                throw new ConfigException(
                    String.format(
                        "Missing kraft bootstrap servers. Must specify a value for %s.",
                        QuorumConfig.QUORUM_BOOTSTRAP_SERVERS_CONFIG
                    )
                );
            }

            // The request manager wasn't created using the bootstrap servers
            // create it using the voters static configuration
            List<Node> bootstrapNodes = voterAddresses
                .entrySet()
                .stream()
                .map(entry ->
                    new Node(
                        entry.getKey(),
                        entry.getValue().getHostString(),
                        entry.getValue().getPort()
                    )
                )
                .collect(Collectors.toList());

            logger.info("Starting request manager with static voters: {}", bootstrapNodes);

            requestManager = new RequestManager(
                bootstrapNodes,
                quorumConfig.retryBackoffMs(),
                quorumConfig.requestTimeoutMs(),
                random
            );
        }

        quorum = new QuorumState(
            nodeId,
            nodeDirectoryId,
            partitionState,
            localListeners,
            localSupportedKRaftVersion,
            quorumConfig.electionTimeoutMs(),
            quorumConfig.fetchTimeoutMs(),
            quorumStateStore,
            time,
            logContext,
            random
        );

        kafkaRaftMetrics = new KafkaRaftMetrics(metrics, "raft", quorum);
        // All Raft voters are statically configured and known at startup
        // so there are no unknown voter connections. Report this metric as 0.
        kafkaRaftMetrics.updateNumUnknownVoterConnections(0);

        quorum.initialize(new OffsetAndEpoch(log.endOffset().offset(), log.lastFetchedEpoch()));

        long currentTimeMs = time.milliseconds();
        if (quorum.isLeader()) {
            throw new IllegalStateException("Voter cannot initialize as a Leader");
        } else if (quorum.isCandidate()) {
            onBecomeCandidate(currentTimeMs);
        } else if (quorum.isFollower()) {
            onBecomeFollower(currentTimeMs);
        }

        // When there is only a single voter, become candidate immediately
        if (quorum.isOnlyVoter() && !quorum.isCandidate()) {
            transitionToCandidate(currentTimeMs);
        }

        // Specialized add voter handler
        this.addVoterHandler = new AddVoterHandler(
            partitionState,
            new DefaultRequestSender(
                requestManager,
                channel,
                messageQueue,
                logContext
            ),
            time,
            logContext
        );

        // Specialized remove voter handler
        this.removeVoterHandler = new RemoveVoterHandler(
            nodeId,
            nodeDirectoryId,
            partitionState,
            time,
            quorumConfig.requestTimeoutMs(),
            logContext
        );

        // Specialized update voter handler
        this.updateVoterHandler = new UpdateVoterHandler(
            nodeId,
            partitionState,
            channel.listenerName(),
            time,
            quorumConfig.requestTimeoutMs()
        );
    }

    @Override
    public void register(Listener<T> listener) {
        pendingRegistrations.add(Registration.register(listener));
        wakeup();
    }

    @Override
    public void unregister(Listener<T> listener) {
        pendingRegistrations.add(Registration.unregister(listener));
        // No need to wake up the polling thread. It is a removal so the updates can be
        // delayed until the polling thread wakes up for other reasons.
    }

    @Override
    public LeaderAndEpoch leaderAndEpoch() {
        if (isInitialized()) {
            return quorum.leaderAndEpoch();
        } else {
            return LeaderAndEpoch.UNKNOWN;
        }
    }

    @Override
    public OptionalInt nodeId() {
        return nodeId;
    }

    private OffsetAndEpoch endOffset() {
        return new OffsetAndEpoch(log.endOffset().offset(), log.lastFetchedEpoch());
    }

    private void resetConnections() {
        requestManager.resetAll();
    }

    private void onBecomeLeader(long currentTimeMs) {
        long endOffset = log.endOffset().offset();

        BatchAccumulator<T> accumulator = new BatchAccumulator<>(
            quorum.epoch(),
            endOffset,
            quorumConfig.appendLingerMs(),
            MAX_BATCH_SIZE_BYTES,
            MAX_NUMBER_OF_BATCHES,
            memoryPool,
            time,
            Compression.NONE,
            serde
        );

        LeaderState<T> state = quorum.transitionToLeader(endOffset, accumulator);

        log.initializeLeaderEpoch(quorum.epoch());

        // The high watermark can only be advanced once we have written a record
        // from the new leader's epoch. Hence we write a control message immediately
        // to ensure there is no delay committing pending data.
        state.appendStartOfEpochControlRecords(quorum.localVoterNodeOrThrow(), currentTimeMs);

        resetConnections();
        kafkaRaftMetrics.maybeUpdateElectionLatency(currentTimeMs);
    }

    private void flushLeaderLog(LeaderState<T> state, long currentTimeMs) {
        // We update the end offset before flushing so that parked fetches can return sooner.
        updateLeaderEndOffsetAndTimestamp(state, currentTimeMs);
        log.flush(false);
    }

    private boolean maybeTransitionToLeader(CandidateState state, long currentTimeMs) {
        if (state.epochElection().isVoteGranted()) {
            onBecomeLeader(currentTimeMs);
            return true;
        } else {
            return false;
        }
    }

    private boolean maybeTransitionToCandidate(ProspectiveState state, long currentTimeMs) {
        if (state.epochElection().isVoteGranted()) {
            transitionToCandidate(currentTimeMs);
            return true;
        } else {
            return false;
        }
    }

    /**
     * Only applies to VotingStates (Prospective or Candidate). If enough votes were granted
     * then this method is called to transition the state forward - either from Prospective to Candidate
     * or from Candidate to Leader.
     * @return true if the state transitioned forward, false otherwise
     */
    private boolean maybeTransitionForward(NomineeState state, long currentTimeMs) {
        if (quorum.isProspective()) {
            return maybeTransitionToCandidate(quorum.prospectiveStateOrThrow(), currentTimeMs);
        } else if (quorum.isCandidate()) {
            return maybeTransitionToLeader(quorum.candidateStateOrThrow(), currentTimeMs);
        } else {
            throw new IllegalStateException("Expected to be a VotingState (Prospective or Candidate), " +
                "but current state is " + state);
        }
    }

    private void onBecomeCandidate(long currentTimeMs) {
        CandidateState state = quorum.candidateStateOrThrow();
        if (!maybeTransitionToLeader(state, currentTimeMs)) {
            resetConnections();
            kafkaRaftMetrics.updateElectionStartMs(currentTimeMs);
        }
    }

    private void transitionToCandidate(long currentTimeMs) {
        quorum.transitionToCandidate();
        maybeFireLeaderChange();
        onBecomeCandidate(currentTimeMs);
    }

    private void onBecomeProspective(long currentTimeMs) {
        ProspectiveState state = quorum.prospectiveStateOrThrow();
        if (!maybeTransitionToCandidate(state, currentTimeMs)) {
            resetConnections();
            kafkaRaftMetrics.updateElectionStartMs(currentTimeMs);
        }
    }

    private void transitionToProspective(long currentTimeMs) {
        quorum.transitionToProspective();
        maybeFireLeaderChange();
        onBecomeProspective(currentTimeMs);
    }

    private void transitionToUnattached(int epoch) {
        transitionToUnattached(epoch, OptionalInt.empty());
    }

    private void transitionToUnattached(int epoch, OptionalInt leaderId) {
        quorum.transitionToUnattached(epoch, leaderId);
        maybeFireLeaderChange();
        resetConnections();
    }

    private void transitionToUnattachedVoted(int epoch, ReplicaKey candidateKey) {
        if (quorum.isUnattachedNotVoted() && quorum.epoch() == epoch) {
            quorum.unattachedAddVotedState(epoch, candidateKey);
        } else {
            quorum.transitionToUnattached(epoch, Optional.of(candidateKey));
            maybeFireLeaderChange();
            resetConnections();
        }
    }

    private void transitionToResigned(List<ReplicaKey> preferredSuccessors) {
        fetchPurgatory.completeAllExceptionally(
            Errors.NOT_LEADER_OR_FOLLOWER.exception("Not handling request since this node is resigning"));
        quorum.transitionToResigned(preferredSuccessors);
        resetConnections();
    }

    private void onBecomeFollower(long currentTimeMs) {
        kafkaRaftMetrics.maybeUpdateElectionLatency(currentTimeMs);

        resetConnections();

        // After becoming a follower, we need to complete all pending fetches so that
        // they can be re-sent to the leader without waiting for their expirations
        fetchPurgatory.completeAllExceptionally(new NotLeaderOrFollowerException(
            "Cannot process the fetch request because the node is no longer the leader."));

        // Clearing the append purgatory should complete all futures exceptionally since this node is no longer the leader
        appendPurgatory.completeAllExceptionally(new NotLeaderOrFollowerException(
            "Failed to receive sufficient acknowledgments for this append before leader change."));
    }

    private void transitionToFollower(
        int epoch,
        int leaderId,
        Endpoints endpoints,
        long currentTimeMs
    ) {
        if (endpoints.isEmpty()) {
            throw new IllegalArgumentException(
                String.format(
                    "Unknown leader endpoints (%s) after request or response with leader (%s) and " +
                    "the voters %s",
                    endpoints,
                    leaderId,
                    partitionState.lastVoterSet()
                )
            );
        }

        quorum.transitionToFollower(epoch, leaderId, endpoints);
        maybeFireLeaderChange();
        onBecomeFollower(currentTimeMs);
    }

    private VoteResponseData buildVoteResponse(
        ListenerName listenerName,
        short apiVersion,
        Errors partitionLevelError,
        boolean voteGranted
    ) {
        return RaftUtil.singletonVoteResponse(
            listenerName,
            apiVersion,
            Errors.NONE,
            log.topicPartition(),
            partitionLevelError,
            quorum.epoch(),
            quorum.leaderIdOrSentinel(),
            voteGranted,
            quorum.leaderEndpoints()
        );
    }

    /**
     * Handle a Vote request. This API may return the following errors:
     *
     * - {@link Errors#INCONSISTENT_CLUSTER_ID} if the cluster id is presented in request
     *      but different from this node
     * - {@link Errors#BROKER_NOT_AVAILABLE} if this node is currently shutting down
     * - {@link Errors#FENCED_LEADER_EPOCH} if the epoch is smaller than this node's epoch
     * - {@link Errors#INVALID_REQUEST} if the last epoch or offset are invalid
     */
    private VoteResponseData handleVoteRequest(
        RaftRequest.Inbound requestMetadata
    ) {
        VoteRequestData request = (VoteRequestData) requestMetadata.data();

        if (!hasValidClusterId(request.clusterId())) {
            return new VoteResponseData().setErrorCode(Errors.INCONSISTENT_CLUSTER_ID.code());
        }

        if (!hasValidTopicPartition(request, log.topicPartition())) {
            // Until we support multi-raft, we treat individual topic partition mismatches as invalid requests
            return new VoteResponseData().setErrorCode(Errors.INVALID_REQUEST.code());
        }

        VoteRequestData.PartitionData partitionRequest =
            request.topics().get(0).partitions().get(0);

        int replicaId = partitionRequest.replicaId();
        int replicaEpoch = partitionRequest.replicaEpoch();
        boolean preVote = partitionRequest.preVote();

        int lastEpoch = partitionRequest.lastOffsetEpoch();
        long lastEpochEndOffset = partitionRequest.lastOffset();
        /* Validate the replica epoch and the log's last epoch.
         *
         * For a standard vote, the candidate replica increases the epoch before sending a vote request.
         * So we expect the replicaEpoch to be strictly greater than the log's last epoch. This is always true because
         * the candidate has never seen a leader at replicaEpoch.
         *
         * For a PreVote, the prospective replica doesn't increase the epoch so it is possible for there to be a leader
         * and a record in the log at the prospective replica's replicaEpoch.
         */
        boolean isIllegalEpoch = preVote ? lastEpoch > replicaEpoch : lastEpoch >= replicaEpoch;
        if (isIllegalEpoch) {
            logger.info(
                "Received a vote request from replica {} with illegal epoch {}, last epoch {}, preVote={}",
                replicaId,
                replicaEpoch,
                lastEpoch,
                preVote
            );
        }
        if (lastEpochEndOffset < 0 || lastEpoch < 0 || isIllegalEpoch) {
            return buildVoteResponse(
                requestMetadata.listenerName(),
                requestMetadata.apiVersion(),
                Errors.INVALID_REQUEST,
                false
            );
        }

        Optional<Errors> errorOpt = validateVoterOnlyRequest(replicaId, replicaEpoch);
        if (errorOpt.isPresent()) {
            return buildVoteResponse(
                requestMetadata.listenerName(),
                requestMetadata.apiVersion(),
                errorOpt.get(),
                false
            );
        }

        if (replicaEpoch > quorum.epoch()) {
            transitionToUnattached(replicaEpoch);
        }

        // Check that the request was intended for this replica
        Optional<ReplicaKey> voterKey = RaftUtil.voteRequestVoterKey(request, partitionRequest);
        if (!isValidVoterKey(voterKey)) {
            logger.info(
                "A replica sent a voter key ({}) in the VOTE request that doesn't match the " +
                "local key ({}, {}); rejecting the vote",
                voterKey,
                nodeId,
                nodeDirectoryId
            );
            // The request is not intended to this replica since the replica keys don't match
            return buildVoteResponse(
                requestMetadata.listenerName(),
                requestMetadata.apiVersion(),
                Errors.INVALID_VOTER_KEY,
                false
            );
        }

        OffsetAndEpoch lastEpochEndOffsetAndEpoch = new OffsetAndEpoch(lastEpochEndOffset, lastEpoch);
        ReplicaKey replicaKey = ReplicaKey.of(
            replicaId,
            partitionRequest.replicaDirectoryId()
        );
        boolean voteGranted = quorum.canGrantVote(
            replicaKey,
            lastEpochEndOffsetAndEpoch.compareTo(endOffset()) >= 0,
            preVote
        );

        if (!preVote && voteGranted && quorum.isUnattachedNotVoted()) {
<<<<<<< HEAD
            transitionToUnattachedVoted(replicaEpoch, replicaKey);
=======
            transitionToUnattachedVoted(replicaKey, replicaEpoch);
>>>>>>> dfc07e0e
        }

        logger.info(
            "Vote request {} with epoch {} is {}",
            request,
            replicaEpoch,
            voteGranted ? "granted" : "rejected"
        );
        return buildVoteResponse(
            requestMetadata.listenerName(),
            requestMetadata.apiVersion(),
            Errors.NONE,
            voteGranted
        );
    }

    private boolean handleVoteResponse(
        RaftResponse.Inbound responseMetadata,
        long currentTimeMs
    ) {
        int remoteNodeId = responseMetadata.source().id();
        VoteResponseData response = (VoteResponseData) responseMetadata.data();
        Errors topLevelError = Errors.forCode(response.errorCode());
        if (topLevelError != Errors.NONE) {
            if (topLevelError == Errors.UNSUPPORTED_VERSION && quorum.isProspective()) {
                logger.warn("Prospective received unsupported version error in vote response in epoch {}, " +
                        "transitioning to Candidate state immediately since entire quorum does not support PreVote.",
                    quorum.epoch());
                transitionToCandidate(currentTimeMs);
                return true;
            }
            return handleTopLevelError(topLevelError, responseMetadata);
        }

        if (!hasValidTopicPartition(response, log.topicPartition())) {
            return false;
        }

        VoteResponseData.PartitionData partitionResponse =
            response.topics().get(0).partitions().get(0);

        Errors error = Errors.forCode(partitionResponse.errorCode());
        OptionalInt responseLeaderId = optionalLeaderId(partitionResponse.leaderId());
        int responseEpoch = partitionResponse.leaderEpoch();

        final Endpoints leaderEndpoints;
        if (responseLeaderId.isPresent()) {
            if (response.nodeEndpoints().isEmpty()) {
                leaderEndpoints = partitionState.lastVoterSet().listeners(responseLeaderId.getAsInt());
            } else {
                leaderEndpoints = Endpoints.fromVoteResponse(
                    channel.listenerName(),
                    responseLeaderId.getAsInt(),
                    response.nodeEndpoints()
                );
            }
        } else {
            leaderEndpoints = Endpoints.empty();
        }

        Optional<Boolean> handled = maybeHandleCommonResponse(
            error,
            responseLeaderId,
            responseEpoch,
            leaderEndpoints,
            responseMetadata.source(),
            currentTimeMs
        );
        if (handled.isPresent()) {
            return handled.get();
        } else if (error == Errors.NONE) {
            if (quorum.isLeader()) {
                logger.debug("Ignoring vote response {} since we already became leader for epoch {}",
                    partitionResponse, quorum.epoch());
            } else if (quorum.isVotingState()) {
                NomineeState state = quorum.votingStateOrThrow();
                handleVoteResponse(
                    state,
                    partitionResponse,
                    remoteNodeId,
                    currentTimeMs);
            } else {
                logger.debug("Ignoring vote response {} since we are no longer a VotingState " +
                        "(Prospective or Candidate) in epoch {}",
                    partitionResponse, quorum.epoch());
            }
            return true;
        } else {
            return handleUnexpectedError(error, responseMetadata);
        }
    }

    private void handleVoteResponse(NomineeState state,
                                    VoteResponseData.PartitionData partitionResponse,
                                    int remoteNodeId,
                                    long currentTimeMs) {
        if (partitionResponse.voteGranted()) {
            state.recordGrantedVote(remoteNodeId);
            maybeTransitionForward(state, currentTimeMs);
        } else {
            state.recordRejectedVote(remoteNodeId);

            // If our vote is rejected, we go immediately to backoff phase. This ensures that we are not stuck
            // waiting for the election timeout when the vote has become gridlocked.
            if (state.epochElection().isVoteRejected() && quorum.isCandidate()) {
                CandidateState candidateState = quorum.candidateStateOrThrow();
                if (!candidateState.isBackingOff()) {
                    logger.info("Insufficient remaining votes to win election (rejected by {}). We will backoff " +
                        "before retrying election again", candidateState.epochElection().rejectingVoters());

                    candidateState.startBackingOff(
                        currentTimeMs,
                        binaryExponentialElectionBackoffMs(candidateState.retries())
                    );
                }
            }
        }
    }

    private int binaryExponentialElectionBackoffMs(int retries) {
        if (retries <= 0) {
            throw new IllegalArgumentException("Retries " + retries + " should be larger than zero");
        }
        // upper limit exponential co-efficients at 20 to avoid overflow
        return Math.min(RETRY_BACKOFF_BASE_MS * random.nextInt(2 << Math.min(20, retries - 1)),
                quorumConfig.electionBackoffMaxMs());
    }

    private int strictExponentialElectionBackoffMs(int positionInSuccessors, int totalNumSuccessors) {
        if (positionInSuccessors == 0) {
            return 0;
        } else if (positionInSuccessors < 0 || positionInSuccessors >= totalNumSuccessors) {
            return quorumConfig.electionBackoffMaxMs();
        }

        int retryBackOffBaseMs = quorumConfig.electionBackoffMaxMs() >> (totalNumSuccessors - 1);
        return Math.min(quorumConfig.electionBackoffMaxMs(), retryBackOffBaseMs << (positionInSuccessors - 1));
    }

    private BeginQuorumEpochResponseData buildBeginQuorumEpochResponse(
        ListenerName listenerName,
        short apiVersion,
        Errors partitionLevelError
    ) {
        return RaftUtil.singletonBeginQuorumEpochResponse(
            listenerName,
            apiVersion,
            Errors.NONE,
            log.topicPartition(),
            partitionLevelError,
            quorum.epoch(),
            quorum.leaderIdOrSentinel(),
            quorum.leaderEndpoints()
        );
    }

    /**
     * Handle a BeginEpoch request. This API may return the following errors:
     *
     * - {@link Errors#INCONSISTENT_CLUSTER_ID} if the cluster id is presented in request
     *      but different from this node
     * - {@link Errors#BROKER_NOT_AVAILABLE} if this node is currently shutting down
     * - {@link Errors#FENCED_LEADER_EPOCH} if the epoch is smaller than this node's epoch
     */
    private BeginQuorumEpochResponseData handleBeginQuorumEpochRequest(
        RaftRequest.Inbound requestMetadata,
        long currentTimeMs
    ) {
        BeginQuorumEpochRequestData request = (BeginQuorumEpochRequestData) requestMetadata.data();

        if (!hasValidClusterId(request.clusterId())) {
            return new BeginQuorumEpochResponseData().setErrorCode(Errors.INCONSISTENT_CLUSTER_ID.code());
        }

        if (!hasValidTopicPartition(request, log.topicPartition())) {
            // Until we support multi-raft, we treat topic partition mismatches as invalid requests
            return new BeginQuorumEpochResponseData().setErrorCode(Errors.INVALID_REQUEST.code());
        }

        BeginQuorumEpochRequestData.PartitionData partitionRequest =
            request.topics().get(0).partitions().get(0);

        int requestLeaderId = partitionRequest.leaderId();
        int requestEpoch = partitionRequest.leaderEpoch();

        Optional<Errors> errorOpt = validateVoterOnlyRequest(requestLeaderId, requestEpoch);
        if (errorOpt.isPresent()) {
            return buildBeginQuorumEpochResponse(
                requestMetadata.listenerName(),
                requestMetadata.apiVersion(),
                errorOpt.get()
            );
        }

        // Compute the leader's endpoint from the request or the voter set
        final Endpoints leaderEndpoints;
        if (request.leaderEndpoints().isEmpty()) {
            leaderEndpoints = partitionState.lastVoterSet().listeners(requestLeaderId);
        } else {
            leaderEndpoints = Endpoints.fromBeginQuorumEpochRequest(request.leaderEndpoints());
        }

        maybeTransition(
            OptionalInt.of(requestLeaderId),
            requestEpoch,
            leaderEndpoints,
            currentTimeMs
        );

        // Check that the request was intended for this replica
        Optional<ReplicaKey> voterKey = RaftUtil.beginQuorumEpochRequestVoterKey(request, partitionRequest);
        if (!isValidVoterKey(voterKey)) {
            logger.info(
                "Leader sent a voter key ({}) in the BEGIN_QUORUM_EPOCH request that doesn't " +
                "match the local key ({}, {}); returning INVALID_VOTER_KEY",
                voterKey,
                nodeId,
                nodeDirectoryId
            );
            // The request is not intended to this replica since the replica keys don't match
            return buildBeginQuorumEpochResponse(
                requestMetadata.listenerName(),
                requestMetadata.apiVersion(),
                Errors.INVALID_VOTER_KEY
            );
        }

        return buildBeginQuorumEpochResponse(
            requestMetadata.listenerName(),
            requestMetadata.apiVersion(),
            Errors.NONE
        );
    }

    private boolean handleBeginQuorumEpochResponse(
        RaftResponse.Inbound responseMetadata,
        long currentTimeMs
    ) {
        int remoteNodeId = responseMetadata.source().id();
        BeginQuorumEpochResponseData response = (BeginQuorumEpochResponseData) responseMetadata.data();
        Errors topLevelError = Errors.forCode(response.errorCode());
        if (topLevelError != Errors.NONE) {
            return handleTopLevelError(topLevelError, responseMetadata);
        }

        if (!hasValidTopicPartition(response, log.topicPartition())) {
            return false;
        }

        BeginQuorumEpochResponseData.PartitionData partitionResponse =
            response.topics().get(0).partitions().get(0);

        Errors partitionError = Errors.forCode(partitionResponse.errorCode());
        OptionalInt responseLeaderId = optionalLeaderId(partitionResponse.leaderId());
        int responseEpoch = partitionResponse.leaderEpoch();

        final Endpoints leaderEndpoints;
        if (responseLeaderId.isPresent()) {
            if (response.nodeEndpoints().isEmpty()) {
                leaderEndpoints = partitionState.lastVoterSet().listeners(responseLeaderId.getAsInt());
            } else {
                leaderEndpoints = Endpoints.fromBeginQuorumEpochResponse(
                    channel.listenerName(),
                    responseLeaderId.getAsInt(),
                    response.nodeEndpoints()
                );
            }
        } else {
            leaderEndpoints = Endpoints.empty();
        }

        Optional<Boolean> handled = maybeHandleCommonResponse(
            partitionError,
            responseLeaderId,
            responseEpoch,
            leaderEndpoints,
            responseMetadata.source(),
            currentTimeMs
        );
        if (handled.isPresent()) {
            return handled.get();
        } else if (partitionError == Errors.NONE) {
            if (quorum.isLeader()) {
                LeaderState<T> state = quorum.leaderStateOrThrow();
                state.addAcknowledgementFrom(remoteNodeId);
            } else {
                logger.debug("Ignoring BeginQuorumEpoch response {} since " +
                    "this node is not the leader anymore", response);
            }
            return true;
        } else {
            return handleUnexpectedError(partitionError, responseMetadata);
        }
    }

    private EndQuorumEpochResponseData buildEndQuorumEpochResponse(
        ListenerName listenerName,
        short apiVersion,
        Errors partitionLevelError
    ) {
        return RaftUtil.singletonEndQuorumEpochResponse(
            listenerName,
            apiVersion,
            Errors.NONE,
            log.topicPartition(),
            partitionLevelError,
            quorum.epoch(),
            quorum.leaderIdOrSentinel(),
            quorum.leaderEndpoints()
        );
    }

    /**
     * Handle an EndEpoch request. This API may return the following errors:
     *
     * - {@link Errors#INCONSISTENT_CLUSTER_ID} if the cluster id is presented in request
     *      but different from this node
     * - {@link Errors#BROKER_NOT_AVAILABLE} if this node is currently shutting down
     * - {@link Errors#FENCED_LEADER_EPOCH} if the epoch is smaller than this node's epoch
     */
    private EndQuorumEpochResponseData handleEndQuorumEpochRequest(
        RaftRequest.Inbound requestMetadata,
        long currentTimeMs
    ) {
        EndQuorumEpochRequestData request = (EndQuorumEpochRequestData) requestMetadata.data();

        if (!hasValidClusterId(request.clusterId())) {
            return new EndQuorumEpochResponseData().setErrorCode(Errors.INCONSISTENT_CLUSTER_ID.code());
        }

        if (!hasValidTopicPartition(request, log.topicPartition())) {
            // Until we support multi-raft, we treat topic partition mismatches as invalid requests
            return new EndQuorumEpochResponseData().setErrorCode(Errors.INVALID_REQUEST.code());
        }

        EndQuorumEpochRequestData.PartitionData partitionRequest =
            request.topics().get(0).partitions().get(0);

        int requestEpoch = partitionRequest.leaderEpoch();
        int requestLeaderId = partitionRequest.leaderId();

        Optional<Errors> errorOpt = validateVoterOnlyRequest(requestLeaderId, requestEpoch);
        if (errorOpt.isPresent()) {
            return buildEndQuorumEpochResponse(
                requestMetadata.listenerName(),
                requestMetadata.apiVersion(),
                errorOpt.get()
            );
        }

        final Endpoints leaderEndpoints;
        if (request.leaderEndpoints().isEmpty()) {
            leaderEndpoints = partitionState.lastVoterSet().listeners(requestLeaderId);
        } else {
            leaderEndpoints = Endpoints.fromEndQuorumEpochRequest(request.leaderEndpoints());
        }

        maybeTransition(
            OptionalInt.of(requestLeaderId),
            requestEpoch,
            leaderEndpoints,
            currentTimeMs
        );

        if (quorum.isFollower()) {
            FollowerState state = quorum.followerStateOrThrow();
            if (state.leaderId() == requestLeaderId) {
                List<ReplicaKey> preferredCandidates = EndQuorumEpochRequest
                    .preferredCandidates(partitionRequest)
                    .stream()
                    .map(replica -> ReplicaKey.of(replica.candidateId(), replica.candidateDirectoryId()))
                    .collect(Collectors.toList());
                long electionBackoffMs = endEpochElectionBackoff(preferredCandidates);
                logger.debug(
                    "Overriding follower fetch timeout to {} after receiving EndQuorumEpoch " +
                    "request from leader {} in epoch {}",
                    electionBackoffMs,
                    requestLeaderId,
                    requestEpoch
                );
                state.overrideFetchTimeout(currentTimeMs, electionBackoffMs);
            }
        }
        return buildEndQuorumEpochResponse(
            requestMetadata.listenerName(),
            requestMetadata.apiVersion(),
            Errors.NONE
        );
    }

    private long endEpochElectionBackoff(Collection<ReplicaKey> preferredCandidates) {
        // Based on the priority inside the preferred successors, choose the corresponding delayed
        // election backoff time based on strict exponential mechanism so that the most up-to-date
        // voter has a higher chance to be elected. If the node's priority is highest, become
        // candidate immediately instead of waiting for next poll.
        int position = 0;
        for (ReplicaKey candidate : preferredCandidates) {
            if (candidate.id() == quorum.localIdOrThrow()) {
                if (candidate.directoryId().isEmpty() ||
                    candidate.directoryId().get().equals(quorum.localDirectoryId())
                ) {
                    // Found ourselves in the preferred candidate list
                    break;
                }
            }
            position++;
        }

        return strictExponentialElectionBackoffMs(position, preferredCandidates.size());
    }

    private boolean handleEndQuorumEpochResponse(
        RaftResponse.Inbound responseMetadata,
        long currentTimeMs
    ) {
        EndQuorumEpochResponseData response = (EndQuorumEpochResponseData) responseMetadata.data();
        Errors topLevelError = Errors.forCode(response.errorCode());
        if (topLevelError != Errors.NONE) {
            return handleTopLevelError(topLevelError, responseMetadata);
        }

        if (!hasValidTopicPartition(response, log.topicPartition())) {
            return false;
        }

        EndQuorumEpochResponseData.PartitionData partitionResponse =
            response.topics().get(0).partitions().get(0);

        Errors partitionError = Errors.forCode(partitionResponse.errorCode());
        OptionalInt responseLeaderId = optionalLeaderId(partitionResponse.leaderId());
        int responseEpoch = partitionResponse.leaderEpoch();

        final Endpoints leaderEndpoints;
        if (responseLeaderId.isPresent()) {
            if (response.nodeEndpoints().isEmpty()) {
                leaderEndpoints = partitionState.lastVoterSet().listeners(responseLeaderId.getAsInt());
            } else {
                leaderEndpoints = Endpoints.fromEndQuorumEpochResponse(
                    channel.listenerName(),
                    responseLeaderId.getAsInt(),
                    response.nodeEndpoints()
                );
            }
        } else {
            leaderEndpoints = Endpoints.empty();
        }

        Optional<Boolean> handled = maybeHandleCommonResponse(
            partitionError,
            responseLeaderId,
            responseEpoch,
            leaderEndpoints,
            responseMetadata.source(),
            currentTimeMs
        );
        if (handled.isPresent()) {
            return handled.get();
        } else if (partitionError == Errors.NONE) {
            ResignedState resignedState = quorum.resignedStateOrThrow();
            resignedState.acknowledgeResignation(responseMetadata.source().id());
            return true;
        } else {
            return handleUnexpectedError(partitionError, responseMetadata);
        }
    }

    private FetchResponseData buildFetchResponse(
        ListenerName listenerName,
        short apiVersion,
        Errors error,
        Records records,
        ValidOffsetAndEpoch validOffsetAndEpoch,
        Optional<LogOffsetMetadata> highWatermark
    ) {
        return RaftUtil.singletonFetchResponse(
            listenerName,
            apiVersion,
            log.topicPartition(),
            log.topicId(),
            Errors.NONE,
            quorum.leaderIdOrSentinel(),
            quorum.leaderEndpoints(),
            partitionData -> {
                partitionData
                    .setRecords(records)
                    .setErrorCode(error.code())
                    .setLogStartOffset(log.startOffset())
                    .setHighWatermark(
                        highWatermark.map(LogOffsetMetadata::offset).orElse(-1L)
                    );

                partitionData.currentLeader()
                    .setLeaderEpoch(quorum.epoch())
                    .setLeaderId(quorum.leaderIdOrSentinel());

                switch (validOffsetAndEpoch.kind()) {
                    case DIVERGING:
                        partitionData.divergingEpoch()
                            .setEpoch(validOffsetAndEpoch.offsetAndEpoch().epoch())
                            .setEndOffset(validOffsetAndEpoch.offsetAndEpoch().offset());
                        break;
                    case SNAPSHOT:
                        partitionData.snapshotId()
                            .setEpoch(validOffsetAndEpoch.offsetAndEpoch().epoch())
                            .setEndOffset(validOffsetAndEpoch.offsetAndEpoch().offset());
                        break;
                    default:
                }
            }
        );
    }

    private FetchResponseData buildEmptyFetchResponse(
        ListenerName listenerName,
        short apiVersion,
        Errors error,
        Optional<LogOffsetMetadata> highWatermark
    ) {
        return buildFetchResponse(
            listenerName,
            apiVersion,
            error,
            MemoryRecords.EMPTY,
            ValidOffsetAndEpoch.valid(),
            highWatermark
        );
    }

    private boolean hasValidClusterId(String requestClusterId) {
        // We don't enforce the cluster id if it is not provided.
        if (requestClusterId == null) {
            return true;
        }
        return clusterId.equals(requestClusterId);
    }

    /**
     * Handle a Fetch request. The fetch offset and last fetched epoch are always
     * validated against the current log. In the case that they do not match, the response will
     * indicate the diverging offset/epoch. A follower is expected to truncate its log in this
     * case and resend the fetch.
     *
     * This API may return the following errors:
     *
     * - {@link Errors#INCONSISTENT_CLUSTER_ID} if the cluster id is presented in request
     *     but different from this node
     * - {@link Errors#BROKER_NOT_AVAILABLE} if this node is currently shutting down
     * - {@link Errors#FENCED_LEADER_EPOCH} if the epoch is smaller than this node's epoch
     * - {@link Errors#INVALID_REQUEST} if the request epoch is larger than the leader's current epoch
     *     or if either the fetch offset or the last fetched epoch is invalid
     */
    private CompletableFuture<FetchResponseData> handleFetchRequest(
        RaftRequest.Inbound requestMetadata,
        long currentTimeMs
    ) {
        FetchRequestData request = (FetchRequestData) requestMetadata.data();

        if (!hasValidClusterId(request.clusterId())) {
            return completedFuture(new FetchResponseData().setErrorCode(Errors.INCONSISTENT_CLUSTER_ID.code()));
        }

        if (!hasValidTopicPartition(request, log.topicPartition(), log.topicId())) {
            // Until we support multi-raft, we treat topic partition mismatches as invalid requests
            return completedFuture(new FetchResponseData().setErrorCode(Errors.INVALID_REQUEST.code()));
        }
        // If the ID is valid, we can set the topic name.
        request.topics().get(0).setTopic(log.topicPartition().topic());

        FetchRequestData.FetchPartition fetchPartition = request.topics().get(0).partitions().get(0);
        if (request.maxWaitMs() < 0
            || fetchPartition.fetchOffset() < 0
            || fetchPartition.lastFetchedEpoch() < 0
            || fetchPartition.lastFetchedEpoch() > fetchPartition.currentLeaderEpoch()) {
            return completedFuture(
                buildEmptyFetchResponse(
                    requestMetadata.listenerName(),
                    requestMetadata.apiVersion(),
                    Errors.INVALID_REQUEST,
                    Optional.empty()
                )
            );
        }

        ReplicaKey replicaKey = ReplicaKey.of(
            FetchRequest.replicaId(request),
            fetchPartition.replicaDirectoryId()
        );
        FetchResponseData response = tryCompleteFetchRequest(
            requestMetadata.listenerName(),
            requestMetadata.apiVersion(),
            replicaKey,
            fetchPartition,
            currentTimeMs
        );
        FetchResponseData.PartitionData partitionResponse =
            response.responses().get(0).partitions().get(0);

        if (partitionResponse.errorCode() != Errors.NONE.code()
            || FetchResponse.recordsSize(partitionResponse) > 0
            || request.maxWaitMs() == 0
            || isPartitionDiverged(partitionResponse)
            || isPartitionSnapshotted(partitionResponse)) {
            // Reply immediately if any of the following is true
            // 1. The response contains an error
            // 2. There are records in the response
            // 3. The fetching replica doesn't want to wait for the partition to contain new data
            // 4. The fetching replica needs to truncate because the log diverged
            // 5. The fetching replica needs to fetch a snapshot
            return completedFuture(response);
        }

        CompletableFuture<Long> future = fetchPurgatory.await(
            fetchPartition.fetchOffset(),
            request.maxWaitMs());

        return future.handle((completionTimeMs, exception) -> {
            if (exception != null) {
                Throwable cause = exception instanceof ExecutionException ?
                    exception.getCause() : exception;

                Errors error = Errors.forException(cause);
                if (error == Errors.REQUEST_TIMED_OUT) {
                    // Note that for this case the calling thread is the expiration service thread and not the
                    // polling thread.
                    //
                    // If the fetch request timed out in purgatory, it means no new data is available,
                    // just return the original fetch response.
                    return response;
                } else {
                    // If there was any error other than REQUEST_TIMED_OUT, return it.
                    logger.info(
                        "Failed to handle fetch from {} at {} due to {}",
                        replicaKey,
                        fetchPartition.fetchOffset(),
                        error
                    );
                    return buildEmptyFetchResponse(
                        requestMetadata.listenerName(),
                        requestMetadata.apiVersion(),
                        error,
                        Optional.empty()
                    );
                }
            }

            // FIXME: `completionTimeMs`, which can be null
            logger.trace(
                "Completing delayed fetch from {} starting at offset {} at {}",
                replicaKey,
                fetchPartition.fetchOffset(),
                completionTimeMs
            );

            // It is safe to call tryCompleteFetchRequest because only the polling thread completes this
            // future successfully. This is true because only the polling thread appends record batches to
            // the log from maybeAppendBatches.
            return tryCompleteFetchRequest(
                requestMetadata.listenerName(),
                requestMetadata.apiVersion(),
                replicaKey,
                fetchPartition,
                time.milliseconds()
            );
        });
    }

    private FetchResponseData tryCompleteFetchRequest(
        ListenerName listenerName,
        short apiVersion,
        ReplicaKey replicaKey,
        FetchRequestData.FetchPartition request,
        long currentTimeMs
    ) {
        try {
            Optional<Errors> errorOpt = validateLeaderOnlyRequest(request.currentLeaderEpoch());
            if (errorOpt.isPresent()) {
                return buildEmptyFetchResponse(listenerName, apiVersion, errorOpt.get(), Optional.empty());
            }

            long fetchOffset = request.fetchOffset();
            int lastFetchedEpoch = request.lastFetchedEpoch();
            LeaderState<T> state = quorum.leaderStateOrThrow();

            Optional<OffsetAndEpoch> latestSnapshotId = log.latestSnapshotId();
            final ValidOffsetAndEpoch validOffsetAndEpoch;
            if (fetchOffset == 0 && latestSnapshotId.isPresent() && !latestSnapshotId.get().equals(BOOTSTRAP_SNAPSHOT_ID)) {
                // If the follower has an empty log and a non-bootstrap snapshot exists, it is always more efficient
                // to reply with a snapshot id (FETCH_SNAPSHOT) instead of fetching from the log segments.
                validOffsetAndEpoch = ValidOffsetAndEpoch.snapshot(latestSnapshotId.get());
            } else {
                validOffsetAndEpoch = log.validateOffsetAndEpoch(fetchOffset, lastFetchedEpoch);
            }

            final Records records;
            if (validOffsetAndEpoch.kind() == ValidOffsetAndEpoch.Kind.VALID) {
                LogFetchInfo info = log.read(fetchOffset, Isolation.UNCOMMITTED);

                if (state.updateReplicaState(replicaKey, currentTimeMs, info.startOffsetMetadata)) {
                    onUpdateLeaderHighWatermark(state, currentTimeMs);
                }

                records = info.records;
            } else {
                records = MemoryRecords.EMPTY;
            }

            return buildFetchResponse(
                listenerName,
                apiVersion,
                Errors.NONE,
                records,
                validOffsetAndEpoch,
                state.highWatermark()
            );
        } catch (Exception e) {
            logger.error("Caught unexpected error in fetch completion of request {}", request, e);
            return buildEmptyFetchResponse(listenerName, apiVersion, Errors.UNKNOWN_SERVER_ERROR, Optional.empty());
        }
    }

    private static boolean isPartitionDiverged(FetchResponseData.PartitionData partitionResponseData) {
        FetchResponseData.EpochEndOffset divergingEpoch = partitionResponseData.divergingEpoch();

        return divergingEpoch.epoch() != -1 || divergingEpoch.endOffset() != -1;
    }

    private static boolean isPartitionSnapshotted(FetchResponseData.PartitionData partitionResponseData) {
        FetchResponseData.SnapshotId snapshotId = partitionResponseData.snapshotId();

        return snapshotId.epoch() != -1 || snapshotId.endOffset() != -1;
    }

    private static OptionalInt optionalLeaderId(int leaderIdOrNil) {
        if (leaderIdOrNil < 0)
            return OptionalInt.empty();
        return OptionalInt.of(leaderIdOrNil);
    }

    private static String listenerName(Listener<?> listener) {
        return String.format("%s@%d", listener.getClass().getTypeName(), System.identityHashCode(listener));
    }

    private boolean handleFetchResponse(
        RaftResponse.Inbound responseMetadata,
        long currentTimeMs
    ) {
        FetchResponseData response = (FetchResponseData) responseMetadata.data();
        Errors topLevelError = Errors.forCode(response.errorCode());
        if (topLevelError != Errors.NONE) {
            return handleTopLevelError(topLevelError, responseMetadata);
        }

        if (!hasValidTopicPartition(response, log.topicPartition(), log.topicId())) {
            return false;
        }
        // If the ID is valid, we can set the topic name.
        response.responses().get(0).setTopic(log.topicPartition().topic());

        FetchResponseData.PartitionData partitionResponse =
            response.responses().get(0).partitions().get(0);

        FetchResponseData.LeaderIdAndEpoch currentLeaderIdAndEpoch = partitionResponse.currentLeader();
        OptionalInt responseLeaderId = optionalLeaderId(currentLeaderIdAndEpoch.leaderId());
        int responseEpoch = currentLeaderIdAndEpoch.leaderEpoch();
        Errors error = Errors.forCode(partitionResponse.errorCode());

        final Endpoints leaderEndpoints;
        if (responseLeaderId.isPresent()) {
            if (response.nodeEndpoints().isEmpty()) {
                leaderEndpoints = partitionState.lastVoterSet().listeners(responseLeaderId.getAsInt());
            } else {
                leaderEndpoints = Endpoints.fromFetchResponse(
                    channel.listenerName(),
                    responseLeaderId.getAsInt(),
                    response.nodeEndpoints()
                );
            }
        } else {
            leaderEndpoints = Endpoints.empty();
        }

        Optional<Boolean> handled = maybeHandleCommonResponse(
            error,
            responseLeaderId,
            responseEpoch,
            leaderEndpoints,
            responseMetadata.source(),
            currentTimeMs
        );
        if (handled.isPresent()) {
            return handled.get();
        }

        FollowerState state = quorum.followerStateOrThrow();
        if (error == Errors.NONE) {
            FetchResponseData.EpochEndOffset divergingEpoch = partitionResponse.divergingEpoch();
            if (divergingEpoch.epoch() >= 0) {
                // The leader is asking us to truncate before continuing
                final OffsetAndEpoch divergingOffsetAndEpoch = new OffsetAndEpoch(
                    divergingEpoch.endOffset(), divergingEpoch.epoch());

                state.highWatermark().ifPresent(highWatermark -> {
                    if (divergingOffsetAndEpoch.offset() < highWatermark.offset()) {
                        throw new KafkaException("The leader requested truncation to offset " +
                            divergingOffsetAndEpoch.offset() + ", which is below the current high watermark" +
                            " " + highWatermark);
                    }
                });

                long truncationOffset = log.truncateToEndOffset(divergingOffsetAndEpoch);
                logger.info(
                    "Truncated to offset {} from Fetch response from leader {}",
                    truncationOffset,
                    quorum.leaderIdOrSentinel()
                );

                // Update the internal listener to the new end offset
                partitionState.truncateNewEntries(truncationOffset);
            } else if (partitionResponse.snapshotId().epoch() >= 0 ||
                       partitionResponse.snapshotId().endOffset() >= 0) {
                // The leader is asking us to fetch a snapshot

                if (partitionResponse.snapshotId().epoch() < 0) {
                    logger.error(
                        "The leader sent a snapshot id with a valid end offset {} but with an invalid epoch {}",
                        partitionResponse.snapshotId().endOffset(),
                        partitionResponse.snapshotId().epoch()
                    );
                    return false;
                } else if (partitionResponse.snapshotId().endOffset() < 0) {
                    logger.error(
                        "The leader sent a snapshot id with a valid epoch {} but with an invalid end offset {}",
                        partitionResponse.snapshotId().epoch(),
                        partitionResponse.snapshotId().endOffset()
                    );
                    return false;
                } else {
                    final OffsetAndEpoch snapshotId = new OffsetAndEpoch(
                        partitionResponse.snapshotId().endOffset(),
                        partitionResponse.snapshotId().epoch()
                    );

                    // Do not validate the snapshot id against the local replicated log since this
                    // snapshot is expected to reference offsets and epochs greater than the log
                    // end offset and high-watermark.
                    state.setFetchingSnapshot(log.createNewSnapshotUnchecked(snapshotId));
                    if (state.fetchingSnapshot().isPresent()) {
                        logger.info(
                            "Fetching snapshot {} from Fetch response from leader {}",
                            snapshotId,
                            quorum.leaderIdOrSentinel()
                        );
                    } else {
                        logger.info(
                            "Leader {} returned a snapshot {} in the FETCH response which is " +
                            "already stored",
                            quorum.leaderIdOrSentinel(),
                            snapshotId
                        );
                    }
                }
            } else {
                Records records = FetchResponse.recordsOrFail(partitionResponse);
                if (records.sizeInBytes() > 0) {
                    appendAsFollower(records);
                }

                OptionalLong highWatermark = partitionResponse.highWatermark() < 0 ?
                    OptionalLong.empty() : OptionalLong.of(partitionResponse.highWatermark());
                updateFollowerHighWatermark(state, highWatermark);
            }

            state.resetFetchTimeoutForSuccessfulFetch(currentTimeMs);
            return true;
        } else {
            return handleUnexpectedError(error, responseMetadata);
        }
    }

    private void appendAsFollower(
        Records records
    ) {
        LogAppendInfo info = log.appendAsFollower(records);
        if (quorum.isVoter() || followersAlwaysFlush) {
            // the leader only requires that voters have flushed their log before sending a Fetch
            // request. Because of reconfiguration some observers (that are getting added to the
            // voter set) need to flush the disk because the leader may assume that they are in the
            // set of voters.
            log.flush(false);
        }

        partitionState.updateState();

        OffsetAndEpoch endOffset = endOffset();
        kafkaRaftMetrics.updateFetchedRecords(info.lastOffset - info.firstOffset + 1);
        kafkaRaftMetrics.updateLogEnd(endOffset);
        logger.trace("Follower end offset updated to {} after append", endOffset);
    }

    private LogAppendInfo appendAsLeader(
        Records records
    ) {
        LogAppendInfo info = log.appendAsLeader(records, quorum.epoch());

        partitionState.updateState();

        OffsetAndEpoch endOffset = endOffset();
        kafkaRaftMetrics.updateAppendRecords(info.lastOffset - info.firstOffset + 1);
        kafkaRaftMetrics.updateLogEnd(endOffset);
        logger.trace("Leader appended records at base offset {}, new end offset is {}", info.firstOffset, endOffset);
        return info;
    }

    private DescribeQuorumResponseData handleDescribeQuorumRequest(
        RaftRequest.Inbound requestMetadata,
        long currentTimeMs
    ) {
        DescribeQuorumRequestData describeQuorumRequestData = (DescribeQuorumRequestData) requestMetadata.data();
        if (!hasValidTopicPartition(describeQuorumRequestData, log.topicPartition())) {
            return DescribeQuorumRequest.getPartitionLevelErrorResponse(
                describeQuorumRequestData,
                Errors.UNKNOWN_TOPIC_OR_PARTITION
            );
        }

        if (!quorum.isLeader()) {
            return DescribeQuorumResponse.singletonErrorResponse(
                log.topicPartition(),
                Errors.NOT_LEADER_OR_FOLLOWER
            );
        }

        LeaderState<T> leaderState = quorum.leaderStateOrThrow();
        return RaftUtil.singletonDescribeQuorumResponse(
            requestMetadata.apiVersion(),
            log.topicPartition(),
            quorum.localIdOrThrow(),
            leaderState.epoch(),
            leaderState.highWatermark().map(LogOffsetMetadata::offset).orElse(-1L),
            leaderState.voterStates().values(),
            leaderState.observerStates(currentTimeMs).values(),
            currentTimeMs
        );
    }

    /**
     * Handle a FetchSnapshot request, similar to the Fetch request but we use {@link UnalignedRecords}
     * in response because the records are not necessarily offset-aligned.
     *
     * This API may return the following errors:
     *
     * - {@link Errors#INCONSISTENT_CLUSTER_ID} if the cluster id is presented in request
     *     but different from this node
     * - {@link Errors#BROKER_NOT_AVAILABLE} if this node is currently shutting down
     * - {@link Errors#FENCED_LEADER_EPOCH} if the epoch is smaller than this node's epoch
     * - {@link Errors#INVALID_REQUEST} if the request epoch is larger than the leader's current epoch
     *     or if either the fetch offset or the last fetched epoch is invalid
     * - {@link Errors#SNAPSHOT_NOT_FOUND} if the request snapshot id does not exists
     * - {@link Errors#POSITION_OUT_OF_RANGE} if the request snapshot offset out of range
     */
    private FetchSnapshotResponseData handleFetchSnapshotRequest(
        RaftRequest.Inbound requestMetadata,
        long currentTimeMs
    ) {
        FetchSnapshotRequestData data = (FetchSnapshotRequestData) requestMetadata.data();

        if (!hasValidClusterId(data.clusterId())) {
            return new FetchSnapshotResponseData().setErrorCode(Errors.INCONSISTENT_CLUSTER_ID.code());
        }

        if (data.topics().size() != 1 && data.topics().get(0).partitions().size() != 1) {
            return FetchSnapshotResponse.withTopLevelError(Errors.INVALID_REQUEST);
        }

        Optional<FetchSnapshotRequestData.PartitionSnapshot> partitionSnapshotOpt = FetchSnapshotRequest
            .forTopicPartition(data, log.topicPartition());
        if (partitionSnapshotOpt.isEmpty()) {
            // The Raft client assumes that there is only one topic partition.
            TopicPartition unknownTopicPartition = new TopicPartition(
                data.topics().get(0).name(),
                data.topics().get(0).partitions().get(0).partition()
            );

            return RaftUtil.singletonFetchSnapshotResponse(
                requestMetadata.listenerName(),
                requestMetadata.apiVersion(),
                unknownTopicPartition,
                quorum.leaderIdOrSentinel(),
                quorum.leaderEndpoints(),
                responsePartitionSnapshot -> responsePartitionSnapshot
                    .setErrorCode(Errors.UNKNOWN_TOPIC_OR_PARTITION.code())
            );
        }

        FetchSnapshotRequestData.PartitionSnapshot partitionSnapshot = partitionSnapshotOpt.get();
        Optional<Errors> leaderValidation = validateLeaderOnlyRequest(
            partitionSnapshot.currentLeaderEpoch()
        );
        if (leaderValidation.isPresent()) {
            return RaftUtil.singletonFetchSnapshotResponse(
                requestMetadata.listenerName(),
                requestMetadata.apiVersion(),
                log.topicPartition(),
                quorum.leaderIdOrSentinel(),
                quorum.leaderEndpoints(),
                responsePartitionSnapshot -> addQuorumLeader(responsePartitionSnapshot)
                    .setErrorCode(leaderValidation.get().code())
            );
        }

        OffsetAndEpoch snapshotId = new OffsetAndEpoch(
            partitionSnapshot.snapshotId().endOffset(),
            partitionSnapshot.snapshotId().epoch()
        );

        Optional<RawSnapshotReader> snapshotOpt = log.readSnapshot(snapshotId);
        if (snapshotOpt.isEmpty() || snapshotId.equals(BOOTSTRAP_SNAPSHOT_ID)) {
            // The bootstrap checkpoint should not be replicated. The first leader will
            // make sure that the content of the bootstrap checkpoint is included in the
            // partition log
            return RaftUtil.singletonFetchSnapshotResponse(
                requestMetadata.listenerName(),
                requestMetadata.apiVersion(),
                log.topicPartition(),
                quorum.leaderIdOrSentinel(),
                quorum.leaderEndpoints(),
                responsePartitionSnapshot -> addQuorumLeader(responsePartitionSnapshot)
                    .setErrorCode(Errors.SNAPSHOT_NOT_FOUND.code())
            );
        }

        RawSnapshotReader snapshot = snapshotOpt.get();
        long snapshotSize = snapshot.sizeInBytes();
        if (partitionSnapshot.position() < 0 || partitionSnapshot.position() >= snapshotSize) {
            return RaftUtil.singletonFetchSnapshotResponse(
                requestMetadata.listenerName(),
                requestMetadata.apiVersion(),
                log.topicPartition(),
                quorum.leaderIdOrSentinel(),
                quorum.leaderEndpoints(),
                responsePartitionSnapshot -> addQuorumLeader(responsePartitionSnapshot)
                    .setErrorCode(Errors.POSITION_OUT_OF_RANGE.code())
            );
        }

        if (partitionSnapshot.position() > Integer.MAX_VALUE) {
            throw new IllegalStateException(
                String.format(
                    "Trying to fetch a snapshot with size (%d) and a position (%d) larger than %d",
                    snapshotSize,
                    partitionSnapshot.position(),
                    Integer.MAX_VALUE
                )
            );
        }

        int maxSnapshotSize;
        try {
            maxSnapshotSize = Math.toIntExact(snapshotSize);
        } catch (ArithmeticException e) {
            maxSnapshotSize = Integer.MAX_VALUE;
        }

        UnalignedRecords records = snapshot.slice(partitionSnapshot.position(), Math.min(data.maxBytes(), maxSnapshotSize));

        LeaderState<T> state = quorum.leaderStateOrThrow();
        state.updateCheckQuorumForFollowingVoter(
            ReplicaKey.of(
                data.replicaId(),
                partitionSnapshot.replicaDirectoryId()
            ),
            currentTimeMs
        );

        return RaftUtil.singletonFetchSnapshotResponse(
            requestMetadata.listenerName(),
            requestMetadata.apiVersion(),
            log.topicPartition(),
            quorum.leaderIdOrSentinel(),
            quorum.leaderEndpoints(),
            responsePartitionSnapshot -> {
                addQuorumLeader(responsePartitionSnapshot)
                    .snapshotId()
                    .setEndOffset(snapshotId.offset())
                    .setEpoch(snapshotId.epoch());

                return responsePartitionSnapshot
                    .setSize(snapshotSize)
                    .setPosition(partitionSnapshot.position())
                    .setUnalignedRecords(records);
            }
        );
    }

    private Endpoints computeFetchSnapshotLeaderEndpoints(
        OptionalInt leaderId,
        FetchSnapshotResponseData.NodeEndpointCollection nodeEndpoints
    ) {
        // Compute the leader's endpoint
        Endpoints leaderEndpoints = Endpoints.empty();
        if (leaderId.isPresent()) {
            leaderEndpoints = Endpoints.fromFetchSnapshotResponse(
                channel.listenerName(),
                leaderId.getAsInt(),
                nodeEndpoints
            );
            if (leaderEndpoints.isEmpty()) {
                leaderEndpoints = partitionState
                    .lastVoterSet()
                    .listeners(leaderId.getAsInt());
            }
        }

        return leaderEndpoints;
    }

    private boolean handleFetchSnapshotResponse(
        RaftResponse.Inbound responseMetadata,
        long currentTimeMs
    ) {
        FetchSnapshotResponseData data = (FetchSnapshotResponseData) responseMetadata.data();
        Errors topLevelError = Errors.forCode(data.errorCode());
        if (topLevelError != Errors.NONE) {
            return handleTopLevelError(topLevelError, responseMetadata);
        }

        if (data.topics().size() != 1 && data.topics().get(0).partitions().size() != 1) {
            return false;
        }

        Optional<FetchSnapshotResponseData.PartitionSnapshot> partitionSnapshotOpt = FetchSnapshotResponse
            .forTopicPartition(data, log.topicPartition());
        if (partitionSnapshotOpt.isEmpty()) {
            return false;
        }

        FetchSnapshotResponseData.PartitionSnapshot partitionSnapshot = partitionSnapshotOpt.get();

        FetchSnapshotResponseData.LeaderIdAndEpoch currentLeaderIdAndEpoch = partitionSnapshot.currentLeader();
        OptionalInt responseLeaderId = optionalLeaderId(currentLeaderIdAndEpoch.leaderId());
        int responseEpoch = currentLeaderIdAndEpoch.leaderEpoch();
        Errors error = Errors.forCode(partitionSnapshot.errorCode());

        Endpoints leaderEndpoints = computeFetchSnapshotLeaderEndpoints(
            responseLeaderId,
            data.nodeEndpoints()
        );

        Optional<Boolean> handled = maybeHandleCommonResponse(
            error,
            responseLeaderId,
            responseEpoch,
            leaderEndpoints,
            responseMetadata.source(),
            currentTimeMs
        );
        if (handled.isPresent()) {
            return handled.get();
        }

        FollowerState state = quorum.followerStateOrThrow();

        if (Errors.forCode(partitionSnapshot.errorCode()) == Errors.SNAPSHOT_NOT_FOUND ||
            partitionSnapshot.snapshotId().endOffset() < 0 ||
            partitionSnapshot.snapshotId().epoch() < 0) {

            /* The leader deleted the snapshot before the follower could download it. Start over by
             * resetting the fetching snapshot state and sending another fetch request.
             */
            logger.info(
                "Leader doesn't know about snapshot id {}, returned error {} and snapshot id {}",
                state.fetchingSnapshot(),
                partitionSnapshot.errorCode(),
                partitionSnapshot.snapshotId()
            );
            state.setFetchingSnapshot(Optional.empty());
            state.resetFetchTimeoutForSuccessfulFetch(currentTimeMs);
            return true;
        }

        OffsetAndEpoch snapshotId = new OffsetAndEpoch(
            partitionSnapshot.snapshotId().endOffset(),
            partitionSnapshot.snapshotId().epoch()
        );

        RawSnapshotWriter snapshot;
        if (state.fetchingSnapshot().isPresent()) {
            snapshot = state.fetchingSnapshot().get();
        } else {
            throw new IllegalStateException(
                String.format("Received unexpected fetch snapshot response: %s", partitionSnapshot)
            );
        }

        if (!snapshot.snapshotId().equals(snapshotId)) {
            throw new IllegalStateException(
                String.format(
                    "Received fetch snapshot response with an invalid id. Expected %s; Received %s",
                    snapshot.snapshotId(),
                    snapshotId
                )
            );
        }
        if (snapshot.sizeInBytes() != partitionSnapshot.position()) {
            throw new IllegalStateException(
                String.format(
                    "Received fetch snapshot response with an invalid position. Expected %d; Received %d",
                    snapshot.sizeInBytes(),
                    partitionSnapshot.position()
                )
            );
        }

        final UnalignedMemoryRecords records;
        if (partitionSnapshot.unalignedRecords() instanceof MemoryRecords) {
            records = new UnalignedMemoryRecords(((MemoryRecords) partitionSnapshot.unalignedRecords()).buffer());
        } else if (partitionSnapshot.unalignedRecords() instanceof UnalignedMemoryRecords) {
            records = (UnalignedMemoryRecords) partitionSnapshot.unalignedRecords();
        } else {
            throw new IllegalStateException(String.format("Received unexpected fetch snapshot response: %s", partitionSnapshot));
        }
        snapshot.append(records);

        if (snapshot.sizeInBytes() == partitionSnapshot.size()) {
            // Finished fetching the snapshot.
            snapshot.freeze();
            state.setFetchingSnapshot(Optional.empty());

            if (log.truncateToLatestSnapshot()) {
                logger.info(
                    "Fully truncated the log at ({}, {}) after downloading snapshot {} from leader {}",
                    log.endOffset(),
                    log.lastFetchedEpoch(),
                    snapshot.snapshotId(),
                    quorum.leaderIdOrSentinel()
                );

                // This will always reload the snapshot because the internal next offset
                // is always less than the snapshot id just downloaded.
                partitionState.updateState();

                updateFollowerHighWatermark(state, OptionalLong.of(log.highWatermark().offset()));
            } else {
                throw new IllegalStateException(
                    String.format(
                        "Full log truncation expected but didn't happen. Snapshot of %s, log end offset %s, last fetched %d",
                        snapshot.snapshotId(),
                        log.endOffset(),
                        log.lastFetchedEpoch()
                    )
                );
            }
        }

        state.resetFetchTimeoutForSuccessfulFetch(currentTimeMs);
        return true;
    }

    private CompletableFuture<AddRaftVoterResponseData> handleAddVoterRequest(
        RaftRequest.Inbound requestMetadata,
        long currentTimeMs
    ) {
        AddRaftVoterRequestData data = (AddRaftVoterRequestData) requestMetadata.data();

        if (!hasValidClusterId(data.clusterId())) {
            return completedFuture(
                new AddRaftVoterResponseData()
                    .setErrorCode(Errors.INCONSISTENT_CLUSTER_ID.code())
                    .setErrorMessage(
                        String.format(
                            "The given id \"%s\" doesn't match the cluster id \"%s\"",
                            data.clusterId(),
                            clusterId
                        )
                    )
            );
        }

        Optional<Errors> leaderValidationError = validateLeaderOnlyRequest(quorum.epoch());
        if (leaderValidationError.isPresent()) {
            return completedFuture(
                new AddRaftVoterResponseData().setErrorCode(leaderValidationError.get().code())
            );
        }

        Optional<ReplicaKey> newVoter = RaftUtil.addVoterRequestVoterKey(data);
        if (newVoter.isEmpty() || newVoter.get().directoryId().isEmpty()) {
            return completedFuture(
                new AddRaftVoterResponseData()
                    .setErrorCode(Errors.INVALID_REQUEST.code())
                    .setErrorMessage("Add voter request didn't include a valid voter")
            );
        }

        Endpoints newVoterEndpoints = Endpoints.fromAddVoterRequest(data.listeners());
        if (newVoterEndpoints.address(channel.listenerName()).isEmpty()) {
            return completedFuture(
                new AddRaftVoterResponseData()
                    .setErrorCode(Errors.INVALID_REQUEST.code())
                    .setErrorMessage(
                        String.format(
                            "Add voter request didn't include the endpoint (%s) for the default listener %s",
                            newVoterEndpoints,
                            channel.listenerName()
                        )
                    )
            );
        }

        return addVoterHandler.handleAddVoterRequest(
            quorum.leaderStateOrThrow(),
            newVoter.get(),
            newVoterEndpoints,
            currentTimeMs
        );
    }

    private boolean handleApiVersionsResponse(
        RaftResponse.Inbound responseMetadata,
        long currentTimeMs
    ) {
        if (!quorum.isLeader()) {
            // Not the leader anymore just ignore the API_VERSIONS response
            return true;
        }

        ApiVersionsResponseData response = (ApiVersionsResponseData) responseMetadata.data();

        Errors error = Errors.forCode(response.errorCode());
        Optional<ApiVersionsResponseData.SupportedFeatureKey> supportedKraftVersions =
            Optional.ofNullable(response.supportedFeatures().find(KRaftVersion.FEATURE_NAME));

        return addVoterHandler.handleApiVersionsResponse(
            quorum.leaderStateOrThrow(),
            responseMetadata.source(),
            error,
            supportedKraftVersions,
            currentTimeMs
        );
    }

    private CompletableFuture<RemoveRaftVoterResponseData> handleRemoveVoterRequest(
        RaftRequest.Inbound requestMetadata,
        long currentTimeMs
    ) {
        RemoveRaftVoterRequestData data = (RemoveRaftVoterRequestData) requestMetadata.data();

        if (!hasValidClusterId(data.clusterId())) {
            return completedFuture(
                new RemoveRaftVoterResponseData()
                    .setErrorCode(Errors.INCONSISTENT_CLUSTER_ID.code())
                    .setErrorMessage(
                        String.format(
                            "The given id \"%s\" doesn't match the cluster id \"%s\"",
                            data.clusterId(),
                            clusterId
                        )
                    )
            );
        }

        Optional<Errors> leaderValidationError = validateLeaderOnlyRequest(quorum.epoch());
        if (leaderValidationError.isPresent()) {
            return completedFuture(
                new RemoveRaftVoterResponseData().setErrorCode(leaderValidationError.get().code())
            );
        }

        Optional<ReplicaKey> oldVoter = RaftUtil.removeVoterRequestVoterKey(data);
        if (oldVoter.isEmpty() || oldVoter.get().directoryId().isEmpty()) {
            return completedFuture(
                new RemoveRaftVoterResponseData()
                    .setErrorCode(Errors.INVALID_REQUEST.code())
                    .setErrorMessage("Remove voter request didn't include a valid voter")
            );
        }

        return removeVoterHandler.handleRemoveVoterRequest(
            quorum.leaderStateOrThrow(),
            oldVoter.get(),
            currentTimeMs
        );
    }

    private CompletableFuture<UpdateRaftVoterResponseData> handleUpdateVoterRequest(
        RaftRequest.Inbound requestMetadata,
        long currentTimeMs
    ) {
        UpdateRaftVoterRequestData data = (UpdateRaftVoterRequestData) requestMetadata.data();

        if (!hasValidClusterId(data.clusterId())) {
            return completedFuture(
                RaftUtil.updateVoterResponse(
                    Errors.INCONSISTENT_CLUSTER_ID,
                    requestMetadata.listenerName(),
                    quorum.leaderAndEpoch(),
                    quorum.leaderEndpoints()
                )
            );
        }

        Optional<Errors> leaderValidationError = validateLeaderOnlyRequest(data.currentLeaderEpoch());
        if (leaderValidationError.isPresent()) {
            return completedFuture(
                RaftUtil.updateVoterResponse(
                    leaderValidationError.get(),
                    requestMetadata.listenerName(),
                    quorum.leaderAndEpoch(),
                    quorum.leaderEndpoints()
                )
            );
        }

        Optional<ReplicaKey> voter = RaftUtil.updateVoterRequestVoterKey(data);
        if (voter.isEmpty() || voter.get().directoryId().isEmpty()) {
            return completedFuture(
                RaftUtil.updateVoterResponse(
                    Errors.INVALID_REQUEST,
                    requestMetadata.listenerName(),
                    quorum.leaderAndEpoch(),
                    quorum.leaderEndpoints()
                )
            );
        }

        Endpoints voterEndpoints = Endpoints.fromUpdateVoterRequest(data.listeners());
        if (voterEndpoints.address(channel.listenerName()).isEmpty()) {
            return completedFuture(
                RaftUtil.updateVoterResponse(
                    Errors.INVALID_REQUEST,
                    requestMetadata.listenerName(),
                    quorum.leaderAndEpoch(),
                    quorum.leaderEndpoints()
                )
            );
        }

        UpdateRaftVoterRequestData.KRaftVersionFeature supportedKraftVersions = data.kRaftVersionFeature();
        if (supportedKraftVersions.minSupportedVersion() < 0 ||
            supportedKraftVersions.maxSupportedVersion() < 0 ||
            supportedKraftVersions.maxSupportedVersion() < supportedKraftVersions.minSupportedVersion()
        ) {
            return completedFuture(
                RaftUtil.updateVoterResponse(
                    Errors.INVALID_REQUEST,
                    requestMetadata.listenerName(),
                    quorum.leaderAndEpoch(),
                    quorum.leaderEndpoints()
                )
            );
        }

        return updateVoterHandler.handleUpdateVoterRequest(
            quorum.leaderStateOrThrow(),
            requestMetadata.listenerName(),
            voter.get(),
            voterEndpoints,
            supportedKraftVersions,
            currentTimeMs
        );
    }

    private boolean handleUpdateVoterResponse(
        RaftResponse.Inbound responseMetadata,
        long currentTimeMs
    ) {
        UpdateRaftVoterResponseData data = (UpdateRaftVoterResponseData) responseMetadata.data();

        Errors error = Errors.forCode(data.errorCode());
        OptionalInt responseLeaderId = optionalLeaderId(data.currentLeader().leaderId());
        int responseEpoch = data.currentLeader().leaderEpoch();

        final Endpoints leaderEndpoints;
        if (responseLeaderId.isPresent() && data.currentLeader().host().isEmpty()) {
            leaderEndpoints = Endpoints.fromInetSocketAddresses(
                Collections.singletonMap(
                    channel.listenerName(),
                    InetSocketAddress.createUnresolved(
                        data.currentLeader().host(),
                        data.currentLeader().port()
                    )
                )
            );
        } else {
            leaderEndpoints = Endpoints.empty();
        }

        Optional<Boolean> handled = maybeHandleCommonResponse(
            error,
            responseLeaderId,
            responseEpoch,
            leaderEndpoints,
            responseMetadata.source(),
            currentTimeMs
        );

        return handled.orElse(true);
    }

    private boolean hasConsistentLeader(int epoch, OptionalInt leaderId) {
        // Only elected leaders are sent in the request/response header, so if we have an elected
        // leaderId, it should be consistent with what is in the message.
        if (leaderId.isPresent() && leaderId.getAsInt() == quorum.localIdOrSentinel()) {
            // The response indicates that we should be the leader, so we verify that is the case
            return quorum.isLeader();
        } else {
            return epoch != quorum.epoch()
                || leaderId.isEmpty()
                || quorum.leaderId().isEmpty()
                || leaderId.equals(quorum.leaderId());
        }
    }

    /**
     * Handle response errors that are common across request types.
     *
     * @param error Error from the received response
     * @param leaderId Optional leaderId from the response
     * @param epoch Epoch received from the response
     * @param leaderEndpoints the endpoints of the leader from the response
     * @param source the node that sent the response
     * @param currentTimeMs Current epoch time in milliseconds
     * @return Optional value indicating whether the error was handled here and the outcome of
     *    that handling. Specifically:
     *
     *    - Optional.empty means that the response was not handled here and the custom
     *        API handler should be applied
     *    - Optional.of(true) indicates that the response was successfully handled here and
     *        the node can become ready
     *    - Optional.of(false) indicates that the response was handled here, but that the
     *        node should go into backoff
     */
    private Optional<Boolean> maybeHandleCommonResponse(
        Errors error,
        OptionalInt leaderId,
        int epoch,
        Endpoints leaderEndpoints,
        Node source,
        long currentTimeMs
    ) {
        if (leaderEndpoints.isEmpty() && leaderId.isPresent()) {
            // The response didn't include the leader endpoints because it is from a replica
            // that doesn't support reconfiguration. Look up the leader endpoint in the
            // voter set.
            leaderEndpoints = partitionState
                .lastVoterSet()
                .listeners(leaderId.getAsInt());
        }

        if (epoch < quorum.epoch() || error == Errors.UNKNOWN_LEADER_EPOCH) {
            // We have a larger epoch, so the response is no longer relevant
            return Optional.of(true);
        } else if (epoch > quorum.epoch()
            || error == Errors.FENCED_LEADER_EPOCH
            || error == Errors.NOT_LEADER_OR_FOLLOWER) {

            // The response indicates that the request had a stale epoch, but we need
            // to validate the epoch from the response against our current state.
            maybeTransition(leaderId, epoch, leaderEndpoints, currentTimeMs);
            return Optional.of(true);
        } else if (epoch == quorum.epoch()
            && leaderId.isPresent()
            && !quorum.hasLeader()) {

            // Since we are transitioning to Follower, we will only forward the
            // request to the handler if there is no error. Otherwise, we will let
            // the request be retried immediately (if needed) after the transition.
            // This handling allows an observer to discover the leader and append
            // to the log in the same Fetch request.
            transitionToFollower(epoch, leaderId.getAsInt(), leaderEndpoints, currentTimeMs);
            if (error == Errors.NONE) {
                return Optional.empty();
            } else {
                return Optional.of(true);
            }
        } else if (error == Errors.BROKER_NOT_AVAILABLE) {
            return Optional.of(false);
        } else if (error == Errors.INVALID_VOTER_KEY) {
            // The voter key in the request for VOTE and BEGIN_QUORUM_EPOCH doesn't match the
            // receiver's replica key
            logger.info(
                "Voter key for VOTE or BEGIN_QUORUM_EPOCH request didn't match the receiver's " +
                "replica key: {}",
                source
            );
            return Optional.of(true);
        } else if (error == Errors.INVALID_REQUEST) {
            throw new IllegalStateException("Received unexpected invalid request error");
        }

        return Optional.empty();
    }

    private void maybeTransition(
        OptionalInt leaderId,
        int epoch,
        Endpoints leaderEndpoints,
        long currentTimeMs
    ) {
        if (!hasConsistentLeader(epoch, leaderId)) {
            throw new IllegalStateException("Received request or response with leader " + leaderId +
                " and epoch " + epoch + " which is inconsistent with current leader " +
                quorum.leaderId() + " and epoch " + quorum.epoch());
        } else if (epoch > quorum.epoch()) {
            if (leaderId.isPresent() && !leaderEndpoints.isEmpty()) {
                transitionToFollower(epoch, leaderId.getAsInt(), leaderEndpoints, currentTimeMs);
            } else {
                transitionToUnattached(epoch, leaderId);
            }
        } else if (
                leaderId.isPresent() &&
                (!quorum.hasLeader() || leaderEndpoints.size() > quorum.leaderEndpoints().size())
        ) {
            // The request or response indicates the leader of the current epoch
            // which are currently unknown or the replica has discovered more endpoints
            transitionToFollower(epoch, leaderId.getAsInt(), leaderEndpoints, currentTimeMs);
        }
    }

    private boolean handleTopLevelError(Errors error, RaftResponse.Inbound response) {
        if (error == Errors.BROKER_NOT_AVAILABLE) {
            return false;
        } else if (error == Errors.CLUSTER_AUTHORIZATION_FAILED) {
            throw new ClusterAuthorizationException("Received cluster authorization error in response " + response);
        } else {
            return handleUnexpectedError(error, response);
        }
    }

    private boolean handleUnexpectedError(Errors error, RaftResponse.Inbound response) {
        logger.error("Unexpected error {} in {} response: {}",
            error, ApiKeys.forId(response.data().apiKey()), response);
        return false;
    }

    private void handleResponse(RaftResponse.Inbound response, long currentTimeMs) {
        // The response epoch matches the local epoch, so we can handle the response
        ApiKeys apiKey = ApiKeys.forId(response.data().apiKey());
        final boolean handledSuccessfully;

        switch (apiKey) {
            case FETCH:
                handledSuccessfully = handleFetchResponse(response, currentTimeMs);
                break;

            case VOTE:
                handledSuccessfully = handleVoteResponse(response, currentTimeMs);
                break;

            case BEGIN_QUORUM_EPOCH:
                handledSuccessfully = handleBeginQuorumEpochResponse(response, currentTimeMs);
                break;

            case END_QUORUM_EPOCH:
                handledSuccessfully = handleEndQuorumEpochResponse(response, currentTimeMs);
                break;

            case FETCH_SNAPSHOT:
                handledSuccessfully = handleFetchSnapshotResponse(response, currentTimeMs);
                break;

            case API_VERSIONS:
                handledSuccessfully = handleApiVersionsResponse(response, currentTimeMs);
                break;

            case UPDATE_RAFT_VOTER:
                handledSuccessfully = handleUpdateVoterResponse(response, currentTimeMs);
                break;

            default:
                throw new IllegalArgumentException("Received unexpected response type: " + apiKey);
        }

        requestManager.onResponseResult(
            response.source(),
            response.correlationId(),
            handledSuccessfully,
            currentTimeMs
        );
    }

    /**
     * Validate common state for requests to establish leadership.
     *
     * These include the Vote, BeginQuorumEpoch and EndQuorumEpoch RPCs. If an error is present in
     * the returned value, it should be returned in the response.
     */
    private Optional<Errors> validateVoterOnlyRequest(int remoteNodeId, int requestEpoch) {
        if (requestEpoch < quorum.epoch()) {
            return Optional.of(Errors.FENCED_LEADER_EPOCH);
        } else if (remoteNodeId < 0) {
            return Optional.of(Errors.INVALID_REQUEST);
        } else {
            return Optional.empty();
        }
    }

    /**
     * Return true if the voter key matches the local replica's key
     */
    private boolean isValidVoterKey(Optional<ReplicaKey> voterKey) {
        return voterKey
            .map(key -> {
                if (!OptionalInt.of(key.id()).equals(nodeId)) return false;
                if (key.directoryId().isEmpty()) return true;

                return key.directoryId().get().equals(nodeDirectoryId);
            })
            .orElse(true);
    }
    /**
     * Validate a request which is intended for the current quorum leader.
     * If an error is present in the returned value, it should be returned
     * in the response.
     */
    private Optional<Errors> validateLeaderOnlyRequest(int requestEpoch) {
        if (requestEpoch < quorum.epoch()) {
            return Optional.of(Errors.FENCED_LEADER_EPOCH);
        } else if (requestEpoch > quorum.epoch()) {
            return Optional.of(Errors.UNKNOWN_LEADER_EPOCH);
        } else if (!quorum.isLeader()) {
            // In general, non-leaders do not expect to receive requests
            // matching their own epoch, but it is possible when observers
            // are using the Fetch API to find the result of an election.
            return Optional.of(Errors.NOT_LEADER_OR_FOLLOWER);
        } else if (shutdown.get() != null) {
            return Optional.of(Errors.BROKER_NOT_AVAILABLE);
        } else {
            return Optional.empty();
        }
    }

    private void handleRequest(RaftRequest.Inbound request, long currentTimeMs) {
        ApiKeys apiKey = ApiKeys.forId(request.data().apiKey());
        final CompletableFuture<? extends ApiMessage> responseFuture;

        switch (apiKey) {
            case FETCH:
                responseFuture = handleFetchRequest(request, currentTimeMs);
                break;

            case VOTE:
                responseFuture = completedFuture(handleVoteRequest(request));
                break;

            case BEGIN_QUORUM_EPOCH:
                responseFuture = completedFuture(handleBeginQuorumEpochRequest(request, currentTimeMs));
                break;

            case END_QUORUM_EPOCH:
                responseFuture = completedFuture(handleEndQuorumEpochRequest(request, currentTimeMs));
                break;

            case DESCRIBE_QUORUM:
                responseFuture = completedFuture(handleDescribeQuorumRequest(request, currentTimeMs));
                break;

            case FETCH_SNAPSHOT:
                responseFuture = completedFuture(handleFetchSnapshotRequest(request, currentTimeMs));
                break;

            case ADD_RAFT_VOTER:
                responseFuture = handleAddVoterRequest(request, currentTimeMs);
                break;

            case REMOVE_RAFT_VOTER:
                responseFuture = handleRemoveVoterRequest(request, currentTimeMs);
                break;

            case UPDATE_RAFT_VOTER:
                responseFuture = handleUpdateVoterRequest(request, currentTimeMs);
                break;

            default:
                throw new IllegalArgumentException("Unexpected request type " + apiKey);
        }

        responseFuture.whenComplete((response, exception) -> {
            ApiMessage message = response;
            if (message == null) {
                message = RaftUtil.errorResponse(apiKey, Errors.forException(exception));
            }

            RaftResponse.Outbound responseMessage = new RaftResponse.Outbound(request.correlationId(), message);
            request.completion.complete(responseMessage);
            logger.trace("Sent response {} to inbound request {}", responseMessage, request);
        });
    }

    private void handleInboundMessage(RaftMessage message, long currentTimeMs) {
        logger.trace("Received inbound message {}", message);

        if (message instanceof RaftRequest.Inbound) {
            RaftRequest.Inbound request = (RaftRequest.Inbound) message;
            handleRequest(request, currentTimeMs);
        } else if (message instanceof RaftResponse.Inbound) {
            RaftResponse.Inbound response = (RaftResponse.Inbound) message;
            if (requestManager.isResponseExpected(response.source(), response.correlationId())) {
                handleResponse(response, currentTimeMs);
            } else {
                logger.debug("Ignoring response {} since it is no longer needed", response);
            }
        } else {
            throw new IllegalArgumentException("Unexpected message " + message);
        }
    }

    /**
     * Attempt to send a request. Return the time to wait before the request can be retried.
     */
    private long maybeSendRequest(
        long currentTimeMs,
        Node destination,
        Supplier<ApiMessage> requestSupplier
    )  {
        if (requestManager.isBackingOff(destination, currentTimeMs)) {
            long remainingBackoffMs = requestManager.remainingBackoffMs(destination, currentTimeMs);
            logger.debug("Connection for {} is backing off for {} ms", destination, remainingBackoffMs);
            return remainingBackoffMs;
        }

        if (requestManager.isReady(destination, currentTimeMs)) {
            int correlationId = channel.newCorrelationId();
            ApiMessage request = requestSupplier.get();

            RaftRequest.Outbound requestMessage = new RaftRequest.Outbound(
                correlationId,
                request,
                destination,
                currentTimeMs
            );

            requestMessage.completion.whenComplete((response, exception) -> {
                if (exception != null) {
                    ApiKeys api = ApiKeys.forId(request.apiKey());
                    Errors error = Errors.forException(exception);
                    ApiMessage errorResponse = RaftUtil.errorResponse(api, error);

                    response = new RaftResponse.Inbound(
                        correlationId,
                        errorResponse,
                        destination
                    );
                }

                messageQueue.add(response);
            });

            requestManager.onRequestSent(destination, correlationId, currentTimeMs);
            channel.send(requestMessage);
            logger.trace("Sent outbound request: {}", requestMessage);
        }

        return requestManager.remainingRequestTimeMs(destination, currentTimeMs);
    }

    private EndQuorumEpochRequestData buildEndQuorumEpochRequest(
        ResignedState state
    ) {
        return RaftUtil.singletonEndQuorumEpochRequest(
            log.topicPartition(),
            clusterId,
            quorum.epoch(),
            quorum.localIdOrThrow(),
            state.preferredSuccessors()
        );
    }

    private long maybeSendRequests(
        long currentTimeMs,
        Set<Node> destinations,
        Supplier<ApiMessage> requestSupplier
    ) {
        long minBackoffMs = Long.MAX_VALUE;
        for (Node destination : destinations) {
            long backoffMs = maybeSendRequest(currentTimeMs, destination, requestSupplier);
            if (backoffMs < minBackoffMs) {
                minBackoffMs = backoffMs;
            }
        }
        return minBackoffMs;
    }

    private long maybeSendRequest(
        long currentTimeMs,
        Set<ReplicaKey> remoteVoters,
        Function<Integer, Node> destinationSupplier,
        Function<ReplicaKey, ApiMessage> requestSupplier
    ) {
        long minBackoffMs = Long.MAX_VALUE;
        for (ReplicaKey voter: remoteVoters) {
            long backoffMs = maybeSendRequest(
                currentTimeMs,
                destinationSupplier.apply(voter.id()),
                () -> requestSupplier.apply(voter)
            );
            minBackoffMs = Math.min(minBackoffMs, backoffMs);
        }
        return minBackoffMs;
    }

    private BeginQuorumEpochRequestData buildBeginQuorumEpochRequest(ReplicaKey remoteVoter) {
        return RaftUtil.singletonBeginQuorumEpochRequest(
            log.topicPartition(),
            clusterId,
            quorum.epoch(),
            quorum.localIdOrThrow(),
            quorum.leaderEndpoints(),
            remoteVoter
        );
    }

    private VoteRequestData buildVoteRequest(ReplicaKey remoteVoter) {
        OffsetAndEpoch endOffset = endOffset();
        boolean isPreVote = quorum.isProspective();
        return RaftUtil.singletonVoteRequest(
            log.topicPartition(),
            clusterId,
            quorum.epoch(),
            quorum.localReplicaKeyOrThrow(),
            remoteVoter,
            endOffset.epoch(),
            endOffset.offset(),
<<<<<<< HEAD
            isPreVote
=======
            false
>>>>>>> dfc07e0e
        );
    }

    private FetchRequestData buildFetchRequest() {
        FetchRequestData request = RaftUtil.singletonFetchRequest(
            log.topicPartition(),
            log.topicId(),
            fetchPartition -> fetchPartition
                .setCurrentLeaderEpoch(quorum.epoch())
                .setLastFetchedEpoch(log.lastFetchedEpoch())
                .setFetchOffset(log.endOffset().offset())
                .setReplicaDirectoryId(quorum.localDirectoryId())
        );

        return request
            .setMaxBytes(MAX_FETCH_SIZE_BYTES)
            .setMaxWaitMs(fetchMaxWaitMs)
            .setClusterId(clusterId)
            .setReplicaState(new FetchRequestData.ReplicaState().setReplicaId(quorum.localIdOrSentinel()));
    }

    private long maybeSendFetchToAnyBootstrap(long currentTimeMs) {
        Optional<Node> readyNode = requestManager.findReadyBootstrapServer(currentTimeMs);
        if (readyNode.isPresent()) {
            return maybeSendRequest(
                currentTimeMs,
                readyNode.get(),
                this::buildFetchRequest
            );
        } else {
            return requestManager.backoffBeforeAvailableBootstrapServer(currentTimeMs);
        }
    }

    private FetchSnapshotRequestData buildFetchSnapshotRequest(OffsetAndEpoch snapshotId, long snapshotSize) {
        return RaftUtil.singletonFetchSnapshotRequest(
            clusterId,
            ReplicaKey.of(quorum().localIdOrSentinel(), quorum.localDirectoryId()),
            log.topicPartition(),
            quorum.epoch(),
            snapshotId,
            MAX_FETCH_SIZE_BYTES,
            snapshotSize
        );
    }

    private FetchSnapshotResponseData.PartitionSnapshot addQuorumLeader(
        FetchSnapshotResponseData.PartitionSnapshot partitionSnapshot
    ) {
        partitionSnapshot.currentLeader()
            .setLeaderEpoch(quorum.epoch())
            .setLeaderId(quorum.leaderIdOrSentinel());

        return partitionSnapshot;
    }

    public boolean isRunning() {
        GracefulShutdown gracefulShutdown = shutdown.get();
        return gracefulShutdown == null || !gracefulShutdown.isFinished();
    }

    public boolean isShuttingDown() {
        GracefulShutdown gracefulShutdown = shutdown.get();
        return gracefulShutdown != null && !gracefulShutdown.isFinished();
    }

    private void appendBatch(
        LeaderState<T> state,
        BatchAccumulator.CompletedBatch<T> batch,
        long appendTimeMs
    ) {
        try {
            int epoch = state.epoch();
            LogAppendInfo info = appendAsLeader(batch.data);
            OffsetAndEpoch offsetAndEpoch = new OffsetAndEpoch(info.lastOffset, epoch);
            CompletableFuture<Long> future = appendPurgatory.await(
                offsetAndEpoch.offset() + 1, Integer.MAX_VALUE);

            future.whenComplete((commitTimeMs, exception) -> {
                if (exception != null) {
                    logger.debug("Failed to commit {} records up to last offset {}", batch.numRecords, offsetAndEpoch, exception);
                } else {
                    long elapsedTime = Math.max(0, commitTimeMs - appendTimeMs);
                    double elapsedTimePerRecord = (double) elapsedTime / batch.numRecords;
                    kafkaRaftMetrics.updateCommitLatency(elapsedTimePerRecord, appendTimeMs);
                    logger.debug("Completed commit of {} records up to last offset {}", batch.numRecords, offsetAndEpoch);
                    batch.records.ifPresent(records ->
                        maybeFireHandleCommit(batch.baseOffset, epoch, batch.appendTimestamp(), batch.sizeInBytes(), records)
                    );
                }
            });
        } finally {
            batch.release();
        }
    }

    private long maybeAppendBatches(
        LeaderState<T> state,
        long currentTimeMs
    ) {
        long timeUntilDrain = state.accumulator().timeUntilDrain(currentTimeMs);
        if (timeUntilDrain <= 0) {
            List<BatchAccumulator.CompletedBatch<T>> batches = state.accumulator().drain();
            Iterator<BatchAccumulator.CompletedBatch<T>> iterator = batches.iterator();

            try {
                while (iterator.hasNext()) {
                    BatchAccumulator.CompletedBatch<T> batch = iterator.next();
                    appendBatch(state, batch, currentTimeMs);
                }
                flushLeaderLog(state, currentTimeMs);
            } finally {
                // Release and discard any batches which failed to be appended
                while (iterator.hasNext()) {
                    iterator.next().release();
                }
            }
        }

        return state.accumulator().timeUntilDrain(currentTimeMs);
    }

    private long maybeSendBeginQuorumEpochRequests(
        LeaderState<T> state,
        long currentTimeMs
    ) {
        long timeUntilNextBeginQuorumSend = state.timeUntilBeginQuorumEpochTimerExpires(currentTimeMs);
        if (timeUntilNextBeginQuorumSend == 0) {
            VoterSet voters = partitionState.lastVoterSet();
            Function<Integer, Node> nodeSupplier = voterId ->
                voters
                    .voterNode(voterId, channel.listenerName())
                    .orElseThrow(() ->
                        new IllegalStateException(
                            String.format(
                                "Unknown endpoint for voter id %d for listener name %s",
                                voterId,
                                channel.listenerName()
                            )
                        )
                    );

            timeUntilNextBeginQuorumSend = maybeSendRequest(
                currentTimeMs,
                voters
                    .voterKeys()
                    .stream()
                    .filter(key -> key.id() != quorum.localIdOrThrow())
                    .collect(Collectors.toSet()),
                nodeSupplier,
                this::buildBeginQuorumEpochRequest
            );
            state.resetBeginQuorumEpochTimer(currentTimeMs);
        }
        return timeUntilNextBeginQuorumSend;
    }

    private long pollResigned(long currentTimeMs) {
        ResignedState state = quorum.resignedStateOrThrow();
        long endQuorumBackoffMs = maybeSendRequests(
            currentTimeMs,
            partitionState
                .lastVoterSet()
                .voterNodes(state.unackedVoters().stream(), channel.listenerName()),
            () -> buildEndQuorumEpochRequest(state)
        );

        GracefulShutdown shutdown = this.shutdown.get();
        final long stateTimeoutMs;
        if (shutdown != null) {
            // If we are shutting down, then we will remain in the resigned state
            // until either the shutdown expires or an election bumps the epoch
            stateTimeoutMs = shutdown.remainingTimeMs();
        } else if (state.hasElectionTimeoutExpired(currentTimeMs)) {
            if (quorum.isVoter()) {
                transitionToProspective(currentTimeMs);
            } else {
                // It is possible that the old leader is not a voter in the new voter set.
                // In that case increase the epoch and transition to unattached. The epoch needs
                // to be increased to avoid FETCH responses with the leader being this replica.
                transitionToUnattached(quorum.epoch() + 1);
            }
            stateTimeoutMs = 0L;
        } else {
            stateTimeoutMs = state.remainingElectionTimeMs(currentTimeMs);
        }

        return Math.min(stateTimeoutMs, endQuorumBackoffMs);
    }

    private long pollLeader(long currentTimeMs) {
        LeaderState<T> state = quorum.leaderStateOrThrow();
        maybeFireLeaderChange(state);

        long timeUntilCheckQuorumExpires = state.timeUntilCheckQuorumExpires(currentTimeMs);
        if (shutdown.get() != null || state.isResignRequested() || timeUntilCheckQuorumExpires == 0) {
            transitionToResigned(state.nonLeaderVotersByDescendingFetchOffset());
            return 0L;
        }

        long timeUtilVoterChangeExpires = state.maybeExpirePendingOperation(currentTimeMs);

        long timeUntilFlush = maybeAppendBatches(
            state,
            currentTimeMs
        );

        long timeUntilNextBeginQuorumSend = maybeSendBeginQuorumEpochRequests(
            state,
            currentTimeMs
        );

        return Math.min(
            timeUntilFlush,
            Math.min(
                timeUntilNextBeginQuorumSend,
                Math.min(
                    timeUntilCheckQuorumExpires,
                    timeUtilVoterChangeExpires
                )
            )
        );
    }

    private long maybeSendVoteRequests(
        NomineeState state,
        long currentTimeMs
    ) {
        // Continue sending Vote requests as long as we still have a chance to win the election
        if (!state.epochElection().isVoteRejected()) {
            VoterSet voters = partitionState.lastVoterSet();
            return maybeSendRequest(
                currentTimeMs,
                state.epochElection().unrecordedVoters(),
                voterId -> voters
                    .voterNode(voterId, channel.listenerName())
                    .orElseThrow(() ->
                        new IllegalStateException(
                            String.format(
                                "Unknown endpoint for voter id %d for listener name %s",
                                voterId,
                                channel.listenerName()
                            )
                        )
                    ),
                this::buildVoteRequest
            );
        }
        return Long.MAX_VALUE;
    }

    private long pollCandidate(long currentTimeMs) {
        CandidateState state = quorum.candidateStateOrThrow();
        GracefulShutdown shutdown = this.shutdown.get();

        if (shutdown != null) {
            // If we happen to shut down while we are a candidate, we will continue
            // with the current election until one of the following conditions is met:
            //  1) we are elected as leader (which allows us to resign)
            //  2) another leader is elected
            //  3) the shutdown timer expires
            long minRequestBackoffMs = maybeSendVoteRequests(state, currentTimeMs);
            return Math.min(shutdown.remainingTimeMs(), minRequestBackoffMs);
        } else if (state.isBackingOff()) {
            if (state.isBackoffComplete(currentTimeMs)) {
                logger.info("Transition to prospective after election backoff has completed");
                transitionToProspective(currentTimeMs);
                return 0L;
            }
            return state.remainingBackoffMs(currentTimeMs);
        } else if (state.hasElectionTimeoutExpired(currentTimeMs)) {
            long backoffDurationMs = binaryExponentialElectionBackoffMs(state.retries());
            logger.info("Election has timed out, backing off for {}ms before becoming a {} again",
                backoffDurationMs, state.name());
            state.startBackingOff(currentTimeMs, backoffDurationMs);
            return backoffDurationMs;
        } else {
            long minVoteRequestBackoffMs = maybeSendVoteRequests(state, currentTimeMs);
            return Math.min(minVoteRequestBackoffMs, state.remainingElectionTimeMs(currentTimeMs));
        }
    }

    private long pollProspective(long currentTimeMs) {
        ProspectiveState state = quorum.prospectiveStateOrThrow();
        GracefulShutdown shutdown = this.shutdown.get();

        if (shutdown != null) {
            long minRequestBackoffMs = maybeSendVoteRequests(state, currentTimeMs);
            return Math.min(shutdown.remainingTimeMs(), minRequestBackoffMs);
        } else if (state.epochElection().isVoteRejected() || state.hasElectionTimeoutExpired(currentTimeMs)) {
            if (state.election().hasLeader() && !state.leaderEndpoints().isEmpty()) {
                logger.info(
                    "Election has timed out, transitioning to Follower of leader {}",
                    state.election().leaderId());
                transitionToFollower(
                    quorum().epoch(),
                    state.election().leaderId(),
                    state.leaderEndpoints(),
                    currentTimeMs);
            } else if (state.votedKey().isPresent()) {
                logger.info(
                    "Election has timed out, transitioning to Unattached with votedKey={} to attempt rediscovering leader",
                    state.votedKey().get());
                transitionToUnattachedVoted(quorum().epoch(), state.votedKey().get());
            } else {
                logger.info("Election has timed out, transitioning to Unattached to attempt rediscovering leader");
                transitionToUnattached(quorum().epoch());
            }
            return 0L;
        } else {
            long minVoteRequestBackoffMs = maybeSendVoteRequests(state, currentTimeMs);
            return Math.min(minVoteRequestBackoffMs, state.remainingElectionTimeMs(currentTimeMs));
        }
    }

    private long pollFollower(long currentTimeMs) {
        FollowerState state = quorum.followerStateOrThrow();
        if (quorum.isVoter()) {
            return pollFollowerAsVoter(state, currentTimeMs);
        } else {
            return pollFollowerAsObserver(state, currentTimeMs);
        }
    }

    private long pollFollowerAsVoter(FollowerState state, long currentTimeMs) {
        GracefulShutdown shutdown = this.shutdown.get();
        final long backoffMs;
        if (shutdown != null) {
            // If we are a follower, then we can shutdown immediately. We want to
            // skip the transition to candidate in any case.
            backoffMs = 0;
        } else if (state.hasFetchTimeoutExpired(currentTimeMs)) {
            logger.info("Transitioning to Prospective state due to fetch timeout");
            transitionToProspective(currentTimeMs);
            backoffMs = 0;
        } else if (state.hasUpdateVoterPeriodExpired(currentTimeMs)) {
            if (partitionState.lastKraftVersion().isReconfigSupported() &&
                partitionState.lastVoterSet().voterNodeNeedsUpdate(quorum.localVoterNodeOrThrow())) {
                backoffMs = maybeSendUpdateVoterRequest(state, currentTimeMs);
            } else {
                backoffMs = maybeSendFetchOrFetchSnapshot(state, currentTimeMs);
            }
            state.resetUpdateVoterPeriod(currentTimeMs);
        } else {
            backoffMs = maybeSendFetchToBestNode(state, currentTimeMs);
        }

        return Math.min(
            backoffMs,
            Math.min(
                state.remainingFetchTimeMs(currentTimeMs),
                state.remainingUpdateVoterPeriodMs(currentTimeMs)
            )
        );
    }

    private long pollFollowerAsObserver(FollowerState state, long currentTimeMs) {
        if (state.hasFetchTimeoutExpired(currentTimeMs)) {
            return maybeSendFetchToAnyBootstrap(currentTimeMs);
        } else {
            return maybeSendFetchToBestNode(state, currentTimeMs);
        }
    }

    private long maybeSendFetchToBestNode(FollowerState state, long currentTimeMs) {
        // If the current leader is backing off due to some failure or if the
        // request has timed out, then we attempt to send the Fetch to another
        // voter in order to discover if there has been a leader change.
        final long backoffMs;
        Node leaderNode = state.leaderNode(channel.listenerName());
        if (requestManager.hasRequestTimedOut(leaderNode, currentTimeMs)) {
            // Once the request has timed out backoff the connection
            requestManager.reset(leaderNode);
            backoffMs = maybeSendFetchToAnyBootstrap(currentTimeMs);
        } else if (requestManager.isBackingOff(leaderNode, currentTimeMs)) {
            backoffMs = maybeSendFetchToAnyBootstrap(currentTimeMs);
        } else if (!requestManager.hasAnyInflightRequest(currentTimeMs)) {
            backoffMs = maybeSendFetchOrFetchSnapshot(state, currentTimeMs);
        } else {
            backoffMs = requestManager.backoffBeforeAvailableBootstrapServer(currentTimeMs);
        }
        return Math.min(backoffMs, state.remainingFetchTimeMs(currentTimeMs));
    }

    private long maybeSendFetchOrFetchSnapshot(FollowerState state, long currentTimeMs) {
        final Supplier<ApiMessage> requestSupplier;

        if (state.fetchingSnapshot().isPresent()) {
            RawSnapshotWriter snapshot = state.fetchingSnapshot().get();
            long snapshotSize = snapshot.sizeInBytes();

            requestSupplier = () -> buildFetchSnapshotRequest(snapshot.snapshotId(), snapshotSize);
        } else {
            requestSupplier = this::buildFetchRequest;
        }

        return maybeSendRequest(
            currentTimeMs,
            state.leaderNode(channel.listenerName()),
            requestSupplier
        );
    }

    private UpdateRaftVoterRequestData buildUpdateVoterRequest() {
        return RaftUtil.updateVoterRequest(
            clusterId,
            quorum.localReplicaKeyOrThrow(),
            quorum.epoch(),
            localSupportedKRaftVersion,
            localListeners
        );
    }

    private long maybeSendUpdateVoterRequest(FollowerState state, long currentTimeMs) {
        return maybeSendRequest(
            currentTimeMs,
            state.leaderNode(channel.listenerName()),
            this::buildUpdateVoterRequest
        );
    }

    private long pollUnattached(long currentTimeMs) {
        UnattachedState state = quorum.unattachedStateOrThrow();
        if (quorum.isVoter()) {
            return pollUnattachedAsVoter(state, currentTimeMs);
        } else {
            return pollUnattachedCommon(state, currentTimeMs);
        }
    }

    private long pollUnattachedAsVoter(UnattachedState state, long currentTimeMs) {
        GracefulShutdown shutdown = this.shutdown.get();
        if (shutdown != null) {
            // If shutting down, then remain in this state until either the
            // shutdown completes or an epoch bump forces another state transition
            return shutdown.remainingTimeMs();
        } else if (state.hasElectionTimeoutExpired(currentTimeMs)) {
            transitionToProspective(currentTimeMs);
            return 0L;
        } else {
            return pollUnattachedCommon(state, currentTimeMs);
        }
    }

    private long pollUnattachedCommon(UnattachedState state, long currentTimeMs) {
        long fetchBackoffMs = maybeSendFetchToAnyBootstrap(currentTimeMs);
        return Math.min(fetchBackoffMs, state.remainingElectionTimeMs(currentTimeMs));
    }

    private long pollCurrentState(long currentTimeMs) {
        if (quorum.isLeader()) {
            return pollLeader(currentTimeMs);
        } else if (quorum.isCandidate()) {
            return pollCandidate(currentTimeMs);
        } else if (quorum.isProspective()) {
            return pollProspective(currentTimeMs);
        } else if (quorum.isFollower()) {
            return pollFollower(currentTimeMs);
        } else if (quorum.isUnattached()) {
            return pollUnattached(currentTimeMs);
        } else if (quorum.isResigned()) {
            return pollResigned(currentTimeMs);
        } else {
            throw new IllegalStateException("Unexpected quorum state " + quorum);
        }
    }

    private void pollListeners() {
        // Apply all of the pending registration
        while (true) {
            Registration<T> registration = pendingRegistrations.poll();
            if (registration == null) {
                break;
            }

            processRegistration(registration);
        }

        // Check listener progress to see if reads are expected
        quorum.highWatermark().ifPresent(highWatermarkMetadata ->
            updateListenersProgress(highWatermarkMetadata.offset())
        );

        // Notify the new listeners of the latest leader and epoch
        Optional<LeaderState<T>> leaderState = quorum.maybeLeaderState();
        if (leaderState.isPresent()) {
            maybeFireLeaderChange(leaderState.get());
        } else if (!quorum.isResigned()) {
            /* Should not fire leader change while in the resigned state for two reasons:
             * 1. The epoch start offset is not tracked but the leader is the local replica.
             *    Listener cannot be notified of leadership until they have caught to the latest
             *    epoch and LEO.
             * 2. It is not practical to notify of local leadership since any write operation
             *    (prepareAppend and schedulePreparedAppend) will fail with NotLeaderException
             */
            maybeFireLeaderChange();
        }
    }

    private void processRegistration(Registration<T> registration) {
        Listener<T> listener = registration.listener();
        Registration.Ops ops = registration.ops();

        if (ops == Registration.Ops.REGISTER) {
            if (listenerContexts.putIfAbsent(listener, new ListenerContext(listener)) != null) {
                logger.error("Attempting to add a listener that already exists: {}", listenerName(listener));
            } else {
                logger.info("Registered the listener {}", listenerName(listener));
            }
        } else {
            if (listenerContexts.remove(listener) == null) {
                logger.error("Attempting to remove a listener that doesn't exists: {}", listenerName(listener));
            } else {
                logger.info("Unregistered the listener {}", listenerName(listener));
            }
        }
    }

    private boolean maybeCompleteShutdown(long currentTimeMs) {
        GracefulShutdown shutdown = this.shutdown.get();
        if (shutdown == null) {
            return false;
        }

        shutdown.update(currentTimeMs);
        if (shutdown.hasTimedOut()) {
            shutdown.failWithTimeout();
            return true;
        }

        if (quorum.isObserver()
            || quorum.isOnlyVoter()
            || quorum.hasRemoteLeader()
        ) {
            shutdown.complete();
            return true;
        }

        return false;
    }

    /**
     * A simple timer based log cleaner
     */
    private static class RaftMetadataLogCleanerManager {
        private final Logger logger;
        private final Timer timer;
        private final long delayMs;
        private final Runnable cleaner;

        RaftMetadataLogCleanerManager(Logger logger, Time time, long delayMs, Runnable cleaner) {
            this.logger = logger;
            this.timer = time.timer(delayMs);
            this.delayMs = delayMs;
            this.cleaner = cleaner;
        }

        public long maybeClean(long currentTimeMs) {
            timer.update(currentTimeMs);
            if (timer.isExpired()) {
                try {
                    cleaner.run();
                } catch (Throwable t) {
                    logger.error("Had an error during log cleaning", t);
                }
                timer.reset(delayMs);
            }
            return timer.remainingMs();
        }
    }

    private void wakeup() {
        messageQueue.wakeup();
    }

    /**
     * Handle an inbound request. The response will be returned through
     * {@link RaftRequest.Inbound#completion}.
     *
     * @param request The inbound request
     */
    public void handle(RaftRequest.Inbound request) {
        messageQueue.add(Objects.requireNonNull(request));
    }

    /**
     * Poll for new events. This allows the client to handle inbound
     * requests and send any needed outbound requests.
     */
    public void poll() {
        if (!isInitialized()) {
            throw new IllegalStateException("Replica needs to be initialized before polling");
        }

        long startPollTimeMs = time.milliseconds();
        if (maybeCompleteShutdown(startPollTimeMs)) {
            return;
        }

        long pollStateTimeoutMs = pollCurrentState(startPollTimeMs);
        long cleaningTimeoutMs = snapshotCleaner.maybeClean(startPollTimeMs);
        long pollTimeoutMs = Math.min(pollStateTimeoutMs, cleaningTimeoutMs);

        long startWaitTimeMs = time.milliseconds();
        kafkaRaftMetrics.updatePollStart(startWaitTimeMs);

        RaftMessage message = messageQueue.poll(pollTimeoutMs);

        long endWaitTimeMs = time.milliseconds();
        kafkaRaftMetrics.updatePollEnd(endWaitTimeMs);

        if (message != null) {
            handleInboundMessage(message, endWaitTimeMs);
        }

        pollListeners();
    }

    @Override
    public long prepareAppend(int epoch, List<T> records) {
        return append(epoch, records);
    }

    private long append(int epoch, List<T> records) {
        if (!isInitialized()) {
            throw new NotLeaderException("Append failed because the replica is not the current leader");
        }

        LeaderState<T> leaderState = quorum.<T>maybeLeaderState().orElseThrow(
            () -> new NotLeaderException("Append failed because the replica is not the current leader")
        );

        BatchAccumulator<T> accumulator = leaderState.accumulator();
        boolean isFirstAppend = accumulator.isEmpty();
        final long offset = accumulator.append(epoch, records, true);

        // Wakeup the network channel if either this is the first append
        // or the accumulator is ready to drain now. Checking for the first
        // append ensures that we give the IO thread a chance to observe
        // the linger timeout so that it can schedule its own wakeup in case
        // there are no additional appends.
        if (isFirstAppend || accumulator.needsDrain(time.milliseconds())) {
            wakeup();
        }
        return offset;
    }

    @Override
    public void schedulePreparedAppend() {
        if (!isInitialized()) {
            throw new NotLeaderException("Flush failed because the replica is not the current leader");
        }

        LeaderState<T> leaderState = quorum.<T>maybeLeaderState().orElseThrow(
            () -> new NotLeaderException("Flush failed because the replica is not the current leader")
        );

        leaderState.accumulator().allowDrain();

        // Wakeup the network channel if the accumulator is ready to drain now.
        if (leaderState.accumulator().needsDrain(time.milliseconds())) {
            wakeup();
        }
    }

    @Override
    public CompletableFuture<Void> shutdown(int timeoutMs) {
        logger.info("Beginning graceful shutdown");
        CompletableFuture<Void> shutdownComplete = new CompletableFuture<>();
        shutdown.set(new GracefulShutdown(timeoutMs, shutdownComplete));
        wakeup();
        return shutdownComplete;
    }

    @Override
    public void resign(int epoch) {
        if (epoch < 0) {
            throw new IllegalArgumentException("Attempt to resign from an invalid negative epoch " + epoch);
        } else if (!isInitialized()) {
            throw new IllegalStateException("Replica needs to be initialized before resigning");
        }

        LeaderAndEpoch leaderAndEpoch = leaderAndEpoch();
        int currentEpoch = leaderAndEpoch.epoch();

        if (epoch > currentEpoch) {
            throw new IllegalArgumentException("Attempt to resign from epoch " + epoch +
                " which is larger than the current epoch " + currentEpoch);
        } else if (epoch < currentEpoch) {
            // If the passed epoch is smaller than the current epoch, then it might mean
            // that the listener has not been notified about a leader change that already
            // took place. In this case, we consider the call as already fulfilled and
            // take no further action.
            logger.debug("Ignoring call to resign from epoch {} since it is smaller than the " +
                "current epoch {}", epoch, currentEpoch);
        } else if (!leaderAndEpoch.isLeader(quorum.localIdOrThrow())) {
            throw new IllegalArgumentException("Cannot resign from epoch " + epoch +
                " since we are not the leader");
        } else {
            // Note that if we transition to another state before we have a chance to
            // request resignation, then we consider the call fulfilled.
            Optional<LeaderState<Object>> leaderStateOpt = quorum.maybeLeaderState();
            if (leaderStateOpt.isEmpty()) {
                logger.debug("Ignoring call to resign from epoch {} since this node is " +
                    "no longer the leader", epoch);
                return;
            }

            LeaderState<Object> leaderState = leaderStateOpt.get();
            if (leaderState.epoch() != epoch) {
                logger.debug("Ignoring call to resign from epoch {} since it is smaller than the " +
                    "current epoch {}", epoch, leaderState.epoch());
            } else {
                logger.info("Received user request to resign from the current epoch {}", currentEpoch);
                leaderState.requestResign();
                wakeup();
            }
        }
    }

    @Override
    public Optional<SnapshotWriter<T>> createSnapshot(
        OffsetAndEpoch snapshotId,
        long lastContainedLogTimestamp
    ) {
        if (!isInitialized()) {
            throw new IllegalStateException("Cannot create snapshot before the replica has been initialized");
        }

        return log.createNewSnapshot(snapshotId).map(writer -> {
            long lastContainedLogOffset = snapshotId.offset() - 1;

            RawSnapshotWriter wrappedWriter = new NotifyingRawSnapshotWriter(writer, offsetAndEpoch -> {
                // Trim the state in the internal listener up to the new snapshot
                partitionState.truncateOldEntries(offsetAndEpoch.offset());
            });

            return new RecordsSnapshotWriter.Builder()
                .setLastContainedLogTimestamp(lastContainedLogTimestamp)
                .setTime(time)
                .setMaxBatchSize(MAX_BATCH_SIZE_BYTES)
                .setMemoryPool(memoryPool)
                .setRawSnapshotWriter(wrappedWriter)
                .setKraftVersion(partitionState.kraftVersionAtOffset(lastContainedLogOffset))
                .setVoterSet(partitionState.voterSetAtOffset(lastContainedLogOffset))
                .build(serde);
        });
    }

    @Override
    public Optional<OffsetAndEpoch> latestSnapshotId() {
        return log.latestSnapshotId();
    }

    @Override
    public long logEndOffset() {
        return log.endOffset().offset();
    }

    @Override
    public KRaftVersion kraftVersion() {
        return partitionState.lastKraftVersion();
    }

    @Override
    public void close() {
        log.flush(true);
        if (kafkaRaftMetrics != null) {
            kafkaRaftMetrics.close();
        }
        if (memoryPool instanceof BatchMemoryPool) {
            BatchMemoryPool batchMemoryPool = (BatchMemoryPool) memoryPool;
            batchMemoryPool.releaseRetained();
        }
    }

    @Override
    public OptionalLong highWatermark() {
        if (isInitialized() && quorum.highWatermark().isPresent()) {
            return OptionalLong.of(quorum.highWatermark().get().offset());
        } else {
            return OptionalLong.empty();
        }
    }

    public Optional<Node> voterNode(int id, ListenerName listenerName) {
        return partitionState.lastVoterSet().voterNode(id, listenerName);
    }

    // Visible only for test
    QuorumState quorum() {
        // It's okay to return null since this method is only called by tests
        return quorum;
    }

    private boolean isInitialized() {
        return partitionState != null && quorum != null && requestManager != null && kafkaRaftMetrics != null;
    }

    private class GracefulShutdown {
        final Timer finishTimer;
        final CompletableFuture<Void> completeFuture;

        public GracefulShutdown(long shutdownTimeoutMs,
                                CompletableFuture<Void> completeFuture) {
            this.finishTimer = time.timer(shutdownTimeoutMs);
            this.completeFuture = completeFuture;
        }

        public void update(long currentTimeMs) {
            finishTimer.update(currentTimeMs);
        }

        public boolean hasTimedOut() {
            return finishTimer.isExpired();
        }

        public boolean isFinished() {
            return completeFuture.isDone();
        }

        public long remainingTimeMs() {
            return finishTimer.remainingMs();
        }

        public void failWithTimeout() {
            logger.warn("Graceful shutdown timed out after {}ms", finishTimer.timeoutMs());
            completeFuture.completeExceptionally(
                new TimeoutException("Timeout expired before graceful shutdown completed"));
        }

        public void complete() {
            logger.info("Graceful shutdown completed");
            completeFuture.complete(null);
        }
    }

    private static final class Registration<T> {
        private final Ops ops;
        private final Listener<T> listener;

        private Registration(Ops ops, Listener<T> listener) {
            this.ops = ops;
            this.listener = listener;
        }

        private Ops ops() {
            return ops;
        }

        private Listener<T> listener() {
            return listener;
        }

        private enum Ops {
            REGISTER, UNREGISTER
        }

        private static <T> Registration<T> register(Listener<T> listener) {
            return new Registration<>(Ops.REGISTER, listener);
        }

        private static <T> Registration<T> unregister(Listener<T> listener) {
            return new Registration<>(Ops.UNREGISTER, listener);
        }
    }

    private final class ListenerContext implements CloseListener<BatchReader<T>> {
        private static final long STARTING_NEXT_OFFSET = -1;
        private static final long SMALLEST_LOG_OFFSET = 0;
        private final RaftClient.Listener<T> listener;
        // This field is used only by the Raft IO thread
        private LeaderAndEpoch lastFiredLeaderChange = LeaderAndEpoch.UNKNOWN;

        // These fields are visible to both the Raft IO thread and the listener
        // and are protected through synchronization on this ListenerContext instance
        private BatchReader<T> lastSent = null;
        private long nextOffset = STARTING_NEXT_OFFSET;

        private ListenerContext(Listener<T> listener) {
            this.listener = listener;
        }

        /**
         * Get the last acked offset, which is one greater than the offset of the
         * last record which was acked by the state machine.
         */
        private synchronized long nextOffset() {
            return nextOffset;
        }

        /**
         * Sets the nextOffset to zero.
         *
         * This is done for new listeners when the partition is empty. No log and no snapshot.
         */
        private synchronized void resetOffsetToSmallestLogOffset() {
            nextOffset = SMALLEST_LOG_OFFSET;
        }

        /**
         * Get the next expected offset, which might be larger than the last acked
         * offset if there are inflight batches which have not been acked yet.
         * Note that when fetching from disk, we may not know the last offset of
         * inflight data until it has been processed by the state machine. In this case,
         * we delay sending additional data until the state machine has read to the
         * end and the last offset is determined.
         */
        private synchronized OptionalLong nextExpectedOffset() {
            if (lastSent != null) {
                OptionalLong lastSentOffset = lastSent.lastOffset();
                if (lastSentOffset.isPresent()) {
                    return OptionalLong.of(lastSentOffset.getAsLong() + 1);
                } else {
                    return OptionalLong.empty();
                }
            } else {
                return OptionalLong.of(nextOffset);
            }
        }

        /**
         * This API is used when the Listener needs to be notified of a new snapshot. This happens
         * when the context's next offset is less than the log start offset.
         */
        private void fireHandleSnapshot(SnapshotReader<T> reader) {
            synchronized (this) {
                nextOffset = reader.snapshotId().offset();
                lastSent = null;
            }

            logger.debug("Notifying listener {} of snapshot {}", listenerName(), reader.snapshotId());
            listener.handleLoadSnapshot(reader);
        }

        /**
         * This API is used for committed records that have been received through
         * replication. In general, followers will write new data to disk before they
         * know whether it has been committed. Rather than retaining the uncommitted
         * data in memory, we let the state machine read the records from disk.
         */
        private void fireHandleCommit(long baseOffset, Records records) {
            fireHandleCommit(
                RecordsBatchReader.of(
                    baseOffset,
                    records,
                    serde,
                    BufferSupplier.create(),
                    MAX_BATCH_SIZE_BYTES,
                    this,
                    true /* Validate batch CRC*/
                )
            );
        }

        /**
         * This API is used for committed records originating from {@link #prepareAppend(int, List)}
         * on this instance. In this case, we are able to save the original record objects, which
         * saves the need to read them back from disk. This is a nice optimization for the leader
         * which is typically doing more work than all of the * followers.
         */
        private void fireHandleCommit(
            long baseOffset,
            int epoch,
            long appendTimestamp,
            int sizeInBytes,
            List<T> records
        ) {
            Batch<T> batch = Batch.data(baseOffset, epoch, appendTimestamp, sizeInBytes, records);
            MemoryBatchReader<T> reader = MemoryBatchReader.of(Collections.singletonList(batch), this);
            fireHandleCommit(reader);
        }

        private String listenerName() {
            return KafkaRaftClient.listenerName(listener);
        }

        private void fireHandleCommit(BatchReader<T> reader) {
            synchronized (this) {
                this.lastSent = reader;
            }
            logger.debug(
                "Notifying listener {} of batch for baseOffset {} and lastOffset {}",
                listenerName(),
                reader.baseOffset(),
                reader.lastOffset()
            );
            listener.handleCommit(reader);
        }

        private void maybeFireLeaderChange(LeaderAndEpoch leaderAndEpoch) {
            if (shouldFireLeaderChange(leaderAndEpoch)) {
                lastFiredLeaderChange = leaderAndEpoch;
                logger.debug("Notifying listener {} of leader change {}", listenerName(), leaderAndEpoch);
                listener.handleLeaderChange(leaderAndEpoch);
            }
        }

        private boolean shouldFireLeaderChange(LeaderAndEpoch leaderAndEpoch) {
            if (leaderAndEpoch.equals(lastFiredLeaderChange)) {
                return false;
            } else if (leaderAndEpoch.epoch() > lastFiredLeaderChange.epoch()) {
                return true;
            } else {
                return leaderAndEpoch.leaderId().isPresent() &&
                    lastFiredLeaderChange.leaderId().isEmpty();
            }
        }

        private void maybeFireLeaderChange(LeaderAndEpoch leaderAndEpoch, long epochStartOffset) {
            // If this node is becoming the leader, then we can fire `handleLeaderChange` as soon
            // as the listener has caught up to the start of the leader epoch. This guarantees
            // that the state machine has seen the full committed state before it becomes
            // leader and begins writing to the log.
            //
            // Note that the raft client doesn't need to compare nextOffset against the high-watermark
            // to guarantee that the listener has caught up to the high-watermark. This is true because
            // the only way nextOffset can be greater than epochStartOffset is for the leader to have
            // established the new high-watermark (of at least epochStartOffset + 1) and for the listener
            // to have consumed up to that new high-watermark.
            if (shouldFireLeaderChange(leaderAndEpoch) && nextOffset() > epochStartOffset) {
                lastFiredLeaderChange = leaderAndEpoch;
                logger.debug("Notifying listener {} of new leadership {}", listenerName(), leaderAndEpoch);
                listener.handleLeaderChange(leaderAndEpoch);
            }
        }

        public synchronized void onClose(BatchReader<T> reader) {
            OptionalLong lastOffset = reader.lastOffset();

            if (lastOffset.isPresent()) {
                nextOffset = lastOffset.getAsLong() + 1;
            }

            if (lastSent == reader) {
                lastSent = null;
                wakeup();
            }
        }
    }
}<|MERGE_RESOLUTION|>--- conflicted
+++ resolved
@@ -908,11 +908,7 @@
         );
 
         if (!preVote && voteGranted && quorum.isUnattachedNotVoted()) {
-<<<<<<< HEAD
             transitionToUnattachedVoted(replicaEpoch, replicaKey);
-=======
-            transitionToUnattachedVoted(replicaKey, replicaEpoch);
->>>>>>> dfc07e0e
         }
 
         logger.info(
@@ -2836,11 +2832,7 @@
             remoteVoter,
             endOffset.epoch(),
             endOffset.offset(),
-<<<<<<< HEAD
             isPreVote
-=======
-            false
->>>>>>> dfc07e0e
         );
     }
 
