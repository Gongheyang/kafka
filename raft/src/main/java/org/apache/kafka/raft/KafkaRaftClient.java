--- conflicted
+++ resolved
@@ -2103,13 +2103,8 @@
             );
         }
 
-<<<<<<< HEAD
         Optional<ReplicaKey> newVoter = VoteRpc.addVoterRequestVoterKey(data);
-        if (!newVoter.isPresent() || !newVoter.get().directoryId().isPresent()) {
-=======
-        Optional<ReplicaKey> newVoter = RaftUtil.addVoterRequestVoterKey(data);
         if (newVoter.isEmpty() || newVoter.get().directoryId().isEmpty()) {
->>>>>>> 7ca02fd9
             return completedFuture(
                 new AddRaftVoterResponseData()
                     .setErrorCode(Errors.INVALID_REQUEST.code())
@@ -2191,13 +2186,8 @@
             );
         }
 
-<<<<<<< HEAD
         Optional<ReplicaKey> oldVoter = VoteRpc.removeVoterRequestVoterKey(data);
-        if (!oldVoter.isPresent() || !oldVoter.get().directoryId().isPresent()) {
-=======
-        Optional<ReplicaKey> oldVoter = RaftUtil.removeVoterRequestVoterKey(data);
         if (oldVoter.isEmpty() || oldVoter.get().directoryId().isEmpty()) {
->>>>>>> 7ca02fd9
             return completedFuture(
                 new RemoveRaftVoterResponseData()
                     .setErrorCode(Errors.INVALID_REQUEST.code())
@@ -2241,13 +2231,8 @@
             );
         }
 
-<<<<<<< HEAD
         Optional<ReplicaKey> voter = VoteRpc.updateVoterRequestVoterKey(data);
-        if (!voter.isPresent() || !voter.get().directoryId().isPresent()) {
-=======
-        Optional<ReplicaKey> voter = RaftUtil.updateVoterRequestVoterKey(data);
         if (voter.isEmpty() || voter.get().directoryId().isEmpty()) {
->>>>>>> 7ca02fd9
             return completedFuture(
                 VoteRpc.updateVoterResponse(
                     Errors.INVALID_REQUEST,
