--- conflicted
+++ resolved
@@ -230,7 +230,10 @@
         return localId;
     }
 
-<<<<<<< HEAD
+    public Uuid localDirectoryId() {
+        return localDirectoryId;
+    }
+
     public Set<Integer> votersExcludingLeader() {
         Set<Integer> voters = new HashSet<>(voterStates.keySet());
         voters.remove(localId);
@@ -239,13 +242,6 @@
 
     // visible for testing
     Set<Integer> nonAcknowledgingVoters() {
-=======
-    public Uuid localDirectoryId() {
-        return localDirectoryId;
-    }
-
-    public Set<Integer> nonAcknowledgingVoters() {
->>>>>>> 7d702e17
         Set<Integer> nonAcknowledging = new HashSet<>();
         for (ReplicaState state : voterStates.values()) {
             if (!state.hasAcknowledgedLeader)
