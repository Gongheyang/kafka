--- conflicted
+++ resolved
@@ -146,11 +146,7 @@
             return false;
         } else if (!isLogUpToDate) {
             log.debug(
-<<<<<<< HEAD
                 "Rejecting Vote request (preVote=false) from candidate ({}) since candidate's log is not up to date with us",
-=======
-                "Rejecting Vote request (preVote=false) from candidate ({}) since candidate epoch/offset is not up to date with us",
->>>>>>> dfc07e0e
                 replicaKey
             );
         }
@@ -161,11 +157,7 @@
     private boolean canGrantPreVote(ReplicaKey replicaKey, boolean isLogUpToDate) {
         if (!isLogUpToDate) {
             log.debug(
-<<<<<<< HEAD
-                "Rejecting Vote request (preVote=true) from replica ({}) since prospective's log is not up to date with us",
-=======
-                "Rejecting Vote request (preVote=true) from replica ({}) since replica's log is not up to date with us",
->>>>>>> dfc07e0e
+                "Rejecting Vote request (preVote=true) from prospective ({}) since prospective's log is not up to date with us",
                 replicaKey
             );
         }
