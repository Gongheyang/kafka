/*
 * Licensed to the Apache Software Foundation (ASF) under one or more
 * contributor license agreements. See the NOTICE file distributed with
 * this work for additional information regarding copyright ownership.
 * The ASF licenses this file to You under the Apache License, Version 2.0
 * (the "License"); you may not use this file except in compliance with
 * the License. You may obtain a copy of the License at
 *
 *    http://www.apache.org/licenses/LICENSE-2.0
 *
 * Unless required by applicable law or agreed to in writing, software
 * distributed under the License is distributed on an "AS IS" BASIS,
 * WITHOUT WARRANTIES OR CONDITIONS OF ANY KIND, either express or implied.
 * See the License for the specific language governing permissions and
 * limitations under the License.
 */
package org.apache.kafka.raft.internals;

import org.apache.kafka.common.Uuid;
import org.apache.kafka.common.metrics.KafkaMetric;
import org.apache.kafka.common.metrics.Metrics;
import org.apache.kafka.common.utils.LogContext;
import org.apache.kafka.common.utils.MockTime;
import org.apache.kafka.common.utils.Time;
import org.apache.kafka.raft.LogOffsetMetadata;
import org.apache.kafka.raft.MockQuorumStateStore;
import org.apache.kafka.raft.OffsetAndEpoch;
import org.apache.kafka.raft.QuorumState;
import org.junit.jupiter.api.AfterEach;
import org.junit.jupiter.params.ParameterizedTest;
import org.junit.jupiter.params.provider.ValueSource;
import org.mockito.Mockito;

import java.util.Collections;
import java.util.Map;
import java.util.Optional;
import java.util.OptionalInt;
import java.util.OptionalLong;
import java.util.Random;
import java.util.stream.IntStream;

import static org.junit.jupiter.api.Assertions.assertEquals;

public class KafkaRaftMetricsTest {

    private final int localId = 0;
    private final Uuid localDirectoryId = Uuid.randomUuid();
    private final int electionTimeoutMs = 5000;
    private final int fetchTimeoutMs = 10000;

    private final Time time = new MockTime();
    private final Metrics metrics = new Metrics(time);
    private final Random random = new Random(1);
    private KafkaRaftMetrics raftMetrics;

    private final BatchAccumulator<?> accumulator = Mockito.mock(BatchAccumulator.class);

    @AfterEach
    public void tearDown() {
        if (raftMetrics != null) {
            raftMetrics.close();
        }
        metrics.close();
    }

    private QuorumState buildQuorumState(VoterSet voterSet, short kraftVersion) {
        return new QuorumState(
            OptionalInt.of(localId),
            localDirectoryId,
            VoterSetTest.DEFAULT_LISTENER_NAME,
            () -> voterSet,
            () -> kraftVersion,
            electionTimeoutMs,
            fetchTimeoutMs,
            new MockQuorumStateStore(),
            time,
            new LogContext("kafka-raft-metrics-test"),
            random
        );
    }

    private VoterSet localStandaloneVoterSet(short kraftVersion) {
        boolean withDirectoryId = kraftVersion > 0;
        return VoterSetTest.voterSet(
            Collections.singletonMap(
                localId,
                VoterSetTest.voterNode(
                    ReplicaKey.of(
                        localId,
                        withDirectoryId ? Optional.of(localDirectoryId) : Optional.empty()
                    )
                )
            )
        );
    }

    @ParameterizedTest
    @ValueSource(shorts = {0, 1})
    public void shouldRecordVoterQuorumState(short kraftVersion) {
        boolean withDirectoryId = kraftVersion > 0;
<<<<<<< HEAD
        Set<Integer> voterSet = Utils.mkSet(localId, 1, 2);
        Map<Integer, VoterSet.VoterNode> voterMap = VoterSetTest.voterMap(voterSet, withDirectoryId);
=======
        Map<Integer, VoterSet.VoterNode> voterMap = VoterSetTest.voterMap(IntStream.of(1, 2), withDirectoryId);
>>>>>>> 459da479
        voterMap.put(
            localId,
            VoterSetTest.voterNode(
                ReplicaKey.of(
                    localId,
                    withDirectoryId ? Optional.of(localDirectoryId) : Optional.empty()
                )
            )
        );
        VoterSet voters = VoterSetTest.voterSet(voterMap);
        QuorumState state = buildQuorumState(voters, kraftVersion);

        state.initialize(new OffsetAndEpoch(0L, 0));
        raftMetrics = new KafkaRaftMetrics(metrics, "raft", state);

        assertEquals("unattached", getMetric(metrics, "current-state").metricValue());
        assertEquals((double) -1L, getMetric(metrics, "current-leader").metricValue());
        assertEquals((double) -1L, getMetric(metrics, "current-vote").metricValue());
        assertEquals(
            Uuid.ZERO_UUID.toString(),
            getMetric(metrics, "current-vote-directory-id").metricValue()
        );
        assertEquals((double) 0, getMetric(metrics, "current-epoch").metricValue());
        assertEquals((double) -1L, getMetric(metrics, "high-watermark").metricValue());

        state.transitionToCandidate();
        assertEquals("candidate", getMetric(metrics, "current-state").metricValue());
        assertEquals((double) -1L, getMetric(metrics, "current-leader").metricValue());
        assertEquals((double) localId, getMetric(metrics, "current-vote").metricValue());
        assertEquals(
            localDirectoryId.toString(),
            getMetric(metrics, "current-vote-directory-id").metricValue()
        );
        assertEquals((double) 1, getMetric(metrics, "current-epoch").metricValue());
        assertEquals((double) -1L, getMetric(metrics, "high-watermark").metricValue());

        state.candidateStateOrThrow().recordGrantedVote(1);
        state.transitionToLeader(2L, accumulator);
        assertEquals("leader", getMetric(metrics, "current-state").metricValue());
        assertEquals((double) localId, getMetric(metrics, "current-leader").metricValue());
        assertEquals((double) localId, getMetric(metrics, "current-vote").metricValue());
        assertEquals(
            localDirectoryId.toString(),
            getMetric(metrics, "current-vote-directory-id").metricValue()
        );
        assertEquals((double) 1, getMetric(metrics, "current-epoch").metricValue());
        assertEquals((double) -1L, getMetric(metrics, "high-watermark").metricValue());

        state.leaderStateOrThrow().updateLocalState(new LogOffsetMetadata(5L), voterSet);
        state.leaderStateOrThrow().updateReplicaState(1, 0, new LogOffsetMetadata(5L));
        assertEquals((double) 5L, getMetric(metrics, "high-watermark").metricValue());

        state.transitionToFollower(2, voters.voterNode(1, VoterSetTest.DEFAULT_LISTENER_NAME).get());
        assertEquals("follower", getMetric(metrics, "current-state").metricValue());
        assertEquals((double) 1, getMetric(metrics, "current-leader").metricValue());
        assertEquals((double) -1, getMetric(metrics, "current-vote").metricValue());
        assertEquals(
            Uuid.ZERO_UUID.toString(),
            getMetric(metrics, "current-vote-directory-id").metricValue()
        );
        assertEquals((double) 2, getMetric(metrics, "current-epoch").metricValue());
        assertEquals((double) 5L, getMetric(metrics, "high-watermark").metricValue());

        state.followerStateOrThrow().updateHighWatermark(OptionalLong.of(10L));
        assertEquals((double) 10L, getMetric(metrics, "high-watermark").metricValue());

        state.transitionToVoted(3, ReplicaKey.of(2, Optional.empty()));
        assertEquals("voted", getMetric(metrics, "current-state").metricValue());
        assertEquals((double) -1, getMetric(metrics, "current-leader").metricValue());
        assertEquals((double) 2, getMetric(metrics, "current-vote").metricValue());
        assertEquals(
            Uuid.ZERO_UUID.toString(),
            getMetric(metrics, "current-vote-directory-id").metricValue()
        );
        assertEquals((double) 3, getMetric(metrics, "current-epoch").metricValue());
        assertEquals((double) 10L, getMetric(metrics, "high-watermark").metricValue());

        state.transitionToUnattached(4);
        assertEquals("unattached", getMetric(metrics, "current-state").metricValue());
        assertEquals((double) -1, getMetric(metrics, "current-leader").metricValue());
        assertEquals((double) -1, getMetric(metrics, "current-vote").metricValue());
        assertEquals(
            Uuid.ZERO_UUID.toString(),
            getMetric(metrics, "current-vote-directory-id").metricValue()
        );
        assertEquals((double) 4, getMetric(metrics, "current-epoch").metricValue());
        assertEquals((double) 10L, getMetric(metrics, "high-watermark").metricValue());
    }

    @ParameterizedTest
    @ValueSource(shorts = {0, 1})
    public void shouldRecordNonVoterQuorumState(short kraftVersion) {
        boolean withDirectoryId = kraftVersion > 0;
        VoterSet voters = VoterSetTest.voterSet(
            VoterSetTest.voterMap(IntStream.of(1, 2, 3), withDirectoryId)
        );
        QuorumState state = buildQuorumState(voters, kraftVersion);
        state.initialize(new OffsetAndEpoch(0L, 0));
        raftMetrics = new KafkaRaftMetrics(metrics, "raft", state);

        assertEquals("unattached", getMetric(metrics, "current-state").metricValue());
        assertEquals((double) -1L, getMetric(metrics, "current-leader").metricValue());
        assertEquals((double) -1L, getMetric(metrics, "current-vote").metricValue());
        assertEquals(
            Uuid.ZERO_UUID.toString(),
            getMetric(metrics, "current-vote-directory-id").metricValue()
        );
        assertEquals((double) 0, getMetric(metrics, "current-epoch").metricValue());
        assertEquals((double) -1L, getMetric(metrics, "high-watermark").metricValue());

        state.transitionToFollower(2, voters.voterNode(1, VoterSetTest.DEFAULT_LISTENER_NAME).get());
        assertEquals("observer", getMetric(metrics, "current-state").metricValue());
        assertEquals((double) 1, getMetric(metrics, "current-leader").metricValue());
        assertEquals((double) -1, getMetric(metrics, "current-vote").metricValue());
        assertEquals(
            Uuid.ZERO_UUID.toString(),
            getMetric(metrics, "current-vote-directory-id").metricValue()
        );
        assertEquals((double) 2, getMetric(metrics, "current-epoch").metricValue());
        assertEquals((double) -1L, getMetric(metrics, "high-watermark").metricValue());

        state.followerStateOrThrow().updateHighWatermark(OptionalLong.of(10L));
        assertEquals((double) 10L, getMetric(metrics, "high-watermark").metricValue());

        state.transitionToUnattached(4);
        assertEquals("unattached", getMetric(metrics, "current-state").metricValue());
        assertEquals((double) -1, getMetric(metrics, "current-leader").metricValue());
        assertEquals((double) -1, getMetric(metrics, "current-vote").metricValue());
        assertEquals(
            Uuid.ZERO_UUID.toString(),
            getMetric(metrics, "current-vote-directory-id").metricValue()
        );
        assertEquals((double) 4, getMetric(metrics, "current-epoch").metricValue());
        assertEquals((double) 10L, getMetric(metrics, "high-watermark").metricValue());
    }

    @ParameterizedTest
    @ValueSource(shorts = {0, 1})
    public void shouldRecordLogEnd(short kraftVersion) {
        QuorumState state = buildQuorumState(localStandaloneVoterSet(kraftVersion), kraftVersion);
        state.initialize(new OffsetAndEpoch(0L, 0));
        raftMetrics = new KafkaRaftMetrics(metrics, "raft", state);

        assertEquals((double) 0L, getMetric(metrics, "log-end-offset").metricValue());
        assertEquals((double) 0, getMetric(metrics, "log-end-epoch").metricValue());

        raftMetrics.updateLogEnd(new OffsetAndEpoch(5L, 1));

        assertEquals((double) 5L, getMetric(metrics, "log-end-offset").metricValue());
        assertEquals((double) 1, getMetric(metrics, "log-end-epoch").metricValue());
    }

    @ParameterizedTest
    @ValueSource(shorts = {0, 1})
    public void shouldRecordNumUnknownVoterConnections(short kraftVersion) {
        QuorumState state = buildQuorumState(localStandaloneVoterSet(kraftVersion), kraftVersion);
        state.initialize(new OffsetAndEpoch(0L, 0));
        raftMetrics = new KafkaRaftMetrics(metrics, "raft", state);

        assertEquals((double) 0, getMetric(metrics, "number-unknown-voter-connections").metricValue());

        raftMetrics.updateNumUnknownVoterConnections(2);

        assertEquals((double) 2, getMetric(metrics, "number-unknown-voter-connections").metricValue());
    }

    @ParameterizedTest
    @ValueSource(shorts = {0, 1})
    public void shouldRecordPollIdleRatio(short kraftVersion) {
        QuorumState state = buildQuorumState(localStandaloneVoterSet(kraftVersion), kraftVersion);
        state.initialize(new OffsetAndEpoch(0L, 0));
        raftMetrics = new KafkaRaftMetrics(metrics, "raft", state);

        // First recording is discarded (in order to align the interval of measurement)
        raftMetrics.updatePollStart(time.milliseconds());
        raftMetrics.updatePollEnd(time.milliseconds());

        // Idle for 100ms
        raftMetrics.updatePollStart(time.milliseconds());
        time.sleep(100L);
        raftMetrics.updatePollEnd(time.milliseconds());

        // Busy for 100ms
        time.sleep(100L);

        // Idle for 200ms
        raftMetrics.updatePollStart(time.milliseconds());
        time.sleep(200L);
        raftMetrics.updatePollEnd(time.milliseconds());

        assertEquals(0.75, getMetric(metrics, "poll-idle-ratio-avg").metricValue());

        // Busy for 100ms
        time.sleep(100L);

        // Idle for 75ms
        raftMetrics.updatePollStart(time.milliseconds());
        time.sleep(75L);
        raftMetrics.updatePollEnd(time.milliseconds());

        // Idle for 25ms
        raftMetrics.updatePollStart(time.milliseconds());
        time.sleep(25L);
        raftMetrics.updatePollEnd(time.milliseconds());

        // Idle for 0ms
        raftMetrics.updatePollStart(time.milliseconds());
        raftMetrics.updatePollEnd(time.milliseconds());

        assertEquals(0.5, getMetric(metrics, "poll-idle-ratio-avg").metricValue());

        // Busy for 40ms
        time.sleep(40);

        // Idle for 60ms
        raftMetrics.updatePollStart(time.milliseconds());
        time.sleep(60);
        raftMetrics.updatePollEnd(time.milliseconds());

        // Busy for 10ms
        time.sleep(10);

        // Begin idle time for 5ms
        raftMetrics.updatePollStart(time.milliseconds());
        time.sleep(5);

        // Measurement arrives before poll end, so we have 40ms busy time and 60ms idle.
        // The subsequent interval time is not counted until the next measurement.
        assertEquals(0.6, getMetric(metrics, "poll-idle-ratio-avg").metricValue());

        // More idle time for 5ms
        time.sleep(5);
        raftMetrics.updatePollEnd(time.milliseconds());

        // The measurement includes the interval beginning at the last recording.
        // This counts 10ms of busy time and 5ms + 5ms = 10ms of idle time.
        assertEquals(0.5, getMetric(metrics, "poll-idle-ratio-avg").metricValue());
    }

    @ParameterizedTest
    @ValueSource(shorts = {0, 1})
    public void shouldRecordLatency(short kraftVersion) {
        QuorumState state = buildQuorumState(localStandaloneVoterSet(kraftVersion), kraftVersion);
        state.initialize(new OffsetAndEpoch(0L, 0));
        raftMetrics = new KafkaRaftMetrics(metrics, "raft", state);

        raftMetrics.updateElectionStartMs(time.milliseconds());
        time.sleep(1000L);
        raftMetrics.maybeUpdateElectionLatency(time.milliseconds());

        assertEquals((double) 1000, getMetric(metrics, "election-latency-avg").metricValue());
        assertEquals((double) 1000, getMetric(metrics, "election-latency-max").metricValue());

        raftMetrics.updateElectionStartMs(time.milliseconds());
        time.sleep(800L);
        raftMetrics.maybeUpdateElectionLatency(time.milliseconds());

        assertEquals((double) 900, getMetric(metrics, "election-latency-avg").metricValue());
        assertEquals((double) 1000, getMetric(metrics, "election-latency-max").metricValue());

        raftMetrics.updateCommitLatency(50, time.milliseconds());

        assertEquals(50.0, getMetric(metrics, "commit-latency-avg").metricValue());
        assertEquals(50.0, getMetric(metrics, "commit-latency-max").metricValue());

        raftMetrics.updateCommitLatency(60, time.milliseconds());

        assertEquals(55.0, getMetric(metrics, "commit-latency-avg").metricValue());
        assertEquals(60.0, getMetric(metrics, "commit-latency-max").metricValue());
    }

    @ParameterizedTest
    @ValueSource(shorts = {0, 1})
    public void shouldRecordRate(short kraftVersion) {
        QuorumState state = buildQuorumState(localStandaloneVoterSet(kraftVersion), kraftVersion);
        state.initialize(new OffsetAndEpoch(0L, 0));
        raftMetrics = new KafkaRaftMetrics(metrics, "raft", state);

        raftMetrics.updateAppendRecords(12);
        assertEquals(0.4, getMetric(metrics, "append-records-rate").metricValue());

        raftMetrics.updateAppendRecords(9);
        assertEquals(0.7, getMetric(metrics, "append-records-rate").metricValue());

        raftMetrics.updateFetchedRecords(24);
        assertEquals(0.8, getMetric(metrics, "fetch-records-rate").metricValue());

        raftMetrics.updateFetchedRecords(48);
        assertEquals(2.4, getMetric(metrics, "fetch-records-rate").metricValue());
    }

    private KafkaMetric getMetric(final Metrics metrics, final String name) {
        return metrics.metrics().get(metrics.metricName(name, "raft-metrics"));
    }
}<|MERGE_RESOLUTION|>--- conflicted
+++ resolved
@@ -22,6 +22,7 @@
 import org.apache.kafka.common.utils.LogContext;
 import org.apache.kafka.common.utils.MockTime;
 import org.apache.kafka.common.utils.Time;
+import org.apache.kafka.common.utils.Utils;
 import org.apache.kafka.raft.LogOffsetMetadata;
 import org.apache.kafka.raft.MockQuorumStateStore;
 import org.apache.kafka.raft.OffsetAndEpoch;
@@ -37,6 +38,7 @@
 import java.util.OptionalInt;
 import java.util.OptionalLong;
 import java.util.Random;
+import java.util.Set;
 import java.util.stream.IntStream;
 
 import static org.junit.jupiter.api.Assertions.assertEquals;
@@ -98,12 +100,8 @@
     @ValueSource(shorts = {0, 1})
     public void shouldRecordVoterQuorumState(short kraftVersion) {
         boolean withDirectoryId = kraftVersion > 0;
-<<<<<<< HEAD
         Set<Integer> voterSet = Utils.mkSet(localId, 1, 2);
-        Map<Integer, VoterSet.VoterNode> voterMap = VoterSetTest.voterMap(voterSet, withDirectoryId);
-=======
         Map<Integer, VoterSet.VoterNode> voterMap = VoterSetTest.voterMap(IntStream.of(1, 2), withDirectoryId);
->>>>>>> 459da479
         voterMap.put(
             localId,
             VoterSetTest.voterNode(
