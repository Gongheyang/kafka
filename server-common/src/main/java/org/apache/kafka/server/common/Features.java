--- conflicted
+++ resolved
@@ -57,11 +57,11 @@
      *
      * See {@link TestFeatureVersion} as an example. See {@link FeatureVersion} when implementing a new feature.
      */
-<<<<<<< HEAD
     TEST_VERSION("test.feature.version", TestFeatureVersion.values(), TestFeatureVersion.LATEST_PRODUCTION),
     KRAFT_VERSION("kraft.version", KRaftVersion.values(), KRaftVersion.LATEST_PRODUCTION),
     TRANSACTION_VERSION("transaction.version", TransactionVersion.values(), TransactionVersion.LATEST_PRODUCTION),
     GROUP_VERSION("group.version", GroupVersion.values(), GroupVersion.LATEST_PRODUCTION),
+    ELIGIBLE_LEADER_REPLICAS_VERSION("eligible.leader.replicas.version", EligibleLeaderReplicasVersion.values(), EligibleLeaderReplicasVersion.LATEST_PRODUCTION),
 
     /**
      * Features defined only for unit tests and are not used in production.
@@ -72,13 +72,6 @@
     UNIT_TEST_VERSION_3(UnitTestFeatureVersion.FEATURE_NAME + ".3", new FeatureVersion[]{UT_FV3_0, UT_FV3_1}, UT_FV3_1),
     UNIT_TEST_VERSION_4(UnitTestFeatureVersion.FEATURE_NAME + ".4", new FeatureVersion[]{UT_FV4_0, UT_FV4_1}, UT_FV4_1),
     UNIT_TEST_VERSION_5(UnitTestFeatureVersion.FEATURE_NAME + ".5", new FeatureVersion[]{UT_FV5_0, UT_FV5_1}, UT_FV5_1);
-=======
-    TEST_VERSION("test.feature.version", TestFeatureVersion.values()),
-    KRAFT_VERSION("kraft.version", KRaftVersion.values()),
-    TRANSACTION_VERSION("transaction.version", TransactionVersion.values()),
-    GROUP_VERSION("group.version", GroupVersion.values()),
-    ELIGIBLE_LEADER_REPLICAS_VERSION("eligible.leader.replicas.version", EligibleLeaderReplicasVersion.values());
->>>>>>> ac08325b
 
     public static final Features[] FEATURES;
     public static final List<Features> PRODUCTION_FEATURES;
