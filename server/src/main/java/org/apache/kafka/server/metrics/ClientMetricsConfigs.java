/*
 * Licensed to the Apache Software Foundation (ASF) under one or more
 * contributor license agreements. See the NOTICE file distributed with
 * this work for additional information regarding copyright ownership.
 * The ASF licenses this file to You under the Apache License, Version 2.0
 * (the "License"); you may not use this file except in compliance with
 * the License. You may obtain a copy of the License at
 *
 *    http://www.apache.org/licenses/LICENSE-2.0
 *
 * Unless required by applicable law or agreed to in writing, software
 * distributed under the License is distributed on an "AS IS" BASIS,
 * WITHOUT WARRANTIES OR CONDITIONS OF ANY KIND, either express or implied.
 * See the License for the specific language governing permissions and
 * limitations under the License.
 */
package org.apache.kafka.server.metrics;

import org.apache.kafka.common.config.AbstractConfig;
import org.apache.kafka.common.config.ConfigDef;
import org.apache.kafka.common.config.ConfigDef.Importance;
import org.apache.kafka.common.config.ConfigDef.Type;
import org.apache.kafka.common.errors.InvalidConfigurationException;
import org.apache.kafka.common.errors.InvalidRequestException;

import java.util.Arrays;
import java.util.Collections;
import java.util.HashMap;
import java.util.HashSet;
import java.util.List;
import java.util.Map;
import java.util.Optional;
import java.util.Properties;
import java.util.Set;
import java.util.regex.Pattern;
import java.util.regex.PatternSyntaxException;

/**
 * Client metric configuration related parameters and the supporting methods like validation are
 * defined in this class.
 * <p>
 * {
 * <ul>
 *   <li> name: Name supplied by CLI during the creation of the client metric subscription.
 *   <li> metrics: List of metric prefixes
 *   <li> intervalMs: A positive integer value >=0  tells the client that how often a client can push the metrics
 *   <li> match: List of client matching patterns, that are used by broker to match the client instance
 *   with the subscription.
 * </ul>
 * }
 * <p>
 * At present, CLI can pass the following parameters in request to add/delete/update the client metrics
 * subscription:
 * <ul>
 *    <li> "name" is a unique name for the subscription. This is used to identify the subscription in
 *          the broker. Ex: "METRICS-SUB"
 *
 *    <li> "metrics" value should be comma-separated metrics list. A prefix match on the requested metrics
 *          is performed in clients to determine subscribed metrics. An empty list means no metrics subscribed.
 *          A list containing just an empty string means all metrics subscribed.
 *          Ex: "org.apache.kafka.producer.partition.queue.,org.apache.kafka.producer.partition.latency"
 *
 *    <li> "interval.ms" should be between 100 and 3600000 (1 hour). This is the interval at which the client
 *          should push the metrics to the broker.
 *
 *    <li> "match" is a comma-separated list of client match patterns, in case if there is no matching
 *          pattern specified then broker considers that as all match which means the associated metrics
 *          applies to all the clients. Ex: "client_software_name = Java, client_software_version = 11.1.*"
 *          which means all Java clients with any sub versions of 11.1 will be matched i.e. 11.1.1, 11.1.2 etc.
 * </ul>
 * For more information please look at
 * <a href="https://cwiki.apache.org/confluence/display/KAFKA/KIP-714%3A+Client+metrics+and+observability#KIP714:Clientmetricsandobservability-Clientmetricsconfiguration">KIP-714</a>
 */
public class ClientMetricsConfigs extends AbstractConfig {

    public static final String METRICS_CONFIG = "metrics";
    public static final String INTERVAL_MS_CONFIG = "interval.ms";
    public static final String MATCH_CONFIG = "match";

    public static final String CLIENT_INSTANCE_ID = "client_instance_id";
    public static final String CLIENT_ID = "client_id";
    public static final String CLIENT_SOFTWARE_NAME = "client_software_name";
    public static final String CLIENT_SOFTWARE_VERSION = "client_software_version";
    public static final String CLIENT_SOURCE_ADDRESS = "client_source_address";
    public static final String CLIENT_SOURCE_PORT = "client_source_port";

    // '*' in client-metrics resource configs indicates that all the metrics are subscribed.
    public static final String ALL_SUBSCRIBED_METRICS = "*";

    public static final int INTERVAL_MS_DEFAULT = 5 * 60 * 1000; // 5 minutes
    private static final int MIN_INTERVAL_MS = 100; // 100ms
    private static final int MAX_INTERVAL_MS = 3600000; // 1 hour

    private static final Set<String> ALLOWED_MATCH_PARAMS = new HashSet<>(Arrays.asList(
        CLIENT_INSTANCE_ID,
        CLIENT_ID,
        CLIENT_SOFTWARE_NAME,
        CLIENT_SOFTWARE_VERSION,
        CLIENT_SOURCE_ADDRESS,
        CLIENT_SOURCE_PORT
    ));

    private static final ConfigDef CONFIG = new ConfigDef()
        .define(METRICS_CONFIG, Type.LIST, Collections.emptyList(), Importance.MEDIUM, "Telemetry metric name prefix list")
        .define(INTERVAL_MS_CONFIG, Type.INT, INTERVAL_MS_DEFAULT, Importance.MEDIUM, "Metrics push interval in milliseconds")
        .define(MATCH_CONFIG, Type.LIST, Collections.emptyList(), Importance.MEDIUM, "Client match criteria");

    public ClientMetricsConfigs(Properties props) {
        super(CONFIG, props);
    }

    public static ConfigDef configDef() {
        return CONFIG;
    }

    public static Optional<Type> configType(String configName) {
        return Optional.ofNullable(CONFIG.configKeys().get(configName)).map(c -> c.type);
    }

    public static Map<String, Object> defaultConfigsMap() {
        Map<String, Object> clientMetricsProps = new HashMap<>();
        clientMetricsProps.put(METRICS_CONFIG, Collections.emptyList());
        clientMetricsProps.put(INTERVAL_MS_CONFIG, INTERVAL_MS_DEFAULT);
        clientMetricsProps.put(MATCH_CONFIG, Collections.emptyList());
        return clientMetricsProps;
    }

    public static Set<String> names() {
        return CONFIG.names();
    }

    public static void validate(String subscriptionName, Properties properties) {
        if (subscriptionName == null || subscriptionName.isEmpty()) {
            throw new InvalidRequestException("Subscription name can't be empty");
        }

        validateProperties(properties);
    }

    @SuppressWarnings("unchecked")
    private static void validateProperties(Properties properties) {
        // Make sure that all the properties are valid
        properties.forEach((key, value) -> {
            if (!names().contains(key)) {
                throw new InvalidRequestException("Unknown client metrics configuration: " + key);
            }
        });

        Map<String, Object> parsed = CONFIG.parse(properties);

        // Make sure that push interval is between 100ms and 1 hour.
<<<<<<< HEAD
        if (properties.containsKey(INTERVAL_MS_CONFIG)) {
            int pushIntervalMs = Integer.parseInt(properties.getProperty(INTERVAL_MS_CONFIG));
=======
        if (properties.containsKey(PUSH_INTERVAL_MS)) {
            Integer pushIntervalMs = (Integer) parsed.get(PUSH_INTERVAL_MS);
>>>>>>> 366aa101
            if (pushIntervalMs < MIN_INTERVAL_MS || pushIntervalMs > MAX_INTERVAL_MS) {
                String msg = String.format("Invalid value %s for %s, interval must be between 100 and 3600000 (1 hour)",
                    pushIntervalMs, INTERVAL_MS_CONFIG);
                throw new InvalidRequestException(msg);
            }
        }

        // Make sure that client match patterns are valid by parsing them.
<<<<<<< HEAD
        if (properties.containsKey(MATCH_CONFIG)) {
            List<String> patterns = Arrays.asList(properties.getProperty(MATCH_CONFIG).split(","));
=======
        if (properties.containsKey(CLIENT_MATCH_PATTERN)) {
            List<String> patterns = (List<String>) parsed.get(CLIENT_MATCH_PATTERN);
>>>>>>> 366aa101
            // Parse the client matching patterns to validate if the patterns are valid.
            parseMatchingPatterns(patterns);
        }
    }

    /**
     * Parses the client matching patterns and builds a map with entries that has
     * (PatternName, PatternValue) as the entries.
     * Ex: "VERSION=1.2.3" would be converted to a map entry of (Version, 1.2.3)
     * <p>
     * NOTES:
     * Client match pattern splits the input into two parts separated by first occurrence of the character '='
     *
     * @param patterns List of client matching pattern strings
     * @return map of client matching pattern entries
     */
    public static Map<String, Pattern> parseMatchingPatterns(List<String> patterns) {
        if (patterns == null || patterns.isEmpty()) {
            return Collections.emptyMap();
        }

        Map<String, Pattern> patternsMap = new HashMap<>();
        patterns.forEach(pattern -> {
            String[] nameValuePair = pattern.split("=");
            if (nameValuePair.length != 2) {
                throw new InvalidConfigurationException("Illegal client matching pattern: " + pattern);
            }

            String param = nameValuePair[0].trim();
            if (!isValidParam(param)) {
                throw new InvalidConfigurationException("Illegal client matching pattern: " + pattern);
            }

            try {
                Pattern patternValue = Pattern.compile(nameValuePair[1].trim());
                patternsMap.put(param, patternValue);
            } catch (PatternSyntaxException e) {
                throw new InvalidConfigurationException("Illegal client matching pattern: " + pattern);
            }
        });

        return patternsMap;
    }

    private static boolean isValidParam(String paramName) {
        return ALLOWED_MATCH_PARAMS.contains(paramName);
    }

    /**
     * Create a client metrics config instance using the given properties and defaults.
     */
    public static ClientMetricsConfigs fromProps(Map<?, ?> defaults, Properties overrides) {
        Properties props = new Properties();
        props.putAll(defaults);
        props.putAll(overrides);
        return new ClientMetricsConfigs(props);
    }
}<|MERGE_RESOLUTION|>--- conflicted
+++ resolved
@@ -149,13 +149,8 @@
         Map<String, Object> parsed = CONFIG.parse(properties);
 
         // Make sure that push interval is between 100ms and 1 hour.
-<<<<<<< HEAD
         if (properties.containsKey(INTERVAL_MS_CONFIG)) {
-            int pushIntervalMs = Integer.parseInt(properties.getProperty(INTERVAL_MS_CONFIG));
-=======
-        if (properties.containsKey(PUSH_INTERVAL_MS)) {
-            Integer pushIntervalMs = (Integer) parsed.get(PUSH_INTERVAL_MS);
->>>>>>> 366aa101
+            int pushIntervalMs = (Integer) parsed.get(INTERVAL_MS_CONFIG);
             if (pushIntervalMs < MIN_INTERVAL_MS || pushIntervalMs > MAX_INTERVAL_MS) {
                 String msg = String.format("Invalid value %s for %s, interval must be between 100 and 3600000 (1 hour)",
                     pushIntervalMs, INTERVAL_MS_CONFIG);
@@ -164,13 +159,8 @@
         }
 
         // Make sure that client match patterns are valid by parsing them.
-<<<<<<< HEAD
         if (properties.containsKey(MATCH_CONFIG)) {
-            List<String> patterns = Arrays.asList(properties.getProperty(MATCH_CONFIG).split(","));
-=======
-        if (properties.containsKey(CLIENT_MATCH_PATTERN)) {
-            List<String> patterns = (List<String>) parsed.get(CLIENT_MATCH_PATTERN);
->>>>>>> 366aa101
+            List<String> patterns = (List<String>) parsed.get(MATCH_CONFIG);
             // Parse the client matching patterns to validate if the patterns are valid.
             parseMatchingPatterns(patterns);
         }
