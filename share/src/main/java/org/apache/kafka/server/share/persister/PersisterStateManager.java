/*
 * Licensed to the Apache Software Foundation (ASF) under one or more
 * contributor license agreements. See the NOTICE file distributed with
 * this work for additional information regarding copyright ownership.
 * The ASF licenses this file to You under the Apache License, Version 2.0
 * (the "License"); you may not use this file except in compliance with
 * the License. You may obtain a copy of the License at
 *
 *    http://www.apache.org/licenses/LICENSE-2.0
 *
 * Unless required by applicable law or agreed to in writing, software
 * distributed under the License is distributed on an "AS IS" BASIS,
 * WITHOUT WARRANTIES OR CONDITIONS OF ANY KIND, either express or implied.
 * See the License for the specific language governing permissions and
 * limitations under the License.
 */

package org.apache.kafka.server.share.persister;

import org.apache.kafka.clients.ClientResponse;
import org.apache.kafka.clients.CommonClientConfigs;
import org.apache.kafka.clients.KafkaClient;
import org.apache.kafka.clients.RequestCompletionHandler;
import org.apache.kafka.common.Node;
import org.apache.kafka.common.Uuid;
import org.apache.kafka.common.internals.Topic;
import org.apache.kafka.common.message.FindCoordinatorRequestData;
import org.apache.kafka.common.message.FindCoordinatorResponseData;
import org.apache.kafka.common.message.ReadShareGroupStateRequestData;
import org.apache.kafka.common.message.ReadShareGroupStateResponseData;
import org.apache.kafka.common.message.WriteShareGroupStateRequestData;
import org.apache.kafka.common.message.WriteShareGroupStateResponseData;
import org.apache.kafka.common.protocol.ApiKeys;
import org.apache.kafka.common.protocol.Errors;
import org.apache.kafka.common.requests.AbstractRequest;
import org.apache.kafka.common.requests.AbstractResponse;
import org.apache.kafka.common.requests.FindCoordinatorRequest;
import org.apache.kafka.common.requests.FindCoordinatorResponse;
import org.apache.kafka.common.requests.ReadShareGroupStateRequest;
import org.apache.kafka.common.requests.ReadShareGroupStateResponse;
import org.apache.kafka.common.requests.WriteShareGroupStateRequest;
import org.apache.kafka.common.requests.WriteShareGroupStateResponse;
import org.apache.kafka.common.utils.ExponentialBackoff;
import org.apache.kafka.common.utils.Time;
import org.apache.kafka.common.utils.Utils;
import org.apache.kafka.server.share.SharePartitionKey;
import org.apache.kafka.server.util.InterBrokerSendThread;
import org.apache.kafka.server.util.RequestAndCompletionHandler;
import org.apache.kafka.server.util.timer.Timer;
import org.apache.kafka.server.util.timer.TimerTask;

import org.slf4j.Logger;
import org.slf4j.LoggerFactory;

import java.util.ArrayList;
import java.util.Collection;
import java.util.Collections;
import java.util.HashMap;
import java.util.HashSet;
import java.util.LinkedList;
import java.util.List;
import java.util.Map;
import java.util.Optional;
import java.util.Random;
import java.util.Set;
import java.util.concurrent.CompletableFuture;
import java.util.concurrent.ConcurrentLinkedQueue;
import java.util.concurrent.atomic.AtomicBoolean;
import java.util.function.Consumer;
import java.util.stream.Collectors;

/**
 * This class encapsulates various handler classes corresponding to share
 * state RPCs. It also holds an {@link InterBrokerSendThread} specialization
 * which manages the sending the RPC requests over the network.
 * This class is for the exclusive purpose of being used with {@link DefaultStatePersister}
 * but can be extended for other {@link Persister} implementations as well.
 */
public class PersisterStateManager {
    private SendThread sender;
    private final AtomicBoolean isStarted = new AtomicBoolean(false);
    public static final long REQUEST_BACKOFF_MS = 1_000L;
    public static final long REQUEST_BACKOFF_MAX_MS = 30_000L;
    private static final int MAX_FIND_COORD_ATTEMPTS = 5;
    private final Time time;
    private final Timer timer;
    private final ShareCoordinatorMetadataCacheHelper cacheHelper;
    // holds the set of share coord nodes for each RPC type which is currently sent but not completed
    private final Map<RPCType, Set<Node>> inFlight = new HashMap<>();

    // Mapping for batchable RPCs. The top level grouping is based on destination share coordinator node.
    // Since kafkaApis for each RPC type are separate, we cannot batch different types of RPCs. Hence, we need
    // RPCType'd key inner map.
    // The RPC schemas defined in kip-932 have a single group id per request. Hence, we cannot batch RPCs
    // with different groupIds and therefore, another inner map keyed on groupId is needed.
    // Finally, the value is a list of handlers
    private final Map<Node, Map<RPCType, Map<String, List<PersisterStateManagerHandler>>>> nodeRPCMap = new HashMap<>();

    // Final object to serve synchronization needs.
    private final Object nodeMapLock = new Object();

    // Called when the generateRequests method is executed by InterBrokerSendThread, returning requests.
    // Mainly for testing and introspection purpose to inspect the state of the nodeRPC map
    // when generateRequests is called.
    private Runnable generateCallback;

    private static class BackoffManager {
        private final int maxAttempts;
        private int attempts;
        private final ExponentialBackoff backoff;

        BackoffManager(int maxAttempts, long initialBackoffMs, long maxBackoffMs) {
            this.maxAttempts = maxAttempts;
            this.backoff = new ExponentialBackoff(
                initialBackoffMs,
                CommonClientConfigs.RETRY_BACKOFF_EXP_BASE,
                maxBackoffMs,
                CommonClientConfigs.RETRY_BACKOFF_JITTER
            );
        }

        void incrementAttempt() {
            attempts++;
        }

        void resetAttempts() {
            attempts = 0;
        }

        boolean canAttempt() {
            return attempts < maxAttempts;
        }

        long backOff() {
            return this.backoff.backoff(attempts);
        }
    }

    public enum RPCType {
        READ,
        WRITE,
        DELETE,
        SUMMARY,
        UNKNOWN
    }

    public PersisterStateManager(KafkaClient client, ShareCoordinatorMetadataCacheHelper cacheHelper, Time time, Timer timer) {
        if (client == null) {
            throw new IllegalArgumentException("Kafkaclient must not be null.");
        }
        if (time == null) {
            throw new IllegalArgumentException("Time must not be null.");
        }
        if (timer == null) {
            throw new IllegalArgumentException("Timer must not be null.");
        }
        if (cacheHelper == null) {
            throw new IllegalArgumentException("CacheHelper must not be null.");
        }
        this.time = time;
        this.timer = timer;
        this.cacheHelper = cacheHelper;
        this.sender = new SendThread(
            "PersisterStateManager",
            client,
            Math.toIntExact(CommonClientConfigs.DEFAULT_SOCKET_CONNECTION_SETUP_TIMEOUT_MAX_MS),  //30 seconds
            this.time,
            true,
            new Random(this.time.milliseconds()));
    }

    public void enqueue(PersisterStateManagerHandler handler) {
        this.sender.enqueue(handler);
    }

    public void start() {
        if (isStarted.compareAndSet(false, true)) {
            this.sender.start();
            isStarted.set(true);
        }
    }

    public void stop() throws Exception {
        if (isStarted.compareAndSet(true, false)) {
            this.sender.shutdown();
            Utils.closeQuietly(this.timer, "PersisterStateManager timer");
        }
    }

    // test visibility
    Map<Node, Map<RPCType, Map<String, List<PersisterStateManagerHandler>>>> nodeRPCMap() {
        return nodeRPCMap;
    }

    public void setGenerateCallback(Runnable generateCallback) {
        this.generateCallback = generateCallback;
    }

    /**
     * Parent class of all RPCs. Uses template pattern to implement core methods.
     * Various child classes can extend this class to define how to handle RPC specific
     * responses, retries, batching etc.
     * <p>
     * Since the find coordinator RPC/lookup is a necessary pre-condition for all
     * share state RPCs, the infra code for it is encapsulated in this class itself.
     */
    public abstract class PersisterStateManagerHandler implements RequestCompletionHandler {
        protected Node coordinatorNode;
        private final BackoffManager findCoordBackoff;
        protected final Logger log = LoggerFactory.getLogger(getClass());
        private Consumer<ClientResponse> onCompleteCallback;
        protected final SharePartitionKey partitionKey;

        public PersisterStateManagerHandler(
            String groupId,
            Uuid topicId,
            int partition,
            long backoffMs,
            long backoffMaxMs,
            int maxRPCRetryAttempts
        ) {
            this.findCoordBackoff = new BackoffManager(maxRPCRetryAttempts, backoffMs, backoffMaxMs);
            this.onCompleteCallback = response -> {
            }; // noop
            partitionKey = SharePartitionKey.getInstance(groupId, topicId, partition);
        }

        /**
         * Child class must create appropriate builder object for the handled RPC
         *
         * @return builder for the request
         */
        protected abstract AbstractRequest.Builder<? extends AbstractRequest> requestBuilder();

        /**
         * Handles the response for an RPC.
         *
         * @param response - Client response
         */
        protected abstract void handleRequestResponse(ClientResponse response);

        /**
         * Returns true if the response is valid for the respective child class.
         *
         * @param response - Client response
         * @return - boolean
         */
        protected abstract boolean isResponseForRequest(ClientResponse response);

        /**
         * Handle invalid find coordinator response. If error is UNKNOWN_SERVER_ERROR. Look at the
         * exception details to figure out the problem.
         *
         * @param error
         * @param exception
         */
        protected abstract void findCoordinatorErrorResponse(Errors error, Exception exception);

        /**
         * Child class must provide a descriptive name for the implementation.
         *
         * @return String
         */
        protected abstract String name();

        /**
         * Child class must return appropriate type of RPC here
         *
         * @return String
         */
        protected abstract RPCType rpcType();

        /**
         * Child class should return the appropriate completable future encapsulating
         * the response for the RPC.
         *
         * @return A completable future of RPC response
         */
        protected abstract CompletableFuture<? extends AbstractResponse> result();

        /**
         * Returns builder for share coordinator
         *
         * @return builder for find coordinator
         */
        protected AbstractRequest.Builder<FindCoordinatorRequest> findShareCoordinatorBuilder() {
            return new FindCoordinatorRequest.Builder(new FindCoordinatorRequestData()
                .setKeyType(FindCoordinatorRequest.CoordinatorType.SHARE.id())
                .setKey(partitionKey().asCoordinatorKey()));
        }

        public void addRequestToNodeMap(Node node, PersisterStateManagerHandler handler) {
            if (!handler.isBatchable()) {
                return;
            }
            synchronized (nodeMapLock) {
                nodeRPCMap.computeIfAbsent(node, k -> new HashMap<>())
                    .computeIfAbsent(handler.rpcType(), k -> new HashMap<>())
                    .computeIfAbsent(partitionKey().groupId(), k -> new LinkedList<>())
                    .add(handler);
            }
            sender.wakeup();
        }

        /**
         * Returns true is coordinator node is not yet set
         *
         * @return boolean
         */
        protected boolean lookupNeeded() {
            if (coordinatorNode != null) {
                return false;
            }
            if (cacheHelper.containsTopic(Topic.SHARE_GROUP_STATE_TOPIC_NAME)) {
                log.debug("{} internal topic already exists.", Topic.SHARE_GROUP_STATE_TOPIC_NAME);
                Node node = cacheHelper.getShareCoordinator(partitionKey(), Topic.SHARE_GROUP_STATE_TOPIC_NAME);
                if (node != Node.noNode()) {
                    log.debug("Found coordinator node in cache: {}", node);
                    coordinatorNode = node;
                    addRequestToNodeMap(node, this);
                    return false;
                }
            }
            return true;
        }

        /**
         * Returns the String key to be used as share coordinator key
         *
         * @return String
         */
        protected SharePartitionKey partitionKey() {
            return partitionKey;
        }

        /**
         * Returns true if the RPC response if for Find Coordinator RPC.
         *
         * @param response - Client response object
         * @return boolean
         */
        protected boolean isFindCoordinatorResponse(ClientResponse response) {
            return response != null && response.requestHeader().apiKey() == ApiKeys.FIND_COORDINATOR;
        }

        @Override
        public void onComplete(ClientResponse response) {
            if (onCompleteCallback != null) {
                onCompleteCallback.accept(response);
            }
            if (response != null && response.hasResponse()) {
                if (isFindCoordinatorResponse(response)) {
                    handleFindCoordinatorResponse(response);
                } else if (isResponseForRequest(response)) {
                    handleRequestResponse(response);
                }
            }
            sender.wakeup();
        }

        protected void resetCoordinatorNode() {
            coordinatorNode = null;
        }

        /**
         * Handles the response for find coordinator RPC and sets appropriate state.
         *
         * @param response - Client response for find coordinator RPC
         */
        protected void handleFindCoordinatorResponse(ClientResponse response) {
            log.debug("Find coordinator response received - {}", response);

            // Incrementing the number of find coordinator attempts
            findCoordBackoff.incrementAttempt();
            List<FindCoordinatorResponseData.Coordinator> coordinators = ((FindCoordinatorResponse) response.responseBody()).coordinators();
            if (coordinators.size() != 1) {
                log.error("Find coordinator response for {} is invalid", partitionKey());
                findCoordinatorErrorResponse(Errors.UNKNOWN_SERVER_ERROR, new IllegalStateException("Invalid response with multiple coordinators."));
                return;
            }

            FindCoordinatorResponseData.Coordinator coordinatorData = coordinators.get(0);
            Errors error = Errors.forCode(coordinatorData.errorCode());

            switch (error) {
                case NONE:
                    log.debug("Find coordinator response valid. Enqueuing actual request.");
                    findCoordBackoff.resetAttempts();
                    coordinatorNode = new Node(coordinatorData.nodeId(), coordinatorData.host(), coordinatorData.port());
                    // now we want the actual share state RPC call to happen
                    if (this.isBatchable()) {
                        addRequestToNodeMap(coordinatorNode, this);
                    } else {
                        enqueue(this);
                    }
                    break;

                case COORDINATOR_NOT_AVAILABLE: // retriable error codes
                case COORDINATOR_LOAD_IN_PROGRESS:
<<<<<<< HEAD
                    log.warn("Received retriable error in find coordinator for {} using key {}: {}", name(), partitionKey(), error.message());
=======
                case NOT_COORDINATOR:
                    log.warn("Received retryable error in find coordinator: {}", error.message());
>>>>>>> ebb3202e
                    if (!findCoordBackoff.canAttempt()) {
                        log.error("Exhausted max retries to find coordinator for {} using key {} without success.", name(), partitionKey());
                        findCoordinatorErrorResponse(error, new Exception("Exhausted max retries to find coordinator without success."));
                        break;
                    }
                    resetCoordinatorNode();
                    timer.add(new PersisterTimerTask(findCoordBackoff.backOff(), this));
                    break;

                default:
                    log.error("Unable to find coordinator for {} using key {}.", name(), partitionKey());
                    findCoordinatorErrorResponse(error, null);
            }
        }

        // Visible for testing
        public Node getCoordinatorNode() {
            return coordinatorNode;
        }

        protected abstract boolean isBatchable();

        /**
         * This method can be called by child class objects to register a callback
         * which will be called when the onComplete cb is called on request completion.
         *
         * @param callback
         */
        protected void setOnCompleteCallback(Consumer<ClientResponse> callback) {
            this.onCompleteCallback = callback;
        }
    }

    public class WriteStateHandler extends PersisterStateManagerHandler {
        private final int stateEpoch;
        private final int leaderEpoch;
        private final long startOffset;
        private final List<PersisterStateBatch> batches;
        private final CompletableFuture<WriteShareGroupStateResponse> result;
        private final BackoffManager writeStateBackoff;

        public WriteStateHandler(
            String groupId,
            Uuid topicId,
            int partition,
            int stateEpoch,
            int leaderEpoch,
            long startOffset,
            List<PersisterStateBatch> batches,
            CompletableFuture<WriteShareGroupStateResponse> result,
            long backoffMs,
            long backoffMaxMs,
            int maxRPCRetryAttempts
        ) {
            super(groupId, topicId, partition, backoffMs, backoffMaxMs, maxRPCRetryAttempts);
            this.stateEpoch = stateEpoch;
            this.leaderEpoch = leaderEpoch;
            this.startOffset = startOffset;
            this.batches = batches;
            this.result = result;
            this.writeStateBackoff = new BackoffManager(maxRPCRetryAttempts, backoffMs, backoffMaxMs);
        }

        public WriteStateHandler(
            String groupId,
            Uuid topicId,
            int partition,
            int stateEpoch,
            int leaderEpoch,
            long startOffset,
            List<PersisterStateBatch> batches,
            CompletableFuture<WriteShareGroupStateResponse> result,
            Consumer<ClientResponse> onCompleteCallback
        ) {
            this(
                groupId,
                topicId,
                partition,
                stateEpoch,
                leaderEpoch,
                startOffset,
                batches,
                result,
                REQUEST_BACKOFF_MS,
                REQUEST_BACKOFF_MAX_MS,
                MAX_FIND_COORD_ATTEMPTS
            );
        }

        @Override
        protected String name() {
            return "WriteStateHandler";
        }

        @Override
        protected AbstractRequest.Builder<? extends AbstractRequest> requestBuilder() {
            throw new RuntimeException("Write requests are batchable, hence individual requests not needed.");
        }

        @Override
        protected boolean isResponseForRequest(ClientResponse response) {
            return response.requestHeader().apiKey() == ApiKeys.WRITE_SHARE_GROUP_STATE;
        }

        @Override
        protected void handleRequestResponse(ClientResponse response) {
            log.debug("Write state response received - {}", response);
            writeStateBackoff.incrementAttempt();

            // response can be a combined one for large number of requests
            // we need to deconstruct it
            WriteShareGroupStateResponse combinedResponse = (WriteShareGroupStateResponse) response.responseBody();

            for (WriteShareGroupStateResponseData.WriteStateResult writeStateResult : combinedResponse.data().results()) {
                if (writeStateResult.topicId().equals(partitionKey().topicId())) {
                    Optional<WriteShareGroupStateResponseData.PartitionResult> partitionStateData =
                        writeStateResult.partitions().stream().filter(partitionResult -> partitionResult.partition() == partitionKey().partition())
                            .findFirst();

                    if (partitionStateData.isPresent()) {
                        Errors error = Errors.forCode(partitionStateData.get().errorCode());
                        switch (error) {
                            case NONE:
                                writeStateBackoff.resetAttempts();
                                WriteShareGroupStateResponseData.WriteStateResult result = WriteShareGroupStateResponse.toResponseWriteStateResult(
                                    partitionKey().topicId(),
                                    Collections.singletonList(partitionStateData.get())
                                );
                                this.result.complete(new WriteShareGroupStateResponse(
                                    new WriteShareGroupStateResponseData().setResults(Collections.singletonList(result))));
                                return;

                            // check retriable errors
                            case COORDINATOR_NOT_AVAILABLE:
                            case COORDINATOR_LOAD_IN_PROGRESS:
<<<<<<< HEAD
                                log.warn("Received retriable error in write state RPC for key {}: {}", partitionKey(), error.message());
=======
                            case NOT_COORDINATOR:
                                log.warn("Received retryable error in write state RPC: {}", error.message());
>>>>>>> ebb3202e
                                if (!writeStateBackoff.canAttempt()) {
                                    log.error("Exhausted max retries for write state RPC for key {} without success.", partitionKey());
                                    writeStateErrorResponse(error, new Exception("Exhausted max retries to complete write state RPC without success."));
                                    return;
                                }
                                super.resetCoordinatorNode();
                                timer.add(new PersisterTimerTask(writeStateBackoff.backOff(), this));
                                return;

                            default:
                                log.error("Unable to perform write state RPC for key {}: {}", partitionKey(), error.message());
                                writeStateErrorResponse(error, null);
                                return;
                        }
                    }
                }
            }

            // no response found specific topic partition
            IllegalStateException exception = new IllegalStateException(
                "Failed to write state for share partition: " + partitionKey()
            );
            writeStateErrorResponse(Errors.forException(exception), exception);
        }

        private void writeStateErrorResponse(Errors error, Exception exception) {
            this.result.complete(new WriteShareGroupStateResponse(
                WriteShareGroupStateResponse.toErrorResponseData(partitionKey().topicId(), partitionKey().partition(), error, "Error in write state RPC. " +
                    (exception == null ? error.message() : exception.getMessage()))));
        }

        @Override
        protected void findCoordinatorErrorResponse(Errors error, Exception exception) {
            this.result.complete(new WriteShareGroupStateResponse(
                WriteShareGroupStateResponse.toErrorResponseData(partitionKey().topicId(), partitionKey().partition(), error, "Error in find coordinator. " +
                    (exception == null ? error.message() : exception.getMessage()))));
        }

        protected CompletableFuture<WriteShareGroupStateResponse> result() {
            return result;
        }

        @Override
        protected boolean isBatchable() {
            return true;
        }

        @Override
        protected RPCType rpcType() {
            return RPCType.WRITE;
        }
    }

    public class ReadStateHandler extends PersisterStateManagerHandler {
        private final int leaderEpoch;
        private final CompletableFuture<ReadShareGroupStateResponse> result;
        private final BackoffManager readStateBackoff;

        public ReadStateHandler(
            String groupId,
            Uuid topicId,
            int partition,
            int leaderEpoch,
            CompletableFuture<ReadShareGroupStateResponse> result,
            long backoffMs,
            long backoffMaxMs,
            int maxRPCRetryAttempts,
            Consumer<ClientResponse> onCompleteCallback
        ) {
            super(groupId, topicId, partition, backoffMs, backoffMaxMs, maxRPCRetryAttempts);
            this.leaderEpoch = leaderEpoch;
            this.result = result;
            this.readStateBackoff = new BackoffManager(maxRPCRetryAttempts, backoffMs, backoffMaxMs);
        }

        public ReadStateHandler(
            String groupId,
            Uuid topicId,
            int partition,
            int leaderEpoch,
            CompletableFuture<ReadShareGroupStateResponse> result,
            Consumer<ClientResponse> onCompleteCallback
        ) {
            this(
                groupId,
                topicId,
                partition,
                leaderEpoch,
                result,
                REQUEST_BACKOFF_MS,
                REQUEST_BACKOFF_MAX_MS,
                MAX_FIND_COORD_ATTEMPTS,
                onCompleteCallback
            );
        }

        @Override
        protected String name() {
            return "ReadStateHandler";
        }

        @Override
        protected AbstractRequest.Builder<ReadShareGroupStateRequest> requestBuilder() {
            throw new RuntimeException("Read requests are batchable, hence individual requests not needed.");
        }

        @Override
        protected boolean isResponseForRequest(ClientResponse response) {
            return response.requestHeader().apiKey() == ApiKeys.READ_SHARE_GROUP_STATE;
        }

        @Override
        protected void handleRequestResponse(ClientResponse response) {
            log.debug("Read state response received - {}", response);
            readStateBackoff.incrementAttempt();

            ReadShareGroupStateResponse combinedResponse = (ReadShareGroupStateResponse) response.responseBody();
            for (ReadShareGroupStateResponseData.ReadStateResult readStateResult : combinedResponse.data().results()) {
                if (readStateResult.topicId().equals(partitionKey().topicId())) {
                    Optional<ReadShareGroupStateResponseData.PartitionResult> partitionStateData =
                        readStateResult.partitions().stream().filter(partitionResult -> partitionResult.partition() == partitionKey().partition())
                            .findFirst();

                    if (partitionStateData.isPresent()) {
                        Errors error = Errors.forCode(partitionStateData.get().errorCode());
                        switch (error) {
                            case NONE:
                                readStateBackoff.resetAttempts();
                                ReadShareGroupStateResponseData.ReadStateResult result = ReadShareGroupStateResponse.toResponseReadStateResult(
                                    partitionKey().topicId(),
                                    Collections.singletonList(partitionStateData.get())
                                );
                                this.result.complete(new ReadShareGroupStateResponse(new ReadShareGroupStateResponseData()
                                    .setResults(Collections.singletonList(result))));
                                return;

                            // check retriable errors
                            case COORDINATOR_NOT_AVAILABLE:
                            case COORDINATOR_LOAD_IN_PROGRESS:
<<<<<<< HEAD
                                log.warn("Received retriable error in read state RPC for key {}: {}", partitionKey(), error.message());
=======
                            case NOT_COORDINATOR:
                                log.warn("Received retryable error in read state RPC: {}", error.message());
>>>>>>> ebb3202e
                                if (!readStateBackoff.canAttempt()) {
                                    log.error("Exhausted max retries for read state RPC for key {} without success.", partitionKey());
                                    readStateErrorReponse(error, new Exception("Exhausted max retries to complete read state RPC without success."));
                                    return;
                                }
                                super.resetCoordinatorNode();
                                timer.add(new PersisterTimerTask(readStateBackoff.backOff(), this));
                                return;

                            default:
                                log.error("Unable to perform read state RPC for key {}: {}", partitionKey(), error.message());
                                readStateErrorReponse(error, null);
                                return;
                        }
                    }
                }
            }

            // no response found specific topic partition
            IllegalStateException exception = new IllegalStateException(
                "Failed to read state for share partition " + partitionKey()
            );
            readStateErrorReponse(Errors.forException(exception), exception);
        }

        protected void readStateErrorReponse(Errors error, Exception exception) {
            this.result.complete(new ReadShareGroupStateResponse(
                ReadShareGroupStateResponse.toErrorResponseData(partitionKey().topicId(), partitionKey().partition(), error, "Error in find coordinator. " +
                    (exception == null ? error.message() : exception.getMessage()))));
        }

        @Override
        protected void findCoordinatorErrorResponse(Errors error, Exception exception) {
            this.result.complete(new ReadShareGroupStateResponse(
                ReadShareGroupStateResponse.toErrorResponseData(partitionKey().topicId(), partitionKey().partition(), error, "Error in read state RPC. " +
                    (exception == null ? error.message() : exception.getMessage()))));
        }

        protected CompletableFuture<ReadShareGroupStateResponse> result() {
            return result;
        }

        @Override
        protected boolean isBatchable() {
            return true;
        }

        @Override
        protected RPCType rpcType() {
            return RPCType.READ;
        }
    }

    private class SendThread extends InterBrokerSendThread {
        private final ConcurrentLinkedQueue<PersisterStateManagerHandler> queue = new ConcurrentLinkedQueue<>();
        private final Random random;

        public SendThread(String name, KafkaClient networkClient, int requestTimeoutMs, Time time, boolean isInterruptible, Random random) {
            super(name, networkClient, requestTimeoutMs, time, isInterruptible);
            this.random = random;
        }

        private Node randomNode() {
            List<Node> nodes = cacheHelper.getClusterNodes();
            if (nodes == null || nodes.isEmpty()) {
                return Node.noNode();
            }
            return nodes.get(random.nextInt(nodes.size()));
        }

        /**
         * The incoming requests will have the keys in the following format
         * groupId: [
         * topidId1: [part1, part2, part3],
         * topicId2: [part1, part2, part3]
         * ...
         * ]
         * Hence, the total number of keys would be 1 x m x n (1 is for the groupId) where m is number of topicIds
         * and n is number of partitions specified per topicId.
         * <p>
         * For each RPC, we need to identify the coordinator node first.
         * If the internal share state topic is not found in the metadata cache, when RPC is received
         * we will need to make a FIND_COORDINATOR RPC which will have the side effect of creating the internal
         * topic as well. If the node is found in the cache, we will use it directly.
         *
         * @return list of requests to send
         */
        @Override
        public Collection<RequestAndCompletionHandler> generateRequests() {
            // There are two sources for requests here:
            // 1. A queue which will contain FIND_CORD RPCs and other non-batchable RPCs.
            // 2. A hashMap keyed on the share coordinator nodes which may contain batched requests.

            if (generateCallback != null) {
                generateCallback.run();
            }
            List<RequestAndCompletionHandler> requests = new ArrayList<>();

            // honor queue first as find coordinator
            // is mandatory for batching and sending the
            // request to correct destination node
            if (!queue.isEmpty()) {
                PersisterStateManagerHandler handler = queue.peek();
                queue.poll();
                if (handler.lookupNeeded()) {
                    // we need to find the coordinator node
                    Node randomNode = randomNode();
                    if (randomNode == Node.noNode()) {
                        log.error("Unable to find node to use for coordinator lookup.");
                        // fatal failure, cannot retry or progress
                        // fail the RPC
                        handler.findCoordinatorErrorResponse(Errors.COORDINATOR_NOT_AVAILABLE, Errors.COORDINATOR_NOT_AVAILABLE.exception());
                        return Collections.emptyList();
                    }
                    log.debug("Sending find coordinator RPC");
                    return Collections.singletonList(new RequestAndCompletionHandler(
                        time.milliseconds(),
                        randomNode,
                        handler.findShareCoordinatorBuilder(),
                        handler
                    ));
                } else {
                    // useful for tests and
                    // other RPCs which might not be batchable
                    if (!handler.isBatchable()) {
                        requests.add(new RequestAndCompletionHandler(
                            time.milliseconds(),
                            handler.coordinatorNode,
                            handler.requestBuilder(),
                            handler
                        ));
                    }
                }
            }

            // node1: {
            //   group1: {
            //      write: [w1, w2],
            //      read: [r1, r2],
            //      delete: [d1],
            //      summary: [s1]
            //   }
            //   group2: {
            //      write: [w3, w4]
            //   }
            // }
            // For a sequence of writes, the flow would be:
            // 1. 1st write request arrives
            // 2. it is enqueued in the send thread
            // 3. wakeup event causes the generate requests to find the coordinator
            // 4. it will cause either RPC or cache lookup
            // 5. once complete, the write handler is added to the nodeMap for batching and not the queue
            // 6. wakeup event causes generate requests to iterate over the map and send the write request (W1) and
            // remove node from the nodeMap and add it to inFlight
            // 7. until W1 completes, more write requests (W2, W3, ...) could come in and get added to the nodeMap as per point 3, 4, 5.
            // 8. if these belong to same node as W1. They will not be sent as the membership test with inFlight will pass.
            // 9. when W1 completes, it will clear inFlight and raise wakeup event.
            // 10. at this point W2, W3, etc. could be sent as a combined request thus achieving batching.
            final Map<RPCType, Set<Node>> sending = new HashMap<>();
            synchronized (nodeMapLock) {
                nodeRPCMap.forEach((coordNode, rpcTypesPerNode) ->
                    rpcTypesPerNode.forEach((rpcType, groupsPerRpcType) ->
                        groupsPerRpcType.forEach((groupId, handlersPerGroup) -> {
                            // this condition causes requests of same type and same destination node
                            // to not be sent immediately but get batched
                            if (!inFlight.containsKey(rpcType) || !inFlight.get(rpcType).contains(coordNode)) {
                                AbstractRequest.Builder<? extends AbstractRequest> combinedRequestPerTypePerGroup =
                                    RequestCoalescerHelper.coalesceRequests(groupId, rpcType, handlersPerGroup);
                                requests.add(new RequestAndCompletionHandler(
                                    time.milliseconds(),
                                    coordNode,
                                    combinedRequestPerTypePerGroup,
                                    response -> {
                                        inFlight.computeIfPresent(rpcType, (key, oldVal) -> {
                                            oldVal.remove(coordNode);
                                            return oldVal;
                                        });
                                        // now the combined request has completed
                                        // we need to create responses for individual
                                        // requests which composed the combined request
                                        handlersPerGroup.forEach(handler1 -> handler1.onComplete(response));
                                        wakeup();
                                    }));
                                sending.computeIfAbsent(rpcType, key -> new HashSet<>()).add(coordNode);
                            }
                        })));

                sending.forEach((rpcType, nodeSet) -> {
                    // we need to add these nodes to inFlight
                    inFlight.computeIfAbsent(rpcType, key -> new HashSet<>()).addAll(nodeSet);

                    // remove from nodeMap
                    nodeSet.forEach(node -> nodeRPCMap.computeIfPresent(node, (nodeKey, oldRPCTypeSet) -> {
                        oldRPCTypeSet.remove(rpcType);
                        return oldRPCTypeSet;
                    }));
                });
            } // close of synchronized context

            return requests;
        }

        public void enqueue(PersisterStateManagerHandler handler) {
            queue.add(handler);
            wakeup();
        }
    }

    private final class PersisterTimerTask extends TimerTask {
        private final PersisterStateManagerHandler handler;

        PersisterTimerTask(long delayMs, PersisterStateManagerHandler handler) {
            super(delayMs);
            this.handler = handler;
        }

        @Override
        public void run() {
            enqueue(handler);
            sender.wakeup();
        }
    }

    /**
     * Util class which takes in builders of requests of the same type
     * and returns a combined request of the same type. This is required for
     * batching requests.
     */
    private static class RequestCoalescerHelper {
        public static AbstractRequest.Builder<? extends AbstractRequest> coalesceRequests(String groupId, RPCType rpcType, List<? extends PersisterStateManagerHandler> handlers) {
            switch (rpcType) {
                case WRITE:
                    return coalesceWrites(groupId, handlers);
                case READ:
                    return coalesceReads(groupId, handlers);
                default:
                    throw new RuntimeException("Unknown rpc type: " + rpcType);
            }
        }

        private static AbstractRequest.Builder<? extends AbstractRequest> coalesceWrites(String groupId, List<? extends PersisterStateManagerHandler> handlers) {
            Map<Uuid, List<WriteShareGroupStateRequestData.PartitionData>> partitionData = new HashMap<>();
            handlers.forEach(persHandler -> {
                assert persHandler instanceof WriteStateHandler;
                WriteStateHandler handler = (WriteStateHandler) persHandler;
                partitionData.computeIfAbsent(handler.partitionKey().topicId(), topicId -> new LinkedList<>())
                    .add(
                        new WriteShareGroupStateRequestData.PartitionData()
                            .setPartition(handler.partitionKey().partition())
                            .setStateEpoch(handler.stateEpoch)
                            .setLeaderEpoch(handler.leaderEpoch)
                            .setStartOffset(handler.startOffset)
                            .setStateBatches(handler.batches.stream()
                                .map(batch -> new WriteShareGroupStateRequestData.StateBatch()
                                    .setFirstOffset(batch.firstOffset())
                                    .setLastOffset(batch.lastOffset())
                                    .setDeliveryState(batch.deliveryState())
                                    .setDeliveryCount(batch.deliveryCount()))
                                .collect(Collectors.toList()))
                    );
            });

            return new WriteShareGroupStateRequest.Builder(new WriteShareGroupStateRequestData()
                .setGroupId(groupId)
                .setTopics(partitionData.entrySet().stream()
                    .map(entry -> new WriteShareGroupStateRequestData.WriteStateData()
                        .setTopicId(entry.getKey())
                        .setPartitions(entry.getValue()))
                    .collect(Collectors.toList())));
        }

        private static AbstractRequest.Builder<? extends AbstractRequest> coalesceReads(String groupId, List<? extends PersisterStateManagerHandler> handlers) {
            Map<Uuid, List<ReadShareGroupStateRequestData.PartitionData>> partitionData = new HashMap<>();
            handlers.forEach(persHandler -> {
                assert persHandler instanceof ReadStateHandler;
                ReadStateHandler handler = (ReadStateHandler) persHandler;
                partitionData.computeIfAbsent(handler.partitionKey().topicId(), topicId -> new LinkedList<>())
                    .add(
                        new ReadShareGroupStateRequestData.PartitionData()
                            .setPartition(handler.partitionKey().partition())
                            .setLeaderEpoch(handler.leaderEpoch)
                    );
            });

            return new ReadShareGroupStateRequest.Builder(new ReadShareGroupStateRequestData()
                .setGroupId(groupId)
                .setTopics(partitionData.entrySet().stream()
                    .map(entry -> new ReadShareGroupStateRequestData.ReadStateData()
                        .setTopicId(entry.getKey())
                        .setPartitions(entry.getValue()))
                    .collect(Collectors.toList())));
        }
    }
}<|MERGE_RESOLUTION|>--- conflicted
+++ resolved
@@ -397,12 +397,8 @@
 
                 case COORDINATOR_NOT_AVAILABLE: // retriable error codes
                 case COORDINATOR_LOAD_IN_PROGRESS:
-<<<<<<< HEAD
+                case NOT_COORDINATOR:
                     log.warn("Received retriable error in find coordinator for {} using key {}: {}", name(), partitionKey(), error.message());
-=======
-                case NOT_COORDINATOR:
-                    log.warn("Received retryable error in find coordinator: {}", error.message());
->>>>>>> ebb3202e
                     if (!findCoordBackoff.canAttempt()) {
                         log.error("Exhausted max retries to find coordinator for {} using key {} without success.", name(), partitionKey());
                         findCoordinatorErrorResponse(error, new Exception("Exhausted max retries to find coordinator without success."));
@@ -538,12 +534,8 @@
                             // check retriable errors
                             case COORDINATOR_NOT_AVAILABLE:
                             case COORDINATOR_LOAD_IN_PROGRESS:
-<<<<<<< HEAD
+                            case NOT_COORDINATOR:
                                 log.warn("Received retriable error in write state RPC for key {}: {}", partitionKey(), error.message());
-=======
-                            case NOT_COORDINATOR:
-                                log.warn("Received retryable error in write state RPC: {}", error.message());
->>>>>>> ebb3202e
                                 if (!writeStateBackoff.canAttempt()) {
                                     log.error("Exhausted max retries for write state RPC for key {} without success.", partitionKey());
                                     writeStateErrorResponse(error, new Exception("Exhausted max retries to complete write state RPC without success."));
@@ -683,12 +675,8 @@
                             // check retriable errors
                             case COORDINATOR_NOT_AVAILABLE:
                             case COORDINATOR_LOAD_IN_PROGRESS:
-<<<<<<< HEAD
+                            case NOT_COORDINATOR:
                                 log.warn("Received retriable error in read state RPC for key {}: {}", partitionKey(), error.message());
-=======
-                            case NOT_COORDINATOR:
-                                log.warn("Received retryable error in read state RPC: {}", error.message());
->>>>>>> ebb3202e
                                 if (!readStateBackoff.canAttempt()) {
                                     log.error("Exhausted max retries for read state RPC for key {} without success.", partitionKey());
                                     readStateErrorReponse(error, new Exception("Exhausted max retries to complete read state RPC without success."));
