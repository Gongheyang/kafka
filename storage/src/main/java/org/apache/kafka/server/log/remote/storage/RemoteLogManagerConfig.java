/*
 * Licensed to the Apache Software Foundation (ASF) under one or more
 * contributor license agreements. See the NOTICE file distributed with
 * this work for additional information regarding copyright ownership.
 * The ASF licenses this file to You under the Apache License, Version 2.0
 * (the "License"); you may not use this file except in compliance with
 * the License. You may obtain a copy of the License at
 *
 *    http://www.apache.org/licenses/LICENSE-2.0
 *
 * Unless required by applicable law or agreed to in writing, software
 * distributed under the License is distributed on an "AS IS" BASIS,
 * WITHOUT WARRANTIES OR CONDITIONS OF ANY KIND, either express or implied.
 * See the License for the specific language governing permissions and
 * limitations under the License.
 */
package org.apache.kafka.server.log.remote.storage;

import org.apache.kafka.common.config.AbstractConfig;
import org.apache.kafka.common.config.ConfigDef;

import java.util.Collections;
import java.util.HashMap;
import java.util.Map;
import java.util.Objects;

import static org.apache.kafka.common.config.ConfigDef.Importance.LOW;
import static org.apache.kafka.common.config.ConfigDef.Importance.MEDIUM;
import static org.apache.kafka.common.config.ConfigDef.Range.atLeast;
import static org.apache.kafka.common.config.ConfigDef.Range.between;
import static org.apache.kafka.common.config.ConfigDef.Type.BOOLEAN;
import static org.apache.kafka.common.config.ConfigDef.Type.DOUBLE;
import static org.apache.kafka.common.config.ConfigDef.Type.INT;
import static org.apache.kafka.common.config.ConfigDef.Type.LONG;
import static org.apache.kafka.common.config.ConfigDef.Type.STRING;

public final class RemoteLogManagerConfig {

    /**
     * Prefix used for properties to be passed to {@link RemoteStorageManager} implementation. Remote log subsystem collects all the properties having
     * this prefix and passes to {@code RemoteStorageManager} using {@link RemoteStorageManager#configure(Map)}.
     */
    public static final String REMOTE_STORAGE_MANAGER_CONFIG_PREFIX_CONFIG = "remote.log.storage.manager.impl.prefix";
    public static final String REMOTE_STORAGE_MANAGER_CONFIG_PREFIX_DOC = "Prefix used for properties to be passed to RemoteStorageManager " +
            "implementation. For example this value can be `rsm.config.`.";
    public static final String DEFAULT_REMOTE_STORAGE_MANAGER_CONFIG_PREFIX = "rsm.config.";

    /**
     * Prefix used for properties to be passed to {@link RemoteLogMetadataManager} implementation. Remote log subsystem collects all the properties having
     * this prefix and passed to {@code RemoteLogMetadataManager} using {@link RemoteLogMetadataManager#configure(Map)}.
     */
    public static final String REMOTE_LOG_METADATA_MANAGER_CONFIG_PREFIX_CONFIG = "remote.log.metadata.manager.impl.prefix";
    public static final String REMOTE_LOG_METADATA_MANAGER_CONFIG_PREFIX_DOC = "Prefix used for properties to be passed to RemoteLogMetadataManager " +
            "implementation. For example this value can be `rlmm.config.`.";
    public static final String DEFAULT_REMOTE_LOG_METADATA_MANAGER_CONFIG_PREFIX = "rlmm.config.";


    public static final String REMOTE_LOG_STORAGE_SYSTEM_ENABLE_CONFIG = "remote.log.storage.system.enable";
    public static final String REMOTE_LOG_STORAGE_SYSTEM_ENABLE_DOC = "Whether to enable tiered storage functionality in a broker or not. Valid values " +
            "are `true` or `false` and the default value is false. When it is true broker starts all the services required for the tiered storage functionality.";
    public static final boolean DEFAULT_REMOTE_LOG_STORAGE_SYSTEM_ENABLE = false;

    public static final String REMOTE_STORAGE_MANAGER_CLASS_NAME_CONFIG = "remote.log.storage.manager.class.name";
    public static final String REMOTE_STORAGE_MANAGER_CLASS_NAME_DOC = "Fully qualified class name of `RemoteStorageManager` implementation.";

    public static final String REMOTE_STORAGE_MANAGER_CLASS_PATH_CONFIG = "remote.log.storage.manager.class.path";
    public static final String REMOTE_STORAGE_MANAGER_CLASS_PATH_DOC = "Class path of the `RemoteStorageManager` implementation. " +
            "If specified, the RemoteStorageManager implementation and its dependent libraries will be loaded by a dedicated " +
            "classloader which searches this class path before the Kafka broker class path. The syntax of this parameter is same " +
            "as the standard Java class path string.";

    public static final String REMOTE_LOG_METADATA_MANAGER_CLASS_NAME_CONFIG = "remote.log.metadata.manager.class.name";
    public static final String REMOTE_LOG_METADATA_MANAGER_CLASS_NAME_DOC = "Fully qualified class name of `RemoteLogMetadataManager` implementation.";
    public static final String DEFAULT_REMOTE_LOG_METADATA_MANAGER_CLASS_NAME = "org.apache.kafka.server.log.remote.metadata.storage.TopicBasedRemoteLogMetadataManager";

    public static final String REMOTE_LOG_METADATA_MANAGER_CLASS_PATH_CONFIG = "remote.log.metadata.manager.class.path";
    public static final String REMOTE_LOG_METADATA_MANAGER_CLASS_PATH_DOC = "Class path of the `RemoteLogMetadataManager` implementation. " +
            "If specified, the RemoteLogMetadataManager implementation and its dependent libraries will be loaded by a dedicated " +
            "classloader which searches this class path before the Kafka broker class path. The syntax of this parameter is same " +
            "as the standard Java class path string.";

    public static final String REMOTE_LOG_METADATA_MANAGER_LISTENER_NAME_CONFIG = "remote.log.metadata.manager.listener.name";
    public static final String REMOTE_LOG_METADATA_MANAGER_LISTENER_NAME_DOC = "Listener name of the local broker to which it should get connected if " +
            "needed by RemoteLogMetadataManager implementation.";

    public static final String REMOTE_LOG_METADATA_CUSTOM_METADATA_MAX_BYTES_CONFIG = "remote.log.metadata.custom.metadata.max.bytes";
    public static final String REMOTE_LOG_METADATA_CUSTOM_METADATA_MAX_BYTES_DOC = "The maximum size of custom metadata in bytes that the broker " +
            "should accept from a remote storage plugin. If custom  metadata exceeds this limit, the updated segment metadata " +
            "will not be stored, the copied data will be attempted to delete, " +
            "and the remote copying task for this topic-partition will stop with an error.";
    public static final int DEFAULT_REMOTE_LOG_METADATA_CUSTOM_METADATA_MAX_BYTES = 128;

    public static final String REMOTE_LOG_INDEX_FILE_CACHE_TOTAL_SIZE_BYTES_CONFIG = "remote.log.index.file.cache.total.size.bytes";
    public static final String REMOTE_LOG_INDEX_FILE_CACHE_TOTAL_SIZE_BYTES_DOC = "The total size of the space allocated to store index files fetched " +
            "from remote storage in the local storage.";
    public static final long DEFAULT_REMOTE_LOG_INDEX_FILE_CACHE_TOTAL_SIZE_BYTES = 1024 * 1024 * 1024L;

    public static final String REMOTE_LOG_MANAGER_THREAD_POOL_SIZE_CONFIG = "remote.log.manager.thread.pool.size";
    public static final String REMOTE_LOG_MANAGER_THREAD_POOL_SIZE_DOC = "Size of the thread pool used in scheduling tasks to copy " +
            "segments, fetch remote log indexes and clean up remote log segments.";
    public static final int DEFAULT_REMOTE_LOG_MANAGER_THREAD_POOL_SIZE = 10;

<<<<<<< HEAD
    public static final String REMOTE_LOG_MANAGER_TASK_INTERVAL_MS_CONFIG = "remote.log.manager.task.interval.ms";
=======
    public static final String REMOTE_LOG_MANAGER_COPIER_THREAD_POOL_SIZE_PROP = "remote.log.manager.copier.thread.pool.size";
    public static final String REMOTE_LOG_MANAGER_COPIER_THREAD_POOL_SIZE_DOC = "Size of the thread pool used in " +
            "scheduling tasks to copy segments.";
    public static final int DEFAULT_REMOTE_LOG_MANAGER_COPIER_THREAD_POOL_SIZE = 10;

    public static final String REMOTE_LOG_MANAGER_EXPIRATION_THREAD_POOL_SIZE_PROP = "remote.log.manager.expiration.thread.pool.size";
    public static final String REMOTE_LOG_MANAGER_EXPIRATION_THREAD_POOL_SIZE_DOC = "Size of the thread pool used in" +
            " scheduling tasks to clean up remote log segments.";
    public static final int DEFAULT_REMOTE_LOG_MANAGER_EXPIRATION_THREAD_POOL_SIZE = 10;

    public static final String REMOTE_LOG_MANAGER_TASK_INTERVAL_MS_PROP = "remote.log.manager.task.interval.ms";
>>>>>>> eea9ebf8
    public static final String REMOTE_LOG_MANAGER_TASK_INTERVAL_MS_DOC = "Interval at which remote log manager runs the scheduled tasks like copy " +
            "segments, and clean up remote log segments.";
    public static final long DEFAULT_REMOTE_LOG_MANAGER_TASK_INTERVAL_MS = 30 * 1000L;

    public static final String REMOTE_LOG_MANAGER_TASK_RETRY_BACK_OFF_MS_CONFIG = "remote.log.manager.task.retry.backoff.ms";
    public static final String REMOTE_LOG_MANAGER_TASK_RETRY_BACK_OFF_MS_DOC = "The initial amount of wait in milliseconds before the request is retried again.";
    public static final long DEFAULT_REMOTE_LOG_MANAGER_TASK_RETRY_BACK_OFF_MS = 500L;

    public static final String REMOTE_LOG_MANAGER_TASK_RETRY_BACK_OFF_MAX_MS_CONFIG = "remote.log.manager.task.retry.backoff.max.ms";
    public static final String REMOTE_LOG_MANAGER_TASK_RETRY_BACK_OFF_MAX_MS_DOC = "The maximum amount of time in milliseconds to wait when the request " +
            "is retried again. The retry duration will increase exponentially for each request failure up to this maximum wait interval.";
    public static final long DEFAULT_REMOTE_LOG_MANAGER_TASK_RETRY_BACK_OFF_MAX_MS = 30 * 1000L;

    public static final String REMOTE_LOG_MANAGER_TASK_RETRY_JITTER_CONFIG = "remote.log.manager.task.retry.jitter";
    public static final String REMOTE_LOG_MANAGER_TASK_RETRY_JITTER_DOC = "The value used in defining the range for computing random jitter factor. " +
            "It is applied to the effective exponential term for computing the resultant retry backoff interval. This will avoid thundering herds " +
            "of requests. The default value is 0.2 and valid value should be between 0(inclusive) and 0.5(inclusive). " +
            "For ex: remote.log.manager.task.retry.jitter = 0.25, then the range to compute random jitter will be [1-0.25, 1+0.25) viz [0.75, 1.25). " +
            "So, jitter factor can be any random value with in that range.";
    public static final double DEFAULT_REMOTE_LOG_MANAGER_TASK_RETRY_JITTER = 0.2;

    public static final String REMOTE_LOG_READER_THREADS_CONFIG = "remote.log.reader.threads";
    public static final String REMOTE_LOG_READER_THREADS_DOC = "Size of the thread pool that is allocated for handling remote log reads.";
    public static final int DEFAULT_REMOTE_LOG_READER_THREADS = 10;

    public static final String REMOTE_LOG_READER_MAX_PENDING_TASKS_CONFIG = "remote.log.reader.max.pending.tasks";
    public static final String REMOTE_LOG_READER_MAX_PENDING_TASKS_DOC = "Maximum remote log reader thread pool task queue size. If the task queue " +
            "is full, fetch requests are served with an error.";
    public static final int DEFAULT_REMOTE_LOG_READER_MAX_PENDING_TASKS = 100;

    public static final String LOG_LOCAL_RETENTION_MS_CONFIG = "log.local.retention.ms";
    public static final String LOG_LOCAL_RETENTION_MS_DOC = "The number of milliseconds to keep the local log segments before it gets eligible for deletion. " +
            "Default value is -2, it represents `log.retention.ms` value is to be used. The effective value should always be less than or equal " +
            "to `log.retention.ms` value.";
    public static final Long DEFAULT_LOG_LOCAL_RETENTION_MS = -2L;

    public static final String LOG_LOCAL_RETENTION_BYTES_CONFIG = "log.local.retention.bytes";
    public static final String LOG_LOCAL_RETENTION_BYTES_DOC = "The maximum size of local log segments that can grow for a partition before it gets eligible for deletion. " +
            "Default value is -2, it represents `log.retention.bytes` value to be used. The effective value should always be " +
            "less than or equal to `log.retention.bytes` value.";
    public static final Long DEFAULT_LOG_LOCAL_RETENTION_BYTES = -2L;

    public static final String REMOTE_LOG_MANAGER_COPY_MAX_BYTES_PER_SECOND_CONFIG = "remote.log.manager.copy.max.bytes.per.second";
    public static final String REMOTE_LOG_MANAGER_COPY_MAX_BYTES_PER_SECOND_DOC = "The maximum number of bytes that can be copied from local storage to remote storage per second. " +
            "This is a global limit for all the partitions that are being copied from local storage to remote storage. " +
            "The default value is Long.MAX_VALUE, which means there is no limit on the number of bytes that can be copied per second.";
    public static final Long DEFAULT_REMOTE_LOG_MANAGER_COPY_MAX_BYTES_PER_SECOND = Long.MAX_VALUE;

    public static final String REMOTE_LOG_MANAGER_COPY_QUOTA_WINDOW_NUM_CONFIG = "remote.log.manager.copy.quota.window.num";
    public static final String REMOTE_LOG_MANAGER_COPY_QUOTA_WINDOW_NUM_DOC = "The number of samples to retain in memory for remote copy quota management. " +
            "The default value is 11, which means there are 10 whole windows + 1 current window.";
    public static final int DEFAULT_REMOTE_LOG_MANAGER_COPY_QUOTA_WINDOW_NUM = 11;

    public static final String REMOTE_LOG_MANAGER_COPY_QUOTA_WINDOW_SIZE_SECONDS_CONFIG = "remote.log.manager.copy.quota.window.size.seconds";
    public static final String REMOTE_LOG_MANAGER_COPY_QUOTA_WINDOW_SIZE_SECONDS_DOC = "The time span of each sample for remote copy quota management. " +
            "The default value is 1 second.";
    public static final int DEFAULT_REMOTE_LOG_MANAGER_COPY_QUOTA_WINDOW_SIZE_SECONDS = 1;

    public static final String REMOTE_LOG_MANAGER_FETCH_MAX_BYTES_PER_SECOND_CONFIG = "remote.log.manager.fetch.max.bytes.per.second";
    public static final String REMOTE_LOG_MANAGER_FETCH_MAX_BYTES_PER_SECOND_DOC = "The maximum number of bytes that can be fetched from remote storage to local storage per second. " +
            "This is a global limit for all the partitions that are being fetched from remote storage to local storage. " +
            "The default value is Long.MAX_VALUE, which means there is no limit on the number of bytes that can be fetched per second.";
    public static final Long DEFAULT_REMOTE_LOG_MANAGER_FETCH_MAX_BYTES_PER_SECOND = Long.MAX_VALUE;

    public static final String REMOTE_LOG_MANAGER_FETCH_QUOTA_WINDOW_NUM_CONFIG = "remote.log.manager.fetch.quota.window.num";
    public static final String REMOTE_LOG_MANAGER_FETCH_QUOTA_WINDOW_NUM_DOC = "The number of samples to retain in memory for remote fetch quota management. " +
            "The default value is 11, which means there are 10 whole windows + 1 current window.";
    public static final int DEFAULT_REMOTE_LOG_MANAGER_FETCH_QUOTA_WINDOW_NUM = 11;

    public static final String REMOTE_LOG_MANAGER_FETCH_QUOTA_WINDOW_SIZE_SECONDS_CONFIG = "remote.log.manager.fetch.quota.window.size.seconds";
    public static final String REMOTE_LOG_MANAGER_FETCH_QUOTA_WINDOW_SIZE_SECONDS_DOC = "The time span of each sample for remote fetch quota management. " +
            "The default value is 1 second.";
    public static final int DEFAULT_REMOTE_LOG_MANAGER_FETCH_QUOTA_WINDOW_SIZE_SECONDS = 1;

    public static final ConfigDef CONFIG_DEF = new ConfigDef();

    static {
        CONFIG_DEF.define(REMOTE_LOG_STORAGE_SYSTEM_ENABLE_CONFIG,
                                  BOOLEAN,
                                  DEFAULT_REMOTE_LOG_STORAGE_SYSTEM_ENABLE,
                                  null,
                                  MEDIUM,
                                  REMOTE_LOG_STORAGE_SYSTEM_ENABLE_DOC)
                  .define(REMOTE_STORAGE_MANAGER_CONFIG_PREFIX_CONFIG,
                                  STRING,
                                  DEFAULT_REMOTE_STORAGE_MANAGER_CONFIG_PREFIX,
                                  new ConfigDef.NonEmptyString(),
                                  MEDIUM,
                                  REMOTE_STORAGE_MANAGER_CONFIG_PREFIX_DOC)
                  .define(REMOTE_LOG_METADATA_MANAGER_CONFIG_PREFIX_CONFIG,
                                  STRING,
                                  DEFAULT_REMOTE_LOG_METADATA_MANAGER_CONFIG_PREFIX,
                                  new ConfigDef.NonEmptyString(),
                                  MEDIUM,
                                  REMOTE_LOG_METADATA_MANAGER_CONFIG_PREFIX_DOC)
                  .define(REMOTE_STORAGE_MANAGER_CLASS_NAME_CONFIG, STRING,
                                  null,
                                  new ConfigDef.NonEmptyString(),
                                  MEDIUM,
                                  REMOTE_STORAGE_MANAGER_CLASS_NAME_DOC)
                  .define(REMOTE_STORAGE_MANAGER_CLASS_PATH_CONFIG, STRING,
                                  null,
                                  null,
                                  MEDIUM,
                                  REMOTE_STORAGE_MANAGER_CLASS_PATH_DOC)
                  .define(REMOTE_LOG_METADATA_MANAGER_CLASS_NAME_CONFIG,
                                  STRING,
                                  DEFAULT_REMOTE_LOG_METADATA_MANAGER_CLASS_NAME,
                                  new ConfigDef.NonEmptyString(),
                                  MEDIUM,
                                  REMOTE_LOG_METADATA_MANAGER_CLASS_NAME_DOC)
                  .define(REMOTE_LOG_METADATA_MANAGER_CLASS_PATH_CONFIG,
                                  STRING,
                                  null,
                                  null,
                                  MEDIUM,
                                  REMOTE_LOG_METADATA_MANAGER_CLASS_PATH_DOC)
                  .define(REMOTE_LOG_METADATA_MANAGER_LISTENER_NAME_CONFIG, STRING,
                                  null,
                                  new ConfigDef.NonEmptyString(),
                                  MEDIUM,
                                  REMOTE_LOG_METADATA_MANAGER_LISTENER_NAME_DOC)
                  .define(REMOTE_LOG_METADATA_CUSTOM_METADATA_MAX_BYTES_CONFIG,
                                  INT,
                                  DEFAULT_REMOTE_LOG_METADATA_CUSTOM_METADATA_MAX_BYTES,
                                  atLeast(0),
                                  LOW,
                                  REMOTE_LOG_METADATA_CUSTOM_METADATA_MAX_BYTES_DOC)
                  .define(REMOTE_LOG_INDEX_FILE_CACHE_TOTAL_SIZE_BYTES_CONFIG,
                                  LONG,
                                  DEFAULT_REMOTE_LOG_INDEX_FILE_CACHE_TOTAL_SIZE_BYTES,
                                  atLeast(1),
                                  LOW,
                                  REMOTE_LOG_INDEX_FILE_CACHE_TOTAL_SIZE_BYTES_DOC)
                  .define(REMOTE_LOG_MANAGER_THREAD_POOL_SIZE_CONFIG,
                                  INT,
                                  DEFAULT_REMOTE_LOG_MANAGER_THREAD_POOL_SIZE,
                                  atLeast(1),
                                  MEDIUM,
                                  REMOTE_LOG_MANAGER_THREAD_POOL_SIZE_DOC)
<<<<<<< HEAD
                  .define(REMOTE_LOG_MANAGER_TASK_INTERVAL_MS_CONFIG,
=======
                  .defineInternal(REMOTE_LOG_MANAGER_COPIER_THREAD_POOL_SIZE_PROP,
                        INT,
                        DEFAULT_REMOTE_LOG_MANAGER_COPIER_THREAD_POOL_SIZE,
                        atLeast(1),
                        MEDIUM,
                        REMOTE_LOG_MANAGER_COPIER_THREAD_POOL_SIZE_DOC)
                  .defineInternal(REMOTE_LOG_MANAGER_EXPIRATION_THREAD_POOL_SIZE_PROP,
                        INT,
                        DEFAULT_REMOTE_LOG_MANAGER_EXPIRATION_THREAD_POOL_SIZE,
                        atLeast(1),
                        MEDIUM,
                        REMOTE_LOG_MANAGER_EXPIRATION_THREAD_POOL_SIZE_DOC)
                  .define(REMOTE_LOG_MANAGER_TASK_INTERVAL_MS_PROP,
>>>>>>> eea9ebf8
                                  LONG,
                                  DEFAULT_REMOTE_LOG_MANAGER_TASK_INTERVAL_MS,
                                  atLeast(1),
                                  LOW,
                                  REMOTE_LOG_MANAGER_TASK_INTERVAL_MS_DOC)
                  .defineInternal(REMOTE_LOG_MANAGER_TASK_RETRY_BACK_OFF_MS_CONFIG,
                                  LONG,
                                  DEFAULT_REMOTE_LOG_MANAGER_TASK_RETRY_BACK_OFF_MS,
                                  atLeast(1),
                                  LOW,
                                  REMOTE_LOG_MANAGER_TASK_RETRY_BACK_OFF_MS_DOC)
                  .defineInternal(REMOTE_LOG_MANAGER_TASK_RETRY_BACK_OFF_MAX_MS_CONFIG,
                                  LONG,
                                  DEFAULT_REMOTE_LOG_MANAGER_TASK_RETRY_BACK_OFF_MAX_MS,
                                  atLeast(1), LOW,
                                  REMOTE_LOG_MANAGER_TASK_RETRY_BACK_OFF_MAX_MS_DOC)
                  .defineInternal(REMOTE_LOG_MANAGER_TASK_RETRY_JITTER_CONFIG,
                                  DOUBLE,
                                  DEFAULT_REMOTE_LOG_MANAGER_TASK_RETRY_JITTER,
                                  between(0, 0.5),
                                  LOW,
                                  REMOTE_LOG_MANAGER_TASK_RETRY_JITTER_DOC)
                  .define(REMOTE_LOG_READER_THREADS_CONFIG,
                                  INT,
                                  DEFAULT_REMOTE_LOG_READER_THREADS,
                                  atLeast(1),
                                  MEDIUM,
                                  REMOTE_LOG_READER_THREADS_DOC)
                  .define(REMOTE_LOG_READER_MAX_PENDING_TASKS_CONFIG,
                                  INT,
                                  DEFAULT_REMOTE_LOG_READER_MAX_PENDING_TASKS,
                                  atLeast(1),
                                  MEDIUM,
                                  REMOTE_LOG_READER_MAX_PENDING_TASKS_DOC)
                  .define(LOG_LOCAL_RETENTION_MS_CONFIG,
                                  LONG,
                                  DEFAULT_LOG_LOCAL_RETENTION_MS,
                                  atLeast(DEFAULT_LOG_LOCAL_RETENTION_MS),
                                  MEDIUM,
                                  LOG_LOCAL_RETENTION_MS_DOC)
                  .define(LOG_LOCAL_RETENTION_BYTES_CONFIG,
                                  LONG,
                                  DEFAULT_LOG_LOCAL_RETENTION_BYTES,
                                  atLeast(DEFAULT_LOG_LOCAL_RETENTION_BYTES),
                                  MEDIUM,
                                  LOG_LOCAL_RETENTION_BYTES_DOC)
                  .define(REMOTE_LOG_MANAGER_COPY_MAX_BYTES_PER_SECOND_CONFIG,
                                  LONG,
                                  DEFAULT_REMOTE_LOG_MANAGER_COPY_MAX_BYTES_PER_SECOND,
                                  atLeast(1),
                                  MEDIUM,
                                  REMOTE_LOG_MANAGER_COPY_MAX_BYTES_PER_SECOND_DOC)
                  .define(REMOTE_LOG_MANAGER_COPY_QUOTA_WINDOW_NUM_CONFIG,
                                  INT,
                                  DEFAULT_REMOTE_LOG_MANAGER_COPY_QUOTA_WINDOW_NUM,
                                  atLeast(1),
                                  MEDIUM,
                                  REMOTE_LOG_MANAGER_COPY_QUOTA_WINDOW_NUM_DOC)
                  .define(REMOTE_LOG_MANAGER_COPY_QUOTA_WINDOW_SIZE_SECONDS_CONFIG,
                                 INT,
                                 DEFAULT_REMOTE_LOG_MANAGER_COPY_QUOTA_WINDOW_SIZE_SECONDS,
                                 atLeast(1),
                                 MEDIUM,
                                 REMOTE_LOG_MANAGER_COPY_QUOTA_WINDOW_SIZE_SECONDS_DOC)
                  .define(REMOTE_LOG_MANAGER_FETCH_MAX_BYTES_PER_SECOND_CONFIG,
                                 LONG,
                                 DEFAULT_REMOTE_LOG_MANAGER_FETCH_MAX_BYTES_PER_SECOND,
                                 atLeast(1),
                                 MEDIUM,
                                 REMOTE_LOG_MANAGER_FETCH_MAX_BYTES_PER_SECOND_DOC)
                  .define(REMOTE_LOG_MANAGER_FETCH_QUOTA_WINDOW_NUM_CONFIG,
                                 INT,
                                 DEFAULT_REMOTE_LOG_MANAGER_FETCH_QUOTA_WINDOW_NUM,
                                 atLeast(1),
                                 MEDIUM,
                                 REMOTE_LOG_MANAGER_FETCH_QUOTA_WINDOW_NUM_DOC)
                  .define(REMOTE_LOG_MANAGER_FETCH_QUOTA_WINDOW_SIZE_SECONDS_CONFIG,
                                 INT,
                                 DEFAULT_REMOTE_LOG_MANAGER_FETCH_QUOTA_WINDOW_SIZE_SECONDS,
                                 atLeast(1),
                                 MEDIUM,
                                 REMOTE_LOG_MANAGER_FETCH_QUOTA_WINDOW_SIZE_SECONDS_DOC);
    }

    private final boolean enableRemoteStorageSystem;
    private final String remoteStorageManagerClassName;
    private final String remoteStorageManagerClassPath;
    private final String remoteLogMetadataManagerClassName;
    private final String remoteLogMetadataManagerClassPath;
    private final long remoteLogIndexFileCacheTotalSizeBytes;
    private final int remoteLogManagerThreadPoolSize;
    private final int remoteLogManagerCopierThreadPoolSize;
    private final int remoteLogManagerExpirationThreadPoolSize;
    private final long remoteLogManagerTaskIntervalMs;
    private final long remoteLogManagerTaskRetryBackoffMs;
    private final long remoteLogManagerTaskRetryBackoffMaxMs;
    private final double remoteLogManagerTaskRetryJitter;
    private final int remoteLogReaderThreads;
    private final int remoteLogReaderMaxPendingTasks;
    private final String remoteStorageManagerPrefix;
    private final HashMap<String, Object> remoteStorageManagerProps;
    private final String remoteLogMetadataManagerPrefix;
    private final HashMap<String, Object> remoteLogMetadataManagerProps;
    private final String remoteLogMetadataManagerListenerName;
    private final int remoteLogMetadataCustomMetadataMaxBytes;
    private final long remoteLogManagerCopyMaxBytesPerSecond;
    private final int remoteLogManagerCopyNumQuotaSamples;
    private final int remoteLogManagerCopyQuotaWindowSizeSeconds;
    private final long remoteLogManagerFetchMaxBytesPerSecond;
    private final int remoteLogManagerFetchNumQuotaSamples;
    private final int remoteLogManagerFetchQuotaWindowSizeSeconds;

    public RemoteLogManagerConfig(AbstractConfig config) {
<<<<<<< HEAD
        this(config.getBoolean(REMOTE_LOG_STORAGE_SYSTEM_ENABLE_CONFIG),
             config.getString(REMOTE_STORAGE_MANAGER_CLASS_NAME_CONFIG),
             config.getString(REMOTE_STORAGE_MANAGER_CLASS_PATH_CONFIG),
             config.getString(REMOTE_LOG_METADATA_MANAGER_CLASS_NAME_CONFIG),
             config.getString(REMOTE_LOG_METADATA_MANAGER_CLASS_PATH_CONFIG),
             config.getString(REMOTE_LOG_METADATA_MANAGER_LISTENER_NAME_CONFIG),
             config.getLong(REMOTE_LOG_INDEX_FILE_CACHE_TOTAL_SIZE_BYTES_CONFIG),
             config.getInt(REMOTE_LOG_MANAGER_THREAD_POOL_SIZE_CONFIG),
             config.getLong(REMOTE_LOG_MANAGER_TASK_INTERVAL_MS_CONFIG),
             config.getLong(REMOTE_LOG_MANAGER_TASK_RETRY_BACK_OFF_MS_CONFIG),
             config.getLong(REMOTE_LOG_MANAGER_TASK_RETRY_BACK_OFF_MAX_MS_CONFIG),
             config.getDouble(REMOTE_LOG_MANAGER_TASK_RETRY_JITTER_CONFIG),
             config.getInt(REMOTE_LOG_READER_THREADS_CONFIG),
             config.getInt(REMOTE_LOG_READER_MAX_PENDING_TASKS_CONFIG),
             config.getInt(REMOTE_LOG_METADATA_CUSTOM_METADATA_MAX_BYTES_CONFIG),
             config.getString(REMOTE_STORAGE_MANAGER_CONFIG_PREFIX_CONFIG),
             config.getString(REMOTE_STORAGE_MANAGER_CONFIG_PREFIX_CONFIG) != null
                 ? config.originalsWithPrefix(config.getString(REMOTE_STORAGE_MANAGER_CONFIG_PREFIX_CONFIG))
=======
        this(config.getBoolean(REMOTE_LOG_STORAGE_SYSTEM_ENABLE_PROP),
             config.getString(REMOTE_STORAGE_MANAGER_CLASS_NAME_PROP),
             config.getString(REMOTE_STORAGE_MANAGER_CLASS_PATH_PROP),
             config.getString(REMOTE_LOG_METADATA_MANAGER_CLASS_NAME_PROP),
             config.getString(REMOTE_LOG_METADATA_MANAGER_CLASS_PATH_PROP),
             config.getString(REMOTE_LOG_METADATA_MANAGER_LISTENER_NAME_PROP),
             config.getLong(REMOTE_LOG_INDEX_FILE_CACHE_TOTAL_SIZE_BYTES_PROP),
             config.getInt(REMOTE_LOG_MANAGER_THREAD_POOL_SIZE_PROP),
             config.getInt(REMOTE_LOG_MANAGER_COPIER_THREAD_POOL_SIZE_PROP),
             config.getInt(REMOTE_LOG_MANAGER_EXPIRATION_THREAD_POOL_SIZE_PROP),
             config.getLong(REMOTE_LOG_MANAGER_TASK_INTERVAL_MS_PROP),
             config.getLong(REMOTE_LOG_MANAGER_TASK_RETRY_BACK_OFF_MS_PROP),
             config.getLong(REMOTE_LOG_MANAGER_TASK_RETRY_BACK_OFF_MAX_MS_PROP),
             config.getDouble(REMOTE_LOG_MANAGER_TASK_RETRY_JITTER_PROP),
             config.getInt(REMOTE_LOG_READER_THREADS_PROP),
             config.getInt(REMOTE_LOG_READER_MAX_PENDING_TASKS_PROP),
             config.getInt(REMOTE_LOG_METADATA_CUSTOM_METADATA_MAX_BYTES_PROP),
             config.getString(REMOTE_STORAGE_MANAGER_CONFIG_PREFIX_PROP),
             config.getString(REMOTE_STORAGE_MANAGER_CONFIG_PREFIX_PROP) != null
                 ? config.originalsWithPrefix(config.getString(REMOTE_STORAGE_MANAGER_CONFIG_PREFIX_PROP))
>>>>>>> eea9ebf8
                 : Collections.emptyMap(),
             config.getString(REMOTE_LOG_METADATA_MANAGER_CONFIG_PREFIX_CONFIG),
             config.getString(REMOTE_LOG_METADATA_MANAGER_CONFIG_PREFIX_CONFIG) != null
                 ? config.originalsWithPrefix(config.getString(REMOTE_LOG_METADATA_MANAGER_CONFIG_PREFIX_CONFIG))
                 : Collections.emptyMap(),
            config.getLong(REMOTE_LOG_MANAGER_COPY_MAX_BYTES_PER_SECOND_CONFIG),
            config.getInt(REMOTE_LOG_MANAGER_COPY_QUOTA_WINDOW_NUM_CONFIG),
            config.getInt(REMOTE_LOG_MANAGER_COPY_QUOTA_WINDOW_SIZE_SECONDS_CONFIG),
            config.getLong(REMOTE_LOG_MANAGER_FETCH_MAX_BYTES_PER_SECOND_CONFIG),
            config.getInt(REMOTE_LOG_MANAGER_FETCH_QUOTA_WINDOW_NUM_CONFIG),
            config.getInt(REMOTE_LOG_MANAGER_FETCH_QUOTA_WINDOW_SIZE_SECONDS_CONFIG));
    }

    // Visible for testing
    public RemoteLogManagerConfig(boolean enableRemoteStorageSystem,
                                  String remoteStorageManagerClassName,
                                  String remoteStorageManagerClassPath,
                                  String remoteLogMetadataManagerClassName,
                                  String remoteLogMetadataManagerClassPath,
                                  String remoteLogMetadataManagerListenerName,
                                  long remoteLogIndexFileCacheTotalSizeBytes,
                                  int remoteLogManagerThreadPoolSize,
                                  int remoteLogManagerCopierThreadPoolSize,
                                  int remoteLogManagerExpirationThreadPoolSize,
                                  long remoteLogManagerTaskIntervalMs,
                                  long remoteLogManagerTaskRetryBackoffMs,
                                  long remoteLogManagerTaskRetryBackoffMaxMs,
                                  double remoteLogManagerTaskRetryJitter,
                                  int remoteLogReaderThreads,
                                  int remoteLogReaderMaxPendingTasks,
                                  int remoteLogMetadataCustomMetadataMaxBytes,
                                  String remoteStorageManagerPrefix,
                                  Map<String, Object> remoteStorageManagerProps, /* properties having keys stripped out with remoteStorageManagerPrefix */
                                  String remoteLogMetadataManagerPrefix,
                                  Map<String, Object> remoteLogMetadataManagerProps, /* properties having keys stripped out with remoteLogMetadataManagerPrefix */
                                  long remoteLogManagerCopyMaxBytesPerSecond,
                                  int remoteLogManagerCopyNumQuotaSamples,
                                  int remoteLogManagerCopyQuotaWindowSizeSeconds,
                                  long remoteLogManagerFetchMaxBytesPerSecond,
                                  int remoteLogManagerFetchNumQuotaSamples,
                                  int remoteLogManagerFetchQuotaWindowSizeSeconds
    ) {
        this.enableRemoteStorageSystem = enableRemoteStorageSystem;
        this.remoteStorageManagerClassName = remoteStorageManagerClassName;
        this.remoteStorageManagerClassPath = remoteStorageManagerClassPath;
        this.remoteLogMetadataManagerClassName = remoteLogMetadataManagerClassName;
        this.remoteLogMetadataManagerClassPath = remoteLogMetadataManagerClassPath;
        this.remoteLogIndexFileCacheTotalSizeBytes = remoteLogIndexFileCacheTotalSizeBytes;
        this.remoteLogManagerThreadPoolSize = remoteLogManagerThreadPoolSize;
        this.remoteLogManagerCopierThreadPoolSize = remoteLogManagerCopierThreadPoolSize;
        this.remoteLogManagerExpirationThreadPoolSize = remoteLogManagerExpirationThreadPoolSize;
        this.remoteLogManagerTaskIntervalMs = remoteLogManagerTaskIntervalMs;
        this.remoteLogManagerTaskRetryBackoffMs = remoteLogManagerTaskRetryBackoffMs;
        this.remoteLogManagerTaskRetryBackoffMaxMs = remoteLogManagerTaskRetryBackoffMaxMs;
        this.remoteLogManagerTaskRetryJitter = remoteLogManagerTaskRetryJitter;
        this.remoteLogReaderThreads = remoteLogReaderThreads;
        this.remoteLogReaderMaxPendingTasks = remoteLogReaderMaxPendingTasks;
        this.remoteStorageManagerPrefix = remoteStorageManagerPrefix;
        this.remoteStorageManagerProps = new HashMap<>(remoteStorageManagerProps);
        this.remoteLogMetadataManagerPrefix = remoteLogMetadataManagerPrefix;
        this.remoteLogMetadataManagerProps = new HashMap<>(remoteLogMetadataManagerProps);
        this.remoteLogMetadataManagerListenerName = remoteLogMetadataManagerListenerName;
        this.remoteLogMetadataCustomMetadataMaxBytes = remoteLogMetadataCustomMetadataMaxBytes;
        this.remoteLogManagerCopyMaxBytesPerSecond = remoteLogManagerCopyMaxBytesPerSecond;
        this.remoteLogManagerCopyNumQuotaSamples = remoteLogManagerCopyNumQuotaSamples;
        this.remoteLogManagerCopyQuotaWindowSizeSeconds = remoteLogManagerCopyQuotaWindowSizeSeconds;
        this.remoteLogManagerFetchMaxBytesPerSecond = remoteLogManagerFetchMaxBytesPerSecond;
        this.remoteLogManagerFetchNumQuotaSamples = remoteLogManagerFetchNumQuotaSamples;
        this.remoteLogManagerFetchQuotaWindowSizeSeconds = remoteLogManagerFetchQuotaWindowSizeSeconds;
    }

    public boolean enableRemoteStorageSystem() {
        return enableRemoteStorageSystem;
    }

    public String remoteStorageManagerClassName() {
        return remoteStorageManagerClassName;
    }

    public String remoteStorageManagerClassPath() {
        return remoteStorageManagerClassPath;
    }

    public String remoteLogMetadataManagerClassName() {
        return remoteLogMetadataManagerClassName;
    }

    public String remoteLogMetadataManagerClassPath() {
        return remoteLogMetadataManagerClassPath;
    }

    public long remoteLogIndexFileCacheTotalSizeBytes() {
        return remoteLogIndexFileCacheTotalSizeBytes;
    }

    public int remoteLogManagerThreadPoolSize() {
        return remoteLogManagerThreadPoolSize;
    }

    public int remoteLogManagerCopierThreadPoolSize() {
        return remoteLogManagerCopierThreadPoolSize;
    }

    public int remoteLogManagerExpirationThreadPoolSize() {
        return remoteLogManagerExpirationThreadPoolSize;
    }

    public long remoteLogManagerTaskIntervalMs() {
        return remoteLogManagerTaskIntervalMs;
    }

    public long remoteLogManagerTaskRetryBackoffMs() {
        return remoteLogManagerTaskRetryBackoffMs;
    }

    public long remoteLogManagerTaskRetryBackoffMaxMs() {
        return remoteLogManagerTaskRetryBackoffMaxMs;
    }

    public double remoteLogManagerTaskRetryJitter() {
        return remoteLogManagerTaskRetryJitter;
    }

    public int remoteLogReaderThreads() {
        return remoteLogReaderThreads;
    }

    public int remoteLogReaderMaxPendingTasks() {
        return remoteLogReaderMaxPendingTasks;
    }

    public String remoteLogMetadataManagerListenerName() {
        return remoteLogMetadataManagerListenerName;
    }

    public int remoteLogMetadataCustomMetadataMaxBytes() {
        return remoteLogMetadataCustomMetadataMaxBytes;
    }

    public String remoteStorageManagerPrefix() {
        return remoteStorageManagerPrefix;
    }

    public String remoteLogMetadataManagerPrefix() {
        return remoteLogMetadataManagerPrefix;
    }

    public Map<String, Object> remoteStorageManagerProps() {
        return Collections.unmodifiableMap(remoteStorageManagerProps);
    }

    public Map<String, Object> remoteLogMetadataManagerProps() {
        return Collections.unmodifiableMap(remoteLogMetadataManagerProps);
    }

    public long remoteLogManagerCopyMaxBytesPerSecond() {
        return remoteLogManagerCopyMaxBytesPerSecond;
    }

    public int remoteLogManagerCopyNumQuotaSamples() {
        return remoteLogManagerCopyNumQuotaSamples;
    }

    public int remoteLogManagerCopyQuotaWindowSizeSeconds() {
        return remoteLogManagerCopyQuotaWindowSizeSeconds;
    }

    public long remoteLogManagerFetchMaxBytesPerSecond() {
        return remoteLogManagerFetchMaxBytesPerSecond;
    }

    public int remoteLogManagerFetchNumQuotaSamples() {
        return remoteLogManagerFetchNumQuotaSamples;
    }

    public int remoteLogManagerFetchQuotaWindowSizeSeconds() {
        return remoteLogManagerFetchQuotaWindowSizeSeconds;
    }


    @Override
    public boolean equals(Object o) {
        if (this == o) return true;
        if (!(o instanceof RemoteLogManagerConfig)) return false;
        RemoteLogManagerConfig that = (RemoteLogManagerConfig) o;
        return enableRemoteStorageSystem == that.enableRemoteStorageSystem
                && remoteLogIndexFileCacheTotalSizeBytes == that.remoteLogIndexFileCacheTotalSizeBytes
                && remoteLogManagerThreadPoolSize == that.remoteLogManagerThreadPoolSize
                && remoteLogManagerCopierThreadPoolSize == that.remoteLogManagerCopierThreadPoolSize
                && remoteLogManagerExpirationThreadPoolSize == that.remoteLogManagerExpirationThreadPoolSize
                && remoteLogManagerTaskIntervalMs == that.remoteLogManagerTaskIntervalMs
                && remoteLogManagerTaskRetryBackoffMs == that.remoteLogManagerTaskRetryBackoffMs
                && remoteLogManagerTaskRetryBackoffMaxMs == that.remoteLogManagerTaskRetryBackoffMaxMs
                && remoteLogManagerTaskRetryJitter == that.remoteLogManagerTaskRetryJitter
                && remoteLogReaderThreads == that.remoteLogReaderThreads
                && remoteLogReaderMaxPendingTasks == that.remoteLogReaderMaxPendingTasks
                && remoteLogMetadataCustomMetadataMaxBytes == that.remoteLogMetadataCustomMetadataMaxBytes
                && Objects.equals(remoteStorageManagerClassName, that.remoteStorageManagerClassName)
                && Objects.equals(remoteStorageManagerClassPath, that.remoteStorageManagerClassPath)
                && Objects.equals(remoteLogMetadataManagerClassName, that.remoteLogMetadataManagerClassName)
                && Objects.equals(remoteLogMetadataManagerClassPath, that.remoteLogMetadataManagerClassPath)
                && Objects.equals(remoteLogMetadataManagerListenerName, that.remoteLogMetadataManagerListenerName)
                && Objects.equals(remoteStorageManagerProps, that.remoteStorageManagerProps)
                && Objects.equals(remoteLogMetadataManagerProps, that.remoteLogMetadataManagerProps)
                && Objects.equals(remoteStorageManagerPrefix, that.remoteStorageManagerPrefix)
                && Objects.equals(remoteLogMetadataManagerPrefix, that.remoteLogMetadataManagerPrefix)
                && remoteLogManagerCopyMaxBytesPerSecond == that.remoteLogManagerCopyMaxBytesPerSecond
                && remoteLogManagerCopyNumQuotaSamples == that.remoteLogManagerCopyNumQuotaSamples
                && remoteLogManagerCopyQuotaWindowSizeSeconds == that.remoteLogManagerCopyQuotaWindowSizeSeconds
                && remoteLogManagerFetchMaxBytesPerSecond == that.remoteLogManagerFetchMaxBytesPerSecond
                && remoteLogManagerFetchNumQuotaSamples == that.remoteLogManagerFetchNumQuotaSamples
                && remoteLogManagerFetchQuotaWindowSizeSeconds == that.remoteLogManagerFetchQuotaWindowSizeSeconds;
    }

    @Override
    public int hashCode() {
        return Objects.hash(enableRemoteStorageSystem, remoteStorageManagerClassName, remoteStorageManagerClassPath,
                            remoteLogMetadataManagerClassName, remoteLogMetadataManagerClassPath, remoteLogMetadataManagerListenerName,
                            remoteLogMetadataCustomMetadataMaxBytes, remoteLogIndexFileCacheTotalSizeBytes, remoteLogManagerThreadPoolSize,
                            remoteLogManagerCopierThreadPoolSize, remoteLogManagerExpirationThreadPoolSize, remoteLogManagerTaskIntervalMs,
                            remoteLogManagerTaskRetryBackoffMs, remoteLogManagerTaskRetryBackoffMaxMs, remoteLogManagerTaskRetryJitter,
                            remoteLogReaderThreads, remoteLogReaderMaxPendingTasks, remoteStorageManagerProps, remoteLogMetadataManagerProps,
                            remoteStorageManagerPrefix, remoteLogMetadataManagerPrefix, remoteLogManagerCopyMaxBytesPerSecond,
                            remoteLogManagerCopyNumQuotaSamples, remoteLogManagerCopyQuotaWindowSizeSeconds, remoteLogManagerFetchMaxBytesPerSecond,
                            remoteLogManagerFetchNumQuotaSamples, remoteLogManagerFetchQuotaWindowSizeSeconds);
    }

    public static void main(String[] args) {
        System.out.println(CONFIG_DEF.toHtml(4, config -> "remote_log_manager_" + config));
    }
}<|MERGE_RESOLUTION|>--- conflicted
+++ resolved
@@ -100,21 +100,17 @@
             "segments, fetch remote log indexes and clean up remote log segments.";
     public static final int DEFAULT_REMOTE_LOG_MANAGER_THREAD_POOL_SIZE = 10;
 
-<<<<<<< HEAD
-    public static final String REMOTE_LOG_MANAGER_TASK_INTERVAL_MS_CONFIG = "remote.log.manager.task.interval.ms";
-=======
-    public static final String REMOTE_LOG_MANAGER_COPIER_THREAD_POOL_SIZE_PROP = "remote.log.manager.copier.thread.pool.size";
+    public static final String REMOTE_LOG_MANAGER_COPIER_THREAD_POOL_SIZE_CONFIG = "remote.log.manager.copier.thread.pool.size";
     public static final String REMOTE_LOG_MANAGER_COPIER_THREAD_POOL_SIZE_DOC = "Size of the thread pool used in " +
             "scheduling tasks to copy segments.";
     public static final int DEFAULT_REMOTE_LOG_MANAGER_COPIER_THREAD_POOL_SIZE = 10;
 
-    public static final String REMOTE_LOG_MANAGER_EXPIRATION_THREAD_POOL_SIZE_PROP = "remote.log.manager.expiration.thread.pool.size";
+    public static final String REMOTE_LOG_MANAGER_EXPIRATION_THREAD_POOL_SIZE_CONFIG = "remote.log.manager.expiration.thread.pool.size";
     public static final String REMOTE_LOG_MANAGER_EXPIRATION_THREAD_POOL_SIZE_DOC = "Size of the thread pool used in" +
             " scheduling tasks to clean up remote log segments.";
     public static final int DEFAULT_REMOTE_LOG_MANAGER_EXPIRATION_THREAD_POOL_SIZE = 10;
 
-    public static final String REMOTE_LOG_MANAGER_TASK_INTERVAL_MS_PROP = "remote.log.manager.task.interval.ms";
->>>>>>> eea9ebf8
+    public static final String REMOTE_LOG_MANAGER_TASK_INTERVAL_MS_CONFIG = "remote.log.manager.task.interval.ms";
     public static final String REMOTE_LOG_MANAGER_TASK_INTERVAL_MS_DOC = "Interval at which remote log manager runs the scheduled tasks like copy " +
             "segments, and clean up remote log segments.";
     public static final long DEFAULT_REMOTE_LOG_MANAGER_TASK_INTERVAL_MS = 30 * 1000L;
@@ -255,23 +251,19 @@
                                   atLeast(1),
                                   MEDIUM,
                                   REMOTE_LOG_MANAGER_THREAD_POOL_SIZE_DOC)
-<<<<<<< HEAD
-                  .define(REMOTE_LOG_MANAGER_TASK_INTERVAL_MS_CONFIG,
-=======
-                  .defineInternal(REMOTE_LOG_MANAGER_COPIER_THREAD_POOL_SIZE_PROP,
+                  .defineInternal(REMOTE_LOG_MANAGER_COPIER_THREAD_POOL_SIZE_CONFIG,
                         INT,
                         DEFAULT_REMOTE_LOG_MANAGER_COPIER_THREAD_POOL_SIZE,
                         atLeast(1),
                         MEDIUM,
                         REMOTE_LOG_MANAGER_COPIER_THREAD_POOL_SIZE_DOC)
-                  .defineInternal(REMOTE_LOG_MANAGER_EXPIRATION_THREAD_POOL_SIZE_PROP,
+                  .defineInternal(REMOTE_LOG_MANAGER_EXPIRATION_THREAD_POOL_SIZE_CONFIG,
                         INT,
                         DEFAULT_REMOTE_LOG_MANAGER_EXPIRATION_THREAD_POOL_SIZE,
                         atLeast(1),
                         MEDIUM,
                         REMOTE_LOG_MANAGER_EXPIRATION_THREAD_POOL_SIZE_DOC)
-                  .define(REMOTE_LOG_MANAGER_TASK_INTERVAL_MS_PROP,
->>>>>>> eea9ebf8
+                  .define(REMOTE_LOG_MANAGER_TASK_INTERVAL_MS_CONFIG,
                                   LONG,
                                   DEFAULT_REMOTE_LOG_MANAGER_TASK_INTERVAL_MS,
                                   atLeast(1),
@@ -385,7 +377,6 @@
     private final int remoteLogManagerFetchQuotaWindowSizeSeconds;
 
     public RemoteLogManagerConfig(AbstractConfig config) {
-<<<<<<< HEAD
         this(config.getBoolean(REMOTE_LOG_STORAGE_SYSTEM_ENABLE_CONFIG),
              config.getString(REMOTE_STORAGE_MANAGER_CLASS_NAME_CONFIG),
              config.getString(REMOTE_STORAGE_MANAGER_CLASS_PATH_CONFIG),
@@ -394,6 +385,8 @@
              config.getString(REMOTE_LOG_METADATA_MANAGER_LISTENER_NAME_CONFIG),
              config.getLong(REMOTE_LOG_INDEX_FILE_CACHE_TOTAL_SIZE_BYTES_CONFIG),
              config.getInt(REMOTE_LOG_MANAGER_THREAD_POOL_SIZE_CONFIG),
+             config.getInt(REMOTE_LOG_MANAGER_COPIER_THREAD_POOL_SIZE_CONFIG),
+             config.getInt(REMOTE_LOG_MANAGER_EXPIRATION_THREAD_POOL_SIZE_CONFIG),
              config.getLong(REMOTE_LOG_MANAGER_TASK_INTERVAL_MS_CONFIG),
              config.getLong(REMOTE_LOG_MANAGER_TASK_RETRY_BACK_OFF_MS_CONFIG),
              config.getLong(REMOTE_LOG_MANAGER_TASK_RETRY_BACK_OFF_MAX_MS_CONFIG),
@@ -404,28 +397,6 @@
              config.getString(REMOTE_STORAGE_MANAGER_CONFIG_PREFIX_CONFIG),
              config.getString(REMOTE_STORAGE_MANAGER_CONFIG_PREFIX_CONFIG) != null
                  ? config.originalsWithPrefix(config.getString(REMOTE_STORAGE_MANAGER_CONFIG_PREFIX_CONFIG))
-=======
-        this(config.getBoolean(REMOTE_LOG_STORAGE_SYSTEM_ENABLE_PROP),
-             config.getString(REMOTE_STORAGE_MANAGER_CLASS_NAME_PROP),
-             config.getString(REMOTE_STORAGE_MANAGER_CLASS_PATH_PROP),
-             config.getString(REMOTE_LOG_METADATA_MANAGER_CLASS_NAME_PROP),
-             config.getString(REMOTE_LOG_METADATA_MANAGER_CLASS_PATH_PROP),
-             config.getString(REMOTE_LOG_METADATA_MANAGER_LISTENER_NAME_PROP),
-             config.getLong(REMOTE_LOG_INDEX_FILE_CACHE_TOTAL_SIZE_BYTES_PROP),
-             config.getInt(REMOTE_LOG_MANAGER_THREAD_POOL_SIZE_PROP),
-             config.getInt(REMOTE_LOG_MANAGER_COPIER_THREAD_POOL_SIZE_PROP),
-             config.getInt(REMOTE_LOG_MANAGER_EXPIRATION_THREAD_POOL_SIZE_PROP),
-             config.getLong(REMOTE_LOG_MANAGER_TASK_INTERVAL_MS_PROP),
-             config.getLong(REMOTE_LOG_MANAGER_TASK_RETRY_BACK_OFF_MS_PROP),
-             config.getLong(REMOTE_LOG_MANAGER_TASK_RETRY_BACK_OFF_MAX_MS_PROP),
-             config.getDouble(REMOTE_LOG_MANAGER_TASK_RETRY_JITTER_PROP),
-             config.getInt(REMOTE_LOG_READER_THREADS_PROP),
-             config.getInt(REMOTE_LOG_READER_MAX_PENDING_TASKS_PROP),
-             config.getInt(REMOTE_LOG_METADATA_CUSTOM_METADATA_MAX_BYTES_PROP),
-             config.getString(REMOTE_STORAGE_MANAGER_CONFIG_PREFIX_PROP),
-             config.getString(REMOTE_STORAGE_MANAGER_CONFIG_PREFIX_PROP) != null
-                 ? config.originalsWithPrefix(config.getString(REMOTE_STORAGE_MANAGER_CONFIG_PREFIX_PROP))
->>>>>>> eea9ebf8
                  : Collections.emptyMap(),
              config.getString(REMOTE_LOG_METADATA_MANAGER_CONFIG_PREFIX_CONFIG),
              config.getString(REMOTE_LOG_METADATA_MANAGER_CONFIG_PREFIX_CONFIG) != null
