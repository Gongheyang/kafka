/*
 * Licensed to the Apache Software Foundation (ASF) under one or more
 * contributor license agreements. See the NOTICE file distributed with
 * this work for additional information regarding copyright ownership.
 * The ASF licenses this file to You under the Apache License, Version 2.0
 * (the "License"); you may not use this file except in compliance with
 * the License. You may obtain a copy of the License at
 *
 *    http://www.apache.org/licenses/LICENSE-2.0
 *
 * Unless required by applicable law or agreed to in writing, software
 * distributed under the License is distributed on an "AS IS" BASIS,
 * WITHOUT WARRANTIES OR CONDITIONS OF ANY KIND, either express or implied.
 * See the License for the specific language governing permissions and
 * limitations under the License.
 */
package org.apache.kafka.storage.internals.log;

import static java.util.Arrays.asList;
import static org.apache.kafka.common.config.ConfigDef.Range.between;
import static org.apache.kafka.common.config.ConfigDef.Type.BOOLEAN;
import static org.apache.kafka.common.config.ConfigDef.Type.DOUBLE;
import static org.apache.kafka.common.config.ConfigDef.Type.LIST;
import static org.apache.kafka.common.config.ConfigDef.Type.LONG;
import static org.apache.kafka.common.config.ConfigDef.Type.STRING;
import static org.apache.kafka.server.common.MetadataVersion.IBP_3_0_IV1;
import static org.apache.kafka.common.config.ConfigDef.Importance.LOW;
import static org.apache.kafka.common.config.ConfigDef.Importance.MEDIUM;
import static org.apache.kafka.common.config.ConfigDef.Range.atLeast;
import static org.apache.kafka.common.config.ConfigDef.Type.INT;
import static org.apache.kafka.common.config.ConfigDef.ValidString.in;

import java.util.Collections;
import java.util.HashMap;
import java.util.List;
import java.util.Locale;
import java.util.Map;
import java.util.Optional;
import java.util.Properties;
import java.util.Set;
import java.util.concurrent.ThreadLocalRandom;
import java.util.stream.Collectors;
import org.apache.kafka.common.config.AbstractConfig;
import org.apache.kafka.common.config.ConfigDef;
import org.apache.kafka.common.config.ConfigDef.ConfigKey;
import org.apache.kafka.common.config.ConfigDef.Type;
import org.apache.kafka.common.config.ConfigDef.ValidList;
import org.apache.kafka.common.config.ConfigException;
import org.apache.kafka.common.config.TopicConfig;
import org.apache.kafka.common.errors.InvalidConfigurationException;
import org.apache.kafka.common.record.LegacyRecord;
import org.apache.kafka.common.record.RecordVersion;
import org.apache.kafka.common.record.Records;
import org.apache.kafka.common.record.TimestampType;
import org.apache.kafka.common.utils.ConfigUtils;
import org.apache.kafka.common.utils.Utils;
import org.apache.kafka.server.common.MetadataVersion;
import org.apache.kafka.server.common.MetadataVersionValidator;
import org.apache.kafka.server.config.ServerLogConfigs;
import org.apache.kafka.server.config.ServerTopicConfigSynonyms;
import org.apache.kafka.server.record.BrokerCompressionType;

public class LogConfig extends AbstractConfig {

    public static class MessageFormatVersion {
        private final String messageFormatVersionString;
        private final String interBrokerProtocolVersionString;
        private final MetadataVersion messageFormatVersion;
        private final MetadataVersion interBrokerProtocolVersion;

        public MessageFormatVersion(String messageFormatVersionString, String interBrokerProtocolVersionString) {
            this.messageFormatVersionString = messageFormatVersionString;
            this.interBrokerProtocolVersionString = interBrokerProtocolVersionString;
            this.messageFormatVersion = MetadataVersion.fromVersionString(messageFormatVersionString);
            this.interBrokerProtocolVersion = MetadataVersion.fromVersionString(interBrokerProtocolVersionString);
        }

        public MetadataVersion messageFormatVersion() {
            return messageFormatVersion;
        }

        public MetadataVersion interBrokerProtocolVersion() {
            return interBrokerProtocolVersion;
        }

        public boolean shouldIgnore() {
            return shouldIgnoreMessageFormatVersion(interBrokerProtocolVersion);
        }

        public boolean shouldWarn() {
            return interBrokerProtocolVersion.isAtLeast(IBP_3_0_IV1)
                && messageFormatVersion.highestSupportedRecordVersion().precedes(RecordVersion.V2);
        }

        @SuppressWarnings("deprecation")
        public String topicWarningMessage(String topicName) {
            return "Topic configuration " + TopicConfig.MESSAGE_FORMAT_VERSION_CONFIG + " with value `"
                + messageFormatVersionString + "` is ignored for `" + topicName + "` because the "
                + "inter-broker protocol version `" + interBrokerProtocolVersionString + "` is greater or "
                + "equal than 3.0. This configuration is deprecated and it will be removed in Apache Kafka 4.0.";
        }
    }

    public static class RemoteLogConfig {

        public final boolean remoteStorageEnable;
        public final long localRetentionMs;
        public final long localRetentionBytes;

        private RemoteLogConfig(LogConfig config) {
            this.remoteStorageEnable = config.getBoolean(TopicConfig.REMOTE_LOG_STORAGE_ENABLE_CONFIG);
            this.localRetentionMs = config.getLong(TopicConfig.LOCAL_LOG_RETENTION_MS_CONFIG);
            this.localRetentionBytes = config.getLong(TopicConfig.LOCAL_LOG_RETENTION_BYTES_CONFIG);
        }

        @Override
        public String toString() {
            return "RemoteLogConfig{" +
                    "remoteStorageEnable=" + remoteStorageEnable +
                    ", localRetentionMs=" + localRetentionMs +
                    ", localRetentionBytes=" + localRetentionBytes +
                    '}';
        }
    }

    // Visible for testing
    public static class LogConfigDef extends ConfigDef {
        public LogConfigDef() {
            this(new ConfigDef());
        }

        public LogConfigDef(ConfigDef base) {
            super(base);
        }

        @Override
        public List<String> headers() {
            return asList("Name", "Description", "Type", "Default", "Valid Values", SERVER_DEFAULT_HEADER_NAME, "Importance");
        }

        // Visible for testing
        @Override
        public String getConfigValue(ConfigKey key, String headerName) {
            if (headerName.equals(SERVER_DEFAULT_HEADER_NAME))
                return ServerTopicConfigSynonyms.TOPIC_CONFIG_SYNONYMS.get(key.name);
            else
                return super.getConfigValue(key, headerName);
        }

        public Optional<String> serverConfigName(String configName) {
            return Optional.ofNullable(ServerTopicConfigSynonyms.TOPIC_CONFIG_SYNONYMS.get(configName));
        }
    }

    // Visible for testing
    public static final String SERVER_DEFAULT_HEADER_NAME = "Server Default Property";

    public static final int DEFAULT_MAX_MESSAGE_BYTES = 1024 * 1024 + Records.LOG_OVERHEAD;
    public static final int DEFAULT_SEGMENT_BYTES = 1024 * 1024 * 1024;
    public static final long DEFAULT_SEGMENT_MS = 24 * 7 * 60 * 60 * 1000L;
    public static final long DEFAULT_SEGMENT_JITTER_MS = 0;
    public static final long DEFAULT_RETENTION_MS = 24 * 7 * 60 * 60 * 1000L;
    public static final long DEFAULT_DELETE_RETENTION_MS = 24 * 60 * 60 * 1000L;
    public static final long DEFAULT_MIN_COMPACTION_LAG_MS = 0;
    public static final long DEFAULT_MAX_COMPACTION_LAG_MS = Long.MAX_VALUE;
    public static final double DEFAULT_MIN_CLEANABLE_DIRTY_RATIO = 0.5;
    public static final boolean DEFAULT_UNCLEAN_LEADER_ELECTION_ENABLE = false;
    public static final String DEFAULT_COMPRESSION_TYPE = BrokerCompressionType.PRODUCER.name;
    public static final boolean DEFAULT_PREALLOCATE = false;
<<<<<<< HEAD
    public static final String DEFAULT_MESSAGE_TIMESTAMP_TYPE = "CreateTime";
    public static final long DEFAULT_INITIAL_TASK_DELAY_MS = 30 * 1000L;
    /* See `TopicConfig.MESSAGE_TIMESTAMP_DIFFERENCE_MAX_MS_CONFIG` for details */
=======
>>>>>>> 0308543d
    @Deprecated
    public static final long DEFAULT_MESSAGE_TIMESTAMP_DIFFERENCE_MAX_MS = ServerLogConfigs.LOG_MESSAGE_TIMESTAMP_DIFFERENCE_MAX_MS_DEFAULT;

    public static final boolean DEFAULT_REMOTE_STORAGE_ENABLE = false;
    public static final long DEFAULT_LOCAL_RETENTION_BYTES = -2; // It indicates the value to be derived from RetentionBytes
    public static final long DEFAULT_LOCAL_RETENTION_MS = -2; // It indicates the value to be derived from RetentionMs
    public static final List<String> DEFAULT_LEADER_REPLICATION_THROTTLED_REPLICAS = Collections.emptyList();
    public static final List<String> DEFAULT_FOLLOWER_REPLICATION_THROTTLED_REPLICAS = Collections.emptyList();

    /* See `TopicConfig.MESSAGE_FORMAT_VERSION_CONFIG` for details
    * Keep DEFAULT_MESSAGE_FORMAT_VERSION as a way to handlee the deprecated value */
    @Deprecated
    public static final String DEFAULT_MESSAGE_FORMAT_VERSION = ServerLogConfigs.LOG_MESSAGE_FORMAT_VERSION_DEFAULT;

    // Leave these out of TopicConfig for now as they are replication quota configs
    public static final String LEADER_REPLICATION_THROTTLED_REPLICAS_CONFIG = "leader.replication.throttled.replicas";
    public static final String FOLLOWER_REPLICATION_THROTTLED_REPLICAS_CONFIG = "follower.replication.throttled.replicas";

    /* See `TopicConfig.MESSAGE_FORMAT_VERSION_CONFIG` for details */
    @SuppressWarnings("deprecation")
    private static final String MESSAGE_FORMAT_VERSION_CONFIG = TopicConfig.MESSAGE_FORMAT_VERSION_CONFIG;

    @SuppressWarnings("deprecation")
    private static final String MESSAGE_TIMESTAMP_DIFFERENCE_MAX_MS_CONFIG = TopicConfig.MESSAGE_TIMESTAMP_DIFFERENCE_MAX_MS_CONFIG;

    @SuppressWarnings("deprecation")
    private static final String MESSAGE_TIMESTAMP_DIFFERENCE_MAX_MS_DOC = TopicConfig.MESSAGE_TIMESTAMP_DIFFERENCE_MAX_MS_DOC;

    // Visible for testing
    public static final Set<String> CONFIGS_WITH_NO_SERVER_DEFAULTS = Collections.unmodifiableSet(Utils.mkSet(
        TopicConfig.REMOTE_LOG_STORAGE_ENABLE_CONFIG,
        LEADER_REPLICATION_THROTTLED_REPLICAS_CONFIG,
        FOLLOWER_REPLICATION_THROTTLED_REPLICAS_CONFIG
    ));

    public static final String LEADER_REPLICATION_THROTTLED_REPLICAS_DOC = "A list of replicas for which log replication should be throttled on " +
        "the leader side. The list should describe a set of replicas in the form " +
        "[PartitionId]:[BrokerId],[PartitionId]:[BrokerId]:... or alternatively the wildcard '*' can be used to throttle " +
        "all replicas for this topic.";
    public static final String FOLLOWER_REPLICATION_THROTTLED_REPLICAS_DOC = "A list of replicas for which log replication should be throttled on " +
        "the follower side. The list should describe a set of " + "replicas in the form " +
        "[PartitionId]:[BrokerId],[PartitionId]:[BrokerId]:... or alternatively the wildcard '*' can be used to throttle " +
        "all replicas for this topic.";

    @SuppressWarnings("deprecation")
    private static final String MESSAGE_FORMAT_VERSION_DOC = TopicConfig.MESSAGE_FORMAT_VERSION_DOC;

    private static final LogConfigDef CONFIG = new LogConfigDef();
    static {
        CONFIG.
            define(TopicConfig.SEGMENT_BYTES_CONFIG, INT, DEFAULT_SEGMENT_BYTES, atLeast(LegacyRecord.RECORD_OVERHEAD_V0), MEDIUM,
                TopicConfig.SEGMENT_BYTES_DOC)
            .define(TopicConfig.SEGMENT_MS_CONFIG, LONG, DEFAULT_SEGMENT_MS, atLeast(1), MEDIUM, TopicConfig.SEGMENT_MS_DOC)
            .define(TopicConfig.SEGMENT_JITTER_MS_CONFIG, LONG, DEFAULT_SEGMENT_JITTER_MS, atLeast(0), MEDIUM,
                TopicConfig.SEGMENT_JITTER_MS_DOC)
            .define(TopicConfig.SEGMENT_INDEX_BYTES_CONFIG, INT, ServerLogConfigs.LOG_INDEX_SIZE_MAX_BYTES_DEFAULT, atLeast(4), MEDIUM,
                TopicConfig.SEGMENT_INDEX_BYTES_DOC)
            .define(TopicConfig.FLUSH_MESSAGES_INTERVAL_CONFIG, LONG, ServerLogConfigs.LOG_FLUSH_INTERVAL_MESSAGES_DEFAULT, atLeast(1), MEDIUM,
                TopicConfig.FLUSH_MESSAGES_INTERVAL_DOC)
            .define(TopicConfig.FLUSH_MS_CONFIG, LONG, ServerLogConfigs.LOG_FLUSH_SCHEDULER_INTERVAL_MS_DEFAULT, atLeast(0), MEDIUM,
                TopicConfig.FLUSH_MS_DOC)
            // can be negative. See kafka.log.LogManager.cleanupSegmentsToMaintainSize
            .define(TopicConfig.RETENTION_BYTES_CONFIG, LONG, ServerLogConfigs.LOG_RETENTION_BYTES_DEFAULT, MEDIUM, TopicConfig.RETENTION_BYTES_DOC)
            // can be negative. See kafka.log.LogManager.cleanupExpiredSegments
            .define(TopicConfig.RETENTION_MS_CONFIG, LONG, DEFAULT_RETENTION_MS, atLeast(-1), MEDIUM,
                TopicConfig.RETENTION_MS_DOC)
            .define(TopicConfig.MAX_MESSAGE_BYTES_CONFIG, INT, DEFAULT_MAX_MESSAGE_BYTES, atLeast(0), MEDIUM,
                TopicConfig.MAX_MESSAGE_BYTES_DOC)
            .define(TopicConfig.INDEX_INTERVAL_BYTES_CONFIG, INT, ServerLogConfigs.LOG_INDEX_INTERVAL_BYTES_DEFAULT, atLeast(0), MEDIUM,
                TopicConfig.INDEX_INTERVAL_BYTES_DOC)
            .define(TopicConfig.DELETE_RETENTION_MS_CONFIG, LONG, DEFAULT_DELETE_RETENTION_MS, atLeast(0), MEDIUM,
                TopicConfig.DELETE_RETENTION_MS_DOC)
            .define(TopicConfig.MIN_COMPACTION_LAG_MS_CONFIG, LONG, DEFAULT_MIN_COMPACTION_LAG_MS, atLeast(0), MEDIUM,
                TopicConfig.MIN_COMPACTION_LAG_MS_DOC)
            .define(TopicConfig.MAX_COMPACTION_LAG_MS_CONFIG, LONG, DEFAULT_MAX_COMPACTION_LAG_MS, atLeast(1), MEDIUM,
                TopicConfig.MAX_COMPACTION_LAG_MS_DOC)
            .define(TopicConfig.FILE_DELETE_DELAY_MS_CONFIG, LONG, ServerLogConfigs.LOG_DELETE_DELAY_MS_DEFAULT, atLeast(0), MEDIUM,
                TopicConfig.FILE_DELETE_DELAY_MS_DOC)
            .define(TopicConfig.MIN_CLEANABLE_DIRTY_RATIO_CONFIG, DOUBLE, DEFAULT_MIN_CLEANABLE_DIRTY_RATIO, between(0, 1), MEDIUM,
                TopicConfig.MIN_CLEANABLE_DIRTY_RATIO_DOC)
            .define(TopicConfig.CLEANUP_POLICY_CONFIG, LIST, ServerLogConfigs.LOG_CLEANUP_POLICY_DEFAULT, ValidList.in(TopicConfig.CLEANUP_POLICY_COMPACT,
                TopicConfig.CLEANUP_POLICY_DELETE), MEDIUM, TopicConfig.CLEANUP_POLICY_DOC)
            .define(TopicConfig.UNCLEAN_LEADER_ELECTION_ENABLE_CONFIG, BOOLEAN, DEFAULT_UNCLEAN_LEADER_ELECTION_ENABLE,
                MEDIUM, TopicConfig.UNCLEAN_LEADER_ELECTION_ENABLE_DOC)
            .define(TopicConfig.MIN_IN_SYNC_REPLICAS_CONFIG, INT, ServerLogConfigs.MIN_IN_SYNC_REPLICAS_DEFAULT, atLeast(1), MEDIUM,
                TopicConfig.MIN_IN_SYNC_REPLICAS_DOC)
            .define(TopicConfig.COMPRESSION_TYPE_CONFIG, STRING, DEFAULT_COMPRESSION_TYPE, in(BrokerCompressionType.names().toArray(new String[0])),
                MEDIUM, TopicConfig.COMPRESSION_TYPE_DOC)
            .define(TopicConfig.PREALLOCATE_CONFIG, BOOLEAN, DEFAULT_PREALLOCATE, MEDIUM, TopicConfig.PREALLOCATE_DOC)
            .define(MESSAGE_FORMAT_VERSION_CONFIG, STRING, DEFAULT_MESSAGE_FORMAT_VERSION, new MetadataVersionValidator(), MEDIUM,
                MESSAGE_FORMAT_VERSION_DOC)
            .define(TopicConfig.MESSAGE_TIMESTAMP_TYPE_CONFIG, STRING, ServerLogConfigs.LOG_MESSAGE_TIMESTAMP_TYPE_DEFAULT,
                in("CreateTime", "LogAppendTime"), MEDIUM, TopicConfig.MESSAGE_TIMESTAMP_TYPE_DOC)
            .define(MESSAGE_TIMESTAMP_DIFFERENCE_MAX_MS_CONFIG, LONG, DEFAULT_MESSAGE_TIMESTAMP_DIFFERENCE_MAX_MS,
                atLeast(0), MEDIUM, MESSAGE_TIMESTAMP_DIFFERENCE_MAX_MS_DOC)
            .define(TopicConfig.MESSAGE_TIMESTAMP_BEFORE_MAX_MS_CONFIG, LONG, ServerLogConfigs.LOG_MESSAGE_TIMESTAMP_BEFORE_MAX_MS_DEFAULT,
                atLeast(0), MEDIUM, TopicConfig.MESSAGE_TIMESTAMP_BEFORE_MAX_MS_DOC)
            .define(TopicConfig.MESSAGE_TIMESTAMP_AFTER_MAX_MS_CONFIG, LONG, ServerLogConfigs.LOG_MESSAGE_TIMESTAMP_AFTER_MAX_MS_DEFAULT,
                atLeast(0), MEDIUM, TopicConfig.MESSAGE_TIMESTAMP_AFTER_MAX_MS_DOC)
            .define(LEADER_REPLICATION_THROTTLED_REPLICAS_CONFIG, LIST, DEFAULT_LEADER_REPLICATION_THROTTLED_REPLICAS,
                ThrottledReplicaListValidator.INSTANCE, MEDIUM, LEADER_REPLICATION_THROTTLED_REPLICAS_DOC)
            .define(FOLLOWER_REPLICATION_THROTTLED_REPLICAS_CONFIG, LIST, DEFAULT_FOLLOWER_REPLICATION_THROTTLED_REPLICAS,
                ThrottledReplicaListValidator.INSTANCE, MEDIUM, FOLLOWER_REPLICATION_THROTTLED_REPLICAS_DOC)
            .define(TopicConfig.MESSAGE_DOWNCONVERSION_ENABLE_CONFIG, BOOLEAN, ServerLogConfigs.LOG_MESSAGE_DOWNCONVERSION_ENABLE_DEFAULT, LOW,
                TopicConfig.MESSAGE_DOWNCONVERSION_ENABLE_DOC)
            .define(TopicConfig.REMOTE_LOG_STORAGE_ENABLE_CONFIG, BOOLEAN, DEFAULT_REMOTE_STORAGE_ENABLE, null,
                MEDIUM, TopicConfig.REMOTE_LOG_STORAGE_ENABLE_DOC)
            .define(TopicConfig.LOCAL_LOG_RETENTION_MS_CONFIG, LONG, DEFAULT_LOCAL_RETENTION_MS, atLeast(-2), MEDIUM,
                TopicConfig.LOCAL_LOG_RETENTION_MS_DOC)
            .define(TopicConfig.LOCAL_LOG_RETENTION_BYTES_CONFIG, LONG, DEFAULT_LOCAL_RETENTION_BYTES, atLeast(-2), MEDIUM,
                TopicConfig.LOCAL_LOG_RETENTION_BYTES_DOC);
    }

    public final Set<String> overriddenConfigs;

    /*
     * Important note: Any configuration parameter that is passed along from KafkaConfig to LogConfig
     * should also be in `KafkaConfig#extractLogConfigMap`.
     */
    public final int segmentSize;
    public final long segmentMs;
    public final long segmentJitterMs;
    public final int maxIndexSize;
    public final long flushInterval;
    public final long flushMs;
    public final long retentionSize;
    public final long retentionMs;
    public final int indexInterval;
    public final long fileDeleteDelayMs;
    public final long deleteRetentionMs;
    public final long compactionLagMs;
    public final long maxCompactionLagMs;
    public final double minCleanableRatio;
    public final boolean compact;
    public final boolean delete;
    public final boolean uncleanLeaderElectionEnable;
    public final int minInSyncReplicas;
    public final String compressionType;
    public final boolean preallocate;

    /* See `TopicConfig.MESSAGE_FORMAT_VERSION_CONFIG` for details regarding the deprecation */
    @Deprecated
    public final MetadataVersion messageFormatVersion;

    public final TimestampType messageTimestampType;

    /* See `TopicConfig.MESSAGE_TIMESTAMP_DIFFERENCE_MAX_MS_CONFIG` for details regarding the deprecation */
    @Deprecated
    public final long messageTimestampDifferenceMaxMs;
    public final long messageTimestampBeforeMaxMs;
    public final long messageTimestampAfterMaxMs;
    public final List<String> leaderReplicationThrottledReplicas;
    public final List<String> followerReplicationThrottledReplicas;
    public final boolean messageDownConversionEnable;
    public final RemoteLogConfig remoteLogConfig;

    private final int maxMessageSize;
    private final Map<?, ?> props;

    public LogConfig(Map<?, ?> props) {
        this(props, Collections.emptySet());
    }

    @SuppressWarnings({"deprecation", "this-escape"})
    public LogConfig(Map<?, ?> props, Set<String> overriddenConfigs) {
        super(CONFIG, props, false);
        this.props = Collections.unmodifiableMap(props);
        this.overriddenConfigs = Collections.unmodifiableSet(overriddenConfigs);

        this.segmentSize = getInt(TopicConfig.SEGMENT_BYTES_CONFIG);
        this.segmentMs = getLong(TopicConfig.SEGMENT_MS_CONFIG);
        this.segmentJitterMs = getLong(TopicConfig.SEGMENT_JITTER_MS_CONFIG);
        this.maxIndexSize = getInt(TopicConfig.SEGMENT_INDEX_BYTES_CONFIG);
        this.flushInterval = getLong(TopicConfig.FLUSH_MESSAGES_INTERVAL_CONFIG);
        this.flushMs = getLong(TopicConfig.FLUSH_MS_CONFIG);
        this.retentionSize = getLong(TopicConfig.RETENTION_BYTES_CONFIG);
        this.retentionMs = getLong(TopicConfig.RETENTION_MS_CONFIG);
        this.maxMessageSize = getInt(TopicConfig.MAX_MESSAGE_BYTES_CONFIG);
        this.indexInterval = getInt(TopicConfig.INDEX_INTERVAL_BYTES_CONFIG);
        this.fileDeleteDelayMs = getLong(TopicConfig.FILE_DELETE_DELAY_MS_CONFIG);
        this.deleteRetentionMs = getLong(TopicConfig.DELETE_RETENTION_MS_CONFIG);
        this.compactionLagMs = getLong(TopicConfig.MIN_COMPACTION_LAG_MS_CONFIG);
        this.maxCompactionLagMs = getLong(TopicConfig.MAX_COMPACTION_LAG_MS_CONFIG);
        this.minCleanableRatio = getDouble(TopicConfig.MIN_CLEANABLE_DIRTY_RATIO_CONFIG);
        this.compact = getList(TopicConfig.CLEANUP_POLICY_CONFIG).stream()
            .map(c -> c.toLowerCase(Locale.ROOT))
            .collect(Collectors.toList())
            .contains(TopicConfig.CLEANUP_POLICY_COMPACT);
        this.delete = getList(TopicConfig.CLEANUP_POLICY_CONFIG).stream()
            .map(c -> c.toLowerCase(Locale.ROOT))
            .collect(Collectors.toList())
            .contains(TopicConfig.CLEANUP_POLICY_DELETE);
        this.uncleanLeaderElectionEnable = getBoolean(TopicConfig.UNCLEAN_LEADER_ELECTION_ENABLE_CONFIG);
        this.minInSyncReplicas = getInt(TopicConfig.MIN_IN_SYNC_REPLICAS_CONFIG);
        this.compressionType = getString(TopicConfig.COMPRESSION_TYPE_CONFIG).toLowerCase(Locale.ROOT);
        this.preallocate = getBoolean(TopicConfig.PREALLOCATE_CONFIG);
        this.messageFormatVersion = MetadataVersion.fromVersionString(getString(TopicConfig.MESSAGE_FORMAT_VERSION_CONFIG));
        this.messageTimestampType = TimestampType.forName(getString(TopicConfig.MESSAGE_TIMESTAMP_TYPE_CONFIG));
        this.messageTimestampDifferenceMaxMs = getLong(TopicConfig.MESSAGE_TIMESTAMP_DIFFERENCE_MAX_MS_CONFIG);
        this.messageTimestampBeforeMaxMs = getMessageTimestampBeforeMaxMs();
        this.messageTimestampAfterMaxMs = getMessageTimestampAfterMaxMs();
        this.leaderReplicationThrottledReplicas = Collections.unmodifiableList(getList(LogConfig.LEADER_REPLICATION_THROTTLED_REPLICAS_CONFIG));
        this.followerReplicationThrottledReplicas = Collections.unmodifiableList(getList(LogConfig.FOLLOWER_REPLICATION_THROTTLED_REPLICAS_CONFIG));
        this.messageDownConversionEnable = getBoolean(TopicConfig.MESSAGE_DOWNCONVERSION_ENABLE_CONFIG);

        remoteLogConfig = new RemoteLogConfig(this);
    }

    //In the transition period before messageTimestampDifferenceMaxMs is removed, to maintain backward compatibility,
    // we are using its value if messageTimestampBeforeMaxMs default value hasn't changed.
    private long getMessageTimestampBeforeMaxMs() {
        final Long messageTimestampBeforeMaxMs = getLong(TopicConfig.MESSAGE_TIMESTAMP_BEFORE_MAX_MS_CONFIG);
        if (!messageTimestampBeforeMaxMs.equals(Long.MAX_VALUE)) {
            return messageTimestampBeforeMaxMs;
        } else {
            return messageTimestampDifferenceMaxMs;
        }
    }

    //In the transition period before messageTimestampDifferenceMaxMs is removed, to maintain backward compatibility,
    // we are using its value if messageTimestampAfterMaxMs default value hasn't changed.
    private long getMessageTimestampAfterMaxMs() {
        final Long messageTimestampAfterMaxMs = getLong(TopicConfig.MESSAGE_TIMESTAMP_AFTER_MAX_MS_CONFIG);
        if (!messageTimestampAfterMaxMs.equals(Long.MAX_VALUE)) {
            return messageTimestampAfterMaxMs;
        } else {
            return messageTimestampDifferenceMaxMs;
        }
    }

    public RecordVersion recordVersion() {
        return messageFormatVersion.highestSupportedRecordVersion();
    }

    // Exposed as a method so it can be mocked
    public int maxMessageSize() {
        return maxMessageSize;
    }

    public long randomSegmentJitter() {
        if (segmentJitterMs == 0)
            return 0;
        else
            return Utils.abs(ThreadLocalRandom.current().nextInt()) % Math.min(segmentJitterMs, segmentMs);
    }

    public long maxSegmentMs() {
        if (compact && maxCompactionLagMs > 0)
            return Math.min(maxCompactionLagMs, segmentMs);
        else
            return segmentMs;
    }

    public int initFileSize() {
        if (preallocate)
            return segmentSize;
        else
            return 0;
    }

    public boolean remoteStorageEnable() {
        return remoteLogConfig.remoteStorageEnable;
    }

    public long localRetentionMs() {
        return remoteLogConfig.localRetentionMs == LogConfig.DEFAULT_LOCAL_RETENTION_MS ? retentionMs : remoteLogConfig.localRetentionMs;
    }

    public long localRetentionBytes() {
        return remoteLogConfig.localRetentionBytes == LogConfig.DEFAULT_LOCAL_RETENTION_BYTES ? retentionSize : remoteLogConfig.localRetentionBytes;
    }

    public String overriddenConfigsAsLoggableString() {
        Map<String, Object> overriddenTopicProps = new HashMap<>();
        props.forEach((k, v) -> {
            if (overriddenConfigs.contains(k))
                overriddenTopicProps.put((String) k, v);
        });
        return ConfigUtils.configMapToRedactedString(overriddenTopicProps, CONFIG);
    }

    /**
     * Create a log config instance using the given properties and defaults
     */
    public static LogConfig fromProps(Map<?, ?> defaults, Properties overrides) {
        Properties props = new Properties();
        defaults.forEach((k, v) -> props.put(k, v));
        props.putAll(overrides);
        Set<String> overriddenKeys = overrides.keySet().stream().map(k -> (String) k).collect(Collectors.toSet());
        return new LogConfig(props, overriddenKeys);
    }

    // Visible for testing, return a copy since it's a mutable global variable
    public static LogConfigDef configDefCopy() {
        return new LogConfigDef(CONFIG);
    }

    public static boolean shouldIgnoreMessageFormatVersion(MetadataVersion interBrokerProtocolVersion) {
        return interBrokerProtocolVersion.isAtLeast(IBP_3_0_IV1);
    }

    public static Optional<Type> configType(String configName) {
        return Optional.ofNullable(CONFIG.configKeys().get(configName)).map(c -> c.type);
    }

    public static List<String> configNames() {
        return CONFIG.names().stream().sorted().collect(Collectors.toList());
    }

    public static Optional<String> serverConfigName(String configName) {
        return CONFIG.serverConfigName(configName);
    }

    public static Map<String, ConfigKey> configKeys() {
        return Collections.unmodifiableMap(CONFIG.configKeys());
    }

    /**
     * Check that property names are valid
     */
    public static void validateNames(Properties props) {
        List<String> names = configNames();
        for (Object name : props.keySet())
            if (!names.contains(name))
                throw new InvalidConfigurationException("Unknown topic config name: " + name);
    }

    /**
     * Validates the values of the given properties. Can be called by both client and server.
     * The `props` supplied should contain all the LogConfig properties and the default values are extracted from the
     * LogConfig class.
     * @param props The properties to be validated
     */
    public static void validateValues(Map<?, ?> props) {
        long minCompactionLag = (Long) props.get(TopicConfig.MIN_COMPACTION_LAG_MS_CONFIG);
        long maxCompactionLag = (Long) props.get(TopicConfig.MAX_COMPACTION_LAG_MS_CONFIG);
        if (minCompactionLag > maxCompactionLag) {
            throw new InvalidConfigurationException("conflict topic config setting "
                    + TopicConfig.MIN_COMPACTION_LAG_MS_CONFIG + " (" + minCompactionLag + ") > "
                    + TopicConfig.MAX_COMPACTION_LAG_MS_CONFIG + " (" + maxCompactionLag + ")");
        }
    }

    /**
     * Validates the values of the given properties. Should be called only by the broker.
     * The `props` supplied doesn't contain any topic-level configs, only broker-level configs.
     * The default values should be extracted from the KafkaConfig.
     * @param props The properties to be validated
     */
    public static void validateBrokerLogConfigValues(Map<?, ?> props,
                                                     boolean isRemoteLogStorageSystemEnabled) {
        validateValues(props);
        if (isRemoteLogStorageSystemEnabled) {
            validateRemoteStorageRetentionSize(props);
            validateRemoteStorageRetentionTime(props);
        }
    }

    /**
     * Validates the values of the given properties. Should be called only by the broker.
     * The `props` supplied contains the topic-level configs,
     * The default values should be extracted from the KafkaConfig.
     * @param props The properties to be validated
     */
    private static void validateTopicLogConfigValues(Map<?, ?> props,
                                                    boolean isRemoteLogStorageSystemEnabled) {
        validateValues(props);
        boolean isRemoteLogStorageEnabled = (Boolean) props.get(TopicConfig.REMOTE_LOG_STORAGE_ENABLE_CONFIG);
        if (isRemoteLogStorageEnabled) {
            validateRemoteStorageOnlyIfSystemEnabled(props, isRemoteLogStorageSystemEnabled, false);
            validateNoRemoteStorageForCompactedTopic(props);
            validateRemoteStorageRetentionSize(props);
            validateRemoteStorageRetentionTime(props);
        }
    }

    public static void validateRemoteStorageOnlyIfSystemEnabled(Map<?, ?> props, boolean isRemoteLogStorageSystemEnabled, boolean isReceivingConfigFromStore) {
        boolean isRemoteLogStorageEnabled = (Boolean) props.get(TopicConfig.REMOTE_LOG_STORAGE_ENABLE_CONFIG);
        if (isRemoteLogStorageEnabled && !isRemoteLogStorageSystemEnabled) {
            if (isReceivingConfigFromStore) {
                throw new ConfigException("You have to delete all topics with the property remote.storage.enable=true before disabling tiered storage cluster-wide");
            } else {
                throw new ConfigException("Tiered Storage functionality is disabled in the broker. " +
                        "Topic cannot be configured with remote log storage.");
            }
        }
    }

    private static void validateNoRemoteStorageForCompactedTopic(Map<?, ?> props) {
        String cleanupPolicy = props.get(TopicConfig.CLEANUP_POLICY_CONFIG).toString().toLowerCase(Locale.getDefault());
        if (cleanupPolicy.contains(TopicConfig.CLEANUP_POLICY_COMPACT)) {
            throw new ConfigException("Remote log storage is unsupported for the compacted topics");
        }
    }

    private static void validateRemoteStorageRetentionSize(Map<?, ?> props) {
        Long retentionBytes = (Long) props.get(TopicConfig.RETENTION_BYTES_CONFIG);
        Long localRetentionBytes = (Long) props.get(TopicConfig.LOCAL_LOG_RETENTION_BYTES_CONFIG);
        if (retentionBytes > -1 && localRetentionBytes != -2) {
            if (localRetentionBytes == -1) {
                String message = String.format("Value must not be -1 as %s value is set as %d.",
                        TopicConfig.RETENTION_BYTES_CONFIG, retentionBytes);
                throw new ConfigException(TopicConfig.LOCAL_LOG_RETENTION_BYTES_CONFIG, localRetentionBytes, message);
            }
            if (localRetentionBytes > retentionBytes) {
                String message = String.format("Value must not be more than %s property value: %d",
                        TopicConfig.RETENTION_BYTES_CONFIG, retentionBytes);
                throw new ConfigException(TopicConfig.LOCAL_LOG_RETENTION_BYTES_CONFIG, localRetentionBytes, message);
            }
        }
    }

    private static void validateRemoteStorageRetentionTime(Map<?, ?> props) {
        Long retentionMs = (Long) props.get(TopicConfig.RETENTION_MS_CONFIG);
        Long localRetentionMs = (Long) props.get(TopicConfig.LOCAL_LOG_RETENTION_MS_CONFIG);
        if (retentionMs != -1 && localRetentionMs != -2) {
            if (localRetentionMs == -1) {
                String message = String.format("Value must not be -1 as %s value is set as %d.",
                        TopicConfig.RETENTION_MS_CONFIG, retentionMs);
                throw new ConfigException(TopicConfig.LOCAL_LOG_RETENTION_MS_CONFIG, localRetentionMs, message);
            }
            if (localRetentionMs > retentionMs) {
                String message = String.format("Value must not be more than %s property value: %d",
                        TopicConfig.RETENTION_MS_CONFIG, retentionMs);
                throw new ConfigException(TopicConfig.LOCAL_LOG_RETENTION_MS_CONFIG, localRetentionMs, message);
            }
        }
    }

    /**
     * Check that the given properties contain only valid log config names and that all values can be parsed and are valid
     */
    public static void validate(Properties props) {
        validate(props, Collections.emptyMap(), false);
    }

    public static void validate(Properties props,
                                Map<?, ?> configuredProps,
                                boolean isRemoteLogStorageSystemEnabled) {
        validateNames(props);
        if (configuredProps == null || configuredProps.isEmpty()) {
            Map<?, ?> valueMaps = CONFIG.parse(props);
            validateValues(valueMaps);
        } else {
            Map<Object, Object> combinedConfigs = new HashMap<>(configuredProps);
            combinedConfigs.putAll(props);
            Map<?, ?> valueMaps = CONFIG.parse(combinedConfigs);
            validateTopicLogConfigValues(valueMaps, isRemoteLogStorageSystemEnabled);
        }
    }

    @Override
    public String toString() {
        return "LogConfig{" +
                "segmentSize=" + segmentSize +
                ", segmentMs=" + segmentMs +
                ", segmentJitterMs=" + segmentJitterMs +
                ", maxIndexSize=" + maxIndexSize +
                ", flushInterval=" + flushInterval +
                ", flushMs=" + flushMs +
                ", retentionSize=" + retentionSize +
                ", retentionMs=" + retentionMs +
                ", indexInterval=" + indexInterval +
                ", fileDeleteDelayMs=" + fileDeleteDelayMs +
                ", deleteRetentionMs=" + deleteRetentionMs +
                ", compactionLagMs=" + compactionLagMs +
                ", maxCompactionLagMs=" + maxCompactionLagMs +
                ", minCleanableRatio=" + minCleanableRatio +
                ", compact=" + compact +
                ", delete=" + delete +
                ", uncleanLeaderElectionEnable=" + uncleanLeaderElectionEnable +
                ", minInSyncReplicas=" + minInSyncReplicas +
                ", compressionType='" + compressionType + '\'' +
                ", preallocate=" + preallocate +
                ", messageFormatVersion=" + messageFormatVersion +
                ", messageTimestampType=" + messageTimestampType +
                ", messageTimestampDifferenceMaxMs=" + messageTimestampDifferenceMaxMs +
                ", leaderReplicationThrottledReplicas=" + leaderReplicationThrottledReplicas +
                ", followerReplicationThrottledReplicas=" + followerReplicationThrottledReplicas +
                ", messageDownConversionEnable=" + messageDownConversionEnable +
                ", remoteLogConfig=" + remoteLogConfig +
                ", maxMessageSize=" + maxMessageSize +
                '}';
    }

    public static void main(String[] args) {
        System.out.println(CONFIG.toHtml(4, config -> "topicconfigs_" + config));
    }
}<|MERGE_RESOLUTION|>--- conflicted
+++ resolved
@@ -167,12 +167,6 @@
     public static final boolean DEFAULT_UNCLEAN_LEADER_ELECTION_ENABLE = false;
     public static final String DEFAULT_COMPRESSION_TYPE = BrokerCompressionType.PRODUCER.name;
     public static final boolean DEFAULT_PREALLOCATE = false;
-<<<<<<< HEAD
-    public static final String DEFAULT_MESSAGE_TIMESTAMP_TYPE = "CreateTime";
-    public static final long DEFAULT_INITIAL_TASK_DELAY_MS = 30 * 1000L;
-    /* See `TopicConfig.MESSAGE_TIMESTAMP_DIFFERENCE_MAX_MS_CONFIG` for details */
-=======
->>>>>>> 0308543d
     @Deprecated
     public static final long DEFAULT_MESSAGE_TIMESTAMP_DIFFERENCE_MAX_MS = ServerLogConfigs.LOG_MESSAGE_TIMESTAMP_DIFFERENCE_MAX_MS_DEFAULT;
 
