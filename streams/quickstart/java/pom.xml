<!--
   Licensed to the Apache Software Foundation (ASF) under one or more
   contributor license agreements.  See the NOTICE file distributed with
   this work for additional information regarding copyright ownership.
   The ASF licenses this file to You under the Apache License, Version 2.0
   (the "License"); you may not use this file except in compliance with
   the License.  You may obtain a copy of the License at

       http://www.apache.org/licenses/LICENSE-2.0

   Unless required by applicable law or agreed to in writing, software
   distributed under the License is distributed on an "AS IS" BASIS,
   WITHOUT WARRANTIES OR CONDITIONS OF ANY KIND, either express or implied.
   See the License for the specific language governing permissions and
   limitations under the License.
-->

<project xmlns="http://maven.apache.org/POM/4.0.0" xmlns:xsi="http://www.w3.org/2001/XMLSchema-instance"
         xsi:schemaLocation="http://maven.apache.org/POM/4.0.0 http://maven.apache.org/xsd/maven-4.0.0.xsd">
    <modelVersion>4.0.0</modelVersion>

    <properties>
        <project.build.sourceEncoding>UTF-8</project.build.sourceEncoding>
    </properties>

    <parent>
        <groupId>org.apache.kafka</groupId>
        <artifactId>streams-quickstart</artifactId>
<<<<<<< HEAD
        <version>7.5.0-0-ccs</version>
=======
        <version>3.5.1-SNAPSHOT</version>
>>>>>>> d54062c5
        <relativePath>..</relativePath>
    </parent>

    <artifactId>streams-quickstart-java</artifactId>
    <packaging>maven-archetype</packaging>

</project><|MERGE_RESOLUTION|>--- conflicted
+++ resolved
@@ -26,11 +26,7 @@
     <parent>
         <groupId>org.apache.kafka</groupId>
         <artifactId>streams-quickstart</artifactId>
-<<<<<<< HEAD
-        <version>7.5.0-0-ccs</version>
-=======
-        <version>3.5.1-SNAPSHOT</version>
->>>>>>> d54062c5
+        <version>7.5.1-0-ccs</version>
         <relativePath>..</relativePath>
     </parent>
 
