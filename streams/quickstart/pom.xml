<!--
   Licensed to the Apache Software Foundation (ASF) under one or more
   contributor license agreements.  See the NOTICE file distributed with
   this work for additional information regarding copyright ownership.
   The ASF licenses this file to You under the Apache License, Version 2.0
   (the "License"); you may not use this file except in compliance with
   the License.  You may obtain a copy of the License at

       http://www.apache.org/licenses/LICENSE-2.0

   Unless required by applicable law or agreed to in writing, software
   distributed under the License is distributed on an "AS IS" BASIS,
   WITHOUT WARRANTIES OR CONDITIONS OF ANY KIND, either express or implied.
   See the License for the specific language governing permissions and
   limitations under the License.
-->

<project xmlns="http://maven.apache.org/POM/4.0.0" xmlns:xsi="http://www.w3.org/2001/XMLSchema-instance"
         xsi:schemaLocation="http://maven.apache.org/POM/4.0.0 http://maven.apache.org/xsd/maven-4.0.0.xsd">
    <modelVersion>4.0.0</modelVersion>

    <groupId>org.apache.kafka</groupId>
    <artifactId>streams-quickstart</artifactId>
    <packaging>pom</packaging>
<<<<<<< HEAD
    <version>2.8.0-SNAPSHOT</version>
=======
    <version>6.1.0-0-ccs</version>
>>>>>>> 83f1575a

    <name>Kafka Streams :: Quickstart</name>

    <parent>
        <groupId>org.apache</groupId>
        <artifactId>apache</artifactId>
        <version>18</version>
    </parent>

    <modules>
        <module>java</module>
    </modules>
    <build>
        <extensions>
            <extension>
                <groupId>org.apache.maven.archetype</groupId>
                <artifactId>archetype-packaging</artifactId>
                <version>2.2</version>
            </extension>
        </extensions>
        <pluginManagement>
            <plugins>
                <plugin>
                    <groupId>org.apache.maven.plugins</groupId>
                    <artifactId>maven-archetype-plugin</artifactId>
                    <version>2.2</version>
                </plugin>
            </plugins>
        </pluginManagement>
        <plugins>
            <plugin>
                <artifactId>maven-archetype-plugin</artifactId>
                <version>2.2</version>
                <configuration>
                    <skip>true</skip>
                </configuration>
            </plugin>
            <!-- deactivate the shade plugin for the quickstart archetypes -->
            <plugin>
                <groupId>org.apache.maven.plugins</groupId>
                <artifactId>maven-shade-plugin</artifactId>
                <version>3.1.0</version>
                <executions>
                    <execution>
                        <phase/>
                    </execution>
                </executions>
            </plugin>

            <plugin>
                <groupId>com.github.siom79.japicmp</groupId>
                <artifactId>japicmp-maven-plugin</artifactId>
                <version>0.11.0</version>
                <configuration>
                    <skip>true</skip>
                </configuration>
            </plugin>

            <!-- use alternative delimiter for filtering resources -->
            <plugin>
                <groupId>org.apache.maven.plugins</groupId>
                <artifactId>maven-resources-plugin</artifactId>
                <configuration>
                    <useDefaultDelimiters>false</useDefaultDelimiters>
                    <delimiters>
                        <delimiter>@</delimiter>
                    </delimiters>
                </configuration>
            </plugin>
            <plugin>
                <groupId>org.apache.maven.plugins</groupId>
                <artifactId>maven-gpg-plugin</artifactId>
                <version>1.6</version>
                <executions>
                    <execution>
                        <id>sign-artifacts</id>
                        <phase>verify</phase>
                        <goals>
                            <goal>sign</goal>
                        </goals>
                        <configuration>
                        <keyname>${gpg.keyname}</keyname>
                        <passphraseServerId>${gpg.keyname}</passphraseServerId>
                        </configuration>
                    </execution>
                </executions>
            </plugin>
        </plugins>
        <resources>
            <resource>
                <directory>src/main/resources</directory>
                <filtering>true</filtering>
            </resource>
        </resources>
    </build>
</project><|MERGE_RESOLUTION|>--- conflicted
+++ resolved
@@ -22,11 +22,7 @@
     <groupId>org.apache.kafka</groupId>
     <artifactId>streams-quickstart</artifactId>
     <packaging>pom</packaging>
-<<<<<<< HEAD
-    <version>2.8.0-SNAPSHOT</version>
-=======
-    <version>6.1.0-0-ccs</version>
->>>>>>> 83f1575a
+    <version>6.2.0-0-ccs</version>
 
     <name>Kafka Streams :: Quickstart</name>
 
