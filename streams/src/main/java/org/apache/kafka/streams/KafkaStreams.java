/**
 * Licensed to the Apache Software Foundation (ASF) under one or more
 * contributor license agreements.  See the NOTICE file distributed with
 * this work for additional information regarding copyright ownership.
 * The ASF licenses this file to You under the Apache License, Version 2.0
 * (the "License"); you may not use this file except in compliance with
 * the License.  You may obtain a copy of the License at
 * <p>
 * http://www.apache.org/licenses/LICENSE-2.0
 * <p>
 * Unless required by applicable law or agreed to in writing, software
 * distributed under the License is distributed on an "AS IS" BASIS,
 * WITHOUT WARRANTIES OR CONDITIONS OF ANY KIND, either express or implied.
 * See the License for the specific language governing permissions and
 * limitations under the License.
 */

package org.apache.kafka.streams;

import org.apache.kafka.common.annotation.InterfaceStability;
import org.apache.kafka.common.metrics.JmxReporter;
import org.apache.kafka.common.metrics.MetricConfig;
import org.apache.kafka.common.metrics.Metrics;
import org.apache.kafka.common.metrics.MetricsReporter;
import org.apache.kafka.common.serialization.Serializer;
import org.apache.kafka.common.utils.SystemTime;
import org.apache.kafka.common.utils.Time;
<<<<<<< HEAD
import org.apache.kafka.streams.processor.StreamPartitioner;
=======
import org.apache.kafka.streams.processor.StateStore;
>>>>>>> 72c6b7d8
import org.apache.kafka.streams.processor.TopologyBuilder;
import org.apache.kafka.streams.processor.internals.DefaultKafkaClientSupplier;
import org.apache.kafka.streams.processor.internals.StreamsMetadataState;
import org.apache.kafka.streams.processor.internals.StreamThread;
<<<<<<< HEAD
import org.apache.kafka.streams.state.StreamsMetadata;
import org.slf4j.Logger;
import org.slf4j.LoggerFactory;

import java.util.Collection;
=======
import org.apache.kafka.streams.state.internals.QueryableStoreProvider;
import org.apache.kafka.streams.state.QueryableStoreType;
import org.apache.kafka.streams.state.internals.StateStoreProvider;
import org.apache.kafka.streams.state.internals.StreamThreadStateStoreProvider;
import org.slf4j.Logger;
import org.slf4j.LoggerFactory;

import java.util.ArrayList;
>>>>>>> 72c6b7d8
import java.util.List;
import java.util.Properties;
import java.util.UUID;
import java.util.concurrent.TimeUnit;
import java.util.concurrent.atomic.AtomicInteger;

/**
 * Kafka Streams allows for performing continuous computation on input coming from one or more input topics and
 * sends output to zero or more output topics.
 * <p>
 * The computational logic can be specified either by using the {@link TopologyBuilder} class to define the a DAG topology of
 * {@link org.apache.kafka.streams.processor.Processor}s or by using the {@link org.apache.kafka.streams.kstream.KStreamBuilder}
 * class which provides the high-level {@link org.apache.kafka.streams.kstream.KStream} DSL to define the transformation.
 *
 * The {@link KafkaStreams} class manages the lifecycle of a Kafka Streams instance. One stream instance can contain one or
 * more threads specified in the configs for the processing work.
 * <p>
 * A {@link KafkaStreams} instance can co-ordinate with any other instances with the same application ID (whether in this same process, on other processes
 * on this machine, or on remote machines) as a single (possibly distributed) stream processing client. These instances will divide up the work
 * based on the assignment of the input topic partitions so that all partitions are being
 * consumed. If instances are added or failed, all instances will rebalance the partition assignment among themselves
 * to balance processing load.
 * <p>
 * Internally the {@link KafkaStreams} instance contains a normal {@link org.apache.kafka.clients.producer.KafkaProducer KafkaProducer}
 * and {@link org.apache.kafka.clients.consumer.KafkaConsumer KafkaConsumer} instance that is used for reading input and writing output.
 * <p>
 *
 * A simple example might look like this:
 * <pre>
 *    Map&lt;String, Object&gt; props = new HashMap&lt;&gt;();
 *    props.put(StreamsConfig.APPLICATION_ID_CONFIG, "my-stream-processing-application");
 *    props.put(StreamsConfig.BOOTSTRAP_SERVERS_CONFIG, "localhost:9092");
 *    props.put(StreamsConfig.KEY_SERDE_CLASS_CONFIG, Serdes.String().getClass().getName());
 *    props.put(StreamsConfig.VALUE_SERDE_CLASS_CONFIG, Serdes.String().getClass().getName());
 *    StreamsConfig config = new StreamsConfig(props);
 *
 *    KStreamBuilder builder = new KStreamBuilder();
 *    builder.stream("my-input-topic").mapValues(value -&gt; value.length().toString()).to("my-output-topic");
 *
 *    KafkaStreams streams = new KafkaStreams(builder, config);
 *    streams.start();
 * </pre>
 *
 */

@InterfaceStability.Unstable
public class KafkaStreams {

    private static final Logger log = LoggerFactory.getLogger(KafkaStreams.class);
    private static final AtomicInteger STREAM_CLIENT_ID_SEQUENCE = new AtomicInteger(1);
    private static final String JMX_PREFIX = "kafka.streams";

    // container states
    private static final int CREATED = 0;
    private static final int RUNNING = 1;
    private static final int STOPPED = 2;
    private final TopologyBuilder builder;
    private int state = CREATED;

    private final StreamThread[] threads;
    private final Metrics metrics;
    private final QueryableStoreProvider queryableStoreProvider;

    // processId is expected to be unique across JVMs and to be used
    // in userData of the subscription request to allow assignor be aware
    // of the co-location of stream thread's consumers. It is for internal
    // usage only and should not be exposed to users at all.
    private final UUID processId;
    private StreamsMetadataState kafkaStreamsInstances;

    /**
     * Construct the stream instance.
     *
     * @param builder  the processor topology builder specifying the computational logic
     * @param props    properties for the {@link StreamsConfig}
     */
    public KafkaStreams(TopologyBuilder builder, Properties props) {
        this(builder, new StreamsConfig(props), new DefaultKafkaClientSupplier());
    }

    /**
     * Construct the stream instance.
     *
     * @param builder  the processor topology builder specifying the computational logic
     * @param config   the stream configs
     */
    public KafkaStreams(TopologyBuilder builder, StreamsConfig config) {
        this(builder, config, new DefaultKafkaClientSupplier());
    }

    /**
     * Construct the stream instance.
     *
     * @param builder         the processor topology builder specifying the computational logic
     * @param config          the stream configs
     * @param clientSupplier  the kafka clients supplier which provides underlying producer and consumer clients
     * for this {@link KafkaStreams} instance
     */
    public KafkaStreams(TopologyBuilder builder, StreamsConfig config, KafkaClientSupplier clientSupplier) {
        this.builder = builder;
        // create the metrics
        Time time = new SystemTime();

        this.processId = UUID.randomUUID();

        // The application ID is a required config and hence should always have value
        String applicationId = config.getString(StreamsConfig.APPLICATION_ID_CONFIG);

        builder.setApplicationId(applicationId);

        String clientId = config.getString(StreamsConfig.CLIENT_ID_CONFIG);
        if (clientId.length() <= 0)
            clientId = applicationId + "-" + STREAM_CLIENT_ID_SEQUENCE.getAndIncrement();

        List<MetricsReporter> reporters = config.getConfiguredInstances(StreamsConfig.METRIC_REPORTER_CLASSES_CONFIG,
                MetricsReporter.class);
        reporters.add(new JmxReporter(JMX_PREFIX));

        MetricConfig metricConfig = new MetricConfig().samples(config.getInt(StreamsConfig.METRICS_NUM_SAMPLES_CONFIG))
            .timeWindow(config.getLong(StreamsConfig.METRICS_SAMPLE_WINDOW_MS_CONFIG),
                TimeUnit.MILLISECONDS);

        this.metrics = new Metrics(metricConfig, reporters, time);

        this.threads = new StreamThread[config.getInt(StreamsConfig.NUM_STREAM_THREADS_CONFIG)];
        final ArrayList<StateStoreProvider> storeProviders = new ArrayList<>();
        for (int i = 0; i < this.threads.length; i++) {
            this.threads[i] = new StreamThread(builder, config, clientSupplier, applicationId, clientId, processId, metrics, time);
            storeProviders.add(new StreamThreadStateStoreProvider(threads[i]));
        }
<<<<<<< HEAD
        kafkaStreamsInstances = new StreamsMetadataState(builder);
        threads[0].setPartitionsByHostStateChangeListener(kafkaStreamsInstances);
=======

        this.queryableStoreProvider = new QueryableStoreProvider(storeProviders);
>>>>>>> 72c6b7d8
    }

    /**
     * Start the stream instance by starting all its threads.
     * @throws IllegalStateException if process was already started
     */
    public synchronized void start() {
        log.debug("Starting Kafka Stream process");

        if (state == CREATED) {
            for (StreamThread thread : threads)
                thread.start();

            state = RUNNING;

            log.info("Started Kafka Stream process");
        } else if (state == RUNNING) {
            throw new IllegalStateException("This process was already started.");
        } else {
            throw new IllegalStateException("Cannot restart after closing.");
        }
    }

    /**
     * Shutdown this stream instance by signaling all the threads to stop,
     * and then wait for them to join.
     * @throws IllegalStateException if process has not started yet
     */
    public synchronized void close() {
        log.debug("Stopping Kafka Stream process");

        if (state == RUNNING) {
            // signal the threads to stop and wait
            for (StreamThread thread : threads)
                thread.close();

            for (StreamThread thread : threads) {
                try {
                    thread.join();
                } catch (InterruptedException ex) {
                    Thread.interrupted();
                }
            }
        }

        if (state != STOPPED) {
            metrics.close();
            state = STOPPED;
            log.info("Stopped Kafka Stream process");
        }

    }

    /**
     * Sets the handler invoked when a stream thread abruptly terminates due to an uncaught exception.
     *
     * @param eh the object to use as this thread's uncaught exception handler. If null then this thread has no explicit handler.
     */
    public void setUncaughtExceptionHandler(Thread.UncaughtExceptionHandler eh) {
        for (StreamThread thread : threads)
            thread.setUncaughtExceptionHandler(eh);
    }

<<<<<<< HEAD

    /**
     * Find all of the instances of {@link StreamsMetadata} in a {@link KafkaStreams application}
     *
     * Note: this is a point in time view and it may change due to partition reassignment.
     * @return collection containing all instances of {@link StreamsMetadata} in this application
     */
    public Collection<StreamsMetadata> allMetadata() {
        validateIsRunning();
        return kafkaStreamsInstances.getAllMetadata();
    }


    /**
     * Find the instances {@link StreamsMetadata} for a given storeName
     *
     * Note: this is a point in time view and it may change due to partition reassignment.
     * @param storeName the storeName to find metadata for
     * @return  A collection containing instances of {@link StreamsMetadata} that have the provided storeName
     */
    public Collection<StreamsMetadata> allMetadataForStore(final String storeName) {
        validateIsRunning();
        return kafkaStreamsInstances.getAllMetadataForStore(storeName);
    }

    /**
     * Find the {@link StreamsMetadata} for a given storeName and key.
     *
     * Note: the key may not exist in the {@link org.apache.kafka.streams.processor.StateStore},
     * this method provides a way of finding which host it would exist on.
     * Note: this is a point in time view and it may change due to partition reassignment.
     * @param storeName         Name of the store
     * @param key               Key to use to for partition
     * @param keySerializer     Serializer for the key
     * @param <K>               key type
     * @return  The {@link StreamsMetadata} for the storeName and key
     */
    public <K> StreamsMetadata metadataForKey(final String storeName,
                                              final K key,
                                              final Serializer<K> keySerializer) {
        validateIsRunning();
        return kafkaStreamsInstances.getMetadataWithKey(storeName, key, keySerializer);
    }

    /**
     * Find the {@link StreamsMetadata} for a given storeName and key.
     *
     * Note: the key may not exist in the {@link org.apache.kafka.streams.processor.StateStore},
     * this method provides a way of finding which host it would exist on.
     *
     * Note: this is a point in time view and it may change due to partition reassignment.
     * @param storeName         Name of the store
     * @param key               Key to use to for partition
     * @param partitioner       Partitioner for the store
     * @param <K>               key type
     * @return  The {@link StreamsMetadata} for the storeName and key
     */
    public <K> StreamsMetadata metadataForKey(final String storeName,
                                              final K key,
                                              final StreamPartitioner<K, ?> partitioner) {
        validateIsRunning();
        return kafkaStreamsInstances.getMetadataWithKey(storeName, key, partitioner);
    }


    private void validateIsRunning() {
        if (state != RUNNING) {
            throw new IllegalStateException("KafkaStreams has not been started");
=======
    /**
     * Get a facade wrapping the {@link org.apache.kafka.streams.processor.StateStore} instances
     * with the provided storeName and accepted by {@link QueryableStoreType#accepts(StateStore)}.
     * The returned object can be used to query the {@link org.apache.kafka.streams.processor.StateStore} instances
     * @param storeName             name of the store to find
     * @param queryableStoreType    accept only stores that are accepted by {@link QueryableStoreType#accepts(StateStore)}
     * @param <T>                   return type
     * @return  A facade wrapping the {@link org.apache.kafka.streams.processor.StateStore} instances
     */
    public <T> T store(final String storeName, final QueryableStoreType<T> queryableStoreType) {
        validateIsRunning();
        return queryableStoreProvider.getStore(storeName, queryableStoreType);
    }

    private void validateIsRunning() {
        if (state != RUNNING) {
            throw new IllegalStateException("KafkaStreams is not running");
>>>>>>> 72c6b7d8
        }
    }

}<|MERGE_RESOLUTION|>--- conflicted
+++ resolved
@@ -25,31 +25,23 @@
 import org.apache.kafka.common.serialization.Serializer;
 import org.apache.kafka.common.utils.SystemTime;
 import org.apache.kafka.common.utils.Time;
-<<<<<<< HEAD
 import org.apache.kafka.streams.processor.StreamPartitioner;
-=======
 import org.apache.kafka.streams.processor.StateStore;
->>>>>>> 72c6b7d8
 import org.apache.kafka.streams.processor.TopologyBuilder;
 import org.apache.kafka.streams.processor.internals.DefaultKafkaClientSupplier;
 import org.apache.kafka.streams.processor.internals.StreamsMetadataState;
 import org.apache.kafka.streams.processor.internals.StreamThread;
-<<<<<<< HEAD
 import org.apache.kafka.streams.state.StreamsMetadata;
 import org.slf4j.Logger;
 import org.slf4j.LoggerFactory;
 
 import java.util.Collection;
-=======
 import org.apache.kafka.streams.state.internals.QueryableStoreProvider;
 import org.apache.kafka.streams.state.QueryableStoreType;
 import org.apache.kafka.streams.state.internals.StateStoreProvider;
 import org.apache.kafka.streams.state.internals.StreamThreadStateStoreProvider;
-import org.slf4j.Logger;
-import org.slf4j.LoggerFactory;
 
 import java.util.ArrayList;
->>>>>>> 72c6b7d8
 import java.util.List;
 import java.util.Properties;
 import java.util.UUID;
@@ -180,13 +172,9 @@
             this.threads[i] = new StreamThread(builder, config, clientSupplier, applicationId, clientId, processId, metrics, time);
             storeProviders.add(new StreamThreadStateStoreProvider(threads[i]));
         }
-<<<<<<< HEAD
         kafkaStreamsInstances = new StreamsMetadataState(builder);
         threads[0].setPartitionsByHostStateChangeListener(kafkaStreamsInstances);
-=======
-
         this.queryableStoreProvider = new QueryableStoreProvider(storeProviders);
->>>>>>> 72c6b7d8
     }
 
     /**
@@ -250,7 +238,6 @@
             thread.setUncaughtExceptionHandler(eh);
     }
 
-<<<<<<< HEAD
 
     /**
      * Find all of the instances of {@link StreamsMetadata} in a {@link KafkaStreams application}
@@ -316,10 +303,6 @@
     }
 
 
-    private void validateIsRunning() {
-        if (state != RUNNING) {
-            throw new IllegalStateException("KafkaStreams has not been started");
-=======
     /**
      * Get a facade wrapping the {@link org.apache.kafka.streams.processor.StateStore} instances
      * with the provided storeName and accepted by {@link QueryableStoreType#accepts(StateStore)}.
@@ -337,7 +320,6 @@
     private void validateIsRunning() {
         if (state != RUNNING) {
             throw new IllegalStateException("KafkaStreams is not running");
->>>>>>> 72c6b7d8
         }
     }
 
