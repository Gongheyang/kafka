--- conflicted
+++ resolved
@@ -54,11 +54,7 @@
      * {@link StreamsConfig#CACHE_MAX_BYTES_BUFFERING_CONFIG cache size}, and
      * {@link StreamsConfig#COMMIT_INTERVAL_MS_CONFIG commit intervall}.
      * <p>
-<<<<<<< HEAD
      * To query the local {@link ReadOnlyKeyValueStore} it must be obtained via
-=======
-     * To query the local {@link KeyValueStore} it must be obtained via
->>>>>>> d6da0452
      * {@link KafkaStreams#store(StoreQueryParameters) KafkaStreams#store(...)}:
      * <pre>{@code
      * KafkaStreams streams = ... // counting words
@@ -101,11 +97,7 @@
      * {@link StreamsConfig#CACHE_MAX_BYTES_BUFFERING_CONFIG cache size}, and
      * {@link StreamsConfig#COMMIT_INTERVAL_MS_CONFIG commit intervall}.
      * <p>
-<<<<<<< HEAD
      * To query the local {@link ReadOnlyKeyValueStore} it must be obtained via
-=======
-     * To query the local {@link KeyValueStore} it must be obtained via
->>>>>>> d6da0452
      * {@link KafkaStreams#store(StoreQueryParameters) KafkaStreams#store(...)}:
      * <pre>{@code
      * KafkaStreams streams = ... // counting words
@@ -233,11 +225,7 @@
      * {@link StreamsConfig#CACHE_MAX_BYTES_BUFFERING_CONFIG cache size}, and
      * {@link StreamsConfig#COMMIT_INTERVAL_MS_CONFIG commit intervall}.
      * <p>
-<<<<<<< HEAD
      * To query the local {@link ReadOnlyKeyValueStore} it must be obtained via
-=======
-     * To query the local {@link KeyValueStore} it must be obtained via
->>>>>>> d6da0452
      * {@link KafkaStreams#store(StoreQueryParameters) KafkaStreams#store(...)}:
      * <pre>{@code
      * KafkaStreams streams = ... // counting words
@@ -310,11 +298,7 @@
      * {@link StreamsConfig#CACHE_MAX_BYTES_BUFFERING_CONFIG cache size}, and
      * {@link StreamsConfig#COMMIT_INTERVAL_MS_CONFIG commit intervall}.
      * <p>
-<<<<<<< HEAD
      * To query the local {@link ReadOnlyKeyValueStore} it must be obtained via
-=======
-     * To query the local {@link KeyValueStore} it must be obtained via
->>>>>>> d6da0452
      * {@link KafkaStreams#store(StoreQueryParameters) KafkaStreams#store(...)}:
      * <pre>{@code
      * KafkaStreams streams = ... // counting words
@@ -452,11 +436,7 @@
      * {@link StreamsConfig#CACHE_MAX_BYTES_BUFFERING_CONFIG cache size}, and
      * {@link StreamsConfig#COMMIT_INTERVAL_MS_CONFIG commit intervall}.
      * <p>
-<<<<<<< HEAD
      * To query the local {@link ReadOnlyKeyValueStore} it must be obtained via
-=======
-     * To query the local {@link KeyValueStore} it must be obtained via
->>>>>>> d6da0452
      * {@link KafkaStreams#store(StoreQueryParameters) KafkaStreams#store(...)}:
      * <pre>{@code
      * KafkaStreams streams = ... // counting words
@@ -540,11 +520,7 @@
      * {@link StreamsConfig#CACHE_MAX_BYTES_BUFFERING_CONFIG cache size}, and
      * {@link StreamsConfig#COMMIT_INTERVAL_MS_CONFIG commit intervall}.
      * <p>
-<<<<<<< HEAD
      * To query the local {@link ReadOnlyKeyValueStore} it must be obtained via
-=======
-     * To query the local {@link KeyValueStore} it must be obtained via
->>>>>>> d6da0452
      * {@link KafkaStreams#store(StoreQueryParameters) KafkaStreams#store(...)}:
      * <pre>{@code
      * KafkaStreams streams = ... // counting words
