--- conflicted
+++ resolved
@@ -1057,7 +1057,7 @@
      * records to it, and rereading all records from it, such that the resulting {@link KGroupedStream} is partitioned
      * correctly on its key.
      *
-     * @param  grouped  the {@link Grouped} instance used to specify {@link org.apache.kafka.common.serialization.Serdes}
+     * @param  grouped  the {@link Grouped} instance used to specify {@link Serdes}
      *                  and part of the name for a repartition topic if repartitioning is required.
      * @return a {@link KGroupedStream} that contains the grouped records of the original {@code KStream}
      * @see #groupBy(KeyValueMapper)
@@ -1152,7 +1152,7 @@
      * This operation is equivalent to calling {@link #selectKey(KeyValueMapper)} followed by {@link #groupByKey()}.
      *
      * @param selector a {@link KeyValueMapper} that computes a new key for grouping
-     * @param grouped  the {@link Grouped} instance used to specify {@link org.apache.kafka.common.serialization.Serdes}
+     * @param grouped  the {@link Grouped} instance used to specify {@link Serdes}
      *                 and part of the name for a repartition topic if repartitioning is required.
      * @param <KR>     the key type of the result {@link KGroupedStream}
      * @return a {@link KGroupedStream} that contains the grouped records of the original {@code KStream}
@@ -1535,26 +1535,6 @@
      * For this case, all data of the stream will be redistributed through the repartitioning topic by writing all
      * records to it, and rereading all records from it, such that the join input {@code KStream} is partitioned
      * correctly on its key.
-<<<<<<< HEAD
-     *
-     * @param  grouped  the {@link Grouped} instance used to specify {@link Serdes}
-     *                  and part of the name for a repartition topic if repartitioning is required.
-     * @return a {@link KGroupedStream} that contains the grouped records of the original {@code KStream}
-     * @see #groupBy(KeyValueMapper)
-     */
-    KGroupedStream<K, V> groupByKey(final Grouped<K, V> grouped);
-
-    /**
-     * Group the records of this {@code KStream} on a new key that is selected using the provided {@link KeyValueMapper}
-     * and default serializers and deserializers.
-     * {@link KGroupedStream} can be further grouped with other streams to form a {@link CogroupedKStream}.
-     * Grouping a stream on the record key is required before an aggregation operator can be applied to the data
-     * (cf. {@link KGroupedStream}).
-     * The {@link KeyValueMapper} selects a new key (which may or may not be of the same type) while preserving the
-     * original values.
-     * If the new record key is {@code null} the record will not be included in the resulting {@link KGroupedStream}
-=======
->>>>>>> 4fe324b5
      * <p>
      * Both of the joining {@code KStream}s will be materialized in local state stores with auto-generated store names.
      * For failure and recovery each store will be backed by an internal changelog topic that will be created in Kafka.
@@ -1734,13 +1714,6 @@
      * <p>
      * You can retrieve all generated internal topic names via {@link Topology#describe()}.
      *
-<<<<<<< HEAD
-     * @param selector a {@link KeyValueMapper} that computes a new key for grouping
-     * @param grouped  the {@link Grouped} instance used to specify {@link Serdes}
-     *                 and part of the name for a repartition topic if repartitioning is required.
-     * @param <KR>     the key type of the result {@link KGroupedStream}
-     * @return a {@link KGroupedStream} that contains the grouped records of the original {@code KStream}
-=======
      * @param otherStream the {@code KStream} to be joined with this stream
      * @param joiner      a {@link ValueJoiner} that computes the join result for a pair of matching records
      * @param windows     the specification of the {@link JoinWindows}
@@ -1751,7 +1724,6 @@
      * both {@code KStream} and within the joining window intervals
      * @see #join(KStream, ValueJoiner, JoinWindows)
      * @see #leftJoin(KStream, ValueJoiner, JoinWindows)
->>>>>>> 4fe324b5
      */
     <VO, VR> KStream<K, VR> outerJoin(final KStream<K, VO> otherStream,
                                       final ValueJoiner<? super V, ? super VO, ? extends VR> joiner,
