/**
 * Licensed to the Apache Software Foundation (ASF) under one or more
 * contributor license agreements.  See the NOTICE file distributed with
 * this work for additional information regarding copyright ownership.
 * The ASF licenses this file to You under the Apache License, Version 2.0
 * (the "License"); you may not use this file except in compliance with
 * the License.  You may obtain a copy of the License at
 *
 *    http://www.apache.org/licenses/LICENSE-2.0
 *
 * Unless required by applicable law or agreed to in writing, software
 * distributed under the License is distributed on an "AS IS" BASIS,
 * WITHOUT WARRANTIES OR CONDITIONS OF ANY KIND, either express or implied.
 * See the License for the specific language governing permissions and
 * limitations under the License.
 */

package org.apache.kafka.streams.kstream.internals;

<<<<<<< HEAD
import org.apache.kafka.common.serialization.Deserializer;
import org.apache.kafka.common.serialization.Serializer;
import org.apache.kafka.streams.kstream.Aggregator;
import org.apache.kafka.streams.kstream.InconsistentTypeInfoException;
import org.apache.kafka.streams.kstream.InsufficientTypeInfoException;
=======
import org.apache.kafka.streams.errors.TopologyBuilderException;
>>>>>>> 82c21914
import org.apache.kafka.streams.kstream.KStreamBuilder;
import org.apache.kafka.streams.kstream.KeyValueMapper;
import org.apache.kafka.streams.kstream.Transformer;
import org.apache.kafka.streams.kstream.TransformerSupplier;
import org.apache.kafka.streams.kstream.ValueJoiner;
import org.apache.kafka.streams.kstream.ValueMapper;
import org.apache.kafka.streams.kstream.ValueTransformer;
import org.apache.kafka.streams.kstream.ValueTransformerSupplier;
import org.apache.kafka.streams.kstream.type.internal.Resolver;
import org.apache.kafka.streams.kstream.type.TypeException;
import org.apache.kafka.streams.processor.TopologyException;

import java.lang.reflect.Method;
import java.lang.reflect.Type;
import java.util.HashSet;
import java.util.Set;

public abstract class AbstractStream<K> {

    protected final KStreamBuilder topology;
    protected final String name;
    protected final Set<String> sourceNodes;
    protected final Type keyType;
    protected final Type valueType;

    public AbstractStream(KStreamBuilder topology, String name, Set<String> sourceNodes, Type keyType, Type valueType) {
        this.topology = topology;
        this.name = name;
        this.sourceNodes = sourceNodes;
        this.keyType = keyType;
        this.valueType = valueType;
    }

    protected Set<String> ensureJoinableWith(AbstractStream<K> other) {

        if (this.keyType == null)
            throw new InsufficientTypeInfoException("key type of this stream");

        if (other.keyType == null)
            throw new InsufficientTypeInfoException("key type of other stream");

        if (!this.keyType.equals(other.keyType))
            throw new TopologyException("not joinable: key types do not match");

        Set<String> thisSourceNodes = sourceNodes;
        Set<String> otherSourceNodes = other.sourceNodes;

        if (thisSourceNodes == null || otherSourceNodes == null)
<<<<<<< HEAD
            throw new TopologyException("not joinable");
=======
            throw new TopologyBuilderException(this.name + " and " + other.name + " are not joinable");
>>>>>>> 82c21914

        Set<String> allSourceNodes = new HashSet<>();
        allSourceNodes.addAll(thisSourceNodes);
        allSourceNodes.addAll(otherSourceNodes);

        topology.copartitionSources(allSourceNodes);

        return allSourceNodes;
    }

    public static <T2, T1, R> ValueJoiner<T2, T1, R> reverseJoiner(final ValueJoiner<T1, T2, R> joiner) {
        return new ValueJoiner<T2, T1, R>() {
            @Override
            public R apply(T2 value2, T1 value1) {
                return joiner.apply(value1, value2);
            }
        };
    }

    protected <T> Serializer<T> getSerializer(Type type) {

        if (type == null)
            throw new InsufficientTypeInfoException();

        return topology.getSerializer(type);
    }

    protected <T> Deserializer<T> getDeserializer(Type type) {

        if (type == null)
            throw new InsufficientTypeInfoException();

        return topology.getDeserializer(type);
    }

    public static Type getKeyTypeFromKeyValueType(Type type) {
        return (type != null) ? Resolver.getKeyTypeFromKeyValueType(type) : null;
    }

    public static Type getValueTypeFromKeyValueType(Type type) {
        return (type != null) ? Resolver.getValueTypeFromKeyValueType(type) : null;
    }

    public static Type resolveReturnType(Object function) {
        try {
            Class funcInterface;

            if (function instanceof KeyValueMapper) {
                funcInterface = KeyValueMapper.class;
            } else if (function instanceof ValueMapper) {
                funcInterface = ValueMapper.class;
            } else if (function instanceof ValueJoiner) {
                funcInterface = ValueJoiner.class;
            } else {
                return null;
            }

            return Resolver.resolveReturnType(funcInterface, function);

        } catch (TypeException ex) {
            return null;
        }
    }

    public static Type resolveReturnType(Class interfaceClass, String methodName, Object implementation) {
        try {
            Method[] methods = interfaceClass.getDeclaredMethods();

            Method method = null;
            for (Method m : methods) {
                if (methodName.equals(m.getName())) {
                    method = m;
                    break;
                }
            }
            if (method == null)
                return null;

            return Resolver.resolveReturnType(method, implementation.getClass());

        } catch (TypeException ex) {
            return null;
        }
    }

    public static Type resolveReturnTypeFromSupplier(Class interfaceClass, String methodName, Object supplier) {
        try {
            Class supplierInterface;

            if (interfaceClass.equals(Transformer.class)) {
                supplierInterface = TransformerSupplier.class;
            } else if (interfaceClass.equals(ValueTransformer.class)) {
                supplierInterface = ValueTransformerSupplier.class;
            } else if (interfaceClass.equals(Aggregator.class)) {
                supplierInterface = Aggregator.class;
            } else {
                return null;
            }

            Type implementationType = Resolver.resolveReturnType(supplierInterface, supplier);

            Method[] methods = interfaceClass.getDeclaredMethods();

            Method method = null;
            for (Method m : methods) {
                if (methodName.equals(m.getName())) {
                    method = m;
                    break;
                }
            }
            if (method == null)
                return null;

            return Resolver.resolveReturnType(method, implementationType);

        } catch (TypeException ex) {
            return null;
        }
    }

    public static Type resolveElementTypeFromIterable(Type iterableType) {
        try {
            return Resolver.resolveElementTypeFromIterableType(iterableType);
        } catch (TypeException ex) {
            return null;
        }
    }

    public static void ensureConsistentTypes(Type... types) {
        Type type = null;

        for (Type t : types) {
            if (type == null) {
                type = t;
            } else {
                if (type != t)
                    throw new InconsistentTypeInfoException(types);
            }
        }
    }

}<|MERGE_RESOLUTION|>--- conflicted
+++ resolved
@@ -17,15 +17,12 @@
 
 package org.apache.kafka.streams.kstream.internals;
 
-<<<<<<< HEAD
 import org.apache.kafka.common.serialization.Deserializer;
 import org.apache.kafka.common.serialization.Serializer;
 import org.apache.kafka.streams.kstream.Aggregator;
 import org.apache.kafka.streams.kstream.InconsistentTypeInfoException;
 import org.apache.kafka.streams.kstream.InsufficientTypeInfoException;
-=======
 import org.apache.kafka.streams.errors.TopologyBuilderException;
->>>>>>> 82c21914
 import org.apache.kafka.streams.kstream.KStreamBuilder;
 import org.apache.kafka.streams.kstream.KeyValueMapper;
 import org.apache.kafka.streams.kstream.Transformer;
@@ -36,7 +33,6 @@
 import org.apache.kafka.streams.kstream.ValueTransformerSupplier;
 import org.apache.kafka.streams.kstream.type.internal.Resolver;
 import org.apache.kafka.streams.kstream.type.TypeException;
-import org.apache.kafka.streams.processor.TopologyException;
 
 import java.lang.reflect.Method;
 import java.lang.reflect.Type;
@@ -68,17 +64,13 @@
             throw new InsufficientTypeInfoException("key type of other stream");
 
         if (!this.keyType.equals(other.keyType))
-            throw new TopologyException("not joinable: key types do not match");
+            throw new TopologyBuilderException("not joinable: key types do not match");
 
         Set<String> thisSourceNodes = sourceNodes;
         Set<String> otherSourceNodes = other.sourceNodes;
 
         if (thisSourceNodes == null || otherSourceNodes == null)
-<<<<<<< HEAD
-            throw new TopologyException("not joinable");
-=======
             throw new TopologyBuilderException(this.name + " and " + other.name + " are not joinable");
->>>>>>> 82c21914
 
         Set<String> allSourceNodes = new HashSet<>();
         allSourceNodes.addAll(thisSourceNodes);
