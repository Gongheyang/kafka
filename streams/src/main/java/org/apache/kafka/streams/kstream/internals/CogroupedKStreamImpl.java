/*
 * Licensed to the Apache Software Foundation (ASF) under one or more
 * contributor license agreements. See the NOTICE file distributed with
 * this work for additional information regarding copyright ownership.
 * The ASF licenses this file to You under the Apache License, Version 2.0
 * (the "License"); you may not use this file except in compliance with
 * the License. You may obtain a copy of the License at
 *
 *    http://www.apache.org/licenses/LICENSE-2.0
 *
 * Unless required by applicable law or agreed to in writing, software
 * distributed under the License is distributed on an "AS IS" BASIS,
 * WITHOUT WARRANTIES OR CONDITIONS OF ANY KIND, either express or implied.
 * See the License for the specific language governing permissions and
 * limitations under the License.
 */
package org.apache.kafka.streams.kstream.internals;

import org.apache.kafka.common.utils.Bytes;
import org.apache.kafka.streams.kstream.Aggregator;
import org.apache.kafka.streams.kstream.CogroupedKStream;
import org.apache.kafka.streams.kstream.Initializer;
import org.apache.kafka.streams.kstream.KGroupedStream;
import org.apache.kafka.streams.kstream.KTable;
import org.apache.kafka.streams.kstream.Materialized;
import org.apache.kafka.streams.kstream.Named;
import org.apache.kafka.streams.kstream.SessionWindowedCogroupedKStream;
import org.apache.kafka.streams.kstream.SessionWindows;
import org.apache.kafka.streams.kstream.TimeWindowedCogroupedKStream;
import org.apache.kafka.streams.kstream.Window;
import org.apache.kafka.streams.kstream.Windows;
import org.apache.kafka.streams.kstream.internals.graph.StreamsGraphNode;
import org.apache.kafka.streams.state.KeyValueStore;

import java.util.LinkedHashMap;
import java.util.Map;
import java.util.Objects;
import java.util.Set;

public class CogroupedKStreamImpl<K, VOut> extends AbstractStream<K, VOut> implements CogroupedKStream<K, VOut> {

    static final String AGGREGATE_NAME = "COGROUPKSTREAM-AGGREGATE-";
    static final String MERGE_NAME = "COGROUPKSTREAM-MERGE-";

    final private Map<KGroupedStreamImpl<K, ?>, Aggregator<? super K, ? super Object, VOut>> groupPatterns;
    final private CogroupedStreamAggregateBuilder<K, VOut> aggregateBuilder;

    CogroupedKStreamImpl(final String name,
                         final Set<String> subTopologySourceNodes,
                         final StreamsGraphNode streamsGraphNode,
                         final InternalStreamsBuilder builder) {
        super(name, null, null, subTopologySourceNodes, streamsGraphNode, builder);
        groupPatterns = new LinkedHashMap<>();
        aggregateBuilder = new CogroupedStreamAggregateBuilder<>(builder);
    }

    @SuppressWarnings("unchecked")
    @Override
    public <VIn> CogroupedKStream<K, VOut> cogroup(final KGroupedStream<K, VIn> groupedStream,
                                                   final Aggregator<? super K, ? super VIn, VOut> aggregator) {
        Objects.requireNonNull(groupedStream, "groupedStream can't be null");
        Objects.requireNonNull(aggregator, "aggregator can't be null");
        groupPatterns.put((KGroupedStreamImpl<K, ?>) groupedStream,
                          (Aggregator<? super K, ? super Object, VOut>) aggregator);
        return this;
    }

    @Override
    public KTable<K, VOut> aggregate(final Initializer<VOut> initializer,
                                     final Materialized<K, VOut, KeyValueStore<Bytes, byte[]>> materialized) {
        return aggregate(initializer, NamedInternal.empty(), materialized);
    }

    @Override
    public KTable<K, VOut> aggregate(final Initializer<VOut> initializer, final Named named) {
        return aggregate(initializer, named, Materialized.with(keySerde, null));
    }

    @Override
    public KTable<K, VOut> aggregate(final Initializer<VOut> initializer,
                                     final Named named,
                                     final Materialized<K, VOut, KeyValueStore<Bytes, byte[]>> materialized) {
        Objects.requireNonNull(initializer, "initializer can't be null");
        Objects.requireNonNull(named, "named can't be null");
        Objects.requireNonNull(materialized, "materialized can't be null");
        return doAggregate(
            initializer,
            new NamedInternal(named),
            new MaterializedInternal<>(materialized, builder, AGGREGATE_NAME));
    }

    @Override
    public KTable<K, VOut> aggregate(final Initializer<VOut> initializer) {
        return aggregate(initializer, Materialized.with(keySerde, null));
    }

    @Override
    public <W extends Window> TimeWindowedCogroupedKStream<K, VOut> windowedBy(final Windows<W> windows) {
        Objects.requireNonNull(windows, "windows can't be null");
        return new TimeWindowedCogroupedKStreamImpl<>(
            windows,
            builder,
            subTopologySourceNodes,
            name,
            aggregateBuilder,
            streamsGraphNode,
            groupPatterns);
    }

    @Override
    public SessionWindowedCogroupedKStream<K, VOut> windowedBy(final SessionWindows sessionWindows) {
        Objects.requireNonNull(sessionWindows, "sessionWindows can't be null");
        return new SessionWindowedCogroupedKStreamImpl<>(sessionWindows,
            builder,
            subTopologySourceNodes,
            name,
            aggregateBuilder,
            streamsGraphNode,
            groupPatterns);
    }

    private KTable<K, VOut> doAggregate(final Initializer<VOut> initializer,
                                        final NamedInternal named,
                                        final MaterializedInternal<K, VOut, KeyValueStore<Bytes, byte[]>> materializedInternal) {
        return aggregateBuilder.build(
<<<<<<< HEAD
                groupPatterns,
                initializer,
                named,
                new TimestampedKeyValueStoreMaterializer<>(materializedInternal).materialize(),
                materializedInternal.keySerde(),
                materializedInternal.valueSerde(),
                materializedInternal.queryableStoreName());
=======
            groupPatterns,
            initializer,
            named,
            new TimestampedKeyValueStoreMaterializer<>(materializedInternal).materialize(),
            materializedInternal.keySerde(),
            materializedInternal.valueSerde(),
            materializedInternal.queryableStoreName());
>>>>>>> 4e54cca9
    }
}<|MERGE_RESOLUTION|>--- conflicted
+++ resolved
@@ -123,15 +123,6 @@
                                         final NamedInternal named,
                                         final MaterializedInternal<K, VOut, KeyValueStore<Bytes, byte[]>> materializedInternal) {
         return aggregateBuilder.build(
-<<<<<<< HEAD
-                groupPatterns,
-                initializer,
-                named,
-                new TimestampedKeyValueStoreMaterializer<>(materializedInternal).materialize(),
-                materializedInternal.keySerde(),
-                materializedInternal.valueSerde(),
-                materializedInternal.queryableStoreName());
-=======
             groupPatterns,
             initializer,
             named,
@@ -139,6 +130,5 @@
             materializedInternal.keySerde(),
             materializedInternal.valueSerde(),
             materializedInternal.queryableStoreName());
->>>>>>> 4e54cca9
     }
 }