--- conflicted
+++ resolved
@@ -43,11 +43,7 @@
 import org.apache.kafka.streams.state.Serdes;
 
 import java.lang.reflect.Array;
-<<<<<<< HEAD
 import java.lang.reflect.Type;
-import java.util.Collection;
-=======
->>>>>>> 23b8740d
 import java.util.HashSet;
 import java.util.Set;
 
@@ -75,13 +71,9 @@
 
     public static final String WINDOWED_NAME = "KSTREAM-WINDOWED-";
 
-<<<<<<< HEAD
-    public static final String AGGREGATE_NAME = "KSTREAM-AGGREGATE-";
-=======
     private static final String SELECT_NAME = "KSTREAM-SELECT-";
 
     private static final String AGGREGATE_NAME = "KSTREAM-AGGREGATE-";
->>>>>>> 23b8740d
 
     public static final String SINK_NAME = "KSTREAM-SINK-";
 
@@ -436,7 +428,7 @@
         topology.addStateStore(aggregateStore, aggregateName);
 
         // return the KTable representation with the intermediate topic as the sources
-        return new KTableImpl<>(topology, aggregateName, aggregateSupplier, sourceNodes);
+        return new KTableImpl<>(topology, aggregateName, aggregateSupplier, sourceNodes, null, null);
     }
 
     @Override
