/*
 * Licensed to the Apache Software Foundation (ASF) under one or more
 * contributor license agreements. See the NOTICE file distributed with
 * this work for additional information regarding copyright ownership.
 * The ASF licenses this file to You under the Apache License, Version 2.0
 * (the "License"); you may not use this file except in compliance with
 * the License. You may obtain a copy of the License at
 *
 *    http://www.apache.org/licenses/LICENSE-2.0
 *
 * Unless required by applicable law or agreed to in writing, software
 * distributed under the License is distributed on an "AS IS" BASIS,
 * WITHOUT WARRANTIES OR CONDITIONS OF ANY KIND, either express or implied.
 * See the License for the specific language governing permissions and
 * limitations under the License.
 */
package org.apache.kafka.streams.kstream.internals;

import org.apache.kafka.common.metrics.Sensor;
import org.apache.kafka.streams.kstream.Reducer;
import org.apache.kafka.streams.processor.AbstractProcessor;
import org.apache.kafka.streams.processor.Processor;
import org.apache.kafka.streams.processor.ProcessorContext;
import org.apache.kafka.streams.processor.internals.metrics.StreamsMetricsImpl;
<<<<<<< HEAD
import org.apache.kafka.streams.processor.internals.metrics.ThreadMetrics;
import org.apache.kafka.streams.state.KeyValueStore;

=======
import org.apache.kafka.streams.state.TimestampedKeyValueStore;
import org.apache.kafka.streams.state.ValueAndTimestamp;
>>>>>>> fc616cb5
import org.slf4j.Logger;
import org.slf4j.LoggerFactory;

import static org.apache.kafka.streams.state.ValueAndTimestamp.getValueOrNull;

public class KStreamReduce<K, V> implements KStreamAggProcessorSupplier<K, K, V, V> {
    private static final Logger LOG = LoggerFactory.getLogger(KStreamReduce.class);

    private final String storeName;
    private final Reducer<V> reducer;

    private boolean sendOldValues = false;

    KStreamReduce(final String storeName, final Reducer<V> reducer) {
        this.storeName = storeName;
        this.reducer = reducer;
    }

    @Override
    public Processor<K, V> get() {
        return new KStreamReduceProcessor();
    }

    @Override
    public void enableSendingOldValues() {
        sendOldValues = true;
    }


    private class KStreamReduceProcessor extends AbstractProcessor<K, V> {
        private TimestampedKeyValueStore<K, V> store;
        private TimestampedTupleForwarder<K, V> tupleForwarder;
        private StreamsMetricsImpl metrics;
        private Sensor skippedRecordsSensor;

        @SuppressWarnings("unchecked")
        @Override
        public void init(final ProcessorContext context) {
            super.init(context);
            metrics = (StreamsMetricsImpl) context.metrics();
<<<<<<< HEAD
            skippedRecordsSensor = ThreadMetrics.skipRecordSensor(metrics);

            store = (KeyValueStore<K, V>) context.getStateStore(storeName);
            tupleForwarder = new TupleForwarder<>(store, context, new ForwardingCacheFlushListener<K, V>(context), sendOldValues);
=======
            store = (TimestampedKeyValueStore<K, V>) context.getStateStore(storeName);
            tupleForwarder = new TimestampedTupleForwarder<>(
                store,
                context,
                new TimestampedCacheFlushListener<>(context),
                sendOldValues);
>>>>>>> fc616cb5
        }

        @Override
        public void process(final K key, final V value) {
            // If the key or value is null we don't need to proceed
            if (key == null || value == null) {
                LOG.warn(
                    "Skipping record due to null key or value. key=[{}] value=[{}] topic=[{}] partition=[{}] offset=[{}]",
                    key, value, context().topic(), context().partition(), context().offset()
                );
                skippedRecordsSensor.record();
                return;
            }

            final ValueAndTimestamp<V> oldAggAndTimestamp = store.get(key);
            final V oldAgg = getValueOrNull(oldAggAndTimestamp);

            final V newAgg;
            final long newTimestamp;

            if (oldAgg == null) {
                newAgg = value;
                newTimestamp = context().timestamp();
            } else {
                newAgg = reducer.apply(oldAgg, value);
                newTimestamp = Math.max(context().timestamp(), oldAggAndTimestamp.timestamp());
            }

            store.put(key, ValueAndTimestamp.make(newAgg, newTimestamp));
            tupleForwarder.maybeForward(key, newAgg, sendOldValues ? oldAgg : null, newTimestamp);
        }
    }

    @Override
    public KTableValueGetterSupplier<K, V> view() {
        return new KTableValueGetterSupplier<K, V>() {

            public KTableValueGetter<K, V> get() {
                return new KStreamReduceValueGetter();
            }

            @Override
            public String[] storeNames() {
                return new String[]{storeName};
            }
        };
    }


    private class KStreamReduceValueGetter implements KTableValueGetter<K, V> {
        private TimestampedKeyValueStore<K, V> store;

        @SuppressWarnings("unchecked")
        @Override
        public void init(final ProcessorContext context) {
            store = (TimestampedKeyValueStore<K, V>) context.getStateStore(storeName);
        }

        @Override
        public ValueAndTimestamp<V> get(final K key) {
            return store.get(key);
        }

        @Override
        public void close() {}
    }
}
<|MERGE_RESOLUTION|>--- conflicted
+++ resolved
@@ -22,14 +22,9 @@
 import org.apache.kafka.streams.processor.Processor;
 import org.apache.kafka.streams.processor.ProcessorContext;
 import org.apache.kafka.streams.processor.internals.metrics.StreamsMetricsImpl;
-<<<<<<< HEAD
 import org.apache.kafka.streams.processor.internals.metrics.ThreadMetrics;
-import org.apache.kafka.streams.state.KeyValueStore;
-
-=======
 import org.apache.kafka.streams.state.TimestampedKeyValueStore;
 import org.apache.kafka.streams.state.ValueAndTimestamp;
->>>>>>> fc616cb5
 import org.slf4j.Logger;
 import org.slf4j.LoggerFactory;
 
@@ -70,19 +65,13 @@
         public void init(final ProcessorContext context) {
             super.init(context);
             metrics = (StreamsMetricsImpl) context.metrics();
-<<<<<<< HEAD
             skippedRecordsSensor = ThreadMetrics.skipRecordSensor(metrics);
-
-            store = (KeyValueStore<K, V>) context.getStateStore(storeName);
-            tupleForwarder = new TupleForwarder<>(store, context, new ForwardingCacheFlushListener<K, V>(context), sendOldValues);
-=======
             store = (TimestampedKeyValueStore<K, V>) context.getStateStore(storeName);
             tupleForwarder = new TimestampedTupleForwarder<>(
                 store,
                 context,
                 new TimestampedCacheFlushListener<>(context),
                 sendOldValues);
->>>>>>> fc616cb5
         }
 
         @Override
