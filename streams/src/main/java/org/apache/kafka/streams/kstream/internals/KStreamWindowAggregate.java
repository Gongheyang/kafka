--- conflicted
+++ resolved
@@ -29,13 +29,9 @@
 import org.apache.kafka.streams.processor.ProcessorContext;
 import org.apache.kafka.streams.processor.internals.InternalProcessorContext;
 import org.apache.kafka.streams.processor.internals.metrics.StreamsMetricsImpl;
-<<<<<<< HEAD
 import org.apache.kafka.streams.processor.internals.metrics.ThreadMetrics;
-import org.apache.kafka.streams.state.WindowStore;
-=======
 import org.apache.kafka.streams.state.TimestampedWindowStore;
 import org.apache.kafka.streams.state.ValueAndTimestamp;
->>>>>>> fc616cb5
 import org.slf4j.Logger;
 import org.slf4j.LoggerFactory;
 
@@ -92,25 +88,17 @@
         public void init(final ProcessorContext context) {
             super.init(context);
             internalProcessorContext = (InternalProcessorContext) context;
-<<<<<<< HEAD
 
             metrics = internalProcessorContext.metrics();
 
             lateRecordDropSensor = Sensors.lateRecordDropSensor(internalProcessorContext);
             skippedRecordsSensor = ThreadMetrics.skipRecordSensor(metrics);
-
-            windowStore = (WindowStore<K, Agg>) context.getStateStore(storeName);
-            tupleForwarder = new TupleForwarder<>(windowStore, context, new ForwardingCacheFlushListener<>(context), sendOldValues);
-=======
-            metrics = (StreamsMetricsImpl) context.metrics();
-            lateRecordDropSensor = Sensors.lateRecordDropSensor(internalProcessorContext);
             windowStore = (TimestampedWindowStore<K, Agg>) context.getStateStore(storeName);
             tupleForwarder = new TimestampedTupleForwarder<>(
                 windowStore,
                 context,
                 new TimestampedCacheFlushListener<>(context),
                 sendOldValues);
->>>>>>> fc616cb5
         }
 
         @Override
