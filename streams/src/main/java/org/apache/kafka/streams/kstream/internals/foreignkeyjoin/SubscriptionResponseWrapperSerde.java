--- conflicted
+++ resolved
@@ -25,10 +25,6 @@
 public class SubscriptionResponseWrapperSerde<V> implements Serde<SubscriptionResponseWrapper<V>> {
     private final SubscriptionResponseWrapperSerializer<V> serializer;
     private final SubscriptionResponseWrapperDeserializer<V> deserializer;
-<<<<<<< HEAD
-    public final static int VERSION_BITS = 7;
-=======
->>>>>>> fd8394c1
 
     public SubscriptionResponseWrapperSerde(final Serde<V> foreignValueSerde) {
         serializer = new SubscriptionResponseWrapperSerializer<>(foreignValueSerde.serializer());
