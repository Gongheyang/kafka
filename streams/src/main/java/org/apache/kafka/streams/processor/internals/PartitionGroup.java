/*
 * Licensed to the Apache Software Foundation (ASF) under one or more
 * contributor license agreements. See the NOTICE file distributed with
 * this work for additional information regarding copyright ownership.
 * The ASF licenses this file to You under the Apache License, Version 2.0
 * (the "License"); you may not use this file except in compliance with
 * the License. You may obtain a copy of the License at
 *
 *    http://www.apache.org/licenses/LICENSE-2.0
 *
 * Unless required by applicable law or agreed to in writing, software
 * distributed under the License is distributed on an "AS IS" BASIS,
 * WITHOUT WARRANTIES OR CONDITIONS OF ANY KIND, either express or implied.
 * See the License for the specific language governing permissions and
 * limitations under the License.
 */
package org.apache.kafka.streams.processor.internals;

import org.apache.kafka.clients.consumer.ConsumerRecord;
import org.apache.kafka.common.TopicPartition;

import java.util.Collections;
import java.util.Comparator;
import java.util.Map;
import java.util.PriorityQueue;
import java.util.Set;

/**
 * A PartitionGroup is composed from a set of partitions. It also maintains the timestamp of this
 * group, a.k.a. the stream time of the associated task. It is defined as the maximum timestamp of
 * all the records having been retrieved for processing from this PartitionGroup so far.
 *
 * We decide from which partition to retrieve the next record to process based on partitions' timestamps.
 * The timestamp of a specific partition is initialized as UNKNOWN (-1), and is updated with the head record's timestamp
 * if it is smaller (i.e. it should be monotonically increasing); when the partition's buffer becomes empty and there is
 * no head record, the partition's timestamp will not be updated any more.
 */
public class PartitionGroup {

    private final Map<TopicPartition, RecordQueue> partitionQueues;
    private final PriorityQueue<RecordQueue> nonEmptyQueuesByTime;
<<<<<<< HEAD
    private final int numQueues;
=======
>>>>>>> afe00eff

    private long streamTime;
    private int totalBuffered;
    private boolean allBuffered;


    public static class RecordInfo {
        RecordQueue queue;

        public ProcessorNode node() {
            return queue.source();
        }

        public TopicPartition partition() {
            return queue.partition();
        }

        RecordQueue queue() {
            return queue;
        }
    }

    PartitionGroup(final Map<TopicPartition, RecordQueue> partitionQueues) {
        nonEmptyQueuesByTime = new PriorityQueue<>(partitionQueues.size(), Comparator.comparingLong(RecordQueue::timestamp));
        this.partitionQueues = partitionQueues;
        totalBuffered = 0;
        allBuffered = false;
        streamTime = RecordQueue.NOT_KNOWN;
        numQueues = this.partitionQueues.keySet().size();
    }

    /**
     * Get the next record and queue
     *
     * @return StampedRecord
     */
    StampedRecord nextRecord(final RecordInfo info) {
        StampedRecord record = null;

        final RecordQueue queue = nonEmptyQueuesByTime.poll();
        info.queue = queue;

        if (queue != null) {
            // get the first record from this queue.
            record = queue.poll();

            if (record != null) {
                --totalBuffered;

                if (queue.isEmpty()) {
                    // if a certain queue has been drained, reset the flag
                    allBuffered = false;
                } else {
                    nonEmptyQueuesByTime.offer(queue);
                } else {
                    // if a certain queue has been drained, reset the flag
                    allBuffered = false;
                }

                // always update the stream time to the record's timestamp yet to be processed if it is larger
<<<<<<< HEAD
                streamTime = record.timestamp > streamTime ? record.timestamp : streamTime;
=======
                streamTime = Math.max(streamTime, record.timestamp);
>>>>>>> afe00eff
            }
        }

        return record;
    }

    /**
     * Adds raw records to this partition group
     *
     * @param partition the partition
     * @param rawRecords  the raw records
     * @return the queue size for the partition
     */
    int addRawRecords(final TopicPartition partition, final Iterable<ConsumerRecord<byte[], byte[]>> rawRecords) {
        final RecordQueue recordQueue = partitionQueues.get(partition);

        final int oldSize = recordQueue.size();
        final int newSize = recordQueue.addRawRecords(rawRecords);

        // add this record queue to be considered for processing in the future if it was empty before
        if (oldSize == 0 && newSize > 0) {
            nonEmptyQueuesByTime.offer(recordQueue);

<<<<<<< HEAD
            // if all partitions now are non-empty, set the flag and compute the stream time
            if (nonEmptyQueuesByTime.size() == numQueues) {
                allBuffered = true;

                // since we may enforce processing even if some queue is empty, it is possible that after some
                // raw data has been added to that queue the new partition's timestamp is even smaller than the current
                // stream time, in this case we should not update.
                final long newTimestamp = nonEmptyQueuesByTime.peek().timestamp();
                streamTime = newTimestamp > streamTime ? newTimestamp : streamTime;
=======
            // if all partitions now are non-empty, set the flag
            // we do not need to update the stream time here since this task will definitely be
            // processed next, and hence the stream time will be updated when we retrieved records by then
            if (nonEmptyQueuesByTime.size() == this.partitionQueues.size()) {
                allBuffered = true;
>>>>>>> afe00eff
            }
        }

        totalBuffered += newSize - oldSize;

        return newSize;
    }

    public Set<TopicPartition> partitions() {
        return Collections.unmodifiableSet(partitionQueues.keySet());
    }

    /**
     * Return the timestamp of this partition group as the smallest
     * partition timestamp among all its partitions
     */
    public long timestamp() {
        return streamTime;
    }

    /**
     * @throws IllegalStateException if the record's partition does not belong to this partition group
     */
    int numBuffered(final TopicPartition partition) {
        final RecordQueue recordQueue = partitionQueues.get(partition);

        if (recordQueue == null) {
            throw new IllegalStateException(String.format("Record's partition %s does not belong to this partition-group.", partition));
        }

        return recordQueue.size();
    }

    int numBuffered() {
        return totalBuffered;
    }

    boolean allPartitionsBuffered() {
        return allBuffered;
    }

    public void close() {
        clear();
        partitionQueues.clear();
    }

    public void clear() {
        nonEmptyQueuesByTime.clear();
        for (final RecordQueue queue : partitionQueues.values()) {
            queue.clear();
        }
    }
}<|MERGE_RESOLUTION|>--- conflicted
+++ resolved
@@ -39,10 +39,6 @@
 
     private final Map<TopicPartition, RecordQueue> partitionQueues;
     private final PriorityQueue<RecordQueue> nonEmptyQueuesByTime;
-<<<<<<< HEAD
-    private final int numQueues;
-=======
->>>>>>> afe00eff
 
     private long streamTime;
     private int totalBuffered;
@@ -71,7 +67,6 @@
         totalBuffered = 0;
         allBuffered = false;
         streamTime = RecordQueue.NOT_KNOWN;
-        numQueues = this.partitionQueues.keySet().size();
     }
 
     /**
@@ -97,17 +92,10 @@
                     allBuffered = false;
                 } else {
                     nonEmptyQueuesByTime.offer(queue);
-                } else {
-                    // if a certain queue has been drained, reset the flag
-                    allBuffered = false;
                 }
 
                 // always update the stream time to the record's timestamp yet to be processed if it is larger
-<<<<<<< HEAD
-                streamTime = record.timestamp > streamTime ? record.timestamp : streamTime;
-=======
                 streamTime = Math.max(streamTime, record.timestamp);
->>>>>>> afe00eff
             }
         }
 
@@ -131,23 +119,11 @@
         if (oldSize == 0 && newSize > 0) {
             nonEmptyQueuesByTime.offer(recordQueue);
 
-<<<<<<< HEAD
-            // if all partitions now are non-empty, set the flag and compute the stream time
-            if (nonEmptyQueuesByTime.size() == numQueues) {
-                allBuffered = true;
-
-                // since we may enforce processing even if some queue is empty, it is possible that after some
-                // raw data has been added to that queue the new partition's timestamp is even smaller than the current
-                // stream time, in this case we should not update.
-                final long newTimestamp = nonEmptyQueuesByTime.peek().timestamp();
-                streamTime = newTimestamp > streamTime ? newTimestamp : streamTime;
-=======
             // if all partitions now are non-empty, set the flag
             // we do not need to update the stream time here since this task will definitely be
             // processed next, and hence the stream time will be updated when we retrieved records by then
             if (nonEmptyQueuesByTime.size() == this.partitionQueues.size()) {
                 allBuffered = true;
->>>>>>> afe00eff
             }
         }
 
