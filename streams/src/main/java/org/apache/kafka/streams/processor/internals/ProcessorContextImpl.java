/*
 * Licensed to the Apache Software Foundation (ASF) under one or more
 * contributor license agreements. See the NOTICE file distributed with
 * this work for additional information regarding copyright ownership.
 * The ASF licenses this file to You under the Apache License, Version 2.0
 * (the "License"); you may not use this file except in compliance with
 * the License. You may obtain a copy of the License at
 *
 *    http://www.apache.org/licenses/LICENSE-2.0
 *
 * Unless required by applicable law or agreed to in writing, software
 * distributed under the License is distributed on an "AS IS" BASIS,
 * WITHOUT WARRANTIES OR CONDITIONS OF ANY KIND, either express or implied.
 * See the License for the specific language governing permissions and
 * limitations under the License.
 */
package org.apache.kafka.streams.processor.internals;

import org.apache.kafka.streams.KeyValue;
import org.apache.kafka.streams.StreamsConfig;
import org.apache.kafka.streams.errors.StreamsException;
import org.apache.kafka.streams.internals.ApiUtils;
import org.apache.kafka.streams.kstream.Windowed;
import org.apache.kafka.streams.processor.Cancellable;
import org.apache.kafka.streams.processor.ProcessorContext;
import org.apache.kafka.streams.processor.PunctuationType;
import org.apache.kafka.streams.processor.Punctuator;
import org.apache.kafka.streams.processor.StateStore;
import org.apache.kafka.streams.processor.TaskId;
import org.apache.kafka.streams.processor.To;
import org.apache.kafka.streams.processor.internals.metrics.StreamsMetricsImpl;
import org.apache.kafka.streams.state.KeyValueIterator;
import org.apache.kafka.streams.state.KeyValueStore;
import org.apache.kafka.streams.state.SessionStore;
import org.apache.kafka.streams.state.TimestampedKeyValueStore;
import org.apache.kafka.streams.state.TimestampedWindowStore;
import org.apache.kafka.streams.state.ValueAndTimestamp;
import org.apache.kafka.streams.state.WindowStore;
import org.apache.kafka.streams.state.WindowStoreIterator;
import org.apache.kafka.streams.state.internals.ThreadCache;
import org.apache.kafka.streams.state.internals.TimestampedSerializedKeyValueStore;
import org.apache.kafka.streams.state.internals.WrappedStateStore;

import java.time.Duration;
import java.util.List;

import static org.apache.kafka.streams.internals.ApiUtils.prepareMillisCheckFailMsgPrefix;

public class ProcessorContextImpl extends AbstractProcessorContext implements RecordCollector.Supplier {

    private final StreamTask task;
    private final RecordCollector collector;
    private final ToInternal toInternal = new ToInternal();
    private final static To SEND_TO_ALL = To.all();

    ProcessorContextImpl(final TaskId id,
                         final StreamTask task,
                         final StreamsConfig config,
                         final RecordCollector collector,
                         final ProcessorStateManager stateMgr,
                         final StreamsMetricsImpl metrics,
                         final ThreadCache cache) {
        super(id, config, metrics, stateMgr, cache);
        this.task = task;
        this.collector = collector;
    }

    public ProcessorStateManager getStateMgr() {
        return (ProcessorStateManager) stateManager;
    }

    @Override
    public RecordCollector recordCollector() {
        return collector;
    }

    /**
     * @throws StreamsException if an attempt is made to access this state store from an unknown node
     */
    @Override
    public StateStore getStateStore(final String name) {
        if (currentNode() == null) {
            throw new StreamsException("Accessing from an unknown node");
        }

        final StateStore global = stateManager.getGlobalStore(name);
        if (global != null) {
            if (global instanceof TimestampedKeyValueStore) {
                return new TimestampedKeyValueStoreReadOnlyDecorator<>((TimestampedKeyValueStore<?, ?>) global);
            } else if (global instanceof KeyValueStore) {
                return new KeyValueStoreReadOnlyDecorator<>((KeyValueStore<?, ?>) global);
            } else if (global instanceof TimestampedWindowStore) {
                return new TimestampedWindowStoreReadOnlyDecorator<>((TimestampedWindowStore<?, ?>) global);
            } else if (global instanceof WindowStore) {
                return new WindowStoreReadOnlyDecorator<>((WindowStore<?, ?>) global);
            } else if (global instanceof SessionStore) {
                return new SessionStoreReadOnlyDecorator<>((SessionStore<?, ?>) global);
            }

            return global;
        }

        if (!currentNode().stateStores.contains(name)) {
            throw new StreamsException("Processor " + currentNode().name() + " has no access to StateStore " + name +
                " as the store is not connected to the processor. If you add stores manually via '.addStateStore()' " +
                "make sure to connect the added store to the processor by providing the processor name to " +
                "'.addStateStore()' or connect them via '.connectProcessorAndStateStores()'. " +
                "DSL users need to provide the store name to '.process()', '.transform()', or '.transformValues()' " +
                "to connect the store to the corresponding operator. If you do not add stores manually, " +
                "please file a bug report at https://issues.apache.org/jira/projects/KAFKA.");
        }

        final StateStore store = stateManager.getStore(name);
        if (store instanceof TimestampedKeyValueStore) {
<<<<<<< HEAD
            return new TimestampedKeyValueStoreReadWriteDecorator((TimestampedSerializedKeyValueStore) store);
=======
            return new TimestampedKeyValueStoreReadWriteDecorator<>((TimestampedKeyValueStore<?, ?>) store);
>>>>>>> 454c3cf6
        } else if (store instanceof KeyValueStore) {
            return new KeyValueStoreReadWriteDecorator<>((KeyValueStore<?, ?>) store);
        } else if (store instanceof TimestampedWindowStore) {
            return new TimestampedWindowStoreReadWriteDecorator<>((TimestampedWindowStore<?, ?>) store);
        } else if (store instanceof WindowStore) {
            return new WindowStoreReadWriteDecorator<>((WindowStore<?, ?>) store);
        } else if (store instanceof SessionStore) {
            return new SessionStoreReadWriteDecorator<>((SessionStore<?, ?>) store);
        }

        return store;
    }

    @Override
    public <K, V> void forward(final K key,
                               final V value) {
        forward(key, value, SEND_TO_ALL);
    }

    @Override
    @Deprecated
    public <K, V> void forward(final K key,
                               final V value,
                               final int childIndex) {
        forward(
            key,
            value,
            To.child((currentNode().children()).get(childIndex).name()));
    }

    @Override
    @Deprecated
    public <K, V> void forward(final K key,
                               final V value,
                               final String childName) {
        forward(key, value, To.child(childName));
    }

    @SuppressWarnings("unchecked")
    @Override
    public <K, V> void forward(final K key,
                               final V value,
                               final To to) {
        final ProcessorNode<?, ?> previousNode = currentNode();
        final ProcessorRecordContext previousContext = recordContext;

        try {
            toInternal.update(to);
            if (toInternal.hasTimestamp()) {
                recordContext = new ProcessorRecordContext(
                    toInternal.timestamp(),
                    recordContext.offset(),
                    recordContext.partition(),
                    recordContext.topic(),
                    recordContext.headers());
            }

            final String sendTo = toInternal.child();
            if (sendTo == null) {
                final List<ProcessorNode<?, ?>> children = currentNode().children();
                for (final ProcessorNode<?, ?> child : children) {
                    forward((ProcessorNode<K, V>) child, key, value);
                }
            } else {
                final ProcessorNode<K, V> child = currentNode().getChild(sendTo);
                if (child == null) {
                    throw new StreamsException("Unknown downstream node: " + sendTo
                        + " either does not exist or is not connected to this processor.");
                }
                forward(child, key, value);
            }
        } finally {
            recordContext = previousContext;
            setCurrentNode(previousNode);
        }
    }

    private <K, V> void forward(final ProcessorNode<K, V> child,
                                final K key,
                                final V value) {
        setCurrentNode(child);
        child.process(key, value);
    }

    @Override
    public void commit() {
        task.requestCommit();
    }

    @Override
    @Deprecated
    public Cancellable schedule(final long intervalMs,
                                final PunctuationType type,
                                final Punctuator callback) {
        if (intervalMs < 1) {
            throw new IllegalArgumentException("The minimum supported scheduling interval is 1 millisecond.");
        }
        return task.schedule(intervalMs, type, callback);
    }

    @SuppressWarnings("deprecation") // removing #schedule(final long intervalMs,...) will fix this
    @Override
    public Cancellable schedule(final Duration interval,
                                final PunctuationType type,
                                final Punctuator callback) throws IllegalArgumentException {
        final String msgPrefix = prepareMillisCheckFailMsgPrefix(interval, "interval");
        return schedule(ApiUtils.validateMillisecondDuration(interval, msgPrefix), type, callback);
    }

    private abstract static class StateStoreReadOnlyDecorator<T extends StateStore, K, V>
        extends WrappedStateStore<T, K, V> {

        static final String ERROR_MESSAGE = "Global store is read only";

        private StateStoreReadOnlyDecorator(final T inner) {
            super(inner);
        }

        @Override
        public void flush() {
            throw new UnsupportedOperationException(ERROR_MESSAGE);
        }

        @Override
        public void init(final ProcessorContext context,
                         final StateStore root) {
            throw new UnsupportedOperationException(ERROR_MESSAGE);
        }

        @Override
        public void close() {
            throw new UnsupportedOperationException(ERROR_MESSAGE);
        }
    }

    private static class KeyValueStoreReadOnlyDecorator<K, V>
        extends StateStoreReadOnlyDecorator<KeyValueStore<K, V>, K, V>
        implements KeyValueStore<K, V> {

        private KeyValueStoreReadOnlyDecorator(final KeyValueStore<K, V> inner) {
            super(inner);
        }

        @Override
        public V get(final K key) {
            return wrapped().get(key);
        }

        @Override
        public KeyValueIterator<K, V> range(final K from,
                                            final K to) {
            return wrapped().range(from, to);
        }

        @Override
        public KeyValueIterator<K, V> all() {
            return wrapped().all();
        }

        @Override
        public long approximateNumEntries() {
            return wrapped().approximateNumEntries();
        }

        @Override
        public void put(final K key,
                        final V value) {
            throw new UnsupportedOperationException(ERROR_MESSAGE);
        }

        @Override
        public V putIfAbsent(final K key,
                             final V value) {
            throw new UnsupportedOperationException(ERROR_MESSAGE);
        }

        @Override
        public void putAll(final List<KeyValue<K, V>> entries) {
            throw new UnsupportedOperationException(ERROR_MESSAGE);
        }

        @Override
        public V delete(final K key) {
            throw new UnsupportedOperationException(ERROR_MESSAGE);
        }
    }

    private static class TimestampedKeyValueStoreReadOnlyDecorator<K, V>
        extends KeyValueStoreReadOnlyDecorator<K, ValueAndTimestamp<V>>
        implements TimestampedKeyValueStore<K, V> {

        private TimestampedKeyValueStoreReadOnlyDecorator(final TimestampedKeyValueStore<K, V> inner) {
            super(inner);
        }
    }

    private static class WindowStoreReadOnlyDecorator<K, V>
        extends StateStoreReadOnlyDecorator<WindowStore<K, V>, K, V>
        implements WindowStore<K, V> {

        private WindowStoreReadOnlyDecorator(final WindowStore<K, V> inner) {
            super(inner);
        }

        @Deprecated
        @Override
        public void put(final K key,
                        final V value) {
            throw new UnsupportedOperationException(ERROR_MESSAGE);
        }

        @Override
        public void put(final K key,
                        final V value,
                        final long windowStartTimestamp) {
            throw new UnsupportedOperationException(ERROR_MESSAGE);
        }

        @Override
        public V fetch(final K key,
                       final long time) {
            return wrapped().fetch(key, time);
        }

        @Override
        @Deprecated
        public WindowStoreIterator<V> fetch(final K key,
                                            final long timeFrom,
                                            final long timeTo) {
            return wrapped().fetch(key, timeFrom, timeTo);
        }

        @Override
        @Deprecated
        public KeyValueIterator<Windowed<K>, V> fetch(final K from,
                                                      final K to,
                                                      final long timeFrom,
                                                      final long timeTo) {
            return wrapped().fetch(from, to, timeFrom, timeTo);
        }

        @Override
        public KeyValueIterator<Windowed<K>, V> all() {
            return wrapped().all();
        }

        @Override
        @Deprecated
        public KeyValueIterator<Windowed<K>, V> fetchAll(final long timeFrom,
                                                         final long timeTo) {
            return wrapped().fetchAll(timeFrom, timeTo);
        }
    }

    private static class TimestampedWindowStoreReadOnlyDecorator<K, V>
        extends WindowStoreReadOnlyDecorator<K, ValueAndTimestamp<V>>
        implements TimestampedWindowStore<K, V> {

        private TimestampedWindowStoreReadOnlyDecorator(final TimestampedWindowStore<K, V> inner) {
            super(inner);
        }
    }

    private static class SessionStoreReadOnlyDecorator<K, AGG>
        extends StateStoreReadOnlyDecorator<SessionStore<K, AGG>, K, AGG>
        implements SessionStore<K, AGG> {

        private SessionStoreReadOnlyDecorator(final SessionStore<K, AGG> inner) {
            super(inner);
        }

        @Override
        public KeyValueIterator<Windowed<K>, AGG> findSessions(final K key,
                                                               final long earliestSessionEndTime,
                                                               final long latestSessionStartTime) {
            return wrapped().findSessions(key, earliestSessionEndTime, latestSessionStartTime);
        }

        @Override
        public KeyValueIterator<Windowed<K>, AGG> findSessions(final K keyFrom,
                                                               final K keyTo,
                                                               final long earliestSessionEndTime,
                                                               final long latestSessionStartTime) {
            return wrapped().findSessions(keyFrom, keyTo, earliestSessionEndTime, latestSessionStartTime);
        }

        @Override
        public void remove(final Windowed<K> sessionKey) {
            throw new UnsupportedOperationException(ERROR_MESSAGE);
        }

        @Override
        public void put(final Windowed<K> sessionKey,
                        final AGG aggregate) {
            throw new UnsupportedOperationException(ERROR_MESSAGE);
        }

        @Override
        public AGG fetchSession(final K key, final long startTime, final long endTime) {
            return wrapped().fetchSession(key, startTime, endTime);
        }

        @Override
        public KeyValueIterator<Windowed<K>, AGG> fetch(final K key) {
            return wrapped().fetch(key);
        }

        @Override
        public KeyValueIterator<Windowed<K>, AGG> fetch(final K from,
                                                        final K to) {
            return wrapped().fetch(from, to);
        }
    }

    private abstract static class StateStoreReadWriteDecorator<T extends StateStore, K, V>
        extends WrappedStateStore<T, K, V> {

        static final String ERROR_MESSAGE = "This method may only be called by Kafka Streams";

        private StateStoreReadWriteDecorator(final T inner) {
            super(inner);
        }

        @Override
        public void init(final ProcessorContext context,
                         final StateStore root) {
            throw new UnsupportedOperationException(ERROR_MESSAGE);
        }

        @Override
        public void close() {
            throw new UnsupportedOperationException(ERROR_MESSAGE);
        }
    }

    static class KeyValueStoreReadWriteDecorator<K, V>
        extends StateStoreReadWriteDecorator<KeyValueStore<K, V>, K, V>
        implements KeyValueStore<K, V> {

        KeyValueStoreReadWriteDecorator(final KeyValueStore<K, V> inner) {
            super(inner);
        }

        @Override
        public V get(final K key) {
            return wrapped().get(key);
        }

        @Override
        public KeyValueIterator<K, V> range(final K from,
                                            final K to) {
            return wrapped().range(from, to);
        }

        @Override
        public KeyValueIterator<K, V> all() {
            return wrapped().all();
        }

        @Override
        public long approximateNumEntries() {
            return wrapped().approximateNumEntries();
        }

        @Override
        public void put(final K key,
                        final V value) {
            wrapped().put(key, value);
        }

        @Override
        public V putIfAbsent(final K key,
                             final V value) {
            return wrapped().putIfAbsent(key, value);
        }

        @Override
        public void putAll(final List<KeyValue<K, V>> entries) {
            wrapped().putAll(entries);
        }

        @Override
        public V delete(final K key) {
            return wrapped().delete(key);
        }
    }

    static class TimestampedKeyValueStoreReadWriteDecorator<K, V>
        extends KeyValueStoreReadWriteDecorator<K, ValueAndTimestamp<V>>
        implements TimestampedSerializedKeyValueStore<K, V> {

        TimestampedKeyValueStoreReadWriteDecorator(final TimestampedSerializedKeyValueStore<K, V> inner) {
            super(inner);
        }

        @Override
        public RawAndDeserializedValue<V> getWithBinary(final K key) {
            return ((TimestampedSerializedKeyValueStore<K, V>) wrapped()).getWithBinary(key);
        }

        @Override
        public boolean putIfDifferent(final K key,
                                      final ValueAndTimestamp<V> newValue,
                                      final byte[] oldSerializedValue) {
            return ((TimestampedSerializedKeyValueStore<K, V>) wrapped())
                    .putIfDifferent(key, newValue, oldSerializedValue);
        }
    }

    static class WindowStoreReadWriteDecorator<K, V>
        extends StateStoreReadWriteDecorator<WindowStore<K, V>, K, V>
        implements WindowStore<K, V> {

        WindowStoreReadWriteDecorator(final WindowStore<K, V> inner) {
            super(inner);
        }

        @Deprecated
        @Override
        public void put(final K key,
                        final V value) {
            wrapped().put(key, value);
        }

        @Override
        public void put(final K key,
                        final V value,
                        final long windowStartTimestamp) {
            wrapped().put(key, value, windowStartTimestamp);
        }

        @Override
        public V fetch(final K key,
                       final long time) {
            return wrapped().fetch(key, time);
        }

        @SuppressWarnings("deprecation") // note, this method must be kept if super#fetch(...) is removed
        @Override
        public WindowStoreIterator<V> fetch(final K key,
                                            final long timeFrom,
                                            final long timeTo) {
            return wrapped().fetch(key, timeFrom, timeTo);
        }

        @SuppressWarnings("deprecation") // note, this method must be kept if super#fetch(...) is removed
        @Override
        public KeyValueIterator<Windowed<K>, V> fetch(final K from,
                                                      final K to,
                                                      final long timeFrom,
                                                      final long timeTo) {
            return wrapped().fetch(from, to, timeFrom, timeTo);
        }

        @SuppressWarnings("deprecation") // note, this method must be kept if super#fetch(...) is removed
        @Override
        public KeyValueIterator<Windowed<K>, V> fetchAll(final long timeFrom,
                                                         final long timeTo) {
            return wrapped().fetchAll(timeFrom, timeTo);
        }

        @Override
        public KeyValueIterator<Windowed<K>, V> all() {
            return wrapped().all();
        }
    }

    static class TimestampedWindowStoreReadWriteDecorator<K, V>
        extends WindowStoreReadWriteDecorator<K, ValueAndTimestamp<V>>
        implements TimestampedWindowStore<K, V> {

        TimestampedWindowStoreReadWriteDecorator(final TimestampedWindowStore<K, V> inner) {
            super(inner);
        }
    }

    static class SessionStoreReadWriteDecorator<K, AGG>
        extends StateStoreReadWriteDecorator<SessionStore<K, AGG>, K, AGG>
        implements SessionStore<K, AGG> {

        SessionStoreReadWriteDecorator(final SessionStore<K, AGG> inner) {
            super(inner);
        }

        @Override
        public KeyValueIterator<Windowed<K>, AGG> findSessions(final K key,
                                                               final long earliestSessionEndTime,
                                                               final long latestSessionStartTime) {
            return wrapped().findSessions(key, earliestSessionEndTime, latestSessionStartTime);
        }

        @Override
        public KeyValueIterator<Windowed<K>, AGG> findSessions(final K keyFrom,
                                                               final K keyTo,
                                                               final long earliestSessionEndTime,
                                                               final long latestSessionStartTime) {
            return wrapped().findSessions(keyFrom, keyTo, earliestSessionEndTime, latestSessionStartTime);
        }

        @Override
        public void remove(final Windowed<K> sessionKey) {
            wrapped().remove(sessionKey);
        }

        @Override
        public void put(final Windowed<K> sessionKey,
                        final AGG aggregate) {
            wrapped().put(sessionKey, aggregate);
        }

        @Override
        public AGG fetchSession(final K key,
                                final long startTime,
                                final long endTime) {
            return wrapped().fetchSession(key, startTime, endTime);
        }

        @Override
        public KeyValueIterator<Windowed<K>, AGG> fetch(final K key) {
            return wrapped().fetch(key);
        }

        @Override
        public KeyValueIterator<Windowed<K>, AGG> fetch(final K from,
                                                        final K to) {
            return wrapped().fetch(from, to);
        }
    }
}<|MERGE_RESOLUTION|>--- conflicted
+++ resolved
@@ -112,11 +112,7 @@
 
         final StateStore store = stateManager.getStore(name);
         if (store instanceof TimestampedKeyValueStore) {
-<<<<<<< HEAD
-            return new TimestampedKeyValueStoreReadWriteDecorator((TimestampedSerializedKeyValueStore) store);
-=======
-            return new TimestampedKeyValueStoreReadWriteDecorator<>((TimestampedKeyValueStore<?, ?>) store);
->>>>>>> 454c3cf6
+            return new TimestampedKeyValueStoreReadWriteDecorator((TimestampedSerializedKeyValueStore<?, ?>) store);
         } else if (store instanceof KeyValueStore) {
             return new KeyValueStoreReadWriteDecorator<>((KeyValueStore<?, ?>) store);
         } else if (store instanceof TimestampedWindowStore) {
