/**
 * Licensed to the Apache Software Foundation (ASF) under one or more
 * contributor license agreements.  See the NOTICE file distributed with
 * this work for additional information regarding copyright ownership.
 * The ASF licenses this file to You under the Apache License, Version 2.0
 * (the "License"); you may not use this file except in compliance with
 * the License.  You may obtain a copy of the License at
 * <p>
 * http://www.apache.org/licenses/LICENSE-2.0
 * <p>
 * Unless required by applicable law or agreed to in writing, software
 * distributed under the License is distributed on an "AS IS" BASIS,
 * WITHOUT WARRANTIES OR CONDITIONS OF ANY KIND, either express or implied.
 * See the License for the specific language governing permissions and
 * limitations under the License.
 */

package org.apache.kafka.streams.processor.internals;

<<<<<<< HEAD
=======
import org.apache.kafka.streams.errors.StreamsException;
import org.apache.kafka.streams.processor.Processor;
import org.apache.kafka.streams.processor.ProcessorContext;

>>>>>>> 497e669d
import java.util.ArrayList;
import java.util.LinkedHashMap;
import java.util.List;
import java.util.Map;
import java.util.Set;
import org.apache.kafka.common.MetricName;
import org.apache.kafka.common.metrics.MetricConfig;
import org.apache.kafka.common.metrics.Sensor;
import org.apache.kafka.common.metrics.stats.Avg;
import org.apache.kafka.common.metrics.stats.Count;
import org.apache.kafka.common.metrics.stats.Max;
import org.apache.kafka.common.metrics.stats.Rate;
import org.apache.kafka.common.utils.SystemTime;
import org.apache.kafka.common.utils.Time;
import org.apache.kafka.streams.StreamsMetrics;
import org.apache.kafka.streams.processor.Processor;
import org.apache.kafka.streams.processor.ProcessorContext;

public class ProcessorNode<K, V> {

    private final List<ProcessorNode<?, ?>> children;

    private final String name;
    private final Processor<K, V> processor;
    protected NodeMetricsImpl nodeMetrics;
    private Time time;

    public final Set<String> stateStores;

    public ProcessorNode(String name) {
        this(name, null, null);
    }


    public ProcessorNode(String name, Processor<K, V> processor, Set<String> stateStores) {
        this.name = name;
        this.processor = processor;
        this.children = new ArrayList<>();
        this.stateStores = stateStores;
    }


    public final String name() {
        return name;
    }

    public final Processor<K, V> processor() {
        return processor;
    }

    public final List<ProcessorNode<?, ?>> children() {
        return children;
    }

    public void addChild(ProcessorNode<?, ?> child) {
        children.add(child);
    }

<<<<<<< HEAD
    public void init(ProcessorContext context, StreamsMetrics metrics) {
        processor.init(context);
        this.time = time != null ? time : new SystemTime();
        this.nodeMetrics = new NodeMetricsImpl(metrics, name);

=======
    public void init(ProcessorContext context) {
        try {
            processor.init(context);
        } catch (Exception e) {
            throw new StreamsException(String.format("failed to initialize processor %s", name), e);
        }
>>>>>>> 497e669d
    }

    public void close() {
        try {
            processor.close();
        } catch (Exception e) {
            throw new StreamsException(String.format("failed to close processor %s", name), e);
        }
    }

    public void process(final K key, final V value) {
        processor.process(key, value);
        nodeMetrics.nodeProcessTimeSensor.record();
    }

    /**
     * @return a string representation of this node, useful for debugging.
     */
    public String toString() {
        StringBuilder sb = new StringBuilder("");
        sb.append(name + ": ");
        if (stateStores != null && !stateStores.isEmpty()) {
            sb.append("stateStores [");
            for (String store : (Set<String>) stateStores) {
                sb.append(store + ",");
            }
            sb.setLength(sb.length() - 1);
            sb.append("] ");
        }
        return sb.toString();
    }

    protected class NodeMetricsImpl implements StreamsMetrics {
        final StreamsMetrics metrics;
        final String metricGrpName;
        final Map<String, String> metricTags;

        final Sensor nodeCommitTimeSensor;
        final Sensor nodePollTimeSensor;
        final Sensor nodeProcessTimeSensor;
        final Sensor nodePunctuateTimeSensor;
        final Sensor contextForwardSensor;
        final Sensor nodeTaskCreationSensor;
        final Sensor nodeTaskDestructionSensor;
        //TODO:
        //final Sensor nodeThroughputSensor;


        public NodeMetricsImpl(StreamsMetrics metrics, String
            name) {
            this.metrics = metrics;
            this.metricGrpName = "node-metrics-" + name;
            this.metricTags = new LinkedHashMap<>();
            this.metricTags.put("node-id", "-" + name);

            this.nodeCommitTimeSensor = metrics.sensor("node-commit-time-" + name);
            this.nodeCommitTimeSensor.add(new MetricName("node-commit-time-avg", metricGrpName, "The average commit time in ms", metricTags), new Avg());
            this.nodeCommitTimeSensor.add(new MetricName("node-commit-time-max", metricGrpName, "The maximum commit time in ms", metricTags), new Max());
            this.nodeCommitTimeSensor.add(new MetricName("node-commit-calls-rate", metricGrpName, "The average per-second number of commit calls", metricTags), new Rate(new Count()));

            this.nodePollTimeSensor = metrics.sensor("node-poll-time-" + name);
            this.nodePollTimeSensor.add(new MetricName("node-poll-time-avg", metricGrpName, "The average poll time in ms", metricTags), new Avg());
            this.nodePollTimeSensor.add(new MetricName("node-poll-time-max", metricGrpName, "The maximum poll time in ms", metricTags), new Max());
            this.nodePollTimeSensor.add(new MetricName("node-poll-calls-rate", metricGrpName, "The average per-second number of record-poll calls", metricTags), new Rate(new Count()));

            this.nodeProcessTimeSensor = metrics.sensor("node-process-time" + name);
            this.nodeProcessTimeSensor.add(new MetricName("node-process-time-avg-ms", metricGrpName, "The average process time in ms", metricTags), new Avg());
            this.nodeProcessTimeSensor.add(new MetricName("node-process-time-max-ms", metricGrpName, "The maximum process time in ms", metricTags), new Max());
            this.nodeProcessTimeSensor.add(new MetricName("node-process-calls-rate", metricGrpName, "The average per-second number of process calls", metricTags), new Rate(new Count()));

            this.nodePunctuateTimeSensor = metrics.sensor("node-punctuate-time" + name);
            this.nodePunctuateTimeSensor.add(new MetricName("node-punctuate-time-avg", metricGrpName, "The average punctuate time in ms", metricTags), new Avg());
            this.nodePunctuateTimeSensor.add(new MetricName("node-punctuate-time-max", metricGrpName, "The maximum punctuate time in ms", metricTags), new Max());
            this.nodePunctuateTimeSensor.add(new MetricName("node-punctuate-calls-rate", metricGrpName, "The average per-second number of punctuate calls", metricTags), new Rate(new Count()));

            this.contextForwardSensor = metrics.sensor("node-forward-time" + name);
            this.contextForwardSensor.add(new MetricName("node-forward-creation-rate", metricGrpName, "The average per-second number of newly created tasks", metricTags), new Rate(new Count()));

            this.nodeTaskCreationSensor = metrics.sensor("node-task-create-time" + name);
            this.nodeTaskCreationSensor.add(new MetricName("node-task-create-time-avg", metricGrpName, "The average commit time in ms", metricTags), new Avg());
            this.nodeTaskCreationSensor.add(new MetricName("node-task-create-time-max", metricGrpName, "The maximum commit time in ms", metricTags), new Max());
            this.nodeTaskCreationSensor.add(new MetricName("node-task-create-rate", metricGrpName, "The average per-second number of commit calls", metricTags), new Rate(new Count()));

            this.nodeTaskDestructionSensor = metrics.sensor("node-task-destruction" + name);
            this.nodeTaskDestructionSensor.add(new MetricName("node-task-destruction-rate", metricGrpName, "The average per-second number of destructed tasks", metricTags), new Rate(new Count()));
        }


        @Override
        public Sensor addLatencySensor(String scopeName, String entityName, String operationName, String... tags) {
            return metrics.addLatencySensor(scopeName, entityName, operationName, tags);
        }

        @Override
        public void recordLatency(Sensor sensor, long startNs, long endNs) {
            metrics.recordLatency(sensor, startNs, endNs);
        }

        @Override
        public Sensor sensor(String name) {
            return metrics.sensor(name);
        }

        @Override
        public Sensor addSensor(String name, Sensor... parents) {
            return metrics.addSensor(name, parents);
        }

        @Override
        public void removeSensor(String name) {
            metrics.removeSensor(name);
        }

        @Override
        public Sensor sensor(String name, MetricConfig config, Sensor... parents) {
            return metrics.sensor(name, config, parents);
        }

        @Override
        public Sensor getSensor(String name) {
            return metrics.getSensor(name);
        }
    }
}<|MERGE_RESOLUTION|>--- conflicted
+++ resolved
@@ -17,13 +17,9 @@
 
 package org.apache.kafka.streams.processor.internals;
 
-<<<<<<< HEAD
-=======
 import org.apache.kafka.streams.errors.StreamsException;
 import org.apache.kafka.streams.processor.Processor;
 import org.apache.kafka.streams.processor.ProcessorContext;
-
->>>>>>> 497e669d
 import java.util.ArrayList;
 import java.util.LinkedHashMap;
 import java.util.List;
@@ -39,8 +35,6 @@
 import org.apache.kafka.common.utils.SystemTime;
 import org.apache.kafka.common.utils.Time;
 import org.apache.kafka.streams.StreamsMetrics;
-import org.apache.kafka.streams.processor.Processor;
-import org.apache.kafka.streams.processor.ProcessorContext;
 
 public class ProcessorNode<K, V> {
 
@@ -82,25 +76,22 @@
         children.add(child);
     }
 
-<<<<<<< HEAD
+
     public void init(ProcessorContext context, StreamsMetrics metrics) {
-        processor.init(context);
-        this.time = time != null ? time : new SystemTime();
-        this.nodeMetrics = new NodeMetricsImpl(metrics, name);
-
-=======
-    public void init(ProcessorContext context) {
         try {
             processor.init(context);
         } catch (Exception e) {
             throw new StreamsException(String.format("failed to initialize processor %s", name), e);
         }
->>>>>>> 497e669d
+        this.time = time != null ? time : new SystemTime();
+        this.nodeMetrics = new NodeMetricsImpl(metrics, name,  "task." + context.taskId());
+
     }
 
     public void close() {
         try {
             processor.close();
+            nodeMetrics.removeAllSensors();
         } catch (Exception e) {
             throw new StreamsException(String.format("failed to close processor %s", name), e);
         }
@@ -144,45 +135,54 @@
         //final Sensor nodeThroughputSensor;
 
 
-        public NodeMetricsImpl(StreamsMetrics metrics, String
-            name) {
+        public NodeMetricsImpl(StreamsMetrics metrics, String name, String sensorNamePrefix) {
             this.metrics = metrics;
             this.metricGrpName = "node-metrics-" + name;
             this.metricTags = new LinkedHashMap<>();
             this.metricTags.put("node-id", "-" + name);
 
-            this.nodeCommitTimeSensor = metrics.sensor("node-commit-time-" + name);
-            this.nodeCommitTimeSensor.add(new MetricName("node-commit-time-avg", metricGrpName, "The average commit time in ms", metricTags), new Avg());
-            this.nodeCommitTimeSensor.add(new MetricName("node-commit-time-max", metricGrpName, "The maximum commit time in ms", metricTags), new Max());
-            this.nodeCommitTimeSensor.add(new MetricName("node-commit-calls-rate", metricGrpName, "The average per-second number of commit calls", metricTags), new Rate(new Count()));
-
-            this.nodePollTimeSensor = metrics.sensor("node-poll-time-" + name);
-            this.nodePollTimeSensor.add(new MetricName("node-poll-time-avg", metricGrpName, "The average poll time in ms", metricTags), new Avg());
-            this.nodePollTimeSensor.add(new MetricName("node-poll-time-max", metricGrpName, "The maximum poll time in ms", metricTags), new Max());
-            this.nodePollTimeSensor.add(new MetricName("node-poll-calls-rate", metricGrpName, "The average per-second number of record-poll calls", metricTags), new Rate(new Count()));
-
-            this.nodeProcessTimeSensor = metrics.sensor("node-process-time" + name);
-            this.nodeProcessTimeSensor.add(new MetricName("node-process-time-avg-ms", metricGrpName, "The average process time in ms", metricTags), new Avg());
-            this.nodeProcessTimeSensor.add(new MetricName("node-process-time-max-ms", metricGrpName, "The maximum process time in ms", metricTags), new Max());
-            this.nodeProcessTimeSensor.add(new MetricName("node-process-calls-rate", metricGrpName, "The average per-second number of process calls", metricTags), new Rate(new Count()));
-
-            this.nodePunctuateTimeSensor = metrics.sensor("node-punctuate-time" + name);
-            this.nodePunctuateTimeSensor.add(new MetricName("node-punctuate-time-avg", metricGrpName, "The average punctuate time in ms", metricTags), new Avg());
-            this.nodePunctuateTimeSensor.add(new MetricName("node-punctuate-time-max", metricGrpName, "The maximum punctuate time in ms", metricTags), new Max());
-            this.nodePunctuateTimeSensor.add(new MetricName("node-punctuate-calls-rate", metricGrpName, "The average per-second number of punctuate calls", metricTags), new Rate(new Count()));
-
-            this.contextForwardSensor = metrics.sensor("node-forward-time" + name);
-            this.contextForwardSensor.add(new MetricName("node-forward-creation-rate", metricGrpName, "The average per-second number of newly created tasks", metricTags), new Rate(new Count()));
-
-            this.nodeTaskCreationSensor = metrics.sensor("node-task-create-time" + name);
-            this.nodeTaskCreationSensor.add(new MetricName("node-task-create-time-avg", metricGrpName, "The average commit time in ms", metricTags), new Avg());
-            this.nodeTaskCreationSensor.add(new MetricName("node-task-create-time-max", metricGrpName, "The maximum commit time in ms", metricTags), new Max());
-            this.nodeTaskCreationSensor.add(new MetricName("node-task-create-rate", metricGrpName, "The average per-second number of commit calls", metricTags), new Rate(new Count()));
-
-            this.nodeTaskDestructionSensor = metrics.sensor("node-task-destruction" + name);
-            this.nodeTaskDestructionSensor.add(new MetricName("node-task-destruction-rate", metricGrpName, "The average per-second number of destructed tasks", metricTags), new Rate(new Count()));
-        }
-
+            this.nodeCommitTimeSensor = metrics.sensor(sensorNamePrefix + "node-commit-time-" + name);
+            this.nodeCommitTimeSensor.add(new MetricName(sensorNamePrefix + "node-commit-time-avg", metricGrpName, "The average commit time in ms", metricTags), new Avg());
+            this.nodeCommitTimeSensor.add(new MetricName(sensorNamePrefix + "node-commit-time-max", metricGrpName, "The maximum commit time in ms", metricTags), new Max());
+            this.nodeCommitTimeSensor.add(new MetricName(sensorNamePrefix + "node-commit-calls-rate", metricGrpName, "The average per-second number of commit calls", metricTags), new Rate(new Count()));
+
+            this.nodePollTimeSensor = metrics.sensor(sensorNamePrefix + "node-poll-time-" + name);
+            this.nodePollTimeSensor.add(new MetricName(sensorNamePrefix + "node-poll-time-avg", metricGrpName, "The average poll time in ms", metricTags), new Avg());
+            this.nodePollTimeSensor.add(new MetricName(sensorNamePrefix + "node-poll-time-max", metricGrpName, "The maximum poll time in ms", metricTags), new Max());
+            this.nodePollTimeSensor.add(new MetricName(sensorNamePrefix + "node-poll-calls-rate", metricGrpName, "The average per-second number of record-poll calls", metricTags), new Rate(new Count()));
+
+            this.nodeProcessTimeSensor = metrics.sensor(sensorNamePrefix + "node-process-time" + name);
+            this.nodeProcessTimeSensor.add(new MetricName(sensorNamePrefix + "node-process-time-avg-ms", metricGrpName, "The average process time in ms", metricTags), new Avg());
+            this.nodeProcessTimeSensor.add(new MetricName(sensorNamePrefix + "node-process-time-max-ms", metricGrpName, "The maximum process time in ms", metricTags), new Max());
+            this.nodeProcessTimeSensor.add(new MetricName(sensorNamePrefix + "node-process-calls-rate", metricGrpName, "The average per-second number of process calls", metricTags), new Rate(new Count()));
+
+            this.nodePunctuateTimeSensor = metrics.sensor(sensorNamePrefix + "node-punctuate-time" + name);
+            this.nodePunctuateTimeSensor.add(new MetricName(sensorNamePrefix + "node-punctuate-time-avg", metricGrpName, "The average punctuate time in ms", metricTags), new Avg());
+            this.nodePunctuateTimeSensor.add(new MetricName(sensorNamePrefix + "node-punctuate-time-max", metricGrpName, "The maximum punctuate time in ms", metricTags), new Max());
+            this.nodePunctuateTimeSensor.add(new MetricName(sensorNamePrefix + "node-punctuate-calls-rate", metricGrpName, "The average per-second number of punctuate calls", metricTags), new Rate(new Count()));
+
+            this.contextForwardSensor = metrics.sensor(sensorNamePrefix + "node-forward-time" + name);
+            this.contextForwardSensor.add(new MetricName(sensorNamePrefix + "node-forward-creation-rate", metricGrpName, "The average per-second number of newly created tasks", metricTags), new Rate(new Count()));
+
+            this.nodeTaskCreationSensor = metrics.sensor(sensorNamePrefix + "node-task-create-time" + name);
+            this.nodeTaskCreationSensor.add(new MetricName(sensorNamePrefix + "node-task-create-time-avg", metricGrpName, "The average commit time in ms", metricTags), new Avg());
+            this.nodeTaskCreationSensor.add(new MetricName(sensorNamePrefix + "node-task-create-time-max", metricGrpName, "The maximum commit time in ms", metricTags), new Max());
+            this.nodeTaskCreationSensor.add(new MetricName(sensorNamePrefix + "node-task-create-rate", metricGrpName, "The average per-second number of commit calls", metricTags), new Rate(new Count()));
+
+            this.nodeTaskDestructionSensor = metrics.sensor(sensorNamePrefix + "node-task-destruction" + name);
+            this.nodeTaskDestructionSensor.add(new MetricName(sensorNamePrefix + "node-task-destruction-rate", metricGrpName, "The average per-second number of destructed tasks", metricTags), new Rate(new Count()));
+
+        }
+
+        public void removeAllSensors() {
+            removeSensor(nodeCommitTimeSensor.name());
+            removeSensor(nodePollTimeSensor.name());
+            removeSensor(nodeProcessTimeSensor.name());
+            removeSensor(nodePunctuateTimeSensor.name());
+            removeSensor(contextForwardSensor.name());
+            removeSensor(nodeTaskCreationSensor.name());
+            removeSensor(nodeTaskDestructionSensor.name());
+        }
 
         @Override
         public Sensor addLatencySensor(String scopeName, String entityName, String operationName, String... tags) {
