--- conflicted
+++ resolved
@@ -24,12 +24,6 @@
 import org.apache.kafka.streams.errors.StreamsException;
 import org.apache.kafka.streams.errors.TaskCorruptedException;
 import org.apache.kafka.streams.errors.TaskMigratedException;
-<<<<<<< HEAD
-import org.apache.kafka.streams.processor.StateRestoreListener;
-import org.apache.kafka.streams.processor.StateStoreContext;
-import org.apache.kafka.streams.processor.internals.Task.TaskType;
-=======
->>>>>>> 62e88657
 import org.apache.kafka.streams.processor.StateRestoreCallback;
 import org.apache.kafka.streams.processor.StateRestoreListener;
 import org.apache.kafka.streams.processor.StateStore;
@@ -610,11 +604,7 @@
             checkpointFile.write(checkpointingOffsets);
         } catch (final IOException e) {
             log.warn("Failed to write offset checkpoint file to [{}]." +
-<<<<<<< HEAD
-                " This may occur if OS cleaned the state.dir in case when it located in /tmp directory." +
-=======
                 " This may occur if OS cleaned the state.dir in case when it located in ${java.io.tmpdir} directory." +
->>>>>>> 62e88657
                 " This may also occur due to running multiple instances on the same machine using the same state dir." +
                 " Changing the location of state.dir may resolve the problem.",
                 checkpointFile, e);
