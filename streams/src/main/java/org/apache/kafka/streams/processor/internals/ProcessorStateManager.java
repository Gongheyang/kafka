/**
 * Licensed to the Apache Software Foundation (ASF) under one or more
 * contributor license agreements.  See the NOTICE file distributed with
 * this work for additional information regarding copyright ownership.
 * The ASF licenses this file to You under the Apache License, Version 2.0
 * (the "License"); you may not use this file except in compliance with
 * the License.  You may obtain a copy of the License at
 * <p>
 * http://www.apache.org/licenses/LICENSE-2.0
 * <p>
 * Unless required by applicable law or agreed to in writing, software
 * distributed under the License is distributed on an "AS IS" BASIS,
 * WITHOUT WARRANTIES OR CONDITIONS OF ANY KIND, either express or implied.
 * See the License for the specific language governing permissions and
 * limitations under the License.
 */

package org.apache.kafka.streams.processor.internals;

import org.apache.kafka.clients.consumer.Consumer;
import org.apache.kafka.clients.consumer.ConsumerRecord;
import org.apache.kafka.common.PartitionInfo;
import org.apache.kafka.common.TopicPartition;
import org.apache.kafka.common.errors.TimeoutException;
import org.apache.kafka.streams.errors.LockException;
import org.apache.kafka.streams.errors.ProcessorStateException;
import org.apache.kafka.streams.errors.StreamsException;
import org.apache.kafka.streams.processor.StateRestoreCallback;
import org.apache.kafka.streams.processor.StateStore;
import org.apache.kafka.streams.processor.TaskId;
import org.apache.kafka.streams.state.internals.OffsetCheckpoint;
import org.slf4j.Logger;
import org.slf4j.LoggerFactory;

import java.io.File;
import java.io.IOException;
import java.util.ArrayList;
import java.util.Collection;
import java.util.Collections;
import java.util.HashMap;
import java.util.LinkedHashMap;
import java.util.List;
import java.util.Map;

import static java.util.Collections.singleton;

public class ProcessorStateManager implements StateManager {

    private static final Logger log = LoggerFactory.getLogger(ProcessorStateManager.class);

    public static final String STATE_CHANGELOG_TOPIC_SUFFIX = "-changelog";
    public static final String CHECKPOINT_FILE_NAME = ".checkpoint";

    private final File baseDir;
    private final TaskId taskId;
    private final String logPrefix;
    private final boolean isStandby;
    private final String applicationId;
    private final StateDirectory stateDirectory;
    private final Map<String, StateStore> stores;
<<<<<<< HEAD
=======
    private final Map<String, StateStore> globalStores;
    private final Set<String> loggingEnabled;
>>>>>>> 8d9d8479
    private final Consumer<byte[], byte[]> restoreConsumer;
    private final Map<TopicPartition, Long> offsetLimits;
    private final Map<TopicPartition, Long> restoredOffsets;
    private final Map<TopicPartition, Long> checkpointedOffsets;
    private final Map<String, StateRestoreCallback> restoreCallbacks; // used for standby tasks, keyed by state topic name
    private final Map<String, String> storeToChangelogTopic;

    // TODO: this map does not work with customized grouper where multiple partitions
    // of the same topic can be assigned to the same topic.
    private final Map<String, TopicPartition> partitionForTopic;

    /**
     * @throws LockException if the state directory cannot be locked because another thread holds the lock
     *                       (this might be recoverable by retrying)
     * @throws IOException if any severe error happens while creating or locking the state directory
     */
    public ProcessorStateManager(final String applicationId,
                                 final TaskId taskId,
                                 final Collection<TopicPartition> sources,
                                 final Consumer<byte[], byte[]> restoreConsumer,
                                 final boolean isStandby,
                                 final StateDirectory stateDirectory,
                                 final Map<String, String> storeToChangelogTopic) throws LockException, IOException {
        this.applicationId = applicationId;
        this.taskId = taskId;
        this.stateDirectory = stateDirectory;
        this.baseDir  = stateDirectory.directoryForTask(taskId);
        this.partitionForTopic = new HashMap<>();
        for (TopicPartition source : sources) {
            this.partitionForTopic.put(source.topic(), source);
        }
        this.stores = new LinkedHashMap<>();
<<<<<<< HEAD
=======
        this.globalStores = new HashMap<>();
        this.loggingEnabled = new HashSet<>();
>>>>>>> 8d9d8479
        this.restoreConsumer = restoreConsumer;
        this.offsetLimits = new HashMap<>();
        this.restoredOffsets = new HashMap<>();
        this.isStandby = isStandby;
        this.restoreCallbacks = isStandby ? new HashMap<String, StateRestoreCallback>() : null;
        this.storeToChangelogTopic = storeToChangelogTopic;

        this.logPrefix = String.format("task [%s]", taskId);

        if (!stateDirectory.lock(taskId, 5)) {
            throw new LockException(String.format("%s Failed to lock the state directory: %s", logPrefix, baseDir.getCanonicalPath()));
        }

        // load the checkpoint information
        OffsetCheckpoint checkpoint = new OffsetCheckpoint(new File(this.baseDir, CHECKPOINT_FILE_NAME));
        this.checkpointedOffsets = new HashMap<>(checkpoint.read());

        // delete the checkpoint file after finish loading its stored offsets
        checkpoint.delete();
    }


    public static String storeChangelogTopic(String applicationId, String storeName) {
        return applicationId + "-" + storeName + STATE_CHANGELOG_TOPIC_SUFFIX;
    }

    public File baseDir() {
        return this.baseDir;
    }

    /**
     * @throws IllegalArgumentException if the store name has already been registered or if it is not a valid name
     * (e.g., when it conflicts with the names of internal topics, like the checkpoint file name)
     *
     * // TODO: parameter loggingEnabled can be removed now
     *
     * @throws StreamsException if the store's change log does not contain the partition
     */
    public void register(StateStore store, boolean loggingEnabled, StateRestoreCallback stateRestoreCallback) {
        log.debug("{} Registering state store {} to its state manager", logPrefix, store.name());

        if (store.name().equals(CHECKPOINT_FILE_NAME)) {
            throw new IllegalArgumentException(String.format("%s Illegal store name: %s", logPrefix, CHECKPOINT_FILE_NAME));
        }

        if (this.stores.containsKey(store.name())) {
            throw new IllegalArgumentException(String.format("%s Store %s has already been registered.", logPrefix, store.name()));
        }

        // check that the underlying change log topic exist or not
        String topic = storeToChangelogTopic.get(store.name());

        if (topic == null) {
            this.stores.put(store.name(), store);
            return;
        }

        // block until the partition is ready for this state changelog topic or time has elapsed
        int partition = getPartition(topic);
        boolean partitionNotFound = true;
        long startTime = System.currentTimeMillis();
        long waitTime = 5000L;      // hard-code the value since we should not block after KIP-4

        do {
            try {
                Thread.sleep(50L);
            } catch (InterruptedException e) {
                // ignore
            }

            List<PartitionInfo> partitions;
            try {
                partitions = restoreConsumer.partitionsFor(topic);
            } catch (TimeoutException e) {
                throw new StreamsException(String.format("%s Could not fetch partition info for topic: %s before expiration of the configured request timeout", logPrefix, topic));
            }
            if (partitions == null) {
                throw new StreamsException(String.format("%s Could not find partition info for topic: %s", logPrefix, topic));
            }
            for (PartitionInfo partitionInfo : partitions) {
                if (partitionInfo.partition() == partition) {
                    partitionNotFound = false;
                    break;
                }
            }
        } while (partitionNotFound && System.currentTimeMillis() < startTime + waitTime);

        if (partitionNotFound) {
            throw new StreamsException(String.format("%s Store %s's change log (%s) does not contain partition %s",
                    logPrefix, store.name(), topic, partition));
        }

        if (isStandby) {
            if (store.persistent()) {
                log.trace("{} Preparing standby replica of persistent state store {} with changelog topic {}", logPrefix, store.name(), topic);

                restoreCallbacks.put(topic, stateRestoreCallback);
            }
        } else {
            log.trace("{} Restoring state store {} from changelog topic {}", logPrefix, store.name(), topic);

            restoreActiveState(topic, stateRestoreCallback);
        }

        this.stores.put(store.name(), store);
    }

    private void restoreActiveState(String topicName, StateRestoreCallback stateRestoreCallback) {
        // ---- try to restore the state from change-log ---- //

        // subscribe to the store's partition
        if (!restoreConsumer.subscription().isEmpty()) {
            throw new IllegalStateException(String.format("%s Restore consumer should have not subscribed to any partitions (%s) beforehand", logPrefix, restoreConsumer.subscription()));
        }
        TopicPartition storePartition = new TopicPartition(topicName, getPartition(topicName));
        restoreConsumer.assign(Collections.singletonList(storePartition));

        try {
            // calculate the end offset of the partition
            // TODO: this is a bit hacky to first seek then position to get the end offset
            restoreConsumer.seekToEnd(singleton(storePartition));
            long endOffset = restoreConsumer.position(storePartition);

            // restore from the checkpointed offset of the change log if it is persistent and the offset exists;
            // restore the state from the beginning of the change log otherwise
            if (checkpointedOffsets.containsKey(storePartition)) {
                restoreConsumer.seek(storePartition, checkpointedOffsets.get(storePartition));
            } else {
                restoreConsumer.seekToBeginning(singleton(storePartition));
            }

            // restore its state from changelog records
            long limit = offsetLimit(storePartition);
            while (true) {
                long offset = 0L;
                for (ConsumerRecord<byte[], byte[]> record : restoreConsumer.poll(100).records(storePartition)) {
                    offset = record.offset();
                    if (offset >= limit) break;
                    stateRestoreCallback.restore(record.key(), record.value());
                }

                if (offset >= limit) {
                    break;
                } else if (restoreConsumer.position(storePartition) == endOffset) {
                    break;
                } else if (restoreConsumer.position(storePartition) > endOffset) {
                    // For a logging enabled changelog (no offset limit),
                    // the log end offset should not change while restoring since it is only written by this thread.
                    throw new IllegalStateException(String.format("%s Log end offset of %s should not change while restoring: old end offset %d, current offset %d",
                            logPrefix, storePartition, endOffset, restoreConsumer.position(storePartition)));
                }
            }

            // record the restored offset for its change log partition
            long newOffset = Math.min(limit, restoreConsumer.position(storePartition));
            restoredOffsets.put(storePartition, newOffset);
        } finally {
            // un-assign the change log partition
            restoreConsumer.assign(Collections.<TopicPartition>emptyList());
        }
    }

    public Map<TopicPartition, Long> checkpointedOffsets() {
        Map<TopicPartition, Long> partitionsAndOffsets = new HashMap<>();

        for (Map.Entry<String, StateRestoreCallback> entry : restoreCallbacks.entrySet()) {
            String topicName = entry.getKey();
            int partition = getPartition(topicName);
            TopicPartition storePartition = new TopicPartition(topicName, partition);

            if (checkpointedOffsets.containsKey(storePartition)) {
                partitionsAndOffsets.put(storePartition, checkpointedOffsets.get(storePartition));
            } else {
                partitionsAndOffsets.put(storePartition, -1L);
            }
        }
        return partitionsAndOffsets;
    }

    public List<ConsumerRecord<byte[], byte[]>> updateStandbyStates(TopicPartition storePartition, List<ConsumerRecord<byte[], byte[]>> records) {
        long limit = offsetLimit(storePartition);
        List<ConsumerRecord<byte[], byte[]>> remainingRecords = null;

        // restore states from changelog records
        StateRestoreCallback restoreCallback = restoreCallbacks.get(storePartition.topic());

        long lastOffset = -1L;
        int count = 0;
        for (ConsumerRecord<byte[], byte[]> record : records) {
            if (record.offset() < limit) {
                try {
                    restoreCallback.restore(record.key(), record.value());
                } catch (Exception e) {
                    throw new ProcessorStateException(String.format("%s exception caught while trying to restore state from %s", logPrefix, storePartition), e);
                }
                lastOffset = record.offset();
            } else {
                if (remainingRecords == null)
                    remainingRecords = new ArrayList<>(records.size() - count);

                remainingRecords.add(record);
            }
            count++;
        }

        // record the restored offset for its change log partition
        restoredOffsets.put(storePartition, lastOffset + 1);

        return remainingRecords;
    }

    public void putOffsetLimit(TopicPartition partition, long limit) {
        offsetLimits.put(partition, limit);
    }

    private long offsetLimit(TopicPartition partition) {
        Long limit = offsetLimits.get(partition);
        return limit != null ? limit : Long.MAX_VALUE;
    }

    public StateStore getStore(String name) {
        return stores.get(name);
    }

    @Override
    public void flush(final InternalProcessorContext context) {
        if (!this.stores.isEmpty()) {
            log.debug("{} Flushing all stores registered in the state manager", logPrefix);
            for (StateStore store : this.stores.values()) {
                try {
                    log.trace("{} Flushing store={}", logPrefix, store.name());
                    store.flush();
                } catch (Exception e) {
                    throw new ProcessorStateException(String.format("%s Failed to flush state store %s", logPrefix, store.name()), e);
                }
            }
        }
    }

    /**
     * @throws IOException if any error happens when closing the state stores
     */
    @Override
    public void close(Map<TopicPartition, Long> ackedOffsets) throws IOException {
        try {
            // attempting to close the stores, just in case they
            // are not closed by a ProcessorNode yet
            if (!stores.isEmpty()) {
                log.debug("{} Closing its state manager and all the registered state stores", logPrefix);
                for (Map.Entry<String, StateStore> entry : stores.entrySet()) {
                    log.debug("{} Closing storage engine {}", logPrefix, entry.getKey());
                    try {
                        entry.getValue().close();
                    } catch (Exception e) {
                        throw new ProcessorStateException(String.format("%s Failed to close state store %s", logPrefix, entry.getKey()), e);
                    }
                }

                if (ackedOffsets != null) {
                    Map<TopicPartition, Long> checkpointOffsets = new HashMap<>();
                    for (String storeName : stores.keySet()) {
                        // only checkpoint the offset to the offsets file if
                        // it is persistent AND changelog enabled
                        if (stores.get(storeName).persistent() && storeToChangelogTopic.containsKey(storeName)) {
                            String changelogTopic = storeToChangelogTopic.get(storeName);
                            TopicPartition topicPartition = new TopicPartition(changelogTopic, getPartition(storeName));

                            Long offset = ackedOffsets.get(topicPartition);

                            if (offset != null) {
                                // store the last offset + 1 (the log position after restoration)
                                checkpointOffsets.put(topicPartition, offset + 1);
                            } else {
                                // if no record was produced. we need to check the restored offset.
                                offset = restoredOffsets.get(topicPartition);
                                if (offset != null)
                                    checkpointOffsets.put(topicPartition, offset);
                            }
                        }
                    }
                    // write the checkpoint file before closing, to indicate clean shutdown
                    OffsetCheckpoint checkpoint = new OffsetCheckpoint(new File(this.baseDir, CHECKPOINT_FILE_NAME));
                    checkpoint.write(checkpointOffsets);
                }

            }
        } finally {
            // release the state directory directoryLock
            stateDirectory.unlock(taskId);
        }
    }

    private int getPartition(String topic) {
        TopicPartition partition = partitionForTopic.get(topic);

        return partition == null ? taskId.partition : partition.partition();
    }

    void registerGlobalStateStores(final List<StateStore> stateStores) {
        for (StateStore stateStore : stateStores) {
            globalStores.put(stateStore.name(), stateStore);
        }
    }

    public StateStore getGlobalStore(final String name) {
        return globalStores.get(name);
    }
}<|MERGE_RESOLUTION|>--- conflicted
+++ resolved
@@ -55,14 +55,9 @@
     private final TaskId taskId;
     private final String logPrefix;
     private final boolean isStandby;
-    private final String applicationId;
     private final StateDirectory stateDirectory;
     private final Map<String, StateStore> stores;
-<<<<<<< HEAD
-=======
     private final Map<String, StateStore> globalStores;
-    private final Set<String> loggingEnabled;
->>>>>>> 8d9d8479
     private final Consumer<byte[], byte[]> restoreConsumer;
     private final Map<TopicPartition, Long> offsetLimits;
     private final Map<TopicPartition, Long> restoredOffsets;
@@ -86,7 +81,6 @@
                                  final boolean isStandby,
                                  final StateDirectory stateDirectory,
                                  final Map<String, String> storeToChangelogTopic) throws LockException, IOException {
-        this.applicationId = applicationId;
         this.taskId = taskId;
         this.stateDirectory = stateDirectory;
         this.baseDir  = stateDirectory.directoryForTask(taskId);
@@ -95,11 +89,7 @@
             this.partitionForTopic.put(source.topic(), source);
         }
         this.stores = new LinkedHashMap<>();
-<<<<<<< HEAD
-=======
         this.globalStores = new HashMap<>();
-        this.loggingEnabled = new HashSet<>();
->>>>>>> 8d9d8479
         this.restoreConsumer = restoreConsumer;
         this.offsetLimits = new HashMap<>();
         this.restoredOffsets = new HashMap<>();
