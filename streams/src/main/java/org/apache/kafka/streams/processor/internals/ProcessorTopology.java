--- conflicted
+++ resolved
@@ -89,15 +89,12 @@
         return storeToProcessorNodeMap;
     }
 
-<<<<<<< HEAD
+
     public List<StateStore> globalStateStores() {
         return globalStateStores;
     }
 
-    private String childrenToString(List<ProcessorNode<?, ?>> children) {
-=======
     private String childrenToString(String indent, List<ProcessorNode<?, ?>> children) {
->>>>>>> 044b56b8
         if (children == null || children.isEmpty()) {
             return "";
         }
