--- conflicted
+++ resolved
@@ -81,7 +81,6 @@
                 new ProducerRecord<>(record.topic(), partition, record.timestamp(), keyBytes, valBytes);
         final String topic = serializedRecord.topic();
 
-<<<<<<< HEAD
         for (int attempt = 1; attempt <= MAX_SEND_ATTEMPTS; attempt++) {
             try {
                 this.producer.send(serializedRecord, new Callback() {
@@ -92,7 +91,7 @@
                             offsets.put(tp, metadata.offset());
                         } else {
                             String prefix = String.format("task [%s]", streamTaskId);
-                            log.error("{} Error sending record to topic {}", prefix, topic, exception);
+                            log.error(String.format("%s Error sending record to topic %s", prefix, topic), exception);
                         }
                     }
                 });
@@ -100,21 +99,11 @@
             } catch (TimeoutException e) {
                 if (attempt == MAX_SEND_ATTEMPTS) {
                     throw new StreamsException(String.format("failed to send record to topic %s after %d attempts", topic, attempt));
-=======
-        this.producer.send(serializedRecord, new Callback() {
-            @Override
-            public void onCompletion(RecordMetadata metadata, Exception exception) {
-                if (exception == null) {
-                    TopicPartition tp = new TopicPartition(metadata.topic(), metadata.partition());
-                    offsets.put(tp, metadata.offset());
-                } else {
-                    String prefix = String.format("task [%s]", streamTaskId);
-                    log.error(String.format("%s Error sending record to topic %s", prefix, topic), exception);
->>>>>>> c526c0c3
                 }
-                log.warn("timeout exception caught when sending record to topic {} attempt {}", topic, attempt);
+                log.warn(String.format("timeout exception caught when sending record to topic %s attempt %s", topic, attempt));
                 Utils.sleep(SEND_RETRY_BACKOFF);
             }
+
         }
     }
 
