--- conflicted
+++ resolved
@@ -81,25 +81,13 @@
     @Override
     public void initializeIfNeeded() {
         if (state() == State.CREATED) {
-            initializeMetadata();
             initializeStateStores();
-<<<<<<< HEAD
-            transitionTo(State.RESTORING);
-=======
-
             // no topology needs initialized, we can transit to RUNNING
             // right after registered the stores
->>>>>>> be248110
+            transitionTo(State.RESTORING);
             transitionTo(State.RUNNING);
         }
     }
-
-<<<<<<< HEAD
-=======
-    // TODO K9113: remove from Task interface, only needed for StreamTask
-    @Override
->>>>>>> be248110
-    public void initializeMetadata() {}
 
     public void initializeStateStores() {
         registerStateStores();
@@ -115,13 +103,6 @@
     public boolean hasChangelogs() {
         return true;
     }
-
-<<<<<<< HEAD
-=======
-    // TODO K9113: remove from Task interface, only needed for StreamTask
-    @Override
->>>>>>> be248110
-    public void initializeTopology() {}
 
     @Override
     public void suspend() {
@@ -172,8 +153,7 @@
                 break;
 
             case RUNNING:
-                if (clean)
-                    commit();
+                if (clean) { commit(); }
 
                 try {
                     closeStateManager(clean);
@@ -190,11 +170,8 @@
                 throw new IllegalStateException("Illegal state " + state + " while closing standby task " + id);
         }
 
-<<<<<<< HEAD
+        closeTaskSensor.record();
         transitionTo(State.SUSPENDED);
-=======
-        closeTaskSensor.record();
->>>>>>> be248110
         transitionTo(State.CLOSED);
 
         log.debug("Closed");
