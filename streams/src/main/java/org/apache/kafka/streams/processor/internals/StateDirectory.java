/*
 * Licensed to the Apache Software Foundation (ASF) under one or more
 * contributor license agreements. See the NOTICE file distributed with
 * this work for additional information regarding copyright ownership.
 * The ASF licenses this file to You under the Apache License, Version 2.0
 * (the "License"); you may not use this file except in compliance with
 * the License. You may obtain a copy of the License at
 *
 *    http://www.apache.org/licenses/LICENSE-2.0
 *
 * Unless required by applicable law or agreed to in writing, software
 * distributed under the License is distributed on an "AS IS" BASIS,
 * WITHOUT WARRANTIES OR CONDITIONS OF ANY KIND, either express or implied.
 * See the License for the specific language governing permissions and
 * limitations under the License.
 */
package org.apache.kafka.streams.processor.internals;

import org.apache.kafka.common.utils.Time;
import org.apache.kafka.common.utils.Utils;
import org.apache.kafka.streams.StreamsConfig;
import org.apache.kafka.streams.errors.ProcessorStateException;
import org.apache.kafka.streams.errors.StreamsException;
import org.apache.kafka.streams.processor.TaskId;
import org.slf4j.Logger;
import org.slf4j.LoggerFactory;

import java.io.File;
import java.io.IOException;
import java.nio.channels.FileChannel;
import java.nio.channels.FileLock;
import java.nio.channels.OverlappingFileLockException;
import java.nio.file.NoSuchFileException;
import java.nio.file.Path;
import java.nio.file.StandardOpenOption;
import java.util.Collections;
import java.util.HashMap;
import java.util.regex.Pattern;

import static org.apache.kafka.streams.processor.internals.StateManagerUtil.CHECKPOINT_FILE_NAME;

/**
 * Manages the directories where the state of Tasks owned by a {@link StreamThread} are
 * stored. Handles creation/locking/unlocking/cleaning of the Task Directories. This class is not
 * thread-safe.
 */
public class StateDirectory {

    private static final Pattern PATH_NAME = Pattern.compile("\\d+_\\d+");

    static final String LOCK_FILE_NAME = ".lock";
    private static final Logger log = LoggerFactory.getLogger(StateDirectory.class);

    private final Time time;
    private final String appId;
    private final File stateDir;
    private final boolean hasPersistentStores;
    private final HashMap<TaskId, FileChannel> channels = new HashMap<>();
    private final HashMap<TaskId, LockAndOwner> locks = new HashMap<>();

    private FileChannel globalStateChannel;
    private FileLock globalStateLock;

    private static class LockAndOwner {
        final FileLock lock;
        final String owningThread;

        LockAndOwner(final String owningThread, final FileLock lock) {
            this.owningThread = owningThread;
            this.lock = lock;
        }
    }

    /**
     * Ensures that the state base directory as well as the application's sub-directory are created.
     *
     * @param config              streams application configuration to read the root state directory path
     * @param time                system timer used to execute periodic cleanup procedure
     * @param hasPersistentStores only when the application's topology does have stores persisted on local file
     *                            system, we would go ahead and auto-create the corresponding application / task / store
     *                            directories whenever necessary; otherwise no directories would be created.
     *
     * @throws ProcessorStateException if the base state directory or application state directory does not exist
     *                                 and could not be created when hasPersistentStores is enabled.
     */
    public StateDirectory(final StreamsConfig config, final Time time, final boolean hasPersistentStores) {
        this.time = time;
        this.hasPersistentStores = hasPersistentStores;
        this.appId = config.getString(StreamsConfig.APPLICATION_ID_CONFIG);
        final String stateDirName = config.getString(StreamsConfig.STATE_DIR_CONFIG);
        final File baseDir = new File(stateDirName);
        if (this.hasPersistentStores && !baseDir.exists() && !baseDir.mkdirs()) {
            throw new ProcessorStateException(
                String.format("base state directory [%s] doesn't exist and couldn't be created", stateDirName));
        }
        stateDir = new File(baseDir, appId);
        if (this.hasPersistentStores && !stateDir.exists() && !stateDir.mkdir()) {
            throw new ProcessorStateException(
                String.format("state directory [%s] doesn't exist and couldn't be created", stateDir.getPath()));
        }
    }

    /**
     * Get or create the directory for the provided {@link TaskId}.
     * @return directory for the {@link TaskId}
     * @throws ProcessorStateException if the task directory does not exists and could not be created
     */
    public File directoryForTask(final TaskId taskId) {
        final File taskDir = new File(stateDir, taskId.toString());
        if (hasPersistentStores && !taskDir.exists() && !taskDir.mkdir()) {
            throw new ProcessorStateException(
                String.format("task directory [%s] doesn't exist and couldn't be created", taskDir.getPath()));
        }
        return taskDir;
    }

    /**
     * @return The File handle for the checkpoint in the given task's directory
     */
    File checkpointFileFor(final TaskId taskId) {
        return new File(directoryForTask(taskId), StateManagerUtil.CHECKPOINT_FILE_NAME);
    }

    /**
     * Decide if the directory of the task is empty or not
     */
    boolean directoryForTaskIsEmpty(final TaskId taskId) {
        final File taskDir = directoryForTask(taskId);

        return taskDirEmpty(taskDir);
    }

    private boolean taskDirEmpty(final File taskDir) {
        final File[] storeDirs = taskDir.listFiles(pathname ->
            !pathname.getName().equals(LOCK_FILE_NAME) &&
                !pathname.getName().equals(CHECKPOINT_FILE_NAME));

        // if the task is stateless, storeDirs would be null
        return storeDirs == null || storeDirs.length == 0;
    }

    /**
     * Get or create the directory for the global stores.
     * @return directory for the global stores
     * @throws ProcessorStateException if the global store directory does not exists and could not be created
     */
    File globalStateDir() {
        final File dir = new File(stateDir, "global");
        if (hasPersistentStores && !dir.exists() && !dir.mkdir()) {
            throw new ProcessorStateException(
                String.format("global state directory [%s] doesn't exist and couldn't be created", dir.getPath()));
        }
        return dir;
    }

    private String logPrefix() {
        return String.format("stream-thread [%s]", Thread.currentThread().getName());
    }

    /**
     * Get the lock for the {@link TaskId}s directory if it is available
     * @param taskId task id
     * @return true if successful
     * @throws IOException if the file cannot be created or file handle cannot be grabbed, should be considered as fatal
     */
    synchronized boolean lock(final TaskId taskId) throws IOException {
        if (!hasPersistentStores) {
            return true;
        }

        final File lockFile;
        // we already have the lock so bail out here
        final LockAndOwner lockAndOwner = locks.get(taskId);
        if (lockAndOwner != null && lockAndOwner.owningThread.equals(Thread.currentThread().getName())) {
            log.trace("{} Found cached state dir lock for task {}", logPrefix(), taskId);
            return true;
        } else if (lockAndOwner != null) {
            // another thread owns the lock
            return false;
        }

        try {
            lockFile = new File(directoryForTask(taskId), LOCK_FILE_NAME);
        } catch (final ProcessorStateException e) {
            // directoryForTask could be throwing an exception if another thread
            // has concurrently deleted the directory
            return false;
        }

        final FileChannel channel;

        try {
            channel = getOrCreateFileChannel(taskId, lockFile.toPath());
        } catch (final NoSuchFileException e) {
            // FileChannel.open(..) could throw NoSuchFileException when there is another thread
            // concurrently deleting the parent directory (i.e. the directory of the taskId) of the lock
            // file, in this case we will return immediately indicating locking failed.
            return false;
        }

        final FileLock lock = tryLock(channel);
        if (lock != null) {
            locks.put(taskId, new LockAndOwner(Thread.currentThread().getName(), lock));

            log.debug("{} Acquired state dir lock for task {}", logPrefix(), taskId);
        }
        return lock != null;
    }

    synchronized boolean lockGlobalState() throws IOException {
        if (!hasPersistentStores) {
            return true;
        }

        if (globalStateLock != null) {
            log.trace("{} Found cached state dir lock for the global task", logPrefix());
            return true;
        }

        final File lockFile = new File(globalStateDir(), LOCK_FILE_NAME);
        final FileChannel channel;
        try {
            channel = FileChannel.open(lockFile.toPath(), StandardOpenOption.CREATE, StandardOpenOption.WRITE);
        } catch (final NoSuchFileException e) {
            // FileChannel.open(..) could throw NoSuchFileException when there is another thread
            // concurrently deleting the parent directory (i.e. the directory of the taskId) of the lock
            // file, in this case we will return immediately indicating locking failed.
            return false;
        }
        final FileLock fileLock = tryLock(channel);
        if (fileLock == null) {
            channel.close();
            return false;
        }
        globalStateChannel = channel;
        globalStateLock = fileLock;

        log.debug("{} Acquired global state dir lock", logPrefix());

        return true;
    }

    synchronized void unlockGlobalState() throws IOException {
        if (globalStateLock == null) {
            return;
        }
        globalStateLock.release();
        globalStateChannel.close();
        globalStateLock = null;
        globalStateChannel = null;

        log.debug("{} Released global state dir lock", logPrefix());
    }

    /**
     * Unlock the state directory for the given {@link TaskId}.
     */
    synchronized void unlock(final TaskId taskId) throws IOException {
        final LockAndOwner lockAndOwner = locks.get(taskId);
        if (lockAndOwner != null && lockAndOwner.owningThread.equals(Thread.currentThread().getName())) {
            locks.remove(taskId);
            lockAndOwner.lock.release();
            log.debug("{} Released state dir lock for task {}", logPrefix(), taskId);

            final FileChannel fileChannel = channels.remove(taskId);
            if (fileChannel != null) {
                fileChannel.close();
            }
        }
    }

    public synchronized void clean() {
        // remove task dirs
        try {
            cleanRemovedTasks(0, true);
        } catch (final Exception e) {
            // this is already logged within cleanRemovedTasks
            throw new StreamsException(e);
        }
        // remove global dir
        try {
            if (stateDir.exists()) {
                Utils.delete(globalStateDir().getAbsoluteFile());
            }
        } catch (final IOException e) {
            log.error("{} Failed to delete global state directory of {} due to an unexpected exception",
                appId, logPrefix(), e);
            throw new StreamsException(e);
        }
    }

    /**
     * Remove the directories for any {@link TaskId}s that are no-longer
     * owned by this {@link StreamThread} and aren't locked by either
     * another process or another {@link StreamThread}
     * @param cleanupDelayMs only remove directories if they haven't been modified for at least
     *                       this amount of time (milliseconds)
     */
    public synchronized void cleanRemovedTasks(final long cleanupDelayMs) {
        try {
            cleanRemovedTasks(cleanupDelayMs, false);
        } catch (final Exception cannotHappen) {
            throw new IllegalStateException("Should have swallowed exception.", cannotHappen);
        }
    }

    private synchronized void cleanRemovedTasks(final long cleanupDelayMs,
                                                final boolean manualUserCall) throws Exception {
<<<<<<< HEAD
        final File[] taskDirs = listAllTaskDirectories();
        if (taskDirs == null || taskDirs.length == 0) {
            return; // nothing to do
        }

        for (final File taskDir : taskDirs) {
=======
        for (final File taskDir : listTaskDirectories()) {
>>>>>>> dd2c6a0a
            final String dirName = taskDir.getName();
            final TaskId id = TaskId.parse(dirName);
            if (!locks.containsKey(id)) {
                Exception exception = null;
                try {
                    if (lock(id)) {
                        final long now = time.milliseconds();
                        final long lastModifiedMs = taskDir.lastModified();
                        if (now > lastModifiedMs + cleanupDelayMs) {
                            log.info("{} Deleting obsolete state directory {} for task {} as {}ms has elapsed (cleanup delay is {}ms).",
                                logPrefix(), dirName, id, now - lastModifiedMs, cleanupDelayMs);

                            Utils.delete(taskDir, Collections.singletonList(new File(taskDir, LOCK_FILE_NAME)));
                        } else if (manualUserCall) {
                            log.info("{} Deleting state directory {} for task {} as user calling cleanup.",
                                logPrefix(), dirName, id);

                            Utils.delete(taskDir, Collections.singletonList(new File(taskDir, LOCK_FILE_NAME)));
                        }
                    }
                } catch (final OverlappingFileLockException | IOException e) {
                    exception = e;
                } finally {
                    try {
                        unlock(id);

                        // for manual user call, stream threads are not running so it is safe to delete
                        // the whole directory
                        if (manualUserCall) {
                            Utils.delete(taskDir);
                        }
                    } catch (final IOException e) {
                        exception = e;
                    }
                }

                if (exception != null && manualUserCall) {
                    log.error("{} Failed to release the state directory lock.", logPrefix());
                    throw exception;
                }
            }
        }
    }

    /**
     * List all of the task directories that are non-empty
     * @return The list of all the non-empty local directories for stream tasks
     */
    File[] listNonEmptyTaskDirectories() {
        return !stateDir.exists() ? new File[0] :
            stateDir.listFiles(pathname -> {
                if (!pathname.isDirectory() || !PATH_NAME.matcher(pathname.getName()).matches()) {
                    return false;
                } else {
                    return !taskDirEmpty(pathname);
                }
            });
    }

    /**
     * List all of the task directories
     * @return The list of all the existing local directories for stream tasks
     */
<<<<<<< HEAD
    File[] listAllTaskDirectories() {
        return !stateDir.exists() ? new File[0] :
            stateDir.listFiles(pathname -> pathname.isDirectory() && PATH_NAME.matcher(pathname.getName()).matches());
=======
    File[] listTaskDirectories() {
        final File[] taskDirectories =
            stateDir.listFiles(pathname -> pathname.isDirectory() && PATH_NAME.matcher(pathname.getName()).matches());

        if (!stateDir.exists() || taskDirectories == null) {
            return new File[0];
        } else {
            return taskDirectories;
        }
>>>>>>> dd2c6a0a
    }

    private FileChannel getOrCreateFileChannel(final TaskId taskId,
                                               final Path lockPath) throws IOException {
        if (!channels.containsKey(taskId)) {
            channels.put(taskId, FileChannel.open(lockPath, StandardOpenOption.CREATE, StandardOpenOption.WRITE));
        }
        return channels.get(taskId);
    }

    private FileLock tryLock(final FileChannel channel) throws IOException {
        try {
            return channel.tryLock();
        } catch (final OverlappingFileLockException e) {
            return null;
        }
    }

}<|MERGE_RESOLUTION|>--- conflicted
+++ resolved
@@ -306,16 +306,12 @@
 
     private synchronized void cleanRemovedTasks(final long cleanupDelayMs,
                                                 final boolean manualUserCall) throws Exception {
-<<<<<<< HEAD
         final File[] taskDirs = listAllTaskDirectories();
         if (taskDirs == null || taskDirs.length == 0) {
             return; // nothing to do
         }
 
         for (final File taskDir : taskDirs) {
-=======
-        for (final File taskDir : listTaskDirectories()) {
->>>>>>> dd2c6a0a
             final String dirName = taskDir.getName();
             final TaskId id = TaskId.parse(dirName);
             if (!locks.containsKey(id)) {
@@ -365,7 +361,7 @@
      * @return The list of all the non-empty local directories for stream tasks
      */
     File[] listNonEmptyTaskDirectories() {
-        return !stateDir.exists() ? new File[0] :
+        final File[] taskDirectories = !stateDir.exists() ? new File[0] :
             stateDir.listFiles(pathname -> {
                 if (!pathname.isDirectory() || !PATH_NAME.matcher(pathname.getName()).matches()) {
                     return false;
@@ -373,27 +369,19 @@
                     return !taskDirEmpty(pathname);
                 }
             });
+
+        return taskDirectories == null ? new File[0] : taskDirectories;
     }
 
     /**
      * List all of the task directories
      * @return The list of all the existing local directories for stream tasks
      */
-<<<<<<< HEAD
     File[] listAllTaskDirectories() {
-        return !stateDir.exists() ? new File[0] :
+        final File[] taskDirectories = !stateDir.exists() ? new File[0] :
             stateDir.listFiles(pathname -> pathname.isDirectory() && PATH_NAME.matcher(pathname.getName()).matches());
-=======
-    File[] listTaskDirectories() {
-        final File[] taskDirectories =
-            stateDir.listFiles(pathname -> pathname.isDirectory() && PATH_NAME.matcher(pathname.getName()).matches());
-
-        if (!stateDir.exists() || taskDirectories == null) {
-            return new File[0];
-        } else {
-            return taskDirectories;
-        }
->>>>>>> dd2c6a0a
+
+        return taskDirectories == null ? new File[0] : taskDirectories;
     }
 
     private FileChannel getOrCreateFileChannel(final TaskId taskId,
