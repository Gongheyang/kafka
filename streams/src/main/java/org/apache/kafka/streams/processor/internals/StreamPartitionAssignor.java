/**
 * Licensed to the Apache Software Foundation (ASF) under one or more
 * contributor license agreements.  See the NOTICE file distributed with
 * this work for additional information regarding copyright ownership.
 * The ASF licenses this file to You under the Apache License, Version 2.0
 * (the "License"); you may not use this file except in compliance with
 * the License.  You may obtain a copy of the License at
 *
 *    http://www.apache.org/licenses/LICENSE-2.0
 *
 * Unless required by applicable law or agreed to in writing, software
 * distributed under the License is distributed on an "AS IS" BASIS,
 * WITHOUT WARRANTIES OR CONDITIONS OF ANY KIND, either express or implied.
 * See the License for the specific language governing permissions and
 * limitations under the License.
 */

package org.apache.kafka.streams.processor.internals;


import org.apache.kafka.clients.consumer.internals.PartitionAssignor;
import org.apache.kafka.common.Cluster;
import org.apache.kafka.common.Configurable;
import org.apache.kafka.common.KafkaException;
import org.apache.kafka.common.Node;
import org.apache.kafka.common.PartitionInfo;
import org.apache.kafka.common.TopicPartition;
import org.apache.kafka.common.config.ConfigException;
import org.apache.kafka.common.utils.Utils;
import org.apache.kafka.streams.StreamsConfig;
import org.apache.kafka.streams.errors.TaskAssignmentException;
import org.apache.kafka.streams.errors.TopologyBuilderException;
import org.apache.kafka.streams.processor.TaskId;
import org.apache.kafka.streams.processor.TopologyBuilder;
import org.apache.kafka.streams.processor.internals.assignment.AssignmentInfo;
import org.apache.kafka.streams.processor.internals.assignment.ClientState;
import org.apache.kafka.streams.processor.internals.assignment.SubscriptionInfo;
import org.apache.kafka.streams.processor.internals.assignment.TaskAssignor;
import org.apache.kafka.streams.state.HostInfo;
import org.slf4j.Logger;
import org.slf4j.LoggerFactory;

import java.util.ArrayList;
import java.util.Arrays;
import java.util.Collection;
import java.util.Collections;
import java.util.Comparator;
import java.util.HashMap;
import java.util.HashSet;
import java.util.Iterator;
import java.util.List;
import java.util.Map;
import java.util.Set;
import java.util.UUID;

public class StreamPartitionAssignor implements PartitionAssignor, Configurable {

    private static final Logger log = LoggerFactory.getLogger(StreamPartitionAssignor.class);
    private String userEndPointConfig;
    private Map<HostInfo, Set<TopicPartition>> partitionsByHostState;
    private Cluster metadataWithInternalTopics;


    private static class AssignedPartition implements Comparable<AssignedPartition> {
        public final TaskId taskId;
        public final TopicPartition partition;

        public AssignedPartition(TaskId taskId, TopicPartition partition) {
            this.taskId = taskId;
            this.partition = partition;
        }

        @Override
        public int compareTo(AssignedPartition that) {
            return PARTITION_COMPARATOR.compare(this.partition, that.partition);
        }
    }

    private static final Comparator<TopicPartition> PARTITION_COMPARATOR = new Comparator<TopicPartition>() {
        @Override
        public int compare(TopicPartition p1, TopicPartition p2) {
            int result = p1.topic().compareTo(p2.topic());

            if (result != 0) {
                return result;
            } else {
                return p1.partition() < p2.partition() ? -1 : (p1.partition() > p2.partition() ? 1 : 0);
            }
        }
    };

    private StreamThread streamThread;

    private int numStandbyReplicas;
    private Map<Integer, TopologyBuilder.TopicsInfo> topicGroups;
    private Map<TopicPartition, Set<TaskId>> partitionToTaskIds;
    private Map<String, Set<TaskId>> stateChangelogTopicToTaskIds;
    private Map<String, Set<TaskId>> internalSourceTopicToTaskIds;
    private Map<TaskId, Set<TopicPartition>> standbyTasks;

    private InternalTopicManager internalTopicManager;

    public void shutDownInternalTopicManager() {

        try {
            internalTopicManager.shutDown();
        } catch (Exception e) {
            throw new KafkaException("Failed to close kafka client in InternalTopicManager.");
        }
    }

    /**
     * We need to have the PartitionAssignor and its StreamThread to be mutually accessible
     * since the former needs later's cached metadata while sending subscriptions,
     * and the latter needs former's returned assignment when adding tasks.
     *
     * @throws KafkaException if the stream thread is not specified
     */
    @Override
    public void configure(Map<String, ?> configs) {
        numStandbyReplicas = (Integer) configs.get(StreamsConfig.NUM_STANDBY_REPLICAS_CONFIG);

        Object o = configs.get(StreamsConfig.InternalConfig.STREAM_THREAD_INSTANCE);
        if (o == null) {
            KafkaException ex = new KafkaException("StreamThread is not specified");
            log.error(ex.getMessage(), ex);
            throw ex;
        }

        if (!(o instanceof StreamThread)) {
            KafkaException ex = new KafkaException(o.getClass().getName() + " is not an instance of " + StreamThread.class.getName());
            log.error(ex.getMessage(), ex);
            throw ex;
        }

        streamThread = (StreamThread) o;
        streamThread.partitionAssignor(this);

        String userEndPoint = (String) configs.get(StreamsConfig.APPLICATION_SERVER_CONFIG);
        if (userEndPoint != null && !userEndPoint.isEmpty()) {
            final String[] hostPort = userEndPoint.split(":");
            if (hostPort.length != 2) {
                throw new ConfigException(String.format("Config %s isn't in the correct format. Expected a host:port pair" +
                                " but received %s",
                        StreamsConfig.APPLICATION_SERVER_CONFIG, userEndPoint));
            } else {
                try {
                    Integer.valueOf(hostPort[1]);
                    this.userEndPointConfig = userEndPoint;
                } catch (NumberFormatException nfe) {
                    throw new ConfigException(String.format("Invalid port %s supplied in %s for config %s",
                            hostPort[1], userEndPoint, StreamsConfig.APPLICATION_SERVER_CONFIG));
                }
            }

        }

<<<<<<< HEAD
//        if (configs.containsKey(StreamsConfig.ZOOKEEPER_CONNECT_CONFIG)) {
//            internalTopicManager = new InternalTopicManager(
//                    (String) configs.get(StreamsConfig.ZOOKEEPER_CONNECT_CONFIG),
//                    configs.containsKey(StreamsConfig.REPLICATION_FACTOR_CONFIG) ? (Integer) configs.get(StreamsConfig.REPLICATION_FACTOR_CONFIG) : 1,
//                    configs.containsKey(StreamsConfig.WINDOW_STORE_CHANGE_LOG_ADDITIONAL_RETENTION_MS_CONFIG) ?
//                            (Long) configs.get(StreamsConfig.WINDOW_STORE_CHANGE_LOG_ADDITIONAL_RETENTION_MS_CONFIG)
//                            : WINDOW_CHANGE_LOG_ADDITIONAL_RETENTION_DEFAULT);
//        } else {
//            log.info("stream-thread [{}] Config '{}' isn't supplied and hence no internal topics will be created.",  streamThread.getName(), StreamsConfig.ZOOKEEPER_CONNECT_CONFIG);
//        }

        internalTopicManager = new InternalTopicManager(
                this.streamThread.config,
                configs.containsKey(StreamsConfig.REPLICATION_FACTOR_CONFIG) ? (Integer) configs.get(StreamsConfig.REPLICATION_FACTOR_CONFIG) : 1,
                configs.containsKey(StreamsConfig.WINDOW_STORE_CHANGE_LOG_ADDITIONAL_RETENTION_MS_CONFIG) ?
                            (Long) configs.get(StreamsConfig.WINDOW_STORE_CHANGE_LOG_ADDITIONAL_RETENTION_MS_CONFIG)
                            : WINDOW_CHANGE_LOG_ADDITIONAL_RETENTION_DEFAULT);
=======
        internalTopicManager = new InternalTopicManager(
                this.streamThread.config,
                configs.containsKey(StreamsConfig.REPLICATION_FACTOR_CONFIG) ? (Integer) configs.get(StreamsConfig.REPLICATION_FACTOR_CONFIG) : 1);

>>>>>>> bdf123df
    }

    @Override
    public String name() {
        return "stream";
    }

    @Override
    public Subscription subscription(Set<String> topics) {
        // Adds the following information to subscription
        // 1. Client UUID (a unique id assigned to an instance of KafkaStreams)
        // 2. Task ids of previously running tasks
        // 3. Task ids of valid local states on the client's state directory.

        Set<TaskId> prevTasks = streamThread.prevTasks();
        Set<TaskId> standbyTasks = streamThread.cachedTasks();
        standbyTasks.removeAll(prevTasks);
        SubscriptionInfo data = new SubscriptionInfo(streamThread.processId, prevTasks, standbyTasks, this.userEndPointConfig);

        if (streamThread.builder.sourceTopicPattern() != null) {
            SubscriptionUpdates subscriptionUpdates = new SubscriptionUpdates();
            log.debug("have {} topics matching regex", topics);
            // update the topic groups with the returned subscription set for regex pattern subscriptions
            subscriptionUpdates.updateTopics(topics);
            streamThread.builder.updateSubscriptions(subscriptionUpdates);
        }

        return new Subscription(new ArrayList<>(topics), data.encode());
    }

    /**
     * Internal helper function that creates a Kafka topic
     *
     * @param topicToTaskIds     Map that contains the topic names to be created
     * @param compactTopic       If true, the topic should be a compacted topic. This is used for
     *                           change log topics usually.
     * @param postPartitionPhase If true, the computation for calculating the number of partitions
     *                           is slightly different. Set to true after the initial topic-to-partition
     *                           assignment.
     * @return
     */
    private Map<TopicPartition, PartitionInfo> prepareTopic(Map<String, Set<TaskId>> topicToTaskIds,
                                                            boolean compactTopic,
                                                            boolean postPartitionPhase,
                                                            Cluster metadata) {
        Map<TopicPartition, PartitionInfo> partitionInfos = new HashMap<>();

        if (internalTopicManager != null) {
            log.debug("Starting to validate internal topics in partition assignor.");

            for (Map.Entry<String, Set<TaskId>> entry : topicToTaskIds.entrySet()) {
                String topic = entry.getKey();
                int numPartitions = 0;
                if (postPartitionPhase) {
                    // the expected number of partitions is the max value of TaskId.partition + 1
                    for (TaskId task : entry.getValue()) {
                        if (numPartitions < task.partition + 1)
                            numPartitions = task.partition + 1;
                    }
                } else {
                    // should have size 1 only
                    numPartitions = -1;
                    for (TaskId task : entry.getValue()) {
                        numPartitions = task.partition;
                    }
                }

                // Prepare the internal topic
                internalTopicManager.makeReady(topic, numPartitions, compactTopic);

                // wait until the topic metadata has been propagated to all brokers
                List<PartitionInfo> partitions;
                do {
                    partitions = streamThread.restoreConsumer.partitionsFor(topic);
                } while (partitions == null || partitions.size() != numPartitions);

                for (PartitionInfo partition : partitions)
                    partitionInfos.put(new TopicPartition(partition.topic(), partition.partition()), partition);
            }

            log.info("Completed validating internal topics in partition assignor.");
        } else {
            List<String> missingTopics = new ArrayList<>();
            for (String topic : topicToTaskIds.keySet()) {
                List<PartitionInfo> partitions = streamThread.restoreConsumer.partitionsFor(topic);
                if (partitions == null) {
                    missingTopics.add(topic);
                }
            }
            if (!missingTopics.isEmpty()) {
                log.warn("Topic {} do not exists but couldn't created as the config '{}' isn't supplied",
                        missingTopics);

            }
        }

        return partitionInfos;
    }

    @Override
    public Map<String, Assignment> assign(Cluster metadata, Map<String, Subscription> subscriptions) {
        // This assigns tasks to consumer clients in two steps.
        // 1. using TaskAssignor to assign tasks to consumer clients.
        //    - Assign a task to a client which was running it previously.
        //      If there is no such client, assign a task to a client which has its valid local state.
        //    - A client may have more than one stream threads.
        //      The assignor tries to assign tasks to a client proportionally to the number of threads.
        //    - We try not to assign the same set of tasks to two different clients
        //    We do the assignment in one-pass. The result may not satisfy above all.
        // 2. within each client, tasks are assigned to consumer clients in round-robin manner.
        Map<UUID, Set<String>> consumersByClient = new HashMap<>();
        Map<UUID, ClientState<TaskId>> states = new HashMap<>();
        Map<UUID, HostInfo> consumerEndPointMap = new HashMap<>();
        // decode subscription info
        for (Map.Entry<String, Subscription> entry : subscriptions.entrySet()) {
            String consumerId = entry.getKey();
            Subscription subscription = entry.getValue();

<<<<<<< HEAD
=======
            if (streamThread.builder.sourceTopicPattern() != null) {
                // update the topic groups with the returned subscription list for regex pattern subscriptions
                subscriptionUpdates.updateTopics(subscription.topics());
            }
>>>>>>> bdf123df

            SubscriptionInfo info = SubscriptionInfo.decode(subscription.userData());
            if (info.userEndPoint != null) {
                final String[] hostPort = info.userEndPoint.split(":");
                consumerEndPointMap.put(info.processId, new HostInfo(hostPort[0], Integer.valueOf(hostPort[1])));
            }
            Set<String> consumers = consumersByClient.get(info.processId);
            if (consumers == null) {
                consumers = new HashSet<>();
                consumersByClient.put(info.processId, consumers);
            }
            consumers.add(consumerId);

            ClientState<TaskId> state = states.get(info.processId);
            if (state == null) {
                state = new ClientState<>();
                states.put(info.processId, state);
            }

            state.prevActiveTasks.addAll(info.prevTasks);
            state.prevAssignedTasks.addAll(info.prevTasks);
            state.prevAssignedTasks.addAll(info.standbyTasks);
            state.capacity = state.capacity + 1d;
        }


        this.topicGroups = streamThread.builder.topicGroups();

        // ensure the co-partitioning topics within the group have the same number of partitions,
        // and enforce the number of partitions for those internal topics.
        internalSourceTopicToTaskIds = new HashMap<>();
        Map<Integer, Set<String>> sourceTopicGroups = new HashMap<>();
        Map<Integer, Set<String>> internalSourceTopicGroups = new HashMap<>();
        for (Map.Entry<Integer, TopologyBuilder.TopicsInfo> entry : topicGroups.entrySet()) {
            sourceTopicGroups.put(entry.getKey(), entry.getValue().sourceTopics);
            internalSourceTopicGroups.put(entry.getKey(), entry.getValue().interSourceTopics.keySet());
        }


        // for all internal source topics
        // set the number of partitions to the maximum of the depending sub-topologies source topics
        Map<TopicPartition, PartitionInfo> internalPartitionInfos = new HashMap<>();
        Set<String> allInternalTopicNames = new HashSet<>();
        for (Map.Entry<Integer, TopologyBuilder.TopicsInfo> entry : topicGroups.entrySet()) {
            Set<String> internalTopics = entry.getValue().interSourceTopics.keySet();
            allInternalTopicNames.addAll(internalTopics);
            for (String internalTopic : internalTopics) {
                Set<TaskId> tasks = internalSourceTopicToTaskIds.get(internalTopic);

                if (tasks == null) {
                    int numPartitions = -1;
                    for (Map.Entry<Integer, TopologyBuilder.TopicsInfo> other : topicGroups.entrySet()) {
                        Set<String> otherSinkTopics = other.getValue().sinkTopics;

                        if (otherSinkTopics.contains(internalTopic)) {
                            for (String topic : other.getValue().sourceTopics) {
                                Integer partitions = null;
                                // It is possible the sourceTopic is another internal topic, i.e,
                                // map().join().join(map())
                                if (allInternalTopicNames.contains(topic)) {
                                    Set<TaskId> taskIds = internalSourceTopicToTaskIds.get(topic);
                                    if (taskIds != null) {
                                        for (TaskId taskId : taskIds) {
                                            partitions = taskId.partition;
                                        }
                                    }
                                } else {
                                    partitions = metadata.partitionCountForTopic(topic);
                                }
                                if (partitions != null && partitions > numPartitions) {
                                    numPartitions = partitions;
                                }
                            }
                        }
                    }
                    internalSourceTopicToTaskIds.put(internalTopic, Collections.singleton(new TaskId(entry.getKey(), numPartitions)));
                    for (int partition = 0; partition < numPartitions; partition++) {
                        internalPartitionInfos.put(new TopicPartition(internalTopic, partition),
                                new PartitionInfo(internalTopic, partition, null, new Node[0], new Node[0]));
                    }
                }
            }
        }


        Collection<Set<String>> copartitionTopicGroups = streamThread.builder.copartitionGroups();
        ensureCopartitioning(copartitionTopicGroups, internalSourceTopicGroups,
                metadata.withPartitions(internalPartitionInfos));


        internalPartitionInfos = prepareTopic(internalSourceTopicToTaskIds, false, false, metadata);
        internalSourceTopicToTaskIds.clear();

        metadataWithInternalTopics = metadata;
        if (internalTopicManager != null)
            metadataWithInternalTopics = metadata.withPartitions(internalPartitionInfos);

        // get the tasks as partition groups from the partition grouper
        Map<TaskId, Set<TopicPartition>> partitionsForTask = streamThread.partitionGrouper.partitionGroups(
                sourceTopicGroups, metadataWithInternalTopics);

        // add tasks to state change log topic subscribers
        stateChangelogTopicToTaskIds = new HashMap<>();
        for (TaskId task : partitionsForTask.keySet()) {
            for (String topicName : topicGroups.get(task.topicGroupId).stateChangelogTopics.keySet()) {
                Set<TaskId> tasks = stateChangelogTopicToTaskIds.get(topicName);
                if (tasks == null) {
                    tasks = new HashSet<>();
                    stateChangelogTopicToTaskIds.put(topicName, tasks);
                }

                tasks.add(task);
            }

            for (String topicName : topicGroups.get(task.topicGroupId).interSourceTopics.keySet()) {
                Set<TaskId> tasks = internalSourceTopicToTaskIds.get(topicName);
                if (tasks == null) {
                    tasks = new HashSet<>();
                    internalSourceTopicToTaskIds.put(topicName, tasks);
                }

                tasks.add(task);
            }
        }

        // assign tasks to clients
        states = TaskAssignor.assign(states, partitionsForTask.keySet(), numStandbyReplicas, streamThread.clientId);

        final List<AssignmentSupplier> assignmentSuppliers = new ArrayList<>();

        final Map<HostInfo, Set<TopicPartition>> endPointMap = new HashMap<>();
        for (Map.Entry<UUID, Set<String>> entry : consumersByClient.entrySet()) {
            UUID processId = entry.getKey();
            Set<String> consumers = entry.getValue();
            ClientState<TaskId> state = states.get(processId);

            ArrayList<TaskId> taskIds = new ArrayList<>(state.assignedTasks.size());
            final int numActiveTasks = state.activeTasks.size();
            for (TaskId taskId : state.activeTasks) {
                taskIds.add(taskId);
            }
            for (TaskId id : state.assignedTasks) {
                if (!state.activeTasks.contains(id))
                    taskIds.add(id);
            }

            final int numConsumers = consumers.size();
            Map<TaskId, Set<TopicPartition>> standby = new HashMap<>();

            int i = 0;
            for (String consumer : consumers) {
                ArrayList<AssignedPartition> assignedPartitions = new ArrayList<>();

                final int numTaskIds = taskIds.size();
                for (int j = i; j < numTaskIds; j += numConsumers) {
                    TaskId taskId = taskIds.get(j);
                    if (j < numActiveTasks) {
                        for (TopicPartition partition : partitionsForTask.get(taskId)) {
                            assignedPartitions.add(new AssignedPartition(taskId, partition));
                        }
                    } else {
                        Set<TopicPartition> standbyPartitions = standby.get(taskId);
                        if (standbyPartitions == null) {
                            standbyPartitions = new HashSet<>();
                            standby.put(taskId, standbyPartitions);
                        }
                        standbyPartitions.addAll(partitionsForTask.get(taskId));
                    }
                }

                Collections.sort(assignedPartitions);
                List<TaskId> active = new ArrayList<>();
                List<TopicPartition> activePartitions = new ArrayList<>();
                for (AssignedPartition partition : assignedPartitions) {
                    active.add(partition.taskId);
                    activePartitions.add(partition.partition);
                    HostInfo hostInfo = consumerEndPointMap.get(processId);
                    if (hostInfo != null) {
                        if (!endPointMap.containsKey(hostInfo)) {
                            endPointMap.put(hostInfo, new HashSet<TopicPartition>());
                        }
                        final Set<TopicPartition> topicPartitions = endPointMap.get(hostInfo);
                        topicPartitions.add(partition.partition);
                    }
                }


                assignmentSuppliers.add(new AssignmentSupplier(consumer,
                        active,
                        standby,
                        endPointMap,
                        activePartitions));

                i++;
            }
        }

        // if ZK is specified, validate the internal topics again
        prepareTopic(internalSourceTopicToTaskIds, false /* compactTopic */, true, metadata);
        // change log topics should be compacted
        prepareTopic(stateChangelogTopicToTaskIds, true /* compactTopic */, true, metadata);

        Map<String, Assignment> assignment = new HashMap<>();
        for (AssignmentSupplier assignmentSupplier : assignmentSuppliers) {
            assignment.put(assignmentSupplier.consumer, assignmentSupplier.get());
        }
        return assignment;
    }

    class AssignmentSupplier {
        private final String consumer;
        private final List<TaskId> active;
        private final Map<TaskId, Set<TopicPartition>> standby;
        private final Map<HostInfo, Set<TopicPartition>> endPointMap;
        private final List<TopicPartition> activePartitions;

        AssignmentSupplier(final String consumer,
                           final List<TaskId> active,
                           final Map<TaskId, Set<TopicPartition>> standby,
                           final Map<HostInfo, Set<TopicPartition>> endPointMap,
                           final List<TopicPartition> activePartitions) {
            this.consumer = consumer;
            this.active = active;
            this.standby = standby;
            this.endPointMap = endPointMap;
            this.activePartitions = activePartitions;
        }

        Assignment get() {
            return new Assignment(activePartitions, new AssignmentInfo(active,
                    standby,
                    endPointMap).encode());
        }
    }

    /**
     * @throws TaskAssignmentException if there is no task id for one of the partitions specified
     */
    @Override
    public void onAssignment(Assignment assignment) {
        List<TopicPartition> partitions = new ArrayList<>(assignment.partitions());

        Collections.sort(partitions, PARTITION_COMPARATOR);

        AssignmentInfo info = AssignmentInfo.decode(assignment.userData());
        this.standbyTasks = info.standbyTasks;

        Map<TopicPartition, Set<TaskId>> partitionToTaskIds = new HashMap<>();
        Iterator<TaskId> iter = info.activeTasks.iterator();
        for (TopicPartition partition : partitions) {
            Set<TaskId> taskIds = partitionToTaskIds.get(partition);
            if (taskIds == null) {
                taskIds = new HashSet<>();
                partitionToTaskIds.put(partition, taskIds);
            }

            if (iter.hasNext()) {
                taskIds.add(iter.next());
            } else {
                TaskAssignmentException ex = new TaskAssignmentException(
                        "failed to find a task id for the partition=" + partition.toString() +
                                ", partitions=" + partitions.size() + ", assignmentInfo=" + info.toString()
                );
                log.error(ex.getMessage(), ex);
                throw ex;
            }
        }
        this.partitionToTaskIds = partitionToTaskIds;
        this.partitionsByHostState = info.partitionsByHostState;
    }

    public Map<HostInfo, Set<TopicPartition>> getPartitionsByHostState() {
        if (partitionsByHostState == null) {
            return Collections.emptyMap();
        }
        return Collections.unmodifiableMap(partitionsByHostState);
    }

    public Cluster clusterMetadata() {
        return metadataWithInternalTopics;
    }

    private void ensureCopartitioning(Collection<Set<String>> copartitionGroups, Map<Integer, Set<String>> internalTopicGroups, Cluster metadata) {
        Set<String> internalTopics = new HashSet<>();
        for (Set<String> topics : internalTopicGroups.values())
            internalTopics.addAll(topics);

        for (Set<String> copartitionGroup : copartitionGroups) {
            ensureCopartitioning(copartitionGroup, internalTopics, metadata);
        }
    }

    private void ensureCopartitioning(Set<String> copartitionGroup, Set<String> internalTopics, Cluster metadata) {
        int numPartitions = -1;

        for (String topic : copartitionGroup) {
            if (!internalTopics.contains(topic)) {
                List<PartitionInfo> infos = metadata.partitionsForTopic(topic);

                if (infos == null)
                    throw new TopologyBuilderException("External source topic not found: " + topic);

                if (numPartitions == -1) {
                    numPartitions = infos.size();
                } else if (numPartitions != infos.size()) {
                    String[] topics = copartitionGroup.toArray(new String[copartitionGroup.size()]);
                    Arrays.sort(topics);
                    throw new TopologyBuilderException("Topics not copartitioned: [" + Utils.mkString(Arrays.asList(topics), ",") + "]");
                }
            }
        }

        if (numPartitions == -1) {
            for (String topic : internalTopics) {
                if (copartitionGroup.contains(topic)) {
                    Integer partitions = metadata.partitionCountForTopic(topic);
                    if (partitions != null && partitions > numPartitions) {
                        numPartitions = partitions;
                    }
                }
            }
        }
        // enforce co-partitioning restrictions to internal topics reusing internalSourceTopicToTaskIds
        for (String topic : internalTopics) {
            if (copartitionGroup.contains(topic)) {
                internalSourceTopicToTaskIds
                        .put(topic, Collections.singleton(new TaskId(-1, numPartitions)));
            }
        }
    }

    /* For Test Only */
    public Set<TaskId> tasksForState(String stateName) {
        return stateChangelogTopicToTaskIds.get(ProcessorStateManager.storeChangelogTopic(streamThread.applicationId, stateName));
    }

    public Set<TaskId> tasksForPartition(TopicPartition partition) {
        return partitionToTaskIds.get(partition);
    }

    public Map<TaskId, Set<TopicPartition>> standbyTasks() {
        return standbyTasks;
    }

    public void setInternalTopicManager(InternalTopicManager internalTopicManager) {
        this.internalTopicManager = internalTopicManager;
    }

    /**
     * Used to capture subscribed topic via Patterns discovered during the
     * partition assignment process.
     */
    public static class SubscriptionUpdates {

        private final Set<String> updatedTopicSubscriptions = new HashSet<>();


        private void updateTopics(Collection<String> topicNames) {
            updatedTopicSubscriptions.clear();
            updatedTopicSubscriptions.addAll(topicNames);
        }

        public Collection<String> getUpdates() {
            return Collections.unmodifiableSet(new HashSet<>(updatedTopicSubscriptions));
        }

        public boolean hasUpdates() {
            return !updatedTopicSubscriptions.isEmpty();
        }

    }
}<|MERGE_RESOLUTION|>--- conflicted
+++ resolved
@@ -53,6 +53,8 @@
 import java.util.Set;
 import java.util.UUID;
 
+import static org.apache.kafka.streams.processor.internals.InternalTopicManager.WINDOW_CHANGE_LOG_ADDITIONAL_RETENTION_DEFAULT;
+
 public class StreamPartitionAssignor implements PartitionAssignor, Configurable {
 
     private static final Logger log = LoggerFactory.getLogger(StreamPartitionAssignor.class);
@@ -94,32 +96,23 @@
     private int numStandbyReplicas;
     private Map<Integer, TopologyBuilder.TopicsInfo> topicGroups;
     private Map<TopicPartition, Set<TaskId>> partitionToTaskIds;
-    private Map<String, Set<TaskId>> stateChangelogTopicToTaskIds;
-    private Map<String, Set<TaskId>> internalSourceTopicToTaskIds;
+    private Map<InternalTopicConfig, Set<TaskId>> stateChangelogTopicToTaskIds;
+    private Map<InternalTopicConfig, Set<TaskId>> internalSourceTopicToTaskIds;
     private Map<TaskId, Set<TopicPartition>> standbyTasks;
 
     private InternalTopicManager internalTopicManager;
-
-    public void shutDownInternalTopicManager() {
-
-        try {
-            internalTopicManager.shutDown();
-        } catch (Exception e) {
-            throw new KafkaException("Failed to close kafka client in InternalTopicManager.");
-        }
-    }
 
     /**
      * We need to have the PartitionAssignor and its StreamThread to be mutually accessible
      * since the former needs later's cached metadata while sending subscriptions,
      * and the latter needs former's returned assignment when adding tasks.
-     *
      * @throws KafkaException if the stream thread is not specified
      */
     @Override
     public void configure(Map<String, ?> configs) {
         numStandbyReplicas = (Integer) configs.get(StreamsConfig.NUM_STANDBY_REPLICAS_CONFIG);
 
+
         Object o = configs.get(StreamsConfig.InternalConfig.STREAM_THREAD_INSTANCE);
         if (o == null) {
             KafkaException ex = new KafkaException("StreamThread is not specified");
@@ -128,7 +121,7 @@
         }
 
         if (!(o instanceof StreamThread)) {
-            KafkaException ex = new KafkaException(o.getClass().getName() + " is not an instance of " + StreamThread.class.getName());
+            KafkaException ex = new KafkaException(String.format("%s is not an instance of %s", o.getClass().getName(), StreamThread.class.getName()));
             log.error(ex.getMessage(), ex);
             throw ex;
         }
@@ -140,45 +133,27 @@
         if (userEndPoint != null && !userEndPoint.isEmpty()) {
             final String[] hostPort = userEndPoint.split(":");
             if (hostPort.length != 2) {
-                throw new ConfigException(String.format("Config %s isn't in the correct format. Expected a host:port pair" +
+                throw new ConfigException(String.format("stream-thread [%s] Config %s isn't in the correct format. Expected a host:port pair" +
                                 " but received %s",
-                        StreamsConfig.APPLICATION_SERVER_CONFIG, userEndPoint));
+                        streamThread.getName(), StreamsConfig.APPLICATION_SERVER_CONFIG, userEndPoint));
             } else {
                 try {
                     Integer.valueOf(hostPort[1]);
                     this.userEndPointConfig = userEndPoint;
                 } catch (NumberFormatException nfe) {
-                    throw new ConfigException(String.format("Invalid port %s supplied in %s for config %s",
-                            hostPort[1], userEndPoint, StreamsConfig.APPLICATION_SERVER_CONFIG));
-                }
-            }
-
-        }
-
-<<<<<<< HEAD
-//        if (configs.containsKey(StreamsConfig.ZOOKEEPER_CONNECT_CONFIG)) {
-//            internalTopicManager = new InternalTopicManager(
-//                    (String) configs.get(StreamsConfig.ZOOKEEPER_CONNECT_CONFIG),
-//                    configs.containsKey(StreamsConfig.REPLICATION_FACTOR_CONFIG) ? (Integer) configs.get(StreamsConfig.REPLICATION_FACTOR_CONFIG) : 1,
-//                    configs.containsKey(StreamsConfig.WINDOW_STORE_CHANGE_LOG_ADDITIONAL_RETENTION_MS_CONFIG) ?
-//                            (Long) configs.get(StreamsConfig.WINDOW_STORE_CHANGE_LOG_ADDITIONAL_RETENTION_MS_CONFIG)
-//                            : WINDOW_CHANGE_LOG_ADDITIONAL_RETENTION_DEFAULT);
-//        } else {
-//            log.info("stream-thread [{}] Config '{}' isn't supplied and hence no internal topics will be created.",  streamThread.getName(), StreamsConfig.ZOOKEEPER_CONNECT_CONFIG);
-//        }
+                    throw new ConfigException(String.format("stream-thread [%s] Invalid port %s supplied in %s for config %s",
+                            streamThread.getName(), hostPort[1], userEndPoint, StreamsConfig.APPLICATION_SERVER_CONFIG));
+                }
+            }
+
+        }
 
         internalTopicManager = new InternalTopicManager(
                 this.streamThread.config,
                 configs.containsKey(StreamsConfig.REPLICATION_FACTOR_CONFIG) ? (Integer) configs.get(StreamsConfig.REPLICATION_FACTOR_CONFIG) : 1,
                 configs.containsKey(StreamsConfig.WINDOW_STORE_CHANGE_LOG_ADDITIONAL_RETENTION_MS_CONFIG) ?
-                            (Long) configs.get(StreamsConfig.WINDOW_STORE_CHANGE_LOG_ADDITIONAL_RETENTION_MS_CONFIG)
-                            : WINDOW_CHANGE_LOG_ADDITIONAL_RETENTION_DEFAULT);
-=======
-        internalTopicManager = new InternalTopicManager(
-                this.streamThread.config,
-                configs.containsKey(StreamsConfig.REPLICATION_FACTOR_CONFIG) ? (Integer) configs.get(StreamsConfig.REPLICATION_FACTOR_CONFIG) : 1);
-
->>>>>>> bdf123df
+                        (Long) configs.get(StreamsConfig.WINDOW_STORE_CHANGE_LOG_ADDITIONAL_RETENTION_MS_CONFIG)
+                        : WINDOW_CHANGE_LOG_ADDITIONAL_RETENTION_DEFAULT);
     }
 
     @Override
@@ -211,26 +186,21 @@
 
     /**
      * Internal helper function that creates a Kafka topic
-     *
-     * @param topicToTaskIds     Map that contains the topic names to be created
-     * @param compactTopic       If true, the topic should be a compacted topic. This is used for
-     *                           change log topics usually.
+     * @param topicToTaskIds Map that contains the topic names to be created
      * @param postPartitionPhase If true, the computation for calculating the number of partitions
      *                           is slightly different. Set to true after the initial topic-to-partition
      *                           assignment.
      * @return
      */
-    private Map<TopicPartition, PartitionInfo> prepareTopic(Map<String, Set<TaskId>> topicToTaskIds,
-                                                            boolean compactTopic,
-                                                            boolean postPartitionPhase,
-                                                            Cluster metadata) {
+    private Map<TopicPartition, PartitionInfo> prepareTopic(Map<InternalTopicConfig, Set<TaskId>> topicToTaskIds,
+                                                            boolean postPartitionPhase) {
         Map<TopicPartition, PartitionInfo> partitionInfos = new HashMap<>();
-
+        // if ZK is specified, prepare the internal source topic before calling partition grouper
         if (internalTopicManager != null) {
-            log.debug("Starting to validate internal topics in partition assignor.");
-
-            for (Map.Entry<String, Set<TaskId>> entry : topicToTaskIds.entrySet()) {
-                String topic = entry.getKey();
+            log.debug("stream-thread [{}] Starting to validate internal topics in partition assignor.", streamThread.getName());
+
+            for (Map.Entry<InternalTopicConfig, Set<TaskId>> entry : topicToTaskIds.entrySet()) {
+                InternalTopicConfig topic = entry.getKey();
                 int numPartitions = 0;
                 if (postPartitionPhase) {
                     // the expected number of partitions is the max value of TaskId.partition + 1
@@ -246,31 +216,30 @@
                     }
                 }
 
-                // Prepare the internal topic
-                internalTopicManager.makeReady(topic, numPartitions, compactTopic);
+                internalTopicManager.makeReady(topic, numPartitions);
 
                 // wait until the topic metadata has been propagated to all brokers
                 List<PartitionInfo> partitions;
                 do {
-                    partitions = streamThread.restoreConsumer.partitionsFor(topic);
+                    partitions = streamThread.restoreConsumer.partitionsFor(topic.name());
                 } while (partitions == null || partitions.size() != numPartitions);
 
                 for (PartitionInfo partition : partitions)
                     partitionInfos.put(new TopicPartition(partition.topic(), partition.partition()), partition);
             }
 
-            log.info("Completed validating internal topics in partition assignor.");
+            log.info("stream-thread [{}] Completed validating internal topics in partition assignor", streamThread.getName());
         } else {
             List<String> missingTopics = new ArrayList<>();
-            for (String topic : topicToTaskIds.keySet()) {
-                List<PartitionInfo> partitions = streamThread.restoreConsumer.partitionsFor(topic);
+            for (InternalTopicConfig topic : topicToTaskIds.keySet()) {
+                List<PartitionInfo> partitions = streamThread.restoreConsumer.partitionsFor(topic.name());
                 if (partitions == null) {
-                    missingTopics.add(topic);
+                    missingTopics.add(topic.name());
                 }
             }
             if (!missingTopics.isEmpty()) {
-                log.warn("Topic {} do not exists but couldn't created as the config '{}' isn't supplied",
-                        missingTopics);
+                log.warn("stream-thread [{}] Topic {} do not exists but couldn't created as the config '{}' isn't supplied",
+                        streamThread.getName(), missingTopics, StreamsConfig.ZOOKEEPER_CONNECT_CONFIG);
 
             }
         }
@@ -297,13 +266,6 @@
             String consumerId = entry.getKey();
             Subscription subscription = entry.getValue();
 
-<<<<<<< HEAD
-=======
-            if (streamThread.builder.sourceTopicPattern() != null) {
-                // update the topic groups with the returned subscription list for regex pattern subscriptions
-                subscriptionUpdates.updateTopics(subscription.topics());
-            }
->>>>>>> bdf123df
 
             SubscriptionInfo info = SubscriptionInfo.decode(subscription.userData());
             if (info.userEndPoint != null) {
@@ -336,21 +298,21 @@
         // and enforce the number of partitions for those internal topics.
         internalSourceTopicToTaskIds = new HashMap<>();
         Map<Integer, Set<String>> sourceTopicGroups = new HashMap<>();
-        Map<Integer, Set<String>> internalSourceTopicGroups = new HashMap<>();
+        Map<Integer, Collection<InternalTopicConfig>> internalSourceTopicGroups = new HashMap<>();
         for (Map.Entry<Integer, TopologyBuilder.TopicsInfo> entry : topicGroups.entrySet()) {
             sourceTopicGroups.put(entry.getKey(), entry.getValue().sourceTopics);
-            internalSourceTopicGroups.put(entry.getKey(), entry.getValue().interSourceTopics.keySet());
+            internalSourceTopicGroups.put(entry.getKey(), entry.getValue().interSourceTopics.values());
         }
 
 
         // for all internal source topics
         // set the number of partitions to the maximum of the depending sub-topologies source topics
         Map<TopicPartition, PartitionInfo> internalPartitionInfos = new HashMap<>();
-        Set<String> allInternalTopicNames = new HashSet<>();
+        Map<String, InternalTopicConfig> allInternalTopics = new HashMap<>();
         for (Map.Entry<Integer, TopologyBuilder.TopicsInfo> entry : topicGroups.entrySet()) {
-            Set<String> internalTopics = entry.getValue().interSourceTopics.keySet();
-            allInternalTopicNames.addAll(internalTopics);
-            for (String internalTopic : internalTopics) {
+            Map<String, InternalTopicConfig> internalTopics = entry.getValue().interSourceTopics;
+            allInternalTopics.putAll(internalTopics);
+            for (InternalTopicConfig internalTopic : internalTopics.values()) {
                 Set<TaskId> tasks = internalSourceTopicToTaskIds.get(internalTopic);
 
                 if (tasks == null) {
@@ -358,13 +320,13 @@
                     for (Map.Entry<Integer, TopologyBuilder.TopicsInfo> other : topicGroups.entrySet()) {
                         Set<String> otherSinkTopics = other.getValue().sinkTopics;
 
-                        if (otherSinkTopics.contains(internalTopic)) {
+                        if (otherSinkTopics.contains(internalTopic.name())) {
                             for (String topic : other.getValue().sourceTopics) {
                                 Integer partitions = null;
                                 // It is possible the sourceTopic is another internal topic, i.e,
                                 // map().join().join(map())
-                                if (allInternalTopicNames.contains(topic)) {
-                                    Set<TaskId> taskIds = internalSourceTopicToTaskIds.get(topic);
+                                if (allInternalTopics.containsKey(topic)) {
+                                    Set<TaskId> taskIds = internalSourceTopicToTaskIds.get(allInternalTopics.get(topic));
                                     if (taskIds != null) {
                                         for (TaskId taskId : taskIds) {
                                             partitions = taskId.partition;
@@ -381,8 +343,8 @@
                     }
                     internalSourceTopicToTaskIds.put(internalTopic, Collections.singleton(new TaskId(entry.getKey(), numPartitions)));
                     for (int partition = 0; partition < numPartitions; partition++) {
-                        internalPartitionInfos.put(new TopicPartition(internalTopic, partition),
-                                new PartitionInfo(internalTopic, partition, null, new Node[0], new Node[0]));
+                        internalPartitionInfos.put(new TopicPartition(internalTopic.name(), partition),
+                                new PartitionInfo(internalTopic.name(), partition, null, new Node[0], new Node[0]));
                     }
                 }
             }
@@ -394,7 +356,7 @@
                 metadata.withPartitions(internalPartitionInfos));
 
 
-        internalPartitionInfos = prepareTopic(internalSourceTopicToTaskIds, false, false, metadata);
+        internalPartitionInfos = prepareTopic(internalSourceTopicToTaskIds, false);
         internalSourceTopicToTaskIds.clear();
 
         metadataWithInternalTopics = metadata;
@@ -408,21 +370,23 @@
         // add tasks to state change log topic subscribers
         stateChangelogTopicToTaskIds = new HashMap<>();
         for (TaskId task : partitionsForTask.keySet()) {
-            for (String topicName : topicGroups.get(task.topicGroupId).stateChangelogTopics.keySet()) {
-                Set<TaskId> tasks = stateChangelogTopicToTaskIds.get(topicName);
+            final Map<String, InternalTopicConfig> stateChangelogTopics = topicGroups.get(task.topicGroupId).stateChangelogTopics;
+            for (InternalTopicConfig topic : stateChangelogTopics.values()) {
+                Set<TaskId> tasks = stateChangelogTopicToTaskIds.get(topic);
                 if (tasks == null) {
                     tasks = new HashSet<>();
-                    stateChangelogTopicToTaskIds.put(topicName, tasks);
+                    stateChangelogTopicToTaskIds.put(topic, tasks);
                 }
 
                 tasks.add(task);
             }
 
-            for (String topicName : topicGroups.get(task.topicGroupId).interSourceTopics.keySet()) {
-                Set<TaskId> tasks = internalSourceTopicToTaskIds.get(topicName);
+            final Map<String, InternalTopicConfig> interSourceTopics = topicGroups.get(task.topicGroupId).interSourceTopics;
+            for (InternalTopicConfig topic : interSourceTopics.values()) {
+                Set<TaskId> tasks = internalSourceTopicToTaskIds.get(topic);
                 if (tasks == null) {
                     tasks = new HashSet<>();
-                    internalSourceTopicToTaskIds.put(topicName, tasks);
+                    internalSourceTopicToTaskIds.put(topic, tasks);
                 }
 
                 tasks.add(task);
@@ -430,7 +394,7 @@
         }
 
         // assign tasks to clients
-        states = TaskAssignor.assign(states, partitionsForTask.keySet(), numStandbyReplicas, streamThread.clientId);
+        states = TaskAssignor.assign(states, partitionsForTask.keySet(), numStandbyReplicas, streamThread.getName());
 
         final List<AssignmentSupplier> assignmentSuppliers = new ArrayList<>();
 
@@ -502,9 +466,9 @@
         }
 
         // if ZK is specified, validate the internal topics again
-        prepareTopic(internalSourceTopicToTaskIds, false /* compactTopic */, true, metadata);
+        prepareTopic(internalSourceTopicToTaskIds,  /* compactTopic */ true);
         // change log topics should be compacted
-        prepareTopic(stateChangelogTopicToTaskIds, true /* compactTopic */, true, metadata);
+        prepareTopic(stateChangelogTopicToTaskIds,  /* compactTopic */ true);
 
         Map<String, Assignment> assignment = new HashMap<>();
         for (AssignmentSupplier assignmentSupplier : assignmentSuppliers) {
@@ -564,8 +528,8 @@
                 taskIds.add(iter.next());
             } else {
                 TaskAssignmentException ex = new TaskAssignmentException(
-                        "failed to find a task id for the partition=" + partition.toString() +
-                                ", partitions=" + partitions.size() + ", assignmentInfo=" + info.toString()
+                        String.format("stream-thread [%s] failed to find a task id for the partition=%s" +
+                                ", partitions=%d, assignmentInfo=%s", streamThread.getName(), partition.toString(), partitions.size(), info.toString())
                 );
                 log.error(ex.getMessage(), ex);
                 throw ex;
@@ -573,6 +537,21 @@
         }
         this.partitionToTaskIds = partitionToTaskIds;
         this.partitionsByHostState = info.partitionsByHostState;
+        // only need to build when not coordinator
+        if (metadataWithInternalTopics == null) {
+            final Collection<Set<TopicPartition>> values = partitionsByHostState.values();
+            final Map<TopicPartition, PartitionInfo> topicToPartitionInfo = new HashMap<>();
+            for (Set<TopicPartition> value : values) {
+                for (TopicPartition topicPartition : value) {
+                    topicToPartitionInfo.put(topicPartition, new PartitionInfo(topicPartition.topic(),
+                            topicPartition.partition(),
+                            null,
+                            new Node[0],
+                            new Node[0]));
+                }
+            }
+            metadataWithInternalTopics = Cluster.empty().withPartitions(topicToPartitionInfo);
+        }
     }
 
     public Map<HostInfo, Set<TopicPartition>> getPartitionsByHostState() {
@@ -583,43 +562,49 @@
     }
 
     public Cluster clusterMetadata() {
+        if (metadataWithInternalTopics == null) {
+            return Cluster.empty();
+        }
         return metadataWithInternalTopics;
     }
 
-    private void ensureCopartitioning(Collection<Set<String>> copartitionGroups, Map<Integer, Set<String>> internalTopicGroups, Cluster metadata) {
-        Set<String> internalTopics = new HashSet<>();
-        for (Set<String> topics : internalTopicGroups.values())
-            internalTopics.addAll(topics);
+    private void ensureCopartitioning(Collection<Set<String>> copartitionGroups, Map<Integer, Collection<InternalTopicConfig>> internalTopicGroups, Cluster metadata) {
+        Map<String, InternalTopicConfig> internalTopics = new HashMap<>();
+        for (Collection<InternalTopicConfig> topics : internalTopicGroups.values()) {
+            for (InternalTopicConfig topic : topics) {
+                internalTopics.put(topic.name(), topic);
+            }
+        }
 
         for (Set<String> copartitionGroup : copartitionGroups) {
             ensureCopartitioning(copartitionGroup, internalTopics, metadata);
         }
     }
 
-    private void ensureCopartitioning(Set<String> copartitionGroup, Set<String> internalTopics, Cluster metadata) {
+    private void ensureCopartitioning(Set<String> copartitionGroup, Map<String, InternalTopicConfig> internalTopics, Cluster metadata) {
         int numPartitions = -1;
 
         for (String topic : copartitionGroup) {
-            if (!internalTopics.contains(topic)) {
+            if (!internalTopics.containsKey(topic)) {
                 List<PartitionInfo> infos = metadata.partitionsForTopic(topic);
 
                 if (infos == null)
-                    throw new TopologyBuilderException("External source topic not found: " + topic);
+                    throw new TopologyBuilderException(String.format("stream-thread [%s] External source topic not found: %s", streamThread.getName(), topic));
 
                 if (numPartitions == -1) {
                     numPartitions = infos.size();
                 } else if (numPartitions != infos.size()) {
                     String[] topics = copartitionGroup.toArray(new String[copartitionGroup.size()]);
                     Arrays.sort(topics);
-                    throw new TopologyBuilderException("Topics not copartitioned: [" + Utils.mkString(Arrays.asList(topics), ",") + "]");
+                    throw new TopologyBuilderException(String.format("stream-thread [%s] Topics not copartitioned: [%s]", streamThread.getName(), Utils.mkString(Arrays.asList(topics), ",")));
                 }
             }
         }
 
         if (numPartitions == -1) {
-            for (String topic : internalTopics) {
-                if (copartitionGroup.contains(topic)) {
-                    Integer partitions = metadata.partitionCountForTopic(topic);
+            for (InternalTopicConfig topic : internalTopics.values()) {
+                if (copartitionGroup.contains(topic.name())) {
+                    Integer partitions = metadata.partitionCountForTopic(topic.name());
                     if (partitions != null && partitions > numPartitions) {
                         numPartitions = partitions;
                     }
@@ -627,8 +612,8 @@
             }
         }
         // enforce co-partitioning restrictions to internal topics reusing internalSourceTopicToTaskIds
-        for (String topic : internalTopics) {
-            if (copartitionGroup.contains(topic)) {
+        for (InternalTopicConfig topic : internalTopics.values()) {
+            if (copartitionGroup.contains(topic.name())) {
                 internalSourceTopicToTaskIds
                         .put(topic, Collections.singleton(new TaskId(-1, numPartitions)));
             }
@@ -637,7 +622,13 @@
 
     /* For Test Only */
     public Set<TaskId> tasksForState(String stateName) {
-        return stateChangelogTopicToTaskIds.get(ProcessorStateManager.storeChangelogTopic(streamThread.applicationId, stateName));
+        final String changeLogName = ProcessorStateManager.storeChangelogTopic(streamThread.applicationId, stateName);
+        for (InternalTopicConfig internalTopicConfig : stateChangelogTopicToTaskIds.keySet()) {
+            if (internalTopicConfig.name().equals(changeLogName)) {
+                return stateChangelogTopicToTaskIds.get(internalTopicConfig);
+            }
+        }
+        return Collections.emptySet();
     }
 
     public Set<TaskId> tasksForPartition(TopicPartition partition) {
@@ -656,12 +647,12 @@
      * Used to capture subscribed topic via Patterns discovered during the
      * partition assignment process.
      */
-    public static class SubscriptionUpdates {
+    public static  class SubscriptionUpdates {
 
         private final Set<String> updatedTopicSubscriptions = new HashSet<>();
 
 
-        private void updateTopics(Collection<String> topicNames) {
+        private  void updateTopics(Collection<String> topicNames) {
             updatedTopicSubscriptions.clear();
             updatedTopicSubscriptions.addAll(topicNames);
         }
@@ -675,4 +666,5 @@
         }
 
     }
+
 }