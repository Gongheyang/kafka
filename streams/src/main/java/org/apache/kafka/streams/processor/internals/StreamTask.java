/**
 * Licensed to the Apache Software Foundation (ASF) under one or more
 * contributor license agreements.  See the NOTICE file distributed with
 * this work for additional information regarding copyright ownership.
 * The ASF licenses this file to You under the Apache License, Version 2.0
 * (the "License"); you may not use this file except in compliance with
 * the License.  You may obtain a copy of the License at
 * <p>
 * http://www.apache.org/licenses/LICENSE-2.0
 * <p>
 * Unless required by applicable law or agreed to in writing, software
 * distributed under the License is distributed on an "AS IS" BASIS,
 * WITHOUT WARRANTIES OR CONDITIONS OF ANY KIND, either express or implied.
 * See the License for the specific language governing permissions and
 * limitations under the License.
 */

package org.apache.kafka.streams.processor.internals;

import org.apache.kafka.clients.consumer.Consumer;
import org.apache.kafka.clients.consumer.ConsumerRecord;
import org.apache.kafka.clients.consumer.OffsetAndMetadata;
import org.apache.kafka.clients.producer.Producer;
import org.apache.kafka.common.KafkaException;
import org.apache.kafka.common.TopicPartition;
import org.apache.kafka.streams.StreamsConfig;
import org.apache.kafka.streams.StreamsMetrics;
import org.apache.kafka.streams.errors.StreamsException;
import org.apache.kafka.streams.processor.TaskId;
import org.apache.kafka.streams.processor.TimestampExtractor;
import org.apache.kafka.streams.state.internals.ThreadCache;
import org.slf4j.Logger;
import org.slf4j.LoggerFactory;

import java.util.Collection;
import java.util.HashMap;
import java.util.Map;

import static java.lang.String.format;
import static java.util.Collections.singleton;

/**
 * A StreamTask is associated with a {@link PartitionGroup}, and is assigned to a StreamThread for processing.
 */
public class StreamTask extends AbstractTask implements Punctuator {

    private static final Logger log = LoggerFactory.getLogger(StreamTask.class);

    private static final ConsumerRecord<Object, Object> DUMMY_RECORD = new ConsumerRecord<>(ProcessorContextImpl.NONEXIST_TOPIC, -1, -1L, null, null);

    private final String logPrefix;
    private final PartitionGroup partitionGroup;
    private final PartitionGroup.RecordInfo recordInfo = new PartitionGroup.RecordInfo();
    private final PunctuationQueue punctuationQueue;
    private final Map<TopicPartition, RecordQueue> partitionQueues;

    private final Map<TopicPartition, Long> consumedOffsets;
    private final RecordCollector recordCollector;
    private final int maxBufferedSize;

    private boolean commitRequested = false;
    private boolean commitOffsetNeeded = false;

    private boolean requiresPoll = true;

    /**
     * Create {@link StreamTask} with its assigned partitions
     * @param id                    the ID of this task
     * @param applicationId         the ID of the stream processing application
     * @param partitions            the collection of assigned {@link TopicPartition}
     * @param topology              the instance of {@link ProcessorTopology}
     * @param consumer              the instance of {@link Consumer}
     * @param producer              the instance of {@link Producer}
     * @param restoreConsumer       the instance of {@link Consumer} used when restoring state
     * @param config                the {@link StreamsConfig} specified by the user
     * @param metrics               the {@link StreamsMetrics} created by the thread
     * @param stateDirectory        the {@link StateDirectory} created by the thread
     */
    public StreamTask(TaskId id,
                      String applicationId,
                      Collection<TopicPartition> partitions,
                      ProcessorTopology topology,
                      Consumer<byte[], byte[]> consumer,
                      Producer<byte[], byte[]> producer,
                      Consumer<byte[], byte[]> restoreConsumer,
                      StreamsConfig config,
                      StreamsMetrics metrics,
                      StateDirectory stateDirectory,
                      ThreadCache cache) {
        super(id, applicationId, partitions, topology, consumer, restoreConsumer, false, stateDirectory, cache);
        this.punctuationQueue = new PunctuationQueue();
        this.maxBufferedSize = config.getInt(StreamsConfig.BUFFERED_RECORDS_PER_PARTITION_CONFIG);

        // create queues for each assigned partition and associate them
        // to corresponding source nodes in the processor topology
        partitionQueues = new HashMap<>();

        for (TopicPartition partition : partitions) {
            SourceNode source = topology.source(partition.topic());
            RecordQueue queue = createRecordQueue(partition, source);
            partitionQueues.put(partition, queue);
        }

        this.logPrefix = String.format("task [%s]", id);

        TimestampExtractor timestampExtractor = config.getConfiguredInstance(StreamsConfig.TIMESTAMP_EXTRACTOR_CLASS_CONFIG, TimestampExtractor.class);
        this.partitionGroup = new PartitionGroup(partitionQueues, timestampExtractor);

        // initialize the consumed offset cache
        this.consumedOffsets = new HashMap<>();

        // create the record recordCollector that maintains the produced offsets
        this.recordCollector = new RecordCollector(producer, id().toString());

        // initialize the topology with its own context
        this.processorContext = new ProcessorContextImpl(id, this, config, recordCollector, stateMgr, metrics, cache);

        // initialize the state stores
        log.info("{} Initializing state stores", logPrefix);
        initializeStateStores();

<<<<<<< HEAD
        // initialize the task by initializing all its processor nodes in the topology
        log.info("{} Initializing processor nodes of the topology", logPrefix);
        for (ProcessorNode node : this.topology.processors()) {
            processorContext.setCurrentNode(node);
            try {
                node.init(this.processorContext);
            } finally {
                processorContext.setCurrentNode(null);
            }
        }
=======
        initTopology();
>>>>>>> 76b07028

        ((ProcessorContextImpl) this.processorContext).initialized();
    }

    /**
     * Adds records to queues
     *
     * @param partition the partition
     * @param records  the records
     */
    @SuppressWarnings("unchecked")
    public void addRecords(TopicPartition partition, Iterable<ConsumerRecord<byte[], byte[]>> records) {
        int queueSize = partitionGroup.addRawRecords(partition, records);

        log.trace("{} Added records into the buffered queue of partition {}, new queue size is {}", logPrefix, partition, queueSize);

        // if after adding these records, its partition queue's buffered size has been
        // increased beyond the threshold, we can then pause the consumption for this partition
        if (queueSize > this.maxBufferedSize) {
            consumer.pause(singleton(partition));
        }
    }

    /**
     * Process one record
     *
     * @return number of records left in the buffer of this task's partition group after the processing is done
     */
    @SuppressWarnings("unchecked")
    public int process() {
        // get the next record to process
        StampedRecord record = partitionGroup.nextRecord(recordInfo);

        // if there is no record to process, return immediately
        if (record == null) {
            requiresPoll = true;
            return 0;
        }

        requiresPoll = false;

        try {
            // process the record by passing to the source node of the topology
            final ProcessorNode currNode = recordInfo.node();
            TopicPartition partition = recordInfo.partition();

            log.trace("{} Start processing one record [{}]", logPrefix, record);
            final ProcessorRecordContext recordContext = createRecordContext(record);
            updateProcessorContext(recordContext, currNode);
            currNode.process(record.key(), record.value());

            log.trace("{} Completed processing one record [{}]", logPrefix, record);

            // update the consumed offset map after processing is done
            consumedOffsets.put(partition, record.offset());
            commitOffsetNeeded = true;

            // after processing this record, if its partition queue's buffered size has been
            // decreased to the threshold, we can then resume the consumption on this partition
            if (recordInfo.queue().size() == this.maxBufferedSize) {
                consumer.resume(singleton(partition));
                requiresPoll = true;
            }

            if (partitionGroup.topQueueSize() <= this.maxBufferedSize) {
                requiresPoll = true;
            }
        } catch (KafkaException ke) {
            throw new StreamsException(format("Exception caught in process. taskId=%s, processor=%s, topic=%s, partition=%d, offset=%d",
                                              id.toString(),
                                              processorContext.currentNode().name(),
                                              record.topic(),
                                              record.partition(),
                                              record.offset()
                                              ), ke);
        } finally {
            processorContext.setCurrentNode(null);
        }

        return partitionGroup.numBuffered();
    }

    private void updateProcessorContext(final ProcessorRecordContext recordContext, final ProcessorNode currNode) {
        processorContext.setRecordContext(recordContext);
        processorContext.setCurrentNode(currNode);
    }

    public boolean requiresPoll() {
        return requiresPoll;
    }

    /**
     * Possibly trigger registered punctuation functions if
     * current partition group timestamp has reached the defined stamp
     */
    public boolean maybePunctuate() {
        long timestamp = partitionGroup.timestamp();

        // if the timestamp is not known yet, meaning there is not enough data accumulated
        // to reason stream partition time, then skip.
        if (timestamp == TimestampTracker.NOT_KNOWN)
            return false;
        else
            return punctuationQueue.mayPunctuate(timestamp, this);
    }

    /**
     * @throws IllegalStateException if the current node is not null
     */
    @Override
    public void punctuate(ProcessorNode node, long timestamp) {
        if (processorContext.currentNode() != null)
            throw new IllegalStateException(String.format("%s Current node is not null", logPrefix));

        final StampedRecord stampedRecord = new StampedRecord(DUMMY_RECORD, timestamp);
        updateProcessorContext(createRecordContext(stampedRecord), node);

        log.trace("{} Punctuating processor {} with timestamp {}", logPrefix, node.name(), timestamp);

        try {
            node.processor().punctuate(timestamp);
        } catch (KafkaException ke) {
            throw new StreamsException(String.format("Exception caught in punctuate. taskId=%s processor=%s", id,  node.name()), ke);
        } finally {
            processorContext.setCurrentNode(null);
        }
    }


    /**
     * Commit the current task state
     */
    public void commit() {
        log.debug("{} Committing its state", logPrefix);

        // 1) flush local state
        stateMgr.flush(processorContext);

        // 2) flush produced records in the downstream and change logs of local states
        recordCollector.flush();

        // 3) commit consumed offsets if it is dirty already
        commitOffsets();
    }

    /**
     * commit consumed offsets if needed
     */
    @Override
    public void commitOffsets() {
        if (commitOffsetNeeded) {
            Map<TopicPartition, OffsetAndMetadata> consumedOffsetsAndMetadata = new HashMap<>(consumedOffsets.size());
            for (Map.Entry<TopicPartition, Long> entry : consumedOffsets.entrySet()) {
                TopicPartition partition = entry.getKey();
                long offset = entry.getValue() + 1;
                consumedOffsetsAndMetadata.put(partition, new OffsetAndMetadata(offset));
                stateMgr.putOffsetLimit(partition, offset);
            }
            consumer.commitSync(consumedOffsetsAndMetadata);
            commitOffsetNeeded = false;
        }

        commitRequested = false;
    }

    /**
     * Whether or not a request has been made to commit the current state
     */
    public boolean commitNeeded() {
        return this.commitRequested;
    }

    /**
     * Request committing the current task's state
     */
    public void needCommit() {
        this.commitRequested = true;
    }

    /**
     * Schedules a punctuation for the processor
     *
     * @param interval  the interval in milliseconds
     * @throws IllegalStateException if the current node is not null
     */
    public void schedule(long interval) {
        if (processorContext.currentNode() == null)
            throw new IllegalStateException(String.format("%s Current node is null", logPrefix));

        punctuationQueue.schedule(new PunctuationSchedule(processorContext.currentNode(), interval));
    }

    @Override
    public void initTopology() {
        // initialize the task by initializing all its processor nodes in the topology
        log.info("{} Initializing processor nodes of the topology", logPrefix);
        for (ProcessorNode node : this.topology.processors()) {
            this.currNode = node;
            try {
                node.init(this.processorContext);
            } finally {
                this.currNode = null;
            }
        }
    }

    @Override
    public void closeTopology() {

        this.partitionGroup.clear();

        // close the processors
        // make sure close() is called for each node even when there is a RuntimeException
        RuntimeException exception = null;
        for (ProcessorNode node : this.topology.processors()) {
            processorContext.setCurrentNode(node);
            try {
                node.close();
            } catch (RuntimeException e) {
                exception = e;
            } finally {
                processorContext.setCurrentNode(null);
            }
        }

        if (exception != null) {
            throw exception;
        }
    }

    /**
     * @throws RuntimeException if an error happens during closing of processor nodes
     */
    @Override
    public void close() {
        log.debug("{} Closing processor topology", logPrefix);

        this.partitionGroup.close();
        this.consumedOffsets.clear();
        closeTopology();
    }

    @Override
    protected Map<TopicPartition, Long> recordCollectorOffsets() {
        return recordCollector.offsets();
    }

    private RecordQueue createRecordQueue(TopicPartition partition, SourceNode source) {
        return new RecordQueue(partition, source);
    }

    private ProcessorRecordContext createRecordContext(final StampedRecord currRecord) {
        return new ProcessorRecordContext(currRecord.timestamp, currRecord.offset(), currRecord.partition(), currRecord.topic());
    }

    /**
     * Produces a string representation contain useful information about a StreamTask.
     * This is useful in debugging scenarios.
     * @return A string representation of the StreamTask instance.
     */
    public String toString() {
        return super.toString();
    }


}<|MERGE_RESOLUTION|>--- conflicted
+++ resolved
@@ -118,22 +118,7 @@
         // initialize the state stores
         log.info("{} Initializing state stores", logPrefix);
         initializeStateStores();
-
-<<<<<<< HEAD
-        // initialize the task by initializing all its processor nodes in the topology
-        log.info("{} Initializing processor nodes of the topology", logPrefix);
-        for (ProcessorNode node : this.topology.processors()) {
-            processorContext.setCurrentNode(node);
-            try {
-                node.init(this.processorContext);
-            } finally {
-                processorContext.setCurrentNode(null);
-            }
-        }
-=======
         initTopology();
->>>>>>> 76b07028
-
         ((ProcessorContextImpl) this.processorContext).initialized();
     }
 
@@ -330,11 +315,11 @@
         // initialize the task by initializing all its processor nodes in the topology
         log.info("{} Initializing processor nodes of the topology", logPrefix);
         for (ProcessorNode node : this.topology.processors()) {
-            this.currNode = node;
+            processorContext.setCurrentNode(node);
             try {
                 node.init(this.processorContext);
             } finally {
-                this.currNode = null;
+                processorContext.setCurrentNode(null);
             }
         }
     }
