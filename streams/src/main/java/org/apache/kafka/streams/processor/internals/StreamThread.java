--- conflicted
+++ resolved
@@ -1338,11 +1338,7 @@
 
         final Map<TaskId, Set<TopicPartition>> newStandbyTasks = new HashMap<>();
 
-<<<<<<< HEAD
         log.debug("{} Adding assigned standby tasks {}", logPrefix, partitionAssignor.standbyTasks());
-=======
-        log.info("{} Adding assigned standby tasks {}", logPrefix, partitionAssignor.standbyTasks());
->>>>>>> bc47e9d6
         // collect newly assigned standby tasks and reopen re-assigned standby tasks
         for (final Map.Entry<TaskId, Set<TopicPartition>> entry : partitionAssignor.standbyTasks().entrySet()) {
             final TaskId taskId = entry.getKey();
