--- conflicted
+++ resolved
@@ -1124,48 +1124,26 @@
             super(metrics, groupName, tags);
             this.commitTimeSensor = metrics.sensor(prefix + ".commit-time", Sensor.RecordingLevel.INFO);
             this.commitTimeSensor.add(metrics.metricName("commit-time-avg", this.groupName, "The average commit time in ms", this.tags), new Avg());
-            this.commitTimeSensor.add(metrics.metricName("commit-time-max", this.groupName, "The maximum commit time in ms", this.tags), new Max());
+            this.commitTimeSensor.add(metrics.metricName("commit-time-max", this.groupName, "The maximum commit time in ms", this.tags), new Max(0.0));
             this.commitTimeSensor.add(metrics.metricName("commit-calls-rate", this.groupName, "The average per-second number of commit calls", this.tags), new Rate(new Count()));
 
-<<<<<<< HEAD
-            this.commitTimeSensor = metrics.sensor(sensorNamePrefix + ".commit-time");
-            this.commitTimeSensor.add(metrics.metricName("commit-time-avg", metricGrpName, "The average commit time in ms", metricTags), new Avg());
-            this.commitTimeSensor.add(metrics.metricName("commit-time-max", metricGrpName, "The maximum commit time in ms", metricTags), new Max(0.0));
-            this.commitTimeSensor.add(metrics.metricName("commit-calls-rate", metricGrpName, "The average per-second number of commit calls", metricTags), new Rate(new Count()));
-
-            this.pollTimeSensor = metrics.sensor(sensorNamePrefix + ".poll-time");
-            this.pollTimeSensor.add(metrics.metricName("poll-time-avg", metricGrpName, "The average poll time in ms", metricTags), new Avg());
-            this.pollTimeSensor.add(metrics.metricName("poll-time-max", metricGrpName, "The maximum poll time in ms", metricTags), new Max(0.0));
-            this.pollTimeSensor.add(metrics.metricName("poll-calls-rate", metricGrpName, "The average per-second number of record-poll calls", metricTags), new Rate(new Count()));
-
-            this.processTimeSensor = metrics.sensor(sensorNamePrefix + ".process-time");
-            this.processTimeSensor.add(metrics.metricName("process-time-avg-ms", metricGrpName, "The average process time in ms", metricTags), new Avg());
-            this.processTimeSensor.add(metrics.metricName("process-time-max-ms", metricGrpName, "The maximum process time in ms", metricTags), new Max(0.0));
-            this.processTimeSensor.add(metrics.metricName("process-calls-rate", metricGrpName, "The average per-second number of process calls", metricTags), new Rate(new Count()));
-
-            this.punctuateTimeSensor = metrics.sensor(sensorNamePrefix + ".punctuate-time");
-            this.punctuateTimeSensor.add(metrics.metricName("punctuate-time-avg", metricGrpName, "The average punctuate time in ms", metricTags), new Avg());
-            this.punctuateTimeSensor.add(metrics.metricName("punctuate-time-max", metricGrpName, "The maximum punctuate time in ms", metricTags), new Max(0.0));
-            this.punctuateTimeSensor.add(metrics.metricName("punctuate-calls-rate", metricGrpName, "The average per-second number of punctuate calls", metricTags), new Rate(new Count()));
-=======
             this.pollTimeSensor = metrics.sensor(prefix + ".poll-time", Sensor.RecordingLevel.INFO);
             this.pollTimeSensor.add(metrics.metricName("poll-time-avg", this.groupName, "The average poll time in ms", this.tags), new Avg());
-            this.pollTimeSensor.add(metrics.metricName("poll-time-max", this.groupName, "The maximum poll time in ms", this.tags), new Max());
+            this.pollTimeSensor.add(metrics.metricName("poll-time-max", this.groupName, "The maximum poll time in ms", this.tags), new Max(0.0));
             this.pollTimeSensor.add(metrics.metricName("poll-calls-rate", this.groupName, "The average per-second number of record-poll calls", this.tags), new Rate(new Count()));
 
             this.processTimeSensor = metrics.sensor(prefix + ".process-time", Sensor.RecordingLevel.INFO);
             this.processTimeSensor.add(metrics.metricName("process-time-avg", this.groupName, "The average process time in ms", this.tags), new Avg());
-            this.processTimeSensor.add(metrics.metricName("process-time-max", this.groupName, "The maximum process time in ms", this.tags), new Max());
+            this.processTimeSensor.add(metrics.metricName("process-time-max", this.groupName, "The maximum process time in ms", this.tags), new Max(0.0));
             this.processTimeSensor.add(metrics.metricName("process-calls-rate", this.groupName, "The average per-second number of process calls", this.tags), new Rate(new Count()));
 
             this.punctuateTimeSensor = metrics.sensor(prefix + ".punctuate-time", Sensor.RecordingLevel.INFO);
             this.punctuateTimeSensor.add(metrics.metricName("punctuate-time-avg", this.groupName, "The average punctuate time in ms", this.tags), new Avg());
-            this.punctuateTimeSensor.add(metrics.metricName("punctuate-time-max", this.groupName, "The maximum punctuate time in ms", this.tags), new Max());
+            this.punctuateTimeSensor.add(metrics.metricName("punctuate-time-max", this.groupName, "The maximum punctuate time in ms", this.tags), new Max(0.0));
             this.punctuateTimeSensor.add(metrics.metricName("punctuate-calls-rate", this.groupName, "The average per-second number of punctuate calls", this.tags), new Rate(new Count()));
 
             this.taskCreationSensor = metrics.sensor(prefix + ".task-creation", Sensor.RecordingLevel.INFO);
             this.taskCreationSensor.add(metrics.metricName("task-creation-rate", this.groupName, "The average per-second number of newly created tasks", this.tags), new Rate(new Count()));
->>>>>>> 8079c980
 
             this.taskDestructionSensor = metrics.sensor(prefix + ".task-destruction", Sensor.RecordingLevel.INFO);
             this.taskDestructionSensor.add(metrics.metricName("task-destruction-rate", this.groupName, "The average per-second number of destructed tasks", this.tags), new Rate(new Count()));
@@ -1181,74 +1159,6 @@
             sensor.record(endNs - startNs, timerStartedMs);
         }
 
-<<<<<<< HEAD
-        @Override
-        public void recordCacheSensor(Sensor sensor, double count) {
-            sensor.record(count);
-        }
-
-        /**
-         * @throws IllegalArgumentException if tags is not constructed in key-value pairs
-         */
-        @Override
-        public Sensor addLatencySensor(String scopeName, String entityName, String operationName, String... tags) {
-            // extract the additional tags if there are any
-            Map<String, String> tagMap = new HashMap<>(this.metricTags);
-            if ((tags.length % 2) != 0)
-                throw new IllegalArgumentException("Tags needs to be specified in key-value pairs");
-
-            for (int i = 0; i < tags.length; i += 2)
-                tagMap.put(tags[i], tags[i + 1]);
-
-            String metricGroupName = "stream-" + scopeName + "-metrics";
-
-            // first add the global operation metrics if not yet, with the global tags only
-            Sensor parent = metrics.sensor(sensorNamePrefix + "." + scopeName + "-" + operationName);
-            addLatencyMetrics(metricGroupName, parent, "all", operationName, this.metricTags);
-
-            // add the store operation metrics with additional tags
-            Sensor sensor = metrics.sensor(sensorNamePrefix + "." + scopeName + "-" + entityName + "-" + operationName, parent);
-            addLatencyMetrics(metricGroupName, sensor, entityName, operationName, tagMap);
-
-            return sensor;
-        }
-
-        @Override
-        public Sensor addCacheSensor(String entityName, String operationName, String... tags) {
-            // extract the additional tags if there are any
-            Map<String, String> tagMap = new HashMap<>(this.metricTags);
-            if ((tags.length % 2) != 0)
-                throw new IllegalArgumentException("Tags needs to be specified in key-value pairs");
-
-            for (int i = 0; i < tags.length; i += 2)
-                tagMap.put(tags[i], tags[i + 1]);
-
-            String metricGroupName = "stream-thread-cache-metrics";
-
-            Sensor sensor = metrics.sensor(sensorNamePrefix + "-" + entityName + "-" + operationName);
-            addCacheMetrics(metricGroupName, sensor, entityName, operationName, tagMap);
-            return sensor;
-
-        }
-
-        private void addCacheMetrics(String metricGrpName, Sensor sensor, String entityName, String opName, Map<String, String> tags) {
-            maybeAddMetric(sensor, metrics.metricName(entityName + "-" + opName + "-avg", metricGrpName,
-                "The current count of " + entityName + " " + opName + " operation.", tags), new Avg());
-            maybeAddMetric(sensor, metrics.metricName(entityName + "-" + opName + "-min", metricGrpName,
-                "The current count of " + entityName + " " + opName + " operation.", tags), new Min());
-            maybeAddMetric(sensor, metrics.metricName(entityName + "-" + opName + "-max", metricGrpName,
-                "The current count of " + entityName + " " + opName + " operation.", tags), new Max(0.0));
-        }
-
-        private void addLatencyMetrics(String metricGrpName, Sensor sensor, String entityName, String opName, Map<String, String> tags) {
-            maybeAddMetric(sensor, metrics.metricName(entityName + "-" + opName + "-avg-latency-ms", metricGrpName,
-                "The average latency in milliseconds of " + entityName + " " + opName + " operation.", tags), new Avg());
-            maybeAddMetric(sensor, metrics.metricName(entityName + "-" + opName + "-max-latency-ms", metricGrpName,
-                "The max latency in milliseconds of " + entityName + " " + opName + " operation.", tags), new Max(0.0));
-            maybeAddMetric(sensor, metrics.metricName(entityName + "-" + opName + "-qps", metricGrpName,
-                "The average number of occurrence of " + entityName + " " + opName + " operation per second.", tags), new Rate(new Count()));
-        }
-=======
         public void removeAllSensors() {
             removeSensor(commitTimeSensor);
             removeSensor(pollTimeSensor);
@@ -1257,7 +1167,6 @@
             removeSensor(taskCreationSensor);
             removeSensor(taskDestructionSensor);
             removeSensor(skippedRecordsSensor);
->>>>>>> 8079c980
 
         }
     }
