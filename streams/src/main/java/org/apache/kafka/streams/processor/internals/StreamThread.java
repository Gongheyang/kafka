--- conflicted
+++ resolved
@@ -1036,22 +1036,6 @@
         return committed > 0;
     }
 
-<<<<<<< HEAD
-=======
-    private void maybeUpdateStandbyTasks() {
-        if (state == State.RUNNING) {
-            if (processStandbyRecords) {
-                changelogReader.restore();
-
-                processStandbyRecords = false;
-            }
-
-            // update now if the standby restoration indeed executed
-            advanceNowAndComputeLatency();
-        }
-    }
-
->>>>>>> 6b8e86ca
     /**
      * Compute the latency based on the current marked timestamp, and update the marked timestamp
      * with the current system timestamp.
