--- conflicted
+++ resolved
@@ -125,12 +125,9 @@
         final ClientRequest clientRequest = kafkaClient.newClientRequest(getBrokerId(), new CreateTopicsRequest.Builder(topicRequestDetails, streamsConfig.getInt(StreamsConfig.REQUEST_TIMEOUT_MS_CONFIG)), Time.SYSTEM.milliseconds(), true, null);
         final ClientResponse clientResponse = sendRequest(clientRequest);
 
-<<<<<<< HEAD
-=======
         if (!clientResponse.hasResponse()) {
             throw new StreamsException("Empty response for client request.");
         }
->>>>>>> a3217506
         if (!(clientResponse.responseBody() instanceof CreateTopicsResponse)) {
             throw new StreamsException("Inconsistent response type for internal topic creation request. Expected CreateTopicsResponse but received " + clientResponse.responseBody().getClass().getName());
         }
@@ -205,12 +202,9 @@
     public MetadataResponse.TopicMetadata fetchTopicMetadata(final String topic) {
         final ClientRequest clientRequest = kafkaClient.newClientRequest(getBrokerId(), new MetadataRequest.Builder(Arrays.asList(topic)), Time.SYSTEM.milliseconds(), true, null);
         final ClientResponse clientResponse = sendRequest(clientRequest);
-<<<<<<< HEAD
-=======
         if (!clientResponse.hasResponse()) {
             throw new StreamsException("Empty response for client request.");
         }
->>>>>>> a3217506
         if (!(clientResponse.responseBody() instanceof MetadataResponse)) {
             throw new StreamsException("Inconsistent response type for internal topic metadata request. Expected MetadataResponse but received " + clientResponse.responseBody().getClass().getName());
         }
@@ -233,12 +227,9 @@
 
         final ClientRequest clientRequest = kafkaClient.newClientRequest(getBrokerId(), new MetadataRequest.Builder(null), Time.SYSTEM.milliseconds(), true, null);
         final ClientResponse clientResponse = sendRequest(clientRequest);
-<<<<<<< HEAD
-=======
         if (!clientResponse.hasResponse()) {
             throw new StreamsException("Empty response for client request.");
         }
->>>>>>> a3217506
         if (!(clientResponse.responseBody() instanceof MetadataResponse)) {
             throw new StreamsException("Inconsistent response type for internal topic metadata request. Expected MetadataResponse but received " + clientResponse.responseBody().getClass().getName());
         }
