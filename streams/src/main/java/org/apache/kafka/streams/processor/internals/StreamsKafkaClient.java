--- conflicted
+++ resolved
@@ -121,17 +121,10 @@
 
             topicRequestDetails.put(internalTopicConfig.name(), topicDetails);
         }
-<<<<<<< HEAD
 
         final ClientRequest clientRequest = kafkaClient.newClientRequest(getBrokerId(), new CreateTopicsRequest.Builder(topicRequestDetails, streamsConfig.getInt(StreamsConfig.REQUEST_TIMEOUT_MS_CONFIG)), Time.SYSTEM.milliseconds(), true, null);
         final ClientResponse clientResponse = sendRequest(clientRequest);
 
-=======
-        final CreateTopicsRequest.Builder createTopicsRequest =
-                new CreateTopicsRequest.Builder(topicRequestDetails,
-                        streamsConfig.getInt(StreamsConfig.REQUEST_TIMEOUT_MS_CONFIG));
-        final ClientResponse clientResponse = sendRequest(createTopicsRequest);
->>>>>>> 55abe65e
         if (!(clientResponse.responseBody() instanceof CreateTopicsResponse)) {
             throw new StreamsException("Inconsistent response type for internal topic creation request. Expected CreateTopicsResponse but received " + clientResponse.responseBody().getClass().getName());
         }
@@ -149,53 +142,7 @@
         }
     }
 
-<<<<<<< HEAD
     private String getBrokerId() {
-=======
-    /**
-     * Delets a set of topics.
-     *
-     * @param topics
-     */
-    public void deleteTopics(final Map<InternalTopicConfig, Integer> topics) {
-
-        final Set<String> topicNames = new HashSet<>();
-        for (InternalTopicConfig internalTopicConfig: topics.keySet()) {
-            topicNames.add(internalTopicConfig.name());
-        }
-        deleteTopics(topicNames);
-    }
-
-    /**
-     * Delete a set of topics in one request.
-     *
-     * @param topics
-     */
-    private void deleteTopics(final Set<String> topics) {
-
-        final DeleteTopicsRequest.Builder deleteTopicsRequest =
-                new DeleteTopicsRequest.Builder(topics, streamsConfig.getInt(StreamsConfig.REQUEST_TIMEOUT_MS_CONFIG));
-        final ClientResponse clientResponse = sendRequest(deleteTopicsRequest);
-        if (!(clientResponse.responseBody() instanceof DeleteTopicsResponse)) {
-            throw new StreamsException("Inconsistent response type for internal topic deletion request. Expected DeleteTopicsResponse but received " + clientResponse.responseBody().getClass().getName());
-        }
-        final DeleteTopicsResponse deleteTopicsResponse = (DeleteTopicsResponse) clientResponse.responseBody();
-        for (Map.Entry<String, Errors> entry : deleteTopicsResponse.errors().entrySet()) {
-            if (entry.getValue() != Errors.NONE) {
-                throw new StreamsException("Could not delete topic: " + entry.getKey() + " due to " + entry.getValue().message());
-            }
-        }
-
-    }
-
-    /**
-     * Send a request to kafka broker of this client. Keep polling until the corresponding response is received.
-     *
-     * @param request
-     */
-    private ClientResponse sendRequest(final AbstractRequest.Builder<?> request) {
-
->>>>>>> 55abe65e
         String brokerId = null;
         final Metadata metadata = new Metadata(streamsConfig.getLong(StreamsConfig.RETRY_BACKOFF_MS_CONFIG), streamsConfig.getLong(StreamsConfig.METADATA_MAX_AGE_CONFIG));
         final List<InetSocketAddress> addresses = ClientUtils.parseAndValidateAddresses(streamsConfig.getList(ConsumerConfig.BOOTSTRAP_SERVERS_CONFIG));
@@ -234,8 +181,7 @@
                 if (response.requestHeader().correlationId() == clientRequest.correlationId()) {
                     return response;
                 } else {
-                    throw new StreamsException("Inconsistent response received from broker " + brokerId +
-                            ", expected correlation id " + clientRequest.correlationId() + ", but received " +
+                    throw new StreamsException("Inconsistent response received from the broker, expected correlation id " + clientRequest.correlationId() + ", but received " +
                             response.requestHeader().correlationId());
                 }
             }
