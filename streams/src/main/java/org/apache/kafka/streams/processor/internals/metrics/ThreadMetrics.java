--- conflicted
+++ resolved
@@ -87,15 +87,6 @@
     private static final String COMMIT_OVER_TASKS_MAX_LATENCY_DESCRIPTION =
         "The maximum commit latency over all tasks assigned to one stream thread";
     private static final String PROCESS_RATIO_DESCRIPTION =
-<<<<<<< HEAD
-        "The fraction of time stream thread is spending on processing active tasks.";
-    private static final String PUNCTUATE_RATIO_DESCRIPTION =
-        "The fraction of time stream thread is spending on punctuating active tasks.";
-    private static final String POLL_RATIO_DESCRIPTION =
-        "The fraction of time stream thread is spending on polling records from consumer.";
-    private static final String COMMIT_RATIO_DESCRIPTION =
-        "The fraction of time stream thread is spending on committing all tasks.";
-=======
         "The fraction of time the thread spent on processing active tasks.";
     private static final String PUNCTUATE_RATIO_DESCRIPTION =
         "The fraction of time the thread spent on punctuating active tasks.";
@@ -103,7 +94,6 @@
         "The fraction of time the thread spent on polling records from consumer.";
     private static final String COMMIT_RATIO_DESCRIPTION =
         "The fraction of time the thread spent on committing all tasks.";
->>>>>>> 02860377
 
     public static Sensor createTaskSensor(final String threadId,
                                           final StreamsMetricsImpl streamsMetrics) {
