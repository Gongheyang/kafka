--- conflicted
+++ resolved
@@ -40,7 +40,6 @@
     private LRUNode<byte[], byte[]> head = null;
     private LRUNode<byte[], byte[]> tail = null;
     private volatile boolean open = true;
-    private String name;
     protected Map<byte[], LRUNode<byte[], byte[]>> map;
     protected List<MemoryLRUCacheBytes.EldestEntryRemovalListener<byte[], MemoryLRUCacheBytesEntry<byte[], byte[]>>> listeners;
 
@@ -50,15 +49,10 @@
 
     @Override
     public String name() {
-        return this.name;
-    }
-
-<<<<<<< HEAD
-    public MemoryLRUCacheBytes(String name, long maxCacheSizeBytes) {
-        this.name = name;
-=======
+        return null;
+    }
+
     public MemoryLRUCacheBytes(long maxCacheSizeBytes) {
->>>>>>> 235b8612
         this.maxCacheSizeBytes = maxCacheSizeBytes;
         this.map = new TreeMap<>(Bytes.BYTES_LEXICO_COMPARATOR);
         listeners = new ArrayList<>();
