/*
 * Licensed to the Apache Software Foundation (ASF) under one or more
 * contributor license agreements. See the NOTICE file distributed with
 * this work for additional information regarding copyright ownership.
 * The ASF licenses this file to You under the Apache License, Version 2.0
 * (the "License"); you may not use this file except in compliance with
 * the License. You may obtain a copy of the License at
 *
 *    http://www.apache.org/licenses/LICENSE-2.0
 *
 * Unless required by applicable law or agreed to in writing, software
 * distributed under the License is distributed on an "AS IS" BASIS,
 * WITHOUT WARRANTIES OR CONDITIONS OF ANY KIND, either express or implied.
 * See the License for the specific language governing permissions and
 * limitations under the License.
 */
package org.apache.kafka.streams.state.internals;

import static org.apache.kafka.streams.processor.internals.metrics.StreamsMetricsImpl.maybeMeasureLatency;

import org.apache.kafka.common.serialization.Serde;
import org.apache.kafka.common.utils.Bytes;
import org.apache.kafka.common.utils.Time;
import org.apache.kafka.streams.errors.ProcessorStateException;
<<<<<<< HEAD
import org.apache.kafka.streams.processor.ProcessorContext;
import org.apache.kafka.streams.processor.StateStoreContext;
import org.apache.kafka.streams.processor.internals.ProcessorContextUtils;
import org.apache.kafka.streams.processor.internals.ProcessorStateManager;
=======
>>>>>>> 62e88657
import org.apache.kafka.streams.state.KeyValueStore;
import org.apache.kafka.streams.state.TimestampedKeyValueStore;
import org.apache.kafka.streams.state.ValueAndTimestamp;

/**
 * A Metered {@link TimestampedKeyValueStore} wrapper that is used for recording operation metrics, and hence its
 * inner KeyValueStore implementation do not need to provide its own metrics collecting functionality.
 * The inner {@link KeyValueStore} of this class is of type &lt;Bytes,byte[]&gt;, hence we use {@link Serde}s
 * to convert from &lt;K,ValueAndTimestamp&lt;V&gt&gt; to &lt;Bytes,byte[]&gt;
 * @param <K>
 * @param <V>
 */
public class MeteredTimestampedKeyValueStore<K, V>
    extends MeteredKeyValueStore<K, ValueAndTimestamp<V>> 
    implements TimestampedKeyValueStore<K, V> {

    MeteredTimestampedKeyValueStore(final KeyValueStore<Bytes, byte[]> inner,
                                    final String metricScope,
                                    final Time time,
                                    final Serde<K> keySerde,
                                    final Serde<ValueAndTimestamp<V>> valueSerde) {
        super(inner, metricScope, time, keySerde, valueSerde);
    }

<<<<<<< HEAD
    @Deprecated
=======

>>>>>>> 62e88657
    @SuppressWarnings("unchecked")
    @Override
    protected Serde<ValueAndTimestamp<V>> prepareValueSerdeForStore(final Serde<ValueAndTimestamp<V>> valueSerde, final Serde<?> contextKeySerde, final Serde<?> contextValueSerde) {
        if (valueSerde == null) {
            return new ValueAndTimestampSerde<>((Serde<V>) contextValueSerde);
        } else {
            return super.prepareValueSerdeForStore(valueSerde, contextKeySerde, contextValueSerde);
        }
    }

<<<<<<< HEAD
    @SuppressWarnings("unchecked")
    void initStoreSerde(final StateStoreContext context) {
        final String storeName = name();
        final String changelogTopic = ProcessorContextUtils.changelogFor(context, storeName);
        serdes = new StateSerdes<>(
            changelogTopic != null ?
                changelogTopic :
                ProcessorStateManager.storeChangelogTopic(context.applicationId(), storeName),
            keySerde == null ? (Serde<K>) context.keySerde() : keySerde,
            valueSerde == null ? new ValueAndTimestampSerde<>((Serde<V>) context.valueSerde()) : valueSerde);
    }
=======
>>>>>>> 62e88657

    public RawAndDeserializedValue<V> getWithBinary(final K key) {
        try {
            return maybeMeasureLatency(() -> { 
                final byte[] serializedValue = wrapped().get(keyBytes(key));
                return new RawAndDeserializedValue<V>(serializedValue, outerValue(serializedValue));
            }, time, getSensor);
        } catch (final ProcessorStateException e) {
            final String message = String.format(e.getMessage(), key);
            throw new ProcessorStateException(message, e);
        }
    }

    public boolean putIfDifferentValues(final K key,
                                        final ValueAndTimestamp<V> newValue,
                                        final byte[] oldSerializedValue) {
        try {
            return maybeMeasureLatency(
                () -> {
                    final byte[] newSerializedValue = serdes.rawValue(newValue);
                    if (ValueAndTimestampSerializer.valuesAreSameAndTimeIsIncreasing(oldSerializedValue, newSerializedValue)) {
                        return false;
                    } else {
                        wrapped().put(keyBytes(key), newSerializedValue);
                        return true;
                    }
                },
                time,
                putSensor
            );
        } catch (final ProcessorStateException e) {
            final String message = String.format(e.getMessage(), key, newValue);
            throw new ProcessorStateException(message, e);
        }
    }

    static class RawAndDeserializedValue<ValueType> {
        final byte[] serializedValue;
        final ValueAndTimestamp<ValueType> value;
        RawAndDeserializedValue(final byte[] serializedValue, final ValueAndTimestamp<ValueType> value) {
            this.serializedValue = serializedValue;
            this.value = value;
        }
    }
}<|MERGE_RESOLUTION|>--- conflicted
+++ resolved
@@ -22,13 +22,6 @@
 import org.apache.kafka.common.utils.Bytes;
 import org.apache.kafka.common.utils.Time;
 import org.apache.kafka.streams.errors.ProcessorStateException;
-<<<<<<< HEAD
-import org.apache.kafka.streams.processor.ProcessorContext;
-import org.apache.kafka.streams.processor.StateStoreContext;
-import org.apache.kafka.streams.processor.internals.ProcessorContextUtils;
-import org.apache.kafka.streams.processor.internals.ProcessorStateManager;
-=======
->>>>>>> 62e88657
 import org.apache.kafka.streams.state.KeyValueStore;
 import org.apache.kafka.streams.state.TimestampedKeyValueStore;
 import org.apache.kafka.streams.state.ValueAndTimestamp;
@@ -53,11 +46,7 @@
         super(inner, metricScope, time, keySerde, valueSerde);
     }
 
-<<<<<<< HEAD
-    @Deprecated
-=======
 
->>>>>>> 62e88657
     @SuppressWarnings("unchecked")
     @Override
     protected Serde<ValueAndTimestamp<V>> prepareValueSerdeForStore(final Serde<ValueAndTimestamp<V>> valueSerde, final Serde<?> contextKeySerde, final Serde<?> contextValueSerde) {
@@ -68,20 +57,6 @@
         }
     }
 
-<<<<<<< HEAD
-    @SuppressWarnings("unchecked")
-    void initStoreSerde(final StateStoreContext context) {
-        final String storeName = name();
-        final String changelogTopic = ProcessorContextUtils.changelogFor(context, storeName);
-        serdes = new StateSerdes<>(
-            changelogTopic != null ?
-                changelogTopic :
-                ProcessorStateManager.storeChangelogTopic(context.applicationId(), storeName),
-            keySerde == null ? (Serde<K>) context.keySerde() : keySerde,
-            valueSerde == null ? new ValueAndTimestampSerde<>((Serde<V>) context.valueSerde()) : valueSerde);
-    }
-=======
->>>>>>> 62e88657
 
     public RawAndDeserializedValue<V> getWithBinary(final K key) {
         try {
