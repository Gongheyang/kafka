/*
 * Licensed to the Apache Software Foundation (ASF) under one or more
 * contributor license agreements. See the NOTICE file distributed with
 * this work for additional information regarding copyright ownership.
 * The ASF licenses this file to You under the Apache License, Version 2.0
 * (the "License"); you may not use this file except in compliance with
 * the License. You may obtain a copy of the License at
 *
 *    http://www.apache.org/licenses/LICENSE-2.0
 *
 * Unless required by applicable law or agreed to in writing, software
 * distributed under the License is distributed on an "AS IS" BASIS,
 * WITHOUT WARRANTIES OR CONDITIONS OF ANY KIND, either express or implied.
 * See the License for the specific language governing permissions and
 * limitations under the License.
 */
package org.apache.kafka.streams.state.internals;

import org.rocksdb.AbstractCompactionFilter;
import org.rocksdb.AbstractCompactionFilterFactory;
import org.rocksdb.AbstractComparator;
import org.rocksdb.AbstractEventListener;
import org.rocksdb.AbstractSlice;
import org.rocksdb.AbstractWalFilter;
import org.rocksdb.BuiltinComparator;
import org.rocksdb.Cache;
import org.rocksdb.ColumnFamilyOptions;
import org.rocksdb.CompactionOptionsFIFO;
import org.rocksdb.CompactionOptionsUniversal;
import org.rocksdb.CompactionPriority;
import org.rocksdb.CompactionStyle;
import org.rocksdb.CompressionOptions;
import org.rocksdb.CompressionType;
import org.rocksdb.ConcurrentTaskLimiter;
import org.rocksdb.DBOptions;
import org.rocksdb.DbPath;
import org.rocksdb.Env;
import org.rocksdb.InfoLogLevel;
import org.rocksdb.LoggerInterface;
import org.rocksdb.MemTableConfig;
import org.rocksdb.MergeOperator;
import org.rocksdb.Options;
import org.rocksdb.PrepopulateBlobCache;
import org.rocksdb.RateLimiter;
import org.rocksdb.SstFileManager;
import org.rocksdb.SstPartitionerFactory;
import org.rocksdb.Statistics;
import org.rocksdb.TableFormatConfig;
import org.rocksdb.WALRecoveryMode;
import org.rocksdb.WalFilter;
import org.rocksdb.WriteBufferManager;
import org.rocksdb.LoggerInterface;

import org.slf4j.Logger;
import org.slf4j.LoggerFactory;

import java.util.Collection;
import java.util.List;

/**
 * The generic {@link Options} class allows users to set all configs on one object if only default column family
 * is used. Because we use multiple column families, we need to use {@link DBOptions} and {@link ColumnFamilyOptions}
 * that cover a part of all options each.
 *
 * This class do the translation between generic {@link Options} into {@link DBOptions} and {@link ColumnFamilyOptions}.
 */
public class RocksDBGenericOptionsToDbOptionsColumnFamilyOptionsAdapter extends Options {

    private static final Logger log = LoggerFactory.getLogger(RocksDBGenericOptionsToDbOptionsColumnFamilyOptionsAdapter.class);

    private final DBOptions dbOptions;
    private final ColumnFamilyOptions columnFamilyOptions;

    RocksDBGenericOptionsToDbOptionsColumnFamilyOptionsAdapter(final DBOptions dbOptions,
                                                               final ColumnFamilyOptions columnFamilyOptions) {
        this.dbOptions = dbOptions;
        this.columnFamilyOptions = columnFamilyOptions;
    }

    @Override
    public Options setIncreaseParallelism(final int totalThreads) {
        dbOptions.setIncreaseParallelism(totalThreads);
        return this;
    }

    @Override
    public Options setCreateIfMissing(final boolean flag) {
        dbOptions.setCreateIfMissing(flag);
        return this;
    }

    @Override
    public Options setCreateMissingColumnFamilies(final boolean flag) {
        dbOptions.setCreateMissingColumnFamilies(flag);
        return this;
    }

    @Override
    public Options setEnv(final Env env) {
        dbOptions.setEnv(env);
        return this;
    }

    @Override
    public Env getEnv() {
        return dbOptions.getEnv();
    }

    @Override
    public Options prepareForBulkLoad() {
        super.prepareForBulkLoad();
        return this;
    }

    @Override
    public boolean createIfMissing() {
        return dbOptions.createIfMissing();
    }

    @Override
    public boolean createMissingColumnFamilies() {
        return dbOptions.createMissingColumnFamilies();
    }

    @Override
    public Options optimizeForSmallDb() {
        dbOptions.optimizeForSmallDb();
        columnFamilyOptions.optimizeForSmallDb();
        return this;
    }

    @Override
    public Options optimizeForPointLookup(final long blockCacheSizeMb) {
        columnFamilyOptions.optimizeForPointLookup(blockCacheSizeMb);
        return this;
    }

    @Override
    public Options optimizeLevelStyleCompaction() {
        columnFamilyOptions.optimizeLevelStyleCompaction();
        return this;
    }

    @Override
    public Options optimizeLevelStyleCompaction(final long memtableMemoryBudget) {
        columnFamilyOptions.optimizeLevelStyleCompaction(memtableMemoryBudget);
        return this;
    }

    @Override
    public Options optimizeUniversalStyleCompaction() {
        columnFamilyOptions.optimizeUniversalStyleCompaction();
        return this;
    }

    @Override
    public Options optimizeUniversalStyleCompaction(final long memtableMemoryBudget) {
        columnFamilyOptions.optimizeUniversalStyleCompaction(memtableMemoryBudget);
        return this;
    }

    @Override
    public Options setComparator(final BuiltinComparator builtinComparator) {
        columnFamilyOptions.setComparator(builtinComparator);
        return this;
    }

    @Override
    public Options setComparator(final AbstractComparator comparator) {
        columnFamilyOptions.setComparator(comparator);
        return this;
    }

    @Override
    public Options setMergeOperatorName(final String name) {
        columnFamilyOptions.setMergeOperatorName(name);
        return this;
    }

    @Override
    public Options setMergeOperator(final MergeOperator mergeOperator) {
        columnFamilyOptions.setMergeOperator(mergeOperator);
        return this;
    }

    @Override
    public Options setWriteBufferSize(final long writeBufferSize) {
        columnFamilyOptions.setWriteBufferSize(writeBufferSize);
        return this;
    }

    @Override
    public long writeBufferSize()  {
        return columnFamilyOptions.writeBufferSize();
    }

    @Override
    public Options setMaxWriteBufferNumber(final int maxWriteBufferNumber) {
        columnFamilyOptions.setMaxWriteBufferNumber(maxWriteBufferNumber);
        return this;
    }

    @Override
    public int maxWriteBufferNumber() {
        return columnFamilyOptions.maxWriteBufferNumber();
    }

    @Override
    public boolean errorIfExists() {
        return dbOptions.errorIfExists();
    }

    @Override
    public Options setErrorIfExists(final boolean errorIfExists) {
        dbOptions.setErrorIfExists(errorIfExists);
        return this;
    }

    @Override
    public boolean paranoidChecks() {
        final boolean columnFamilyParanoidFileChecks = columnFamilyOptions.paranoidFileChecks();
        final boolean dbOptionsParanoidChecks = dbOptions.paranoidChecks();

        if (columnFamilyParanoidFileChecks != dbOptionsParanoidChecks) {
            throw new IllegalStateException("Config for paranoid checks for RockDB and ColumnFamilies should be the same.");
        }

        return dbOptionsParanoidChecks;
    }

    @Override
    public Options setParanoidChecks(final boolean paranoidChecks) {
        columnFamilyOptions.paranoidFileChecks();
        dbOptions.setParanoidChecks(paranoidChecks);
        return this;
    }

    @Override
    public int maxOpenFiles() {
        return dbOptions.maxOpenFiles();
    }

    @Override
    public Options setMaxFileOpeningThreads(final int maxFileOpeningThreads) {
        dbOptions.setMaxFileOpeningThreads(maxFileOpeningThreads);
        return this;
    }

    @Override
    public int maxFileOpeningThreads() {
        return dbOptions.maxFileOpeningThreads();
    }

    @Override
    public Options setMaxTotalWalSize(final long maxTotalWalSize) {
        logIgnoreWalOption("maxTotalWalSize");
        return this;
    }

    @Override
    public long maxTotalWalSize() {
        return dbOptions.maxTotalWalSize();
    }

    @Override
    public Options setMaxOpenFiles(final int maxOpenFiles) {
        dbOptions.setMaxOpenFiles(maxOpenFiles);
        return this;
    }

    @Override
    public boolean useFsync() {
        return dbOptions.useFsync();
    }

    @Override
    public Options setUseFsync(final boolean useFsync) {
        dbOptions.setUseFsync(useFsync);
        return this;
    }

    @Override
    public Options setDbPaths(final Collection<DbPath> dbPaths) {
        dbOptions.setDbPaths(dbPaths);
        return this;
    }

    @Override
    public List<DbPath> dbPaths() {
        return dbOptions.dbPaths();
    }

    @Override
    public String dbLogDir() {
        return dbOptions.dbLogDir();
    }

    @Override
    public Options setDbLogDir(final String dbLogDir) {
        dbOptions.setDbLogDir(dbLogDir);
        return this;
    }

    @Override
    public String walDir() {
        return dbOptions.walDir();
    }

    @Override
    public Options setWalDir(final String walDir) {
        logIgnoreWalOption("walDir");
        return this;
    }

    @Override
    public long deleteObsoleteFilesPeriodMicros() {
        return dbOptions.deleteObsoleteFilesPeriodMicros();
    }

    @Override
    public Options setDeleteObsoleteFilesPeriodMicros(final long micros) {
        dbOptions.setDeleteObsoleteFilesPeriodMicros(micros);
        return this;
    }

    @Override
    public Options setStatistics(final Statistics statistics) {
        dbOptions.setStatistics(statistics);
        return this;
    }

    @Override
    public Statistics statistics() {
        return dbOptions.statistics();
    }

    @Deprecated
    public int baseBackgroundCompactions() {
        final String message = "This method has been removed from the underlying RocksDB. " +
                "It is currently a no-op method which returns a default value of -1.";
        log.warn(message);
        return -1;
    }

    @Override
    public Options setMaxSubcompactions(final int maxSubcompactions) {
        dbOptions.setMaxSubcompactions(maxSubcompactions);
        return this;
    }

    @Override
    public int maxSubcompactions() {
        return dbOptions.maxSubcompactions();
    }

    @Override
    public int maxBackgroundJobs() {
        return dbOptions.maxBackgroundJobs();
    }

    @Override
    public Options setMaxBackgroundJobs(final int maxBackgroundJobs) {
        dbOptions.setMaxBackgroundJobs(maxBackgroundJobs);
        return this;
    }

    @Override
    public long maxLogFileSize() {
        return dbOptions.maxLogFileSize();
    }

    @Override
    public Options setMaxLogFileSize(final long maxLogFileSize) {
        dbOptions.setMaxLogFileSize(maxLogFileSize);
        return this;
    }

    @Override
    public long logFileTimeToRoll() {
        return dbOptions.logFileTimeToRoll();
    }

    @Override
    public Options setLogFileTimeToRoll(final long logFileTimeToRoll) {
        dbOptions.setLogFileTimeToRoll(logFileTimeToRoll);
        return this;
    }

    @Override
    public long keepLogFileNum() {
        return dbOptions.keepLogFileNum();
    }

    @Override
    public Options setKeepLogFileNum(final long keepLogFileNum) {
        dbOptions.setKeepLogFileNum(keepLogFileNum);
        return this;
    }

    @Override
    public Options setRecycleLogFileNum(final long recycleLogFileNum) {
        dbOptions.setRecycleLogFileNum(recycleLogFileNum);
        return this;
    }

    @Override
    public long recycleLogFileNum() {
        return dbOptions.recycleLogFileNum();
    }

    @Override
    public long maxManifestFileSize() {
        return dbOptions.maxManifestFileSize();
    }

    @Override
    public Options setMaxManifestFileSize(final long maxManifestFileSize) {
        dbOptions.setMaxManifestFileSize(maxManifestFileSize);
        return this;
    }

    @Override
    public Options setMaxTableFilesSizeFIFO(final long maxTableFilesSize) {
        columnFamilyOptions.setMaxTableFilesSizeFIFO(maxTableFilesSize);
        return this;
    }

    @Override
    public long maxTableFilesSizeFIFO() {
        return columnFamilyOptions.maxTableFilesSizeFIFO();
    }

    @Override
    public int tableCacheNumshardbits() {
        return dbOptions.tableCacheNumshardbits();
    }

    @Override
    public Options setTableCacheNumshardbits(final int tableCacheNumshardbits) {
        dbOptions.setTableCacheNumshardbits(tableCacheNumshardbits);
        return this;
    }

    @Override
    public long walTtlSeconds() {
        return dbOptions.walTtlSeconds();
    }

    @Override
    public Options setWalTtlSeconds(final long walTtlSeconds) {
        logIgnoreWalOption("walTtlSeconds");
        return this;
    }

    @Override
    public long walSizeLimitMB() {
        return dbOptions.walSizeLimitMB();
    }

    @Override
    public Options setWalSizeLimitMB(final long sizeLimitMB) {
        logIgnoreWalOption("walSizeLimitMB");
        return this;
    }

    @Override
    public long manifestPreallocationSize() {
        return dbOptions.manifestPreallocationSize();
    }

    @Override
    public Options setManifestPreallocationSize(final long size) {
        dbOptions.setManifestPreallocationSize(size);
        return this;
    }

    @Override
    public Options setUseDirectReads(final boolean useDirectReads) {
        dbOptions.setUseDirectReads(useDirectReads);
        return this;
    }

    @Override
    public boolean useDirectReads() {
        return dbOptions.useDirectReads();
    }

    @Override
    public Options setUseDirectIoForFlushAndCompaction(final boolean useDirectIoForFlushAndCompaction) {
        dbOptions.setUseDirectIoForFlushAndCompaction(useDirectIoForFlushAndCompaction);
        return this;
    }

    @Override
    public boolean useDirectIoForFlushAndCompaction() {
        return dbOptions.useDirectIoForFlushAndCompaction();
    }

    @Override
    public Options setAllowFAllocate(final boolean allowFAllocate) {
        dbOptions.setAllowFAllocate(allowFAllocate);
        return this;
    }

    @Override
    public boolean allowFAllocate() {
        return dbOptions.allowFAllocate();
    }

    @Override
    public boolean allowMmapReads() {
        return dbOptions.allowMmapReads();
    }

    @Override
    public Options setAllowMmapReads(final boolean allowMmapReads) {
        dbOptions.setAllowMmapReads(allowMmapReads);
        return this;
    }

    @Override
    public boolean allowMmapWrites() {
        return dbOptions.allowMmapWrites();
    }

    @Override
    public Options setAllowMmapWrites(final boolean allowMmapWrites) {
        dbOptions.setAllowMmapWrites(allowMmapWrites);
        return this;
    }

    @Override
    public boolean isFdCloseOnExec() {
        return dbOptions.isFdCloseOnExec();
    }

    @Override
    public Options setIsFdCloseOnExec(final boolean isFdCloseOnExec) {
        dbOptions.setIsFdCloseOnExec(isFdCloseOnExec);
        return this;
    }

    @Override
    public int statsDumpPeriodSec() {
        return dbOptions.statsDumpPeriodSec();
    }

    @Override
    public Options setStatsDumpPeriodSec(final int statsDumpPeriodSec) {
        dbOptions.setStatsDumpPeriodSec(statsDumpPeriodSec);
        return this;
    }

    @Override
    public boolean adviseRandomOnOpen() {
        return dbOptions.adviseRandomOnOpen();
    }

    @Override
    public Options setAdviseRandomOnOpen(final boolean adviseRandomOnOpen) {
        dbOptions.setAdviseRandomOnOpen(adviseRandomOnOpen);
        return this;
    }

    @Override
    public Options setDbWriteBufferSize(final long dbWriteBufferSize) {
        dbOptions.setDbWriteBufferSize(dbWriteBufferSize);
        return this;
    }

    @Override
    public long dbWriteBufferSize() {
        return dbOptions.dbWriteBufferSize();
    }

<<<<<<< HEAD
=======


>>>>>>> e7bf0c60
    @Deprecated
    public Options setNewTableReaderForCompactionInputs(final boolean newTableReaderForCompactionInputs) {
        final String message = "This method has been removed from the underlying RocksDB. " +
                "It was not affecting compaction even in earlier versions. " +
                "It is currently a no-op method.";
        log.warn(message);
        return this;
    }

    @Deprecated
    public boolean newTableReaderForCompactionInputs() {
        final String message = "This method has been removed from the underlying RocksDB. " +
                "It is now a method which always returns false.";
        log.warn(message);
        return false;
    }

    @Override
    public Options setCompactionReadaheadSize(final long compactionReadaheadSize) {
        dbOptions.setCompactionReadaheadSize(compactionReadaheadSize);
        return this;
    }

    @Override
    public long compactionReadaheadSize() {
        return dbOptions.compactionReadaheadSize();
    }

    @Override
    public Options setRandomAccessMaxBufferSize(final long randomAccessMaxBufferSize) {
        dbOptions.setRandomAccessMaxBufferSize(randomAccessMaxBufferSize);
        return this;
    }

    @Override
    public long randomAccessMaxBufferSize() {
        return dbOptions.randomAccessMaxBufferSize();
    }

    @Override
    public Options setWritableFileMaxBufferSize(final long writableFileMaxBufferSize) {
        dbOptions.setWritableFileMaxBufferSize(writableFileMaxBufferSize);
        return this;
    }

    @Override
    public long writableFileMaxBufferSize() {
        return dbOptions.writableFileMaxBufferSize();
    }

    @Override
    public boolean useAdaptiveMutex() {
        return dbOptions.useAdaptiveMutex();
    }

    @Override
    public Options setUseAdaptiveMutex(final boolean useAdaptiveMutex) {
        dbOptions.setUseAdaptiveMutex(useAdaptiveMutex);
        return this;
    }

    @Override
    public long bytesPerSync() {
        return dbOptions.bytesPerSync();
    }

    @Override
    public Options setBytesPerSync(final long bytesPerSync) {
        dbOptions.setBytesPerSync(bytesPerSync);
        return this;
    }

    @Override
    public Options setWalBytesPerSync(final long walBytesPerSync) {
        logIgnoreWalOption("walBytesPerSync");
        return this;
    }

    @Override
    public long walBytesPerSync() {
        return dbOptions.walBytesPerSync();
    }

    @Override
    public Options setEnableThreadTracking(final boolean enableThreadTracking) {
        dbOptions.setEnableThreadTracking(enableThreadTracking);
        return this;
    }

    @Override
    public boolean enableThreadTracking() {
        return dbOptions.enableThreadTracking();
    }

    @Override
    public Options setDelayedWriteRate(final long delayedWriteRate) {
        dbOptions.setDelayedWriteRate(delayedWriteRate);
        return this;
    }

    @Override
    public long delayedWriteRate() {
        return dbOptions.delayedWriteRate();
    }

    @Override
    public Options setAllowConcurrentMemtableWrite(final boolean allowConcurrentMemtableWrite) {
        dbOptions.setAllowConcurrentMemtableWrite(allowConcurrentMemtableWrite);
        return this;
    }

    @Override
    public boolean allowConcurrentMemtableWrite() {
        return dbOptions.allowConcurrentMemtableWrite();
    }

    @Override
    public Options setEnableWriteThreadAdaptiveYield(final boolean enableWriteThreadAdaptiveYield) {
        dbOptions.setEnableWriteThreadAdaptiveYield(enableWriteThreadAdaptiveYield);
        return this;
    }

    @Override
    public boolean enableWriteThreadAdaptiveYield() {
        return dbOptions.enableWriteThreadAdaptiveYield();
    }

    @Override
    public Options setWriteThreadMaxYieldUsec(final long writeThreadMaxYieldUsec) {
        dbOptions.setWriteThreadMaxYieldUsec(writeThreadMaxYieldUsec);
        return this;
    }

    @Override
    public long writeThreadMaxYieldUsec() {
        return dbOptions.writeThreadMaxYieldUsec();
    }

    @Override
    public Options setWriteThreadSlowYieldUsec(final long writeThreadSlowYieldUsec) {
        dbOptions.setWriteThreadSlowYieldUsec(writeThreadSlowYieldUsec);
        return this;
    }

    @Override
    public long writeThreadSlowYieldUsec() {
        return dbOptions.writeThreadSlowYieldUsec();
    }

    @Override
    public Options setSkipStatsUpdateOnDbOpen(final boolean skipStatsUpdateOnDbOpen) {
        dbOptions.setSkipStatsUpdateOnDbOpen(skipStatsUpdateOnDbOpen);
        return this;
    }

    @Override
    public boolean skipStatsUpdateOnDbOpen() {
        return dbOptions.skipStatsUpdateOnDbOpen();
    }

    @Override
    public Options setWalRecoveryMode(final WALRecoveryMode walRecoveryMode) {
        logIgnoreWalOption("walRecoveryMode");
        return this;
    }

    @Override
    public WALRecoveryMode walRecoveryMode() {
        return dbOptions.walRecoveryMode();
    }

    @Override
    public Options setAllow2pc(final boolean allow2pc) {
        dbOptions.setAllow2pc(allow2pc);
        return this;
    }

    @Override
    public boolean allow2pc() {
        return dbOptions.allow2pc();
    }

    @Override
    public Options setRowCache(final Cache rowCache) {
        dbOptions.setRowCache(rowCache);
        return this;
    }

    @Override
    public Cache rowCache() {
        return dbOptions.rowCache();
    }

    @Override
    public Options setFailIfOptionsFileError(final boolean failIfOptionsFileError) {
        dbOptions.setFailIfOptionsFileError(failIfOptionsFileError);
        return this;
    }

    @Override
    public boolean failIfOptionsFileError() {
        return dbOptions.failIfOptionsFileError();
    }

    @Override
    public Options setDumpMallocStats(final boolean dumpMallocStats) {
        dbOptions.setDumpMallocStats(dumpMallocStats);
        return this;
    }

    @Override
    public boolean dumpMallocStats() {
        return dbOptions.dumpMallocStats();
    }

    @Override
    public Options setAvoidFlushDuringRecovery(final boolean avoidFlushDuringRecovery) {
        dbOptions.setAvoidFlushDuringRecovery(avoidFlushDuringRecovery);
        return this;
    }

    @Override
    public boolean avoidFlushDuringRecovery() {
        return dbOptions.avoidFlushDuringRecovery();
    }

    @Override
    public Options setAvoidFlushDuringShutdown(final boolean avoidFlushDuringShutdown) {
        dbOptions.setAvoidFlushDuringShutdown(avoidFlushDuringShutdown);
        return this;
    }

    @Override
    public boolean avoidFlushDuringShutdown() {
        return dbOptions.avoidFlushDuringShutdown();
    }

    @Override
    public MemTableConfig memTableConfig() {
        return columnFamilyOptions.memTableConfig();
    }

    @Override
    public Options setMemTableConfig(final MemTableConfig config) {
        columnFamilyOptions.setMemTableConfig(config);
        return this;
    }

    @Override
    public Options setRateLimiter(final RateLimiter rateLimiter) {
        dbOptions.setRateLimiter(rateLimiter);
        return this;
    }

    @Override
    public Options setSstFileManager(final SstFileManager sstFileManager) {
        dbOptions.setSstFileManager(sstFileManager);
        return this;
    }

    @Override
    public Options setLogger(final LoggerInterface logger) {
        dbOptions.setLogger(logger);
        return this;
    }

    @Override
    public Options setInfoLogLevel(final InfoLogLevel infoLogLevel) {
        dbOptions.setInfoLogLevel(infoLogLevel);
        return this;
    }

    @Override
    public InfoLogLevel infoLogLevel() {
        return dbOptions.infoLogLevel();
    }

    @Override
    public String memTableFactoryName() {
        return columnFamilyOptions.memTableFactoryName();
    }

    @Override
    public TableFormatConfig tableFormatConfig() {
        return columnFamilyOptions.tableFormatConfig();
    }

    @Override
    public Options setTableFormatConfig(final TableFormatConfig config) {
        columnFamilyOptions.setTableFormatConfig(config);
        return this;
    }

    @Override
    public String tableFactoryName() {
        return columnFamilyOptions.tableFactoryName();
    }

    @Override
    public Options useFixedLengthPrefixExtractor(final int n) {
        columnFamilyOptions.useFixedLengthPrefixExtractor(n);
        return this;
    }

    @Override
    public Options useCappedPrefixExtractor(final int n) {
        columnFamilyOptions.useCappedPrefixExtractor(n);
        return this;
    }

    @Override
    public CompressionType compressionType() {
        return columnFamilyOptions.compressionType();
    }

    @Override
    public Options setCompressionPerLevel(final List<CompressionType> compressionLevels) {
        columnFamilyOptions.setCompressionPerLevel(compressionLevels);
        return this;
    }

    @Override
    public List<CompressionType> compressionPerLevel() {
        return columnFamilyOptions.compressionPerLevel();
    }

    @Override
    public Options setCompressionType(final CompressionType compressionType) {
        columnFamilyOptions.setCompressionType(compressionType);
        return this;
    }

    @Override
    public Options setMemtableMaxRangeDeletions(final int n) {
        columnFamilyOptions.setMemtableMaxRangeDeletions(n);
        return this;
    }

    @Override
    public int memtableMaxRangeDeletions() {
        return columnFamilyOptions.memtableMaxRangeDeletions();
    }

    @Override
    public Options setBottommostCompressionType(final CompressionType bottommostCompressionType) {
        columnFamilyOptions.setBottommostCompressionType(bottommostCompressionType);
        return this;
    }

    @Override
    public CompressionType bottommostCompressionType() {
        return columnFamilyOptions.bottommostCompressionType();
    }

    @Override
    public Options setCompressionOptions(final CompressionOptions compressionOptions) {
        columnFamilyOptions.setCompressionOptions(compressionOptions);
        return this;
    }

    @Override
    public CompressionOptions compressionOptions() {
        return columnFamilyOptions.compressionOptions();
    }

    @Override
    public CompactionStyle compactionStyle() {
        return columnFamilyOptions.compactionStyle();
    }

    @Override
    public Options setCompactionStyle(final CompactionStyle compactionStyle) {
        columnFamilyOptions.setCompactionStyle(compactionStyle);
        return this;
    }

    @Override
    public int numLevels() {
        return columnFamilyOptions.numLevels();
    }

    @Override
    public Options setNumLevels(final int numLevels) {
        columnFamilyOptions.setNumLevels(numLevels);
        return this;
    }

    @Override
    public int levelZeroFileNumCompactionTrigger() {
        return columnFamilyOptions.levelZeroFileNumCompactionTrigger();
    }

    @Override
    public Options setLevelZeroFileNumCompactionTrigger(final int numFiles) {
        columnFamilyOptions.setLevelZeroFileNumCompactionTrigger(numFiles);
        return this;
    }

    @Override
    public int levelZeroSlowdownWritesTrigger() {
        return columnFamilyOptions.levelZeroSlowdownWritesTrigger();
    }

    @Override
    public Options setLevelZeroSlowdownWritesTrigger(final int numFiles) {
        columnFamilyOptions.setLevelZeroSlowdownWritesTrigger(numFiles);
        return this;
    }

    @Override
    public int levelZeroStopWritesTrigger() {
        return columnFamilyOptions.levelZeroStopWritesTrigger();
    }

    @Override
    public Options setLevelZeroStopWritesTrigger(final int numFiles) {
        columnFamilyOptions.setLevelZeroStopWritesTrigger(numFiles);
        return this;
    }

    @Override
    public long targetFileSizeBase() {
        return columnFamilyOptions.targetFileSizeBase();
    }

    @Override
    public Options setTargetFileSizeBase(final long targetFileSizeBase) {
        columnFamilyOptions.setTargetFileSizeBase(targetFileSizeBase);
        return this;
    }

    @Override
    public int targetFileSizeMultiplier() {
        return columnFamilyOptions.targetFileSizeMultiplier();
    }

    @Override
    public Options setTargetFileSizeMultiplier(final int multiplier) {
        columnFamilyOptions.setTargetFileSizeMultiplier(multiplier);
        return this;
    }

    @Override
    public Options setMaxBytesForLevelBase(final long maxBytesForLevelBase) {
        columnFamilyOptions.setMaxBytesForLevelBase(maxBytesForLevelBase);
        return this;
    }

    @Override
    public long maxBytesForLevelBase() {
        return columnFamilyOptions.maxBytesForLevelBase();
    }

    @Override
    public Options setLevelCompactionDynamicLevelBytes(final boolean enableLevelCompactionDynamicLevelBytes) {
        columnFamilyOptions.setLevelCompactionDynamicLevelBytes(enableLevelCompactionDynamicLevelBytes);
        return this;
    }

    @Override
    public boolean levelCompactionDynamicLevelBytes() {
        return columnFamilyOptions.levelCompactionDynamicLevelBytes();
    }

    @Override
    public double maxBytesForLevelMultiplier() {
        return columnFamilyOptions.maxBytesForLevelMultiplier();
    }

    @Override
    public Options setMaxBytesForLevelMultiplier(final double multiplier) {
        columnFamilyOptions.setMaxBytesForLevelMultiplier(multiplier);
        return this;
    }

    @Override
    public long maxCompactionBytes() {
        return columnFamilyOptions.maxCompactionBytes();
    }

    @Override
    public Options setMaxCompactionBytes(final long maxCompactionBytes) {
        columnFamilyOptions.setMaxCompactionBytes(maxCompactionBytes);
        return this;
    }

    @Override
    public long arenaBlockSize() {
        return columnFamilyOptions.arenaBlockSize();
    }

    @Override
    public Options setArenaBlockSize(final long arenaBlockSize) {
        columnFamilyOptions.setArenaBlockSize(arenaBlockSize);
        return this;
    }

    @Override
    public boolean disableAutoCompactions() {
        return columnFamilyOptions.disableAutoCompactions();
    }

    @Override
    public Options setDisableAutoCompactions(final boolean disableAutoCompactions) {
        columnFamilyOptions.setDisableAutoCompactions(disableAutoCompactions);
        return this;
    }

    @Override
    public long maxSequentialSkipInIterations() {
        return columnFamilyOptions.maxSequentialSkipInIterations();
    }

    @Override
    public Options setMaxSequentialSkipInIterations(final long maxSequentialSkipInIterations) {
        columnFamilyOptions.setMaxSequentialSkipInIterations(maxSequentialSkipInIterations);
        return this;
    }

    @Override
    public boolean inplaceUpdateSupport() {
        return columnFamilyOptions.inplaceUpdateSupport();
    }

    @Override
    public Options setInplaceUpdateSupport(final boolean inplaceUpdateSupport) {
        columnFamilyOptions.setInplaceUpdateSupport(inplaceUpdateSupport);
        return this;
    }

    @Override
    public long inplaceUpdateNumLocks() {
        return columnFamilyOptions.inplaceUpdateNumLocks();
    }

    @Override
    public Options setInplaceUpdateNumLocks(final long inplaceUpdateNumLocks) {
        columnFamilyOptions.setInplaceUpdateNumLocks(inplaceUpdateNumLocks);
        return this;
    }

    @Override
    public double memtablePrefixBloomSizeRatio() {
        return columnFamilyOptions.memtablePrefixBloomSizeRatio();
    }

    @Override
    public Options setMemtablePrefixBloomSizeRatio(final double memtablePrefixBloomSizeRatio) {
        columnFamilyOptions.setMemtablePrefixBloomSizeRatio(memtablePrefixBloomSizeRatio);
        return this;
    }

    @Override
    public int bloomLocality() {
        return columnFamilyOptions.bloomLocality();
    }

    @Override
    public Options setBloomLocality(final int bloomLocality) {
        columnFamilyOptions.setBloomLocality(bloomLocality);
        return this;
    }


    @Override
    public long maxSuccessiveMerges() {
        return columnFamilyOptions.maxSuccessiveMerges();
    }

    @Override
    public Options setMaxSuccessiveMerges(final long maxSuccessiveMerges) {
        columnFamilyOptions.setMaxSuccessiveMerges(maxSuccessiveMerges);
        return this;
    }

    @Override
    public int minWriteBufferNumberToMerge() {
        return columnFamilyOptions.minWriteBufferNumberToMerge();
    }

    @Override
    public Options setMinWriteBufferNumberToMerge(final int minWriteBufferNumberToMerge) {
        columnFamilyOptions.setMinWriteBufferNumberToMerge(minWriteBufferNumberToMerge);
        return this;
    }

    @Override
    public Options setOptimizeFiltersForHits(final boolean optimizeFiltersForHits) {
        columnFamilyOptions.setOptimizeFiltersForHits(optimizeFiltersForHits);
        return this;
    }

    @Override
    public boolean optimizeFiltersForHits() {
        return columnFamilyOptions.optimizeFiltersForHits();
    }

    @Override
    public Options setMemtableHugePageSize(final long memtableHugePageSize) {
        columnFamilyOptions.setMemtableHugePageSize(memtableHugePageSize);
        return this;
    }

    @Override
    public long memtableHugePageSize() {
        return columnFamilyOptions.memtableHugePageSize();
    }

    @Override
    public Options setSoftPendingCompactionBytesLimit(final long softPendingCompactionBytesLimit) {
        columnFamilyOptions.setSoftPendingCompactionBytesLimit(softPendingCompactionBytesLimit);
        return this;
    }

    @Override
    public long softPendingCompactionBytesLimit() {
        return columnFamilyOptions.softPendingCompactionBytesLimit();
    }

    @Override
    public Options setHardPendingCompactionBytesLimit(final long hardPendingCompactionBytesLimit) {
        columnFamilyOptions.setHardPendingCompactionBytesLimit(hardPendingCompactionBytesLimit);
        return this;
    }

    @Override
    public long hardPendingCompactionBytesLimit() {
        return columnFamilyOptions.hardPendingCompactionBytesLimit();
    }

    @Override
    public Options setLevel0FileNumCompactionTrigger(final int level0FileNumCompactionTrigger) {
        columnFamilyOptions.setLevel0FileNumCompactionTrigger(level0FileNumCompactionTrigger);
        return this;
    }

    @Override
    public int level0FileNumCompactionTrigger() {
        return columnFamilyOptions.level0FileNumCompactionTrigger();
    }

    @Override
    public Options setLevel0SlowdownWritesTrigger(final int level0SlowdownWritesTrigger) {
        columnFamilyOptions.setLevel0SlowdownWritesTrigger(level0SlowdownWritesTrigger);
        return this;
    }

    @Override
    public int level0SlowdownWritesTrigger() {
        return columnFamilyOptions.level0SlowdownWritesTrigger();
    }

    @Override
    public Options setLevel0StopWritesTrigger(final int level0StopWritesTrigger) {
        columnFamilyOptions.setLevel0StopWritesTrigger(level0StopWritesTrigger);
        return this;
    }

    @Override
    public int level0StopWritesTrigger() {
        return columnFamilyOptions.level0StopWritesTrigger();
    }

    @Override
    public Options setMaxBytesForLevelMultiplierAdditional(final int[] maxBytesForLevelMultiplierAdditional) {
        columnFamilyOptions.setMaxBytesForLevelMultiplierAdditional(maxBytesForLevelMultiplierAdditional);
        return this;
    }

    @Override
    public int[] maxBytesForLevelMultiplierAdditional() {
        return columnFamilyOptions.maxBytesForLevelMultiplierAdditional();
    }

    @Override
    public Options setParanoidFileChecks(final boolean paranoidFileChecks) {
        columnFamilyOptions.setParanoidFileChecks(paranoidFileChecks);
        return this;
    }

    @Override
    public boolean paranoidFileChecks() {
        return columnFamilyOptions.paranoidFileChecks();
    }

    @Override
    public Options setMaxWriteBufferNumberToMaintain(final int maxWriteBufferNumberToMaintain) {
        columnFamilyOptions.setMaxWriteBufferNumberToMaintain(maxWriteBufferNumberToMaintain);
        return this;
    }

    @Override
    public int maxWriteBufferNumberToMaintain() {
        return columnFamilyOptions.maxWriteBufferNumberToMaintain();
    }

    @Override
    public Options setCompactionPriority(final CompactionPriority compactionPriority) {
        columnFamilyOptions.setCompactionPriority(compactionPriority);
        return this;
    }

    @Override
    public CompactionPriority compactionPriority() {
        return columnFamilyOptions.compactionPriority();
    }

    @Override
    public Options setReportBgIoStats(final boolean reportBgIoStats) {
        columnFamilyOptions.setReportBgIoStats(reportBgIoStats);
        return this;
    }

    @Override
    public boolean reportBgIoStats() {
        return columnFamilyOptions.reportBgIoStats();
    }

    @Override
    public Options setCompactionOptionsUniversal(final CompactionOptionsUniversal compactionOptionsUniversal) {
        columnFamilyOptions.setCompactionOptionsUniversal(compactionOptionsUniversal);
        return this;
    }

    @Override
    public CompactionOptionsUniversal compactionOptionsUniversal() {
        return columnFamilyOptions.compactionOptionsUniversal();
    }

    @Override
    public Options setCompactionOptionsFIFO(final CompactionOptionsFIFO compactionOptionsFIFO) {
        columnFamilyOptions.setCompactionOptionsFIFO(compactionOptionsFIFO);
        return this;
    }

    @Override
    public CompactionOptionsFIFO compactionOptionsFIFO() {
        return columnFamilyOptions.compactionOptionsFIFO();
    }

    @Override
    public Options setForceConsistencyChecks(final boolean forceConsistencyChecks) {
        columnFamilyOptions.setForceConsistencyChecks(forceConsistencyChecks);
        return this;
    }

    @Override
    public boolean forceConsistencyChecks() {
        return columnFamilyOptions.forceConsistencyChecks();
    }

    @Override
    public Options setWriteBufferManager(final WriteBufferManager writeBufferManager) {
        dbOptions.setWriteBufferManager(writeBufferManager);
        return this;
    }

    @Override
    public WriteBufferManager writeBufferManager() {
        return dbOptions.writeBufferManager();
    }

    @Override
    public Options setMaxWriteBatchGroupSizeBytes(final long maxWriteBatchGroupSizeBytes) {
        dbOptions.setMaxWriteBatchGroupSizeBytes(maxWriteBatchGroupSizeBytes);
        return this;
    }

    @Override
    public long maxWriteBatchGroupSizeBytes() {
        return dbOptions.maxWriteBatchGroupSizeBytes();
    }

    @Override
    public Options oldDefaults(final int majorVersion, final int minorVersion) {
        columnFamilyOptions.oldDefaults(majorVersion, minorVersion);
        return this;
    }

    @Override
    public Options optimizeForSmallDb(final Cache cache) {
        return super.optimizeForSmallDb(cache);
    }

    @Override
    public AbstractCompactionFilter<? extends AbstractSlice<?>> compactionFilter() {
        return columnFamilyOptions.compactionFilter();
    }

    @Override
    public AbstractCompactionFilterFactory<? extends AbstractCompactionFilter<?>> compactionFilterFactory() {
        return columnFamilyOptions.compactionFilterFactory();
    }

    @Override
    public Options setStatsPersistPeriodSec(final int statsPersistPeriodSec) {
        dbOptions.setStatsPersistPeriodSec(statsPersistPeriodSec);
        return this;
    }

    @Override
    public int statsPersistPeriodSec() {
        return dbOptions.statsPersistPeriodSec();
    }

    @Override
    public Options setStatsHistoryBufferSize(final long statsHistoryBufferSize) {
        dbOptions.setStatsHistoryBufferSize(statsHistoryBufferSize);
        return this;
    }

    @Override
    public long statsHistoryBufferSize() {
        return dbOptions.statsHistoryBufferSize();
    }

    @Override
    public Options setStrictBytesPerSync(final boolean strictBytesPerSync) {
        dbOptions.setStrictBytesPerSync(strictBytesPerSync);
        return this;
    }

    @Override
    public boolean strictBytesPerSync() {
        return dbOptions.strictBytesPerSync();
    }

    @Override
    public Options setListeners(final List<AbstractEventListener> listeners) {
        dbOptions.setListeners(listeners);
        return this;
    }

    @Override
    public List<AbstractEventListener> listeners() {
        return dbOptions.listeners();
    }

    @Override
    public Options setEnablePipelinedWrite(final boolean enablePipelinedWrite) {
        dbOptions.setEnablePipelinedWrite(enablePipelinedWrite);
        return this;
    }

    @Override
    public boolean enablePipelinedWrite() {
        return dbOptions.enablePipelinedWrite();
    }

    @Override
    public Options setUnorderedWrite(final boolean unorderedWrite) {
        dbOptions.setUnorderedWrite(unorderedWrite);
        return this;
    }

    @Override
    public boolean unorderedWrite() {
        return dbOptions.unorderedWrite();
    }

    @Override
    public Options setSkipCheckingSstFileSizesOnDbOpen(final boolean skipCheckingSstFileSizesOnDbOpen) {
        dbOptions.setSkipCheckingSstFileSizesOnDbOpen(skipCheckingSstFileSizesOnDbOpen);
        return this;
    }

    @Override
    public boolean skipCheckingSstFileSizesOnDbOpen() {
        return dbOptions.skipCheckingSstFileSizesOnDbOpen();
    }

    @Override
    public Options setWalFilter(final AbstractWalFilter walFilter) {
        logIgnoreWalOption("walFilter");
        return this;
    }

    @Override
    public WalFilter walFilter() {
        return dbOptions.walFilter();
    }

    @Override
    public Options setAllowIngestBehind(final boolean allowIngestBehind) {
        dbOptions.setAllowIngestBehind(allowIngestBehind);
        return this;
    }

    @Override
    public boolean allowIngestBehind() {
        return dbOptions.allowIngestBehind();
    }

    @Deprecated
    public Options setPreserveDeletes(final boolean preserveDeletes) {
        final String message = "This method has been removed from the underlying RocksDB. " +
                "It was marked for deprecation in earlier versions. " +
                "The behaviour can be replicated by using user-defined timestamps. " +
                "It is currently a no-op method.";
        log.warn(message);
        // no-op
        return this;
    }

    @Deprecated
    public boolean preserveDeletes() {
        final String message = "This method has been removed from the underlying RocksDB. " +
                "It was marked for deprecation in earlier versions. " +
                "It is currently a no-op method with a default value of false.";
        log.warn(message);
        return false;
    }

    @Override
    public Options setTwoWriteQueues(final boolean twoWriteQueues) {
        dbOptions.setTwoWriteQueues(twoWriteQueues);
        return this;
    }

    @Override
    public boolean twoWriteQueues() {
        return dbOptions.twoWriteQueues();
    }

    @Override
    public Options setManualWalFlush(final boolean manualWalFlush) {
        logIgnoreWalOption("manualWalFlush");
        return this;
    }

    @Override
    public boolean manualWalFlush() {
        return dbOptions.manualWalFlush();
    }

    @Override
    public Options setCfPaths(final Collection<DbPath> cfPaths) {
        columnFamilyOptions.setCfPaths(cfPaths);
        return this;
    }

    @Override
    public List<DbPath> cfPaths() {
        return columnFamilyOptions.cfPaths();
    }

    @Override
    public Options setBottommostCompressionOptions(final CompressionOptions bottommostCompressionOptions) {
        columnFamilyOptions.setBottommostCompressionOptions(bottommostCompressionOptions);
        return this;
    }

    @Override
    public CompressionOptions bottommostCompressionOptions() {
        return columnFamilyOptions.bottommostCompressionOptions();
    }

    @Override
    public Options setTtl(final long ttl) {
        columnFamilyOptions.setTtl(ttl);
        return this;
    }

    @Override
    public long ttl() {
        return columnFamilyOptions.ttl();
    }

    @Override
    public Options setPeriodicCompactionSeconds(final long periodicCompactionSeconds) {
        columnFamilyOptions.setPeriodicCompactionSeconds(periodicCompactionSeconds);
        return this;
    }

    @Override
    public long periodicCompactionSeconds() {
        return columnFamilyOptions.periodicCompactionSeconds();
    }

    @Override
    public Options setAtomicFlush(final boolean atomicFlush) {
        dbOptions.setAtomicFlush(atomicFlush);
        return this;
    }

    @Override
    public boolean atomicFlush() {
        return dbOptions.atomicFlush();
    }

    @Override
    public Options setAvoidUnnecessaryBlockingIO(final boolean avoidUnnecessaryBlockingIO) {
        dbOptions.setAvoidUnnecessaryBlockingIO(avoidUnnecessaryBlockingIO);
        return this;
    }

    @Override
    public boolean avoidUnnecessaryBlockingIO() {
        return dbOptions.avoidUnnecessaryBlockingIO();
    }

    @Override
    public Options setPersistStatsToDisk(final boolean persistStatsToDisk) {
        dbOptions.setPersistStatsToDisk(persistStatsToDisk);
        return this;
    }

    @Override
    public boolean persistStatsToDisk() {
        return dbOptions.persistStatsToDisk();
    }

    @Override
    public Options setWriteDbidToManifest(final boolean writeDbidToManifest) {
        dbOptions.setWriteDbidToManifest(writeDbidToManifest);
        return this;
    }

    @Override
    public boolean writeDbidToManifest() {
        return dbOptions.writeDbidToManifest();
    }

    @Override
    public Options setLogReadaheadSize(final long logReadaheadSize) {
        dbOptions.setLogReadaheadSize(logReadaheadSize);
        return this;
    }

    @Override
    public long logReadaheadSize() {
        return dbOptions.logReadaheadSize();
    }

    @Override
    public Options setBestEffortsRecovery(final boolean bestEffortsRecovery) {
        dbOptions.setBestEffortsRecovery(bestEffortsRecovery);
        return this;
    }

    @Override
    public boolean bestEffortsRecovery() {
        return dbOptions.bestEffortsRecovery();
    }

    @Override
    public Options setMaxBgErrorResumeCount(final int maxBgerrorResumeCount) {
        dbOptions.setMaxBgErrorResumeCount(maxBgerrorResumeCount);
        return this;
    }

    @Override
    public int maxBgerrorResumeCount() {
        return dbOptions.maxBgerrorResumeCount();
    }

    @Override
    public Options setBgerrorResumeRetryInterval(final long bgerrorResumeRetryInterval) {
        dbOptions.setBgerrorResumeRetryInterval(bgerrorResumeRetryInterval);
        return this;
    }

    @Override
    public long bgerrorResumeRetryInterval() {
        return dbOptions.bgerrorResumeRetryInterval();
    }

    @Override
    public Options setSstPartitionerFactory(final SstPartitionerFactory sstPartitionerFactory) {
        columnFamilyOptions.setSstPartitionerFactory(sstPartitionerFactory);
        return this;
    }

    @Override
    public SstPartitionerFactory sstPartitionerFactory() {
        return columnFamilyOptions.sstPartitionerFactory();
    }

    @Override
    public Options setCompactionThreadLimiter(final ConcurrentTaskLimiter compactionThreadLimiter) {
        columnFamilyOptions.setCompactionThreadLimiter(compactionThreadLimiter);
        return this;
    }

    @Override
    public ConcurrentTaskLimiter compactionThreadLimiter() {
        return columnFamilyOptions.compactionThreadLimiter();
    }

    @Override
    public Options setCompactionFilter(final AbstractCompactionFilter<? extends AbstractSlice<?>> compactionFilter) {
        columnFamilyOptions.setCompactionFilter(compactionFilter);
        return this;
    }

    @Override
    public Options setCompactionFilterFactory(final AbstractCompactionFilterFactory<? extends AbstractCompactionFilter<?>> compactionFilterFactory) {
        columnFamilyOptions.setCompactionFilterFactory(compactionFilterFactory);
        return this;
    }

    @Override
    public Options setBlobCompactionReadaheadSize(final long blobCompactionReadaheadSize) {
        columnFamilyOptions.setBlobCompactionReadaheadSize(blobCompactionReadaheadSize);
        return this;
    }

    @Override
    public long blobCompactionReadaheadSize() {
        return columnFamilyOptions.blobCompactionReadaheadSize();
    }

    @Override
    public Options setMemtableWholeKeyFiltering(final boolean memtableWholeKeyFiltering) {
        columnFamilyOptions.setMemtableWholeKeyFiltering(memtableWholeKeyFiltering);
        return this;
    }

    @Override
    public boolean memtableWholeKeyFiltering() {
        return columnFamilyOptions.memtableWholeKeyFiltering();
    }
    
    @Override
    public Options setExperimentalMempurgeThreshold(final double experimentalMempurgeThreshold) {
        columnFamilyOptions.setExperimentalMempurgeThreshold(experimentalMempurgeThreshold);
        return this;
    }

    @Override
    public double experimentalMempurgeThreshold() {
        return columnFamilyOptions.experimentalMempurgeThreshold();
    }

    //
    // BEGIN options for blobs (integrated BlobDB)
    //
    
    @Override
    public Options setEnableBlobFiles(final boolean enableBlobFiles) {
        columnFamilyOptions.setEnableBlobFiles(enableBlobFiles);
        return this;
    }

    @Override
    public boolean enableBlobFiles() {
        return columnFamilyOptions.enableBlobFiles();
    }

    @Override
    public Options setMinBlobSize(final long minBlobSize) {
        columnFamilyOptions.setMinBlobSize(minBlobSize);
        return this;
    }

    @Override
    public long minBlobSize() {
        return columnFamilyOptions.minBlobSize();
    }

    @Override
    public Options setBlobFileSize(final long blobFileSize) {
        columnFamilyOptions.setBlobFileSize(blobFileSize);
        return this;
    }

    @Override
    public long blobFileSize() {
        return columnFamilyOptions.blobFileSize();
    }

    @Override
    public Options setBlobCompressionType(final CompressionType compressionType) {
        columnFamilyOptions.setBlobCompressionType(compressionType);
        return this;
    }

    @Override
    public CompressionType blobCompressionType() {
        return columnFamilyOptions.blobCompressionType();
    }

    @Override
    public Options setEnableBlobGarbageCollection(final boolean enableBlobGarbageCollection) {
        columnFamilyOptions.setEnableBlobGarbageCollection(enableBlobGarbageCollection);
        return this;
    }

    @Override
    public boolean enableBlobGarbageCollection() {
        return columnFamilyOptions.enableBlobGarbageCollection();
    }

    @Override
    public Options setBlobGarbageCollectionAgeCutoff(final double blobGarbageCollectionAgeCutoff) {
        columnFamilyOptions.setBlobGarbageCollectionAgeCutoff(blobGarbageCollectionAgeCutoff);
        return this;
    }

    @Override
    public double blobGarbageCollectionAgeCutoff() {
        return columnFamilyOptions.blobGarbageCollectionAgeCutoff();
    }

    @Override
    public Options setBlobGarbageCollectionForceThreshold(final double blobGarbageCollectionForceThreshold) {
        columnFamilyOptions.setBlobGarbageCollectionForceThreshold(blobGarbageCollectionForceThreshold);
        return this;
    }

    @Override
    public double blobGarbageCollectionForceThreshold() {
        return columnFamilyOptions.blobGarbageCollectionForceThreshold();
    }


    @Override
    public Options setPrepopulateBlobCache(final PrepopulateBlobCache prepopulateBlobCache) {
        columnFamilyOptions.setPrepopulateBlobCache(prepopulateBlobCache);
        return this;
    }

    @Override
    public PrepopulateBlobCache prepopulateBlobCache() {
        return columnFamilyOptions.prepopulateBlobCache();
    }

    @Override
    public Options setBlobFileStartingLevel(final int blobFileStartingLevel) {
        columnFamilyOptions.setBlobFileStartingLevel(blobFileStartingLevel);
        return this;
    }

    @Override
    public int blobFileStartingLevel() {
        return columnFamilyOptions.blobFileStartingLevel();
    }

    //
    // END options for blobs (integrated BlobDB)
    //

    @Override
    public void close() {
        // ColumnFamilyOptions should be closed after DBOptions
        dbOptions.close();
        columnFamilyOptions.close();
        // close super last since we initialized it first
        super.close();
    }

    private void logIgnoreWalOption(final String option) {
        log.warn("WAL is explicitly disabled by Streams in RocksDB. Setting option '{}' will be ignored", option);
    }
}<|MERGE_RESOLUTION|>--- conflicted
+++ resolved
@@ -36,7 +36,6 @@
 import org.rocksdb.DbPath;
 import org.rocksdb.Env;
 import org.rocksdb.InfoLogLevel;
-import org.rocksdb.LoggerInterface;
 import org.rocksdb.MemTableConfig;
 import org.rocksdb.MergeOperator;
 import org.rocksdb.Options;
@@ -573,11 +572,8 @@
         return dbOptions.dbWriteBufferSize();
     }
 
-<<<<<<< HEAD
-=======
-
-
->>>>>>> e7bf0c60
+
+
     @Deprecated
     public Options setNewTableReaderForCompactionInputs(final boolean newTableReaderForCompactionInputs) {
         final String message = "This method has been removed from the underlying RocksDB. " +
