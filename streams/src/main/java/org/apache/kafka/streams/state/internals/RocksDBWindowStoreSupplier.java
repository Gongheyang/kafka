--- conflicted
+++ resolved
@@ -59,63 +59,14 @@
     }
 
     public WindowStore get() {
-<<<<<<< HEAD
-        final String metricsScope = "rocksdb-window";
-
-        WindowStore<K, V> store;
-
-        SegmentedBytesStore segmented = new RocksDBSegmentedBytesStore(name, retentionPeriod, numSegments, new WindowKeySchema());
-
-        if (cached && logged) {
-            // logging wrapper
-            segmented = new ChangeLoggingSegmentedBytesStore(segmented);
-
-            // metering wrapper, currently enforced
-            segmented = new MeteredSegmentedBytesStore(segmented, metricsScope, time);
-
-            // windowed
-            WindowStore<Bytes, byte[]> bytes = RocksDBWindowStore.bytesStore(segmented, retainDuplicates);
-
-            // caching wrapper
-            store = new CachingWindowStore<>(bytes, keySerde, valueSerde, windowSize);
-        } else if (cached) {
-            // metering wrapper, currently enforced
-            segmented = new MeteredSegmentedBytesStore(segmented, metricsScope, time);
-
-            // windowed
-            WindowStore<Bytes, byte[]> bytes = RocksDBWindowStore.bytesStore(segmented, retainDuplicates);
-
-            // caching wrapper
-            store = new CachingWindowStore<>(bytes, keySerde, valueSerde, windowSize);
-        } else if (logged) {
-            // logging wrapper
-            segmented = new ChangeLoggingSegmentedBytesStore(segmented);
-
-            // metering wrapper, currently enforced
-            segmented = new MeteredSegmentedBytesStore(segmented, metricsScope, time);
-
-            // windowed
-            store = new RocksDBWindowStore<>(segmented, keySerde, valueSerde, retainDuplicates);
-        } else {
-            // metering wrapper, currently enforced
-            segmented = new MeteredSegmentedBytesStore(segmented, metricsScope, time);
-
-            // windowed
-            store = new RocksDBWindowStore<>(segmented, keySerde, valueSerde, retainDuplicates);
-        }
-
-        return store;
-=======
         return maybeWrapCaching(
                 maybeWrapLogged(
                         new RocksDBSegmentedBytesStore(
                                 name,
                                 retentionPeriod,
                                 numSegments,
-                                new WindowStoreKeySchema()
+                                new WindowKeySchema()
                         )));
-
->>>>>>> 1974e1b0
     }
 
     @Override
@@ -132,7 +83,7 @@
 
     private WindowStore<K, V> maybeWrapCaching(final SegmentedBytesStore inner) {
         final MeteredSegmentedBytesStore metered = new MeteredSegmentedBytesStore(inner, "rocksdb-window", time);
-        if (!enableCaching) {
+        if (!cached) {
             return new RocksDBWindowStore<>(metered, keySerde, valueSerde, retainDuplicates);
         }
         final RocksDBWindowStore<Bytes, byte[]> windowed = RocksDBWindowStore.bytesStore(metered, retainDuplicates);
