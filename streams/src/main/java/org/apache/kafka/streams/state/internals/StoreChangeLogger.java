--- conflicted
+++ resolved
@@ -56,13 +56,8 @@
         init();
     }
 
-<<<<<<< HEAD
     protected StoreChangeLogger(String storeName, ProcessorContext context, int partition, StateSerdes<K, V> serialization, int maxDirty, int maxRemoved) {
-        this.topic = ProcessorStateManager.storeChangelogTopic(context.jobId(), storeName);
-=======
-    protected StoreChangeLogger(String storeName, ProcessorContext context, int partition, Serdes<K, V> serialization, int maxDirty, int maxRemoved) {
         this.topic = ProcessorStateManager.storeChangelogTopic(context.applicationId(), storeName);
->>>>>>> 958e10c8
         this.context = context;
         this.partition = partition;
         this.serialization = serialization;
