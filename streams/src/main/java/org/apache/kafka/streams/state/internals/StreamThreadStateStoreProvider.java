--- conflicted
+++ resolved
@@ -19,11 +19,8 @@
 import org.apache.kafka.streams.StoreQueryParams;
 import org.apache.kafka.streams.errors.InvalidStateStoreException;
 import org.apache.kafka.streams.processor.StateStore;
-<<<<<<< HEAD
-=======
 import org.apache.kafka.streams.processor.TaskId;
 import org.apache.kafka.streams.processor.internals.InternalTopologyBuilder;
->>>>>>> 7e776b04
 import org.apache.kafka.streams.processor.internals.StreamThread;
 import org.apache.kafka.streams.processor.internals.Task;
 import org.apache.kafka.streams.state.QueryableStoreType;
@@ -33,13 +30,11 @@
 
 import java.util.ArrayList;
 import java.util.Collections;
+import java.util.HashSet;
 import java.util.List;
-<<<<<<< HEAD
-=======
 import java.util.Map;
 import java.util.Set;
-import java.util.stream.Collectors;
->>>>>>> 7e776b04
+
 
 public class StreamThreadStateStoreProvider {
 
@@ -61,25 +56,18 @@
             return Collections.emptyList();
         }
         final StreamThread.State state = streamThread.state();
-<<<<<<< HEAD
-        if (includeStaleStores ? state.isAlive() : state == StreamThread.State.RUNNING) {
-            final Iterable<? extends Task> tasks = includeStaleStores ? streamThread.allTasks().values() : streamThread.activeTasks();
+        if (storeQueryParams.staleStoresEnabled() ? state.isAlive() : state == StreamThread.State.RUNNING) {
+            final Iterable<? extends Task> tasks = storeQueryParams.staleStoresEnabled() ? streamThread.allTasks().values() : streamThread.activeTasks();
             final List<T> stores = new ArrayList<>();
-            for (final Task streamTask : tasks) {
-=======
-        if (storeQueryParams.staleStoresEnabled() ? state.isAlive() : state == StreamThread.State.RUNNING) {
-            final Map<TaskId, ? extends Task> tasks = storeQueryParams.staleStoresEnabled() ? streamThread.allTasks() : streamThread.activeTasks();
-            final List<T> stores = new ArrayList<>();
-            for (final Task streamTask : tasks.values()) {
-                if (keyTaskId != null && !keyTaskId.equals(streamTask.id())) {
+            for (final Task task : tasks) {
+                if (keyTaskId != null && !keyTaskId.equals(task.id())) {
                     continue;
                 }
->>>>>>> 7e776b04
-                final StateStore store = streamTask.getStore(storeName);
+                final StateStore store = task.getStore(storeName);
                 if (store != null && queryableStoreType.accepts(store)) {
                     if (!store.isOpen()) {
                         throw new InvalidStateStoreException(
-                            "Cannot get state store " + storeName + " for task " + streamTask +
+                            "Cannot get state store " + storeName + " for task " + task +
                                 " because the store is not open. " +
                                 "The state store may have migrated to another instances.");
                     }
@@ -105,14 +93,14 @@
             return null;
         }
         final List<String> sourceTopics = internalTopologyBuilder.stateStoreNameToSourceTopics().get(storeName);
-        final Set<String> sourceTopicsSet = sourceTopics.stream().collect(Collectors.toSet());
+        final Set<String> sourceTopicsSet = new HashSet<>(sourceTopics);
         final Map<Integer, InternalTopologyBuilder.TopicsInfo> topicGroups = internalTopologyBuilder.topicGroups();
         for (final Map.Entry<Integer, InternalTopologyBuilder.TopicsInfo> topicGroup : topicGroups.entrySet()) {
             if (topicGroup.getValue().sourceTopics.containsAll(sourceTopicsSet)) {
-                return new TaskId(topicGroup.getKey(), partition.intValue());
+                return new TaskId(topicGroup.getKey(), partition);
             }
         }
-        throw new InvalidStateStoreException("Cannot get state store " + storeName + " because the requested partition " + partition + "is" +
-                                                "not available on this instance");
+        throw new InvalidStateStoreException("Cannot get state store " + storeName + " because the requested partition " +
+            partition + " is not available on this instance");
     }
 }