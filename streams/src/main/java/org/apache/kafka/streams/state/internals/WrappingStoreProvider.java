--- conflicted
+++ resolved
@@ -58,11 +58,7 @@
         }
         if (allStores.isEmpty()) {
             if (storeQueryParameters.partition() != null) {
-<<<<<<< HEAD
-                throw new InvalidStateStoreException(
-=======
                 throw new InvalidStateStorePartitionException(
->>>>>>> 62e88657
                         String.format("The specified partition %d for store %s does not exist.",
                                 storeQueryParameters.partition(),
                                 storeName));
