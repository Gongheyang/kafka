--- conflicted
+++ resolved
@@ -462,14 +462,7 @@
             writeStallDuration += valueProviders.statistics.getAndResetTickerCount(TickerType.STALL_MICROS);
             bytesWrittenDuringCompaction += valueProviders.statistics.getAndResetTickerCount(TickerType.COMPACT_WRITE_BYTES);
             bytesReadDuringCompaction += valueProviders.statistics.getAndResetTickerCount(TickerType.COMPACT_READ_BYTES);
-<<<<<<< HEAD
-
-            // NO_FILE_CLOSES metric was removed in RocksDB 9.7.3.
-            // This now tracks the total number of file opens since the last reset.
-            numberOfOpenFiles += valueProviders.statistics.getAndResetTickerCount(TickerType.NO_FILE_OPENS);
-=======
             numberOfOpenFiles = -1;
->>>>>>> e7bf0c60
             numberOfFileErrors += valueProviders.statistics.getAndResetTickerCount(TickerType.NO_FILE_ERRORS);
             final HistogramData memtableFlushTimeData = valueProviders.statistics.getHistogramData(HistogramType.FLUSH_TIME);
             memtableFlushTimeSum += memtableFlushTimeData.getSum();
