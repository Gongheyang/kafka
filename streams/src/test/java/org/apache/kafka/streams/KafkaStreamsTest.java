/*
 * Licensed to the Apache Software Foundation (ASF) under one or more
 * contributor license agreements. See the NOTICE file distributed with
 * this work for additional information regarding copyright ownership.
 * The ASF licenses this file to You under the Apache License, Version 2.0
 * (the "License"); you may not use this file except in compliance with
 * the License. You may obtain a copy of the License at
 *
 *    http://www.apache.org/licenses/LICENSE-2.0
 *
 * Unless required by applicable law or agreed to in writing, software
 * distributed under the License is distributed on an "AS IS" BASIS,
 * WITHOUT WARRANTIES OR CONDITIONS OF ANY KIND, either express or implied.
 * See the License for the specific language governing permissions and
 * limitations under the License.
 */
package org.apache.kafka.streams;

import org.apache.kafka.clients.consumer.ConsumerConfig;
import org.apache.kafka.common.Metric;
import org.apache.kafka.common.MetricName;
import org.apache.kafka.common.config.ConfigException;
import org.apache.kafka.common.metrics.Sensor;
import org.apache.kafka.common.serialization.Serdes;
import org.apache.kafka.common.serialization.StringSerializer;
import org.apache.kafka.streams.integration.utils.EmbeddedKafkaCluster;
import org.apache.kafka.streams.integration.utils.IntegrationTestUtils;
import org.apache.kafka.streams.kstream.ForeachAction;
import org.apache.kafka.streams.kstream.KStreamBuilder;
import org.apache.kafka.streams.processor.StreamPartitioner;
import org.apache.kafka.streams.processor.internals.GlobalStreamThread;
import org.apache.kafka.streams.processor.internals.StreamThread;
import org.apache.kafka.test.IntegrationTest;
import org.apache.kafka.test.MockMetricsReporter;
import org.apache.kafka.test.TestCondition;
import org.apache.kafka.test.TestUtils;
import org.junit.Assert;
import org.junit.Before;
import org.junit.ClassRule;
import org.junit.Test;
import org.junit.experimental.categories.Category;

import java.io.File;
import java.util.Collections;
import java.util.HashMap;
import java.util.Map;
import java.util.Properties;
import java.util.concurrent.CountDownLatch;
import java.util.concurrent.TimeUnit;
import java.util.concurrent.atomic.AtomicBoolean;

import static org.junit.Assert.assertEquals;
import static org.junit.Assert.assertFalse;
import static org.junit.Assert.assertTrue;

@Category({IntegrationTest.class})
public class KafkaStreamsTest {

    private static final int NUM_BROKERS = 1;
    private static final int NUM_THREADS = 2;
    // We need this to avoid the KafkaConsumer hanging on poll (this may occur if the test doesn't complete
    // quick enough)
    @ClassRule
    public static final EmbeddedKafkaCluster CLUSTER = new EmbeddedKafkaCluster(NUM_BROKERS);
    private final KStreamBuilder builder = new KStreamBuilder();
    private KafkaStreams streams;
    private Properties props;

    @Before
    public void before() {
        props = new Properties();
        props.setProperty(StreamsConfig.APPLICATION_ID_CONFIG, "appId");
        props.setProperty(StreamsConfig.BOOTSTRAP_SERVERS_CONFIG, CLUSTER.bootstrapServers());
        props.setProperty(StreamsConfig.METRIC_REPORTER_CLASSES_CONFIG, MockMetricsReporter.class.getName());
        props.setProperty(StreamsConfig.STATE_DIR_CONFIG, TestUtils.tempDirectory().getPath());
        props.put(StreamsConfig.NUM_STREAM_THREADS_CONFIG, NUM_THREADS);
        streams = new KafkaStreams(builder, props);
    }

    @Test
    public void testStateChanges() throws Exception {
        final KStreamBuilder builder = new KStreamBuilder();
        final KafkaStreams streams = new KafkaStreams(builder, props);

        final StateListenerStub stateListener = new StateListenerStub();
        streams.setStateListener(stateListener);
        Assert.assertEquals(streams.state(), KafkaStreams.State.CREATED);
        Assert.assertEquals(stateListener.numChanges, 0);

        streams.start();
        TestUtils.waitForCondition(new TestCondition() {
            @Override
            public boolean conditionMet() {
                return streams.state() == KafkaStreams.State.RUNNING;
            }
        }, 10 * 1000, "Streams never started.");
        streams.close();
        Assert.assertEquals(streams.state(), KafkaStreams.State.NOT_RUNNING);
    }

    @Test
    public void testStateCloseAfterCreate() throws Exception {
        final KStreamBuilder builder = new KStreamBuilder();
        final KafkaStreams streams = new KafkaStreams(builder, props);

        final StateListenerStub stateListener = new StateListenerStub();
        streams.setStateListener(stateListener);
        streams.close();
        Assert.assertEquals(streams.state(), KafkaStreams.State.NOT_RUNNING);
    }

    @Test
    public void testStateThreadClose() throws Exception {
        final int numThreads = 2;
        final KStreamBuilder builder = new KStreamBuilder();
        // make sure we have the global state thread running too
        builder.globalTable("anyTopic");
        props.put(StreamsConfig.NUM_STREAM_THREADS_CONFIG, numThreads);
        final KafkaStreams streams = new KafkaStreams(builder, props);



        final java.lang.reflect.Field threadsField = streams.getClass().getDeclaredField("threads");
        threadsField.setAccessible(true);
        final StreamThread[] threads = (StreamThread[]) threadsField.get(streams);

        assertEquals(numThreads, threads.length);
        assertEquals(streams.state(), KafkaStreams.State.CREATED);

        streams.start();
        TestUtils.waitForCondition(new TestCondition() {
            @Override
            public boolean conditionMet() {
                return streams.state() == KafkaStreams.State.RUNNING;
            }
        }, 10 * 1000, "Streams never started.");

        for (int i = 0; i < numThreads; i++) {
            final StreamThread tmpThread = threads[i];
            tmpThread.close();
            TestUtils.waitForCondition(new TestCondition() {
                @Override
                public boolean conditionMet() {
                    return tmpThread.state() == StreamThread.State.DEAD;
                }
            }, 10 * 1000, "Thread never stopped.");
            threads[i].join();
        }
        TestUtils.waitForCondition(new TestCondition() {
            @Override
            public boolean conditionMet() {
                return streams.state() == KafkaStreams.State.ERROR;
            }
        }, 10 * 1000, "Streams never stopped.");
        streams.close();
        TestUtils.waitForCondition(new TestCondition() {
            @Override
            public boolean conditionMet() {
                return streams.state() == KafkaStreams.State.NOT_RUNNING;
            }
        }, 10 * 1000, "Streams never stopped.");

        final java.lang.reflect.Field globalThreadField = streams.getClass().getDeclaredField("globalStreamThread");
        globalThreadField.setAccessible(true);
        final GlobalStreamThread globalStreamThread = (GlobalStreamThread) globalThreadField.get(streams);
        assertEquals(globalStreamThread, null);
    }

    @Test
    public void testStateGlobalThreadClose() throws Exception {
        final int numThreads = 2;
        final KStreamBuilder builder = new KStreamBuilder();
        // make sure we have the global state thread running too
        builder.globalTable("anyTopic");
        props.put(StreamsConfig.NUM_STREAM_THREADS_CONFIG, numThreads);
        final KafkaStreams streams = new KafkaStreams(builder, props);


        streams.start();
        TestUtils.waitForCondition(new TestCondition() {
            @Override
            public boolean conditionMet() {
                return streams.state() == KafkaStreams.State.RUNNING;
            }
        }, 10 * 1000, "Streams never started.");
        final java.lang.reflect.Field globalThreadField = streams.getClass().getDeclaredField("globalStreamThread");
        globalThreadField.setAccessible(true);
        final GlobalStreamThread globalStreamThread = (GlobalStreamThread) globalThreadField.get(streams);
        globalStreamThread.close();
        TestUtils.waitForCondition(new TestCondition() {
            @Override
            public boolean conditionMet() {
                return globalStreamThread.state() == GlobalStreamThread.State.DEAD;
            }
        }, 10 * 1000, "Thread never stopped.");
        globalStreamThread.join();
        assertEquals(streams.state(), KafkaStreams.State.ERROR);

        streams.close();
        assertEquals(streams.state(), KafkaStreams.State.NOT_RUNNING);

    }


    @Test
    public void testInitializesAndDestroysMetricsReporters() throws Exception {
        final int oldInitCount = MockMetricsReporter.INIT_COUNT.get();
        final KStreamBuilder builder = new KStreamBuilder();
        final KafkaStreams streams = new KafkaStreams(builder, props);
        final int newInitCount = MockMetricsReporter.INIT_COUNT.get();
        final int initDiff = newInitCount - oldInitCount;
        assertTrue("some reporters should be initialized by calling on construction", initDiff > 0);

        streams.start();
        final int oldCloseCount = MockMetricsReporter.CLOSE_COUNT.get();
        streams.close();
        assertEquals(oldCloseCount + initDiff, MockMetricsReporter.CLOSE_COUNT.get());
    }

    @Test
    public void testCloseIsIdempotent() throws Exception {
        streams.close();
        final int closeCount = MockMetricsReporter.CLOSE_COUNT.get();

        streams.close();
        Assert.assertEquals("subsequent close() calls should do nothing",
            closeCount, MockMetricsReporter.CLOSE_COUNT.get());
    }

    @Test(expected = IllegalStateException.class)
    public void testCannotStartOnceClosed() throws Exception {
        streams.start();
        streams.close();
        try {
            streams.start();
        } catch (final IllegalStateException e) {
            Assert.assertEquals("Cannot start again.", e.getMessage());
            throw e;
        } finally {
            streams.close();
        }
    }

    @Test(expected = IllegalStateException.class)
    public void testCannotStartTwice() throws Exception {
        streams.start();

        try {
            streams.start();
        } catch (final IllegalStateException e) {
            Assert.assertEquals("Cannot start again.", e.getMessage());
            throw e;
        } finally {
            streams.close();
        }
    }

    @Test
    public void testNumberDefaultMetrics() {
        final KafkaStreams streams = createKafkaStreams();
        final Map<MetricName, ? extends Metric> metrics = streams.metrics();
        // all 15 default StreamThread metrics + 1 metric that keeps track of number of metrics
        assertEquals(metrics.size(), 16);
    }

    @Test(expected = ConfigException.class)
    public void testIllegalMetricsConfig() {
        final Properties props = new Properties();
        props.setProperty(StreamsConfig.APPLICATION_ID_CONFIG, "appId");
        props.setProperty(StreamsConfig.BOOTSTRAP_SERVERS_CONFIG, CLUSTER.bootstrapServers());
        props.setProperty(StreamsConfig.METRICS_RECORDING_LEVEL_CONFIG, "illegalConfig");
        final KStreamBuilder builder = new KStreamBuilder();
        new KafkaStreams(builder, props);
    }

    @Test
    public void testLegalMetricsConfig() {
        final Properties props = new Properties();
        props.setProperty(StreamsConfig.APPLICATION_ID_CONFIG, "appId");
        props.setProperty(StreamsConfig.BOOTSTRAP_SERVERS_CONFIG, CLUSTER.bootstrapServers());
        props.setProperty(StreamsConfig.METRICS_RECORDING_LEVEL_CONFIG, Sensor.RecordingLevel.INFO.toString());
        final KStreamBuilder builder1 = new KStreamBuilder();
        final KafkaStreams streams1 = new KafkaStreams(builder1, props);
        streams1.close();

        props.setProperty(StreamsConfig.METRICS_RECORDING_LEVEL_CONFIG, Sensor.RecordingLevel.DEBUG.toString());
        final KStreamBuilder builder2 = new KStreamBuilder();
        new KafkaStreams(builder2, props);
    }

    @Test(expected = IllegalStateException.class)
    public void shouldNotGetAllTasksWhenNotRunning() throws Exception {
        streams.allMetadata();
    }

    @Test(expected = IllegalStateException.class)
    public void shouldNotGetAllTasksWithStoreWhenNotRunning() throws Exception {
        streams.allMetadataForStore("store");
    }

    @Test(expected = IllegalStateException.class)
    public void shouldNotGetTaskWithKeyAndSerializerWhenNotRunning() throws Exception {
        streams.metadataForKey("store", "key", Serdes.String().serializer());
    }

    @Test(expected = IllegalStateException.class)
    public void shouldNotGetTaskWithKeyAndPartitionerWhenNotRunning() throws Exception {
        streams.metadataForKey("store", "key", new StreamPartitioner<String, Object>() {
            @Override
            public Integer partition(final String key, final Object value, final int numPartitions) {
                return 0;
            }
        });
    }

    @Test
    public void shouldReturnFalseOnCloseWhenThreadsHaventTerminated() throws Exception {
        final AtomicBoolean keepRunning = new AtomicBoolean(true);
        try {
            final Properties props = new Properties();
            props.setProperty(StreamsConfig.APPLICATION_ID_CONFIG, "appId");
            props.setProperty(StreamsConfig.BOOTSTRAP_SERVERS_CONFIG, CLUSTER.bootstrapServers());
            props.setProperty(ConsumerConfig.AUTO_OFFSET_RESET_CONFIG, "earliest");

            final KStreamBuilder builder = new KStreamBuilder();
            final CountDownLatch latch = new CountDownLatch(1);
            final String topic = "input";
            CLUSTER.createTopic(topic);

            builder.stream(Serdes.String(), Serdes.String(), topic)
                    .foreach(new ForeachAction<String, String>() {
                        @Override
                        public void apply(final String key, final String value) {
                            try {
                                latch.countDown();
                                while (keepRunning.get()) {
                                    Thread.sleep(10);
                                }
                            } catch (final InterruptedException e) {
                                // no-op
                            }
                        }
                    });
            final KafkaStreams streams = new KafkaStreams(builder, props);
            streams.start();
            IntegrationTestUtils.produceKeyValuesSynchronouslyWithTimestamp(topic,
                                                                            Collections.singletonList(new KeyValue<>("A", "A")),
                                                                            TestUtils.producerConfig(
                                                                                    CLUSTER.bootstrapServers(),
                                                                                    StringSerializer.class,
                                                                                    StringSerializer.class,
                                                                                    new Properties()),
                                                                                    System.currentTimeMillis());

            assertTrue("Timed out waiting to receive single message", latch.await(30, TimeUnit.SECONDS));
            assertFalse(streams.close(10, TimeUnit.MILLISECONDS));
        } finally {
            // stop the thread so we don't interfere with other tests etc
            keepRunning.set(false);
        }
    }


    private KafkaStreams createKafkaStreams() {
        final Properties props = new Properties();
        props.setProperty(StreamsConfig.APPLICATION_ID_CONFIG, "appId");
        props.setProperty(StreamsConfig.BOOTSTRAP_SERVERS_CONFIG, CLUSTER.bootstrapServers());

        final KStreamBuilder builder = new KStreamBuilder();
        return new KafkaStreams(builder, props);
    }

    @Test
    public void testCleanup() throws Exception {
        final Properties props = new Properties();
        props.setProperty(StreamsConfig.APPLICATION_ID_CONFIG, "testLocalCleanup");
        props.setProperty(StreamsConfig.BOOTSTRAP_SERVERS_CONFIG, CLUSTER.bootstrapServers());

        final KStreamBuilder builder = new KStreamBuilder();
        final KafkaStreams streams = new KafkaStreams(builder, props);

        streams.cleanUp();
        streams.start();
        streams.close();
        streams.cleanUp();
    }

    @Test(expected = IllegalStateException.class)
    public void testCannotCleanupWhileRunning() throws Exception {
        final Properties props = new Properties();
        props.setProperty(StreamsConfig.APPLICATION_ID_CONFIG, "testCannotCleanupWhileRunning");
        props.setProperty(StreamsConfig.BOOTSTRAP_SERVERS_CONFIG, CLUSTER.bootstrapServers());

        final KStreamBuilder builder = new KStreamBuilder();
        final KafkaStreams streams = new KafkaStreams(builder, props);

        streams.start();
        TestUtils.waitForCondition(new TestCondition() {
            @Override
            public boolean conditionMet() {
                return streams.state() == KafkaStreams.State.RUNNING;
            }
        }, 10 * 1000, "Streams never started.");
        try {
            streams.cleanUp();
        } catch (final IllegalStateException e) {
            assertEquals("Cannot clean up while running.", e.getMessage());
            throw e;
        } finally {
            streams.close();
        }
    }

    @Test
    public void testToString() {
        streams.start();
        final String streamString = streams.toString();
        streams.close();
        final String appId = streamString.split("\\n")[1].split(":")[1].trim();
        Assert.assertNotEquals("streamString should not be empty", "", streamString);
        Assert.assertNotNull("streamString should not be null", streamString);
        Assert.assertNotEquals("streamString contains non-empty appId", "", appId);
        Assert.assertNotNull("streamString contains non-null appId", appId);
    }

<<<<<<< HEAD
    @Test
    public void shouldCleanupOldStateDirs() throws InterruptedException {
        final Properties props = new Properties();
        final String appId = "cleanupOldStateDirs";
        final String stateDir = TestUtils.tempDirectory().getPath();
        props.setProperty(StreamsConfig.APPLICATION_ID_CONFIG, appId);
        props.setProperty(StreamsConfig.BOOTSTRAP_SERVERS_CONFIG, CLUSTER.bootstrapServers());
        props.setProperty(StreamsConfig.STATE_CLEANUP_DELAY_MS_CONFIG, "1");
        props.setProperty(StreamsConfig.STATE_DIR_CONFIG, stateDir);


        final String topic = "topic";
        CLUSTER.createTopic(topic);
        final KStreamBuilder builder = new KStreamBuilder();

        builder.stream(Serdes.String(), Serdes.String(), topic);

        final KafkaStreams streams = new KafkaStreams(builder, props);
        final CountDownLatch latch = new CountDownLatch(1);
        streams.setStateListener(new KafkaStreams.StateListener() {
            @Override
            public void onChange(final KafkaStreams.State newState, final KafkaStreams.State oldState) {
                if (newState == KafkaStreams.State.RUNNING && oldState == KafkaStreams.State.REBALANCING) {
                    latch.countDown();
                }
            }
        });
        final String appDir = stateDir + File.separator + appId;
        final File oldTaskDir = new File(appDir, "10_1");
        assertTrue(oldTaskDir.mkdirs());
        try {
            streams.start();
            latch.await(30, TimeUnit.SECONDS);
            verifyCleanupStateDir(appDir, oldTaskDir);
            assertTrue(oldTaskDir.mkdirs());
            verifyCleanupStateDir(appDir, oldTaskDir);
        } finally {
            streams.close();
        }
    }

    private void verifyCleanupStateDir(final String appDir, final File oldTaskDir) throws InterruptedException {
        final File taskDir = new File(appDir, "0_0");
        TestUtils.waitForCondition(new TestCondition() {
            @Override
            public boolean conditionMet() {
                return !oldTaskDir.exists() && taskDir.exists();
            }
        }, 30000, "cleanup has not successfully run");
        assertTrue(taskDir.exists());
    }

=======
>>>>>>> 5d798511
    public static class StateListenerStub implements KafkaStreams.StateListener {
        int numChanges = 0;
        KafkaStreams.State oldState;
        KafkaStreams.State newState;
        public Map<KafkaStreams.State, Long> mapStates = new HashMap<>();

        @Override
        public void onChange(final KafkaStreams.State newState, final KafkaStreams.State oldState) {
            final long prevCount = mapStates.containsKey(newState) ? mapStates.get(newState) : 0;
            numChanges++;
            this.oldState = oldState;
            this.newState = newState;
            mapStates.put(newState, prevCount + 1);
        }
    }
}<|MERGE_RESOLUTION|>--- conflicted
+++ resolved
@@ -423,7 +423,6 @@
         Assert.assertNotNull("streamString contains non-null appId", appId);
     }
 
-<<<<<<< HEAD
     @Test
     public void shouldCleanupOldStateDirs() throws InterruptedException {
         final Properties props = new Properties();
@@ -476,8 +475,6 @@
         assertTrue(taskDir.exists());
     }
 
-=======
->>>>>>> 5d798511
     public static class StateListenerStub implements KafkaStreams.StateListener {
         int numChanges = 0;
         KafkaStreams.State oldState;
