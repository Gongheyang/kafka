/*
 * Licensed to the Apache Software Foundation (ASF) under one or more
 * contributor license agreements. See the NOTICE file distributed with
 * this work for additional information regarding copyright ownership.
 * The ASF licenses this file to You under the Apache License, Version 2.0
 * (the "License"); you may not use this file except in compliance with
 * the License. You may obtain a copy of the License at
 *
 *    http://www.apache.org/licenses/LICENSE-2.0
 *
 * Unless required by applicable law or agreed to in writing, software
 * distributed under the License is distributed on an "AS IS" BASIS,
 * WITHOUT WARRANTIES OR CONDITIONS OF ANY KIND, either express or implied.
 * See the License for the specific language governing permissions and
 * limitations under the License.
 */
package org.apache.kafka.streams.integration;

import kafka.admin.AdminClient;
import kafka.tools.StreamsResetter;
import org.apache.kafka.clients.CommonClientConfigs;
import org.apache.kafka.clients.admin.KafkaAdminClient;
import org.apache.kafka.clients.consumer.ConsumerConfig;
import org.apache.kafka.common.config.SslConfigs;
import org.apache.kafka.common.errors.TimeoutException;
import org.apache.kafka.common.serialization.LongDeserializer;
import org.apache.kafka.common.serialization.LongSerializer;
import org.apache.kafka.common.serialization.Serdes;
import org.apache.kafka.common.serialization.StringSerializer;
import org.apache.kafka.common.utils.MockTime;
import org.apache.kafka.streams.KafkaStreams;
import org.apache.kafka.streams.KeyValue;
import org.apache.kafka.streams.StreamsBuilder;
import org.apache.kafka.streams.StreamsConfig;
import org.apache.kafka.streams.Topology;
import org.apache.kafka.streams.integration.utils.EmbeddedKafkaCluster;
import org.apache.kafka.streams.integration.utils.IntegrationTestUtils;
import org.apache.kafka.streams.kstream.KStream;
import org.apache.kafka.streams.kstream.KeyValueMapper;
import org.apache.kafka.streams.kstream.Produced;
import org.apache.kafka.streams.kstream.TimeWindows;
import org.apache.kafka.streams.kstream.Windowed;
import org.apache.kafka.test.TestCondition;
import org.apache.kafka.test.TestUtils;
import org.junit.Assert;
import org.slf4j.Logger;
import org.slf4j.LoggerFactory;

import java.io.BufferedWriter;
import java.io.File;
import java.io.FileWriter;
import java.io.IOException;
import java.util.Collections;
import java.util.List;
import java.util.Properties;
import java.util.concurrent.TimeUnit;

import static org.hamcrest.CoreMatchers.equalTo;
import static org.hamcrest.MatcherAssert.assertThat;

abstract class AbstractResetIntegrationTest {
    private final static Logger log = LoggerFactory.getLogger(AbstractResetIntegrationTest.class);

    static final int NUM_BROKERS = 1;

    private static final String APP_ID = "cleanup-integration-test";
    private static final String INPUT_TOPIC = "inputTopic";
    private static final String OUTPUT_TOPIC = "outputTopic";
    private static final String OUTPUT_TOPIC_2 = "outputTopic2";
    private static final String OUTPUT_TOPIC_2_RERUN = "outputTopic2_rerun";
    private static final String INTERMEDIATE_USER_TOPIC = "userTopic";

    private static final long STREAMS_CONSUMER_TIMEOUT = 2000L;
    private static final long CLEANUP_CONSUMER_TIMEOUT = 2000L;
    private static final int TIMEOUT_MULTIPLIER = 5;

    private static AdminClient adminClient = null;
    private static KafkaAdminClient kafkaAdminClient = null;
    private static int testNo = 0;

    static EmbeddedKafkaCluster cluster;
    static String bootstrapServers;
    static MockTime mockTime;

    private final AbstractResetIntegrationTest.WaitUntilConsumerGroupGotClosed consumerGroupInactive = new AbstractResetIntegrationTest.WaitUntilConsumerGroupGotClosed();

    private class WaitUntilConsumerGroupGotClosed implements TestCondition {
        @Override
        public boolean conditionMet() {
            return adminClient.describeConsumerGroup(APP_ID, 0).consumers().get().isEmpty();
        }
    }

    static void afterClassGlobalCleanup() {
        if (adminClient != null) {
            adminClient.close();
            adminClient = null;
        }

        if (kafkaAdminClient != null) {
            kafkaAdminClient.close(10, TimeUnit.SECONDS);
            kafkaAdminClient = null;
        }
    }

    void beforePrepareTest() throws Exception {
        ++testNo;
<<<<<<< HEAD
=======
        mockTime = cluster.time;
>>>>>>> d3f24798
        bootstrapServers = cluster.bootstrapServers();

        // we align time to seconds to get clean window boundaries and thus ensure the same result for each run
        // otherwise, input records could fall into different windows for different runs depending on the initial mock time
        final long alignedTime = (System.currentTimeMillis() / 1000) * 1000;
<<<<<<< HEAD
        mockTime = new MockTime(0, alignedTime, System.nanoTime());
=======
        mockTime.setCurrentTimeMs(alignedTime);
>>>>>>> d3f24798

        Properties sslConfig = getClientSslConfig();
        if (sslConfig == null) {
            sslConfig = new Properties();
            sslConfig.put("bootstrap.servers", bootstrapServers);
        }

        if (adminClient == null) {
            adminClient = AdminClient.create(sslConfig);
        }

        if (kafkaAdminClient == null) {
            kafkaAdminClient =  (KafkaAdminClient) org.apache.kafka.clients.admin.AdminClient.create(sslConfig);
        }

        // busy wait until cluster (ie, ConsumerGroupCoordinator) is available
        while (true) {
            Thread.sleep(50);

            try {
                TestUtils.waitForCondition(consumerGroupInactive, TIMEOUT_MULTIPLIER * CLEANUP_CONSUMER_TIMEOUT,
                    "Test consumer group active even after waiting " + (TIMEOUT_MULTIPLIER * CLEANUP_CONSUMER_TIMEOUT) + " ms.");
            } catch (final TimeoutException e) {
                continue;
            }
            break;
        }

        prepareInputData();
    }

    Properties getClientSslConfig() {
        return null;
    }

    void testReprocessingFromScratchAfterResetWithoutIntermediateUserTopic() throws Exception {
        final Properties sslConfig = getClientSslConfig();
        final Properties streamsConfiguration = prepareTest();

        final Properties resultTopicConsumerConfig = new Properties();
        if (sslConfig != null) {
            resultTopicConsumerConfig.putAll(sslConfig);
        }
        resultTopicConsumerConfig.putAll(TestUtils.consumerConfig(
            bootstrapServers,
            APP_ID + "-standard-consumer-" + OUTPUT_TOPIC,
            LongDeserializer.class,
            LongDeserializer.class));

        // RUN
        KafkaStreams streams = new KafkaStreams(setupTopologyWithoutIntermediateUserTopic(), streamsConfiguration);
        streams.start();
        final List<KeyValue<Long, Long>> result = IntegrationTestUtils.waitUntilMinKeyValueRecordsReceived(
            resultTopicConsumerConfig,
            OUTPUT_TOPIC,
            10);

        streams.close();
        TestUtils.waitForCondition(consumerGroupInactive, TIMEOUT_MULTIPLIER * STREAMS_CONSUMER_TIMEOUT,
            "Streams Application consumer group did not time out after " + (TIMEOUT_MULTIPLIER * STREAMS_CONSUMER_TIMEOUT) + " ms.");

        // RESET
        streams = new KafkaStreams(setupTopologyWithoutIntermediateUserTopic(), streamsConfiguration);
        streams.cleanUp();
        cleanGlobal(null, sslConfig);
        TestUtils.waitForCondition(consumerGroupInactive, TIMEOUT_MULTIPLIER * CLEANUP_CONSUMER_TIMEOUT,
            "Reset Tool consumer group did not time out after " + (TIMEOUT_MULTIPLIER * CLEANUP_CONSUMER_TIMEOUT) + " ms.");

        assertInternalTopicsGotDeleted(null);

        // RE-RUN
        streams.start();
        final List<KeyValue<Long, Long>> resultRerun = IntegrationTestUtils.waitUntilMinKeyValueRecordsReceived(
            resultTopicConsumerConfig,
            OUTPUT_TOPIC,
            10);
        streams.close();

        assertThat(resultRerun, equalTo(result));

        TestUtils.waitForCondition(consumerGroupInactive, TIMEOUT_MULTIPLIER * CLEANUP_CONSUMER_TIMEOUT,
            "Reset Tool consumer group did not time out after " + (TIMEOUT_MULTIPLIER * CLEANUP_CONSUMER_TIMEOUT) + " ms.");
        cleanGlobal(null, sslConfig);
    }

    void testReprocessingFromScratchAfterResetWithIntermediateUserTopic() throws Exception {
        cluster.createTopic(INTERMEDIATE_USER_TOPIC);

        final Properties sslConfig = getClientSslConfig();
        final Properties streamsConfiguration = prepareTest();

        final Properties resultTopicConsumerConfig = new Properties();
        if (sslConfig != null) {
            resultTopicConsumerConfig.putAll(sslConfig);
        }
        resultTopicConsumerConfig.putAll(TestUtils.consumerConfig(
            bootstrapServers,
            APP_ID + "-standard-consumer-" + OUTPUT_TOPIC,
            LongDeserializer.class,
            LongDeserializer.class));

        // RUN
        KafkaStreams streams = new KafkaStreams(setupTopologyWithIntermediateUserTopic(OUTPUT_TOPIC_2), streamsConfiguration);
        streams.start();
        final List<KeyValue<Long, Long>> result = IntegrationTestUtils.waitUntilMinKeyValueRecordsReceived(
            resultTopicConsumerConfig,
            OUTPUT_TOPIC,
            10);
        // receive only first values to make sure intermediate user topic is not consumed completely
        // => required to test "seekToEnd" for intermediate topics
        final List<KeyValue<Long, Long>> result2 = IntegrationTestUtils.waitUntilMinKeyValueRecordsReceived(
            resultTopicConsumerConfig,
            OUTPUT_TOPIC_2,
            40
        );

        streams.close();
        TestUtils.waitForCondition(consumerGroupInactive, TIMEOUT_MULTIPLIER * STREAMS_CONSUMER_TIMEOUT,
            "Streams Application consumer group did not time out after " + (TIMEOUT_MULTIPLIER * STREAMS_CONSUMER_TIMEOUT) + " ms.");

        // insert bad record to make sure intermediate user topic gets seekToEnd()
        mockTime.sleep(1);
        Properties producerConfig = sslConfig;
        if (producerConfig == null) {
            producerConfig = new Properties();
        }
        producerConfig.putAll(TestUtils.producerConfig(bootstrapServers, LongSerializer.class, StringSerializer.class));
        IntegrationTestUtils.produceKeyValuesSynchronouslyWithTimestamp(
            INTERMEDIATE_USER_TOPIC,
            Collections.singleton(new KeyValue<>(-1L, "badRecord-ShouldBeSkipped")),
            producerConfig,
            mockTime.milliseconds());

        // RESET
        streams = new KafkaStreams(setupTopologyWithIntermediateUserTopic(OUTPUT_TOPIC_2_RERUN), streamsConfiguration);
        streams.cleanUp();
        cleanGlobal(INTERMEDIATE_USER_TOPIC, sslConfig);
        TestUtils.waitForCondition(consumerGroupInactive, TIMEOUT_MULTIPLIER * CLEANUP_CONSUMER_TIMEOUT,
            "Reset Tool consumer group did not time out after " + (TIMEOUT_MULTIPLIER * CLEANUP_CONSUMER_TIMEOUT) + " ms.");

        assertInternalTopicsGotDeleted(INTERMEDIATE_USER_TOPIC);

        // RE-RUN
        streams.start();
        final List<KeyValue<Long, Long>> resultRerun = IntegrationTestUtils.waitUntilMinKeyValueRecordsReceived(
            resultTopicConsumerConfig,
            OUTPUT_TOPIC,
            10);
        final List<KeyValue<Long, Long>> resultRerun2 = IntegrationTestUtils.waitUntilMinKeyValueRecordsReceived(
            resultTopicConsumerConfig,
            OUTPUT_TOPIC_2_RERUN,
            40
        );
        streams.close();

        assertThat(resultRerun, equalTo(result));
        assertThat(resultRerun2, equalTo(result2));

        TestUtils.waitForCondition(consumerGroupInactive, TIMEOUT_MULTIPLIER * CLEANUP_CONSUMER_TIMEOUT,
            "Reset Tool consumer group did not time out after " + (TIMEOUT_MULTIPLIER * CLEANUP_CONSUMER_TIMEOUT) + " ms.");
        cleanGlobal(INTERMEDIATE_USER_TOPIC, sslConfig);

        cluster.deleteTopicAndWait(INTERMEDIATE_USER_TOPIC);
    }

    private Properties prepareTest() throws IOException {
        Properties streamsConfiguration = getClientSslConfig();
        if (streamsConfiguration == null) {
            streamsConfiguration = new Properties();
        }
        streamsConfiguration.put(StreamsConfig.APPLICATION_ID_CONFIG, APP_ID + testNo);
        streamsConfiguration.put(StreamsConfig.BOOTSTRAP_SERVERS_CONFIG, bootstrapServers);
        streamsConfiguration.put(StreamsConfig.STATE_DIR_CONFIG, TestUtils.tempDirectory().getPath());
        streamsConfiguration.put(StreamsConfig.DEFAULT_KEY_SERDE_CLASS_CONFIG, Serdes.Long().getClass());
        streamsConfiguration.put(StreamsConfig.DEFAULT_VALUE_SERDE_CLASS_CONFIG, Serdes.String().getClass());
        streamsConfiguration.put(StreamsConfig.CACHE_MAX_BYTES_BUFFERING_CONFIG, 0);
        streamsConfiguration.put(StreamsConfig.COMMIT_INTERVAL_MS_CONFIG, 100);
        streamsConfiguration.put(ConsumerConfig.HEARTBEAT_INTERVAL_MS_CONFIG, 100);
        streamsConfiguration.put(ConsumerConfig.SESSION_TIMEOUT_MS_CONFIG, "" + STREAMS_CONSUMER_TIMEOUT);
        streamsConfiguration.put(ConsumerConfig.AUTO_OFFSET_RESET_CONFIG, "earliest");
        streamsConfiguration.put(IntegrationTestUtils.INTERNAL_LEAVE_GROUP_ON_CLOSE, true);

        IntegrationTestUtils.purgeLocalStreamsState(streamsConfiguration);

        return streamsConfiguration;
    }

    private void prepareInputData() throws Exception {
        cluster.deleteAndRecreateTopics(INPUT_TOPIC, OUTPUT_TOPIC, OUTPUT_TOPIC_2, OUTPUT_TOPIC_2_RERUN);

        Properties producerConfig = getClientSslConfig();
        if (producerConfig == null) {
            producerConfig = new Properties();
        }
        producerConfig.putAll(TestUtils.producerConfig(bootstrapServers, LongSerializer.class, StringSerializer.class));

        mockTime.sleep(10);
        IntegrationTestUtils.produceKeyValuesSynchronouslyWithTimestamp(INPUT_TOPIC, Collections.singleton(new KeyValue<>(0L, "aaa")), producerConfig, mockTime.milliseconds());
        mockTime.sleep(10);
        IntegrationTestUtils.produceKeyValuesSynchronouslyWithTimestamp(INPUT_TOPIC, Collections.singleton(new KeyValue<>(1L, "bbb")), producerConfig, mockTime.milliseconds());
        mockTime.sleep(10);
        IntegrationTestUtils.produceKeyValuesSynchronouslyWithTimestamp(INPUT_TOPIC, Collections.singleton(new KeyValue<>(0L, "ccc")), producerConfig, mockTime.milliseconds());
        mockTime.sleep(10);
        IntegrationTestUtils.produceKeyValuesSynchronouslyWithTimestamp(INPUT_TOPIC, Collections.singleton(new KeyValue<>(1L, "ddd")), producerConfig, mockTime.milliseconds());
        mockTime.sleep(10);
        IntegrationTestUtils.produceKeyValuesSynchronouslyWithTimestamp(INPUT_TOPIC, Collections.singleton(new KeyValue<>(0L, "eee")), producerConfig, mockTime.milliseconds());
        mockTime.sleep(10);
        IntegrationTestUtils.produceKeyValuesSynchronouslyWithTimestamp(INPUT_TOPIC, Collections.singleton(new KeyValue<>(1L, "fff")), producerConfig, mockTime.milliseconds());
        mockTime.sleep(1);
        IntegrationTestUtils.produceKeyValuesSynchronouslyWithTimestamp(INPUT_TOPIC, Collections.singleton(new KeyValue<>(0L, "ggg")), producerConfig, mockTime.milliseconds());
        mockTime.sleep(1);
        IntegrationTestUtils.produceKeyValuesSynchronouslyWithTimestamp(INPUT_TOPIC, Collections.singleton(new KeyValue<>(1L, "hhh")), producerConfig, mockTime.milliseconds());
        mockTime.sleep(1);
        IntegrationTestUtils.produceKeyValuesSynchronouslyWithTimestamp(INPUT_TOPIC, Collections.singleton(new KeyValue<>(0L, "iii")), producerConfig, mockTime.milliseconds());
        mockTime.sleep(1);
        IntegrationTestUtils.produceKeyValuesSynchronouslyWithTimestamp(INPUT_TOPIC, Collections.singleton(new KeyValue<>(1L, "jjj")), producerConfig, mockTime.milliseconds());
    }

    private Topology setupTopologyWithIntermediateUserTopic(final String outputTopic2) {
        final StreamsBuilder builder = new StreamsBuilder();

        final KStream<Long, String> input = builder.stream(INPUT_TOPIC);

        // use map to trigger internal re-partitioning before groupByKey
        input.map(new KeyValueMapper<Long, String, KeyValue<Long, String>>() {
            @Override
            public KeyValue<Long, String> apply(final Long key, final String value) {
                return new KeyValue<>(key, value);
            }
        })
            .groupByKey()
            .count()
            .toStream()
            .to(OUTPUT_TOPIC, Produced.with(Serdes.Long(), Serdes.Long()));

        input.through(INTERMEDIATE_USER_TOPIC)
            .groupByKey()
            .windowedBy(TimeWindows.of(35).advanceBy(10))
            .count()
            .toStream()
            .map(new KeyValueMapper<Windowed<Long>, Long, KeyValue<Long, Long>>() {
                @Override
                public KeyValue<Long, Long> apply(final Windowed<Long> key, final Long value) {
                    return new KeyValue<>(key.window().start() + key.window().end(), value);
                }
            })
            .to(outputTopic2, Produced.with(Serdes.Long(), Serdes.Long()));

        return builder.build();
    }

    private Topology setupTopologyWithoutIntermediateUserTopic() {
        final StreamsBuilder builder = new StreamsBuilder();

        final KStream<Long, String> input = builder.stream(INPUT_TOPIC);

        // use map to trigger internal re-partitioning before groupByKey
        input.map(new KeyValueMapper<Long, String, KeyValue<Long, Long>>() {
            @Override
            public KeyValue<Long, Long> apply(final Long key, final String value) {
                return new KeyValue<>(key, key);
            }
        }).to(OUTPUT_TOPIC, Produced.with(Serdes.Long(), Serdes.Long()));

        return builder.build();
    }

    private void cleanGlobal(final String intermediateUserTopic, final Properties sslConfig) throws Exception {
        // leaving --zookeeper arg here to ensure tool works if users add it
        final String[] parameters;
        if (intermediateUserTopic != null) {
            parameters = new String[]{
                "--application-id", APP_ID + testNo,
                "--bootstrap-servers", bootstrapServers,
                "--input-topics", INPUT_TOPIC,
                "--intermediate-topics", INTERMEDIATE_USER_TOPIC,
                "--zookeeper", "localhost:2181"
            };
        } else {
            if (sslConfig != null) {
                final File configFile = TestUtils.tempFile();
                final BufferedWriter writer = new BufferedWriter(new FileWriter(configFile));
                writer.write(CommonClientConfigs.SECURITY_PROTOCOL_CONFIG + "=SSL\n");
                writer.write(SslConfigs.SSL_TRUSTSTORE_LOCATION_CONFIG + "=" + sslConfig.get(SslConfigs.SSL_TRUSTSTORE_LOCATION_CONFIG) + "\n");
                writer.write(SslConfigs.SSL_TRUSTSTORE_PASSWORD_CONFIG + "=" + sslConfig.get(SslConfigs.SSL_TRUSTSTORE_PASSWORD_CONFIG) + "\n");
                writer.close();

                parameters = new String[]{
                    "--application-id", APP_ID + testNo,
                    "--bootstrap-servers", bootstrapServers,
                    "--input-topics", INPUT_TOPIC,
                    "--config-file", configFile.getAbsolutePath()
                };
            } else {
                parameters = new String[]{
                    "--application-id", APP_ID + testNo,
                    "--bootstrap-servers", bootstrapServers,
                    "--input-topics", INPUT_TOPIC
                };
            }
        }
        final Properties cleanUpConfig = new Properties();
        cleanUpConfig.put(ConsumerConfig.HEARTBEAT_INTERVAL_MS_CONFIG, 100);
        cleanUpConfig.put(ConsumerConfig.SESSION_TIMEOUT_MS_CONFIG, "" + CLEANUP_CONSUMER_TIMEOUT);

        log.info("Calling StreamsResetter with parameters {} and configs {}", parameters, cleanUpConfig);

        final int exitCode = new StreamsResetter().run(parameters, cleanUpConfig);
        Assert.assertEquals(0, exitCode);
    }

    private void assertInternalTopicsGotDeleted(final String intermediateUserTopic) throws Exception {
        // do not use list topics request, but read from the embedded cluster's zookeeper path directly to confirm
        if (intermediateUserTopic != null) {
            cluster.waitForRemainingTopics(30000, INPUT_TOPIC, OUTPUT_TOPIC, OUTPUT_TOPIC_2, OUTPUT_TOPIC_2_RERUN, TestUtils.GROUP_METADATA_TOPIC_NAME, intermediateUserTopic);
        } else {
            cluster.waitForRemainingTopics(30000, INPUT_TOPIC, OUTPUT_TOPIC, OUTPUT_TOPIC_2, OUTPUT_TOPIC_2_RERUN, TestUtils.GROUP_METADATA_TOPIC_NAME);
        }
    }

}<|MERGE_RESOLUTION|>--- conflicted
+++ resolved
@@ -105,20 +105,13 @@
 
     void beforePrepareTest() throws Exception {
         ++testNo;
-<<<<<<< HEAD
-=======
         mockTime = cluster.time;
->>>>>>> d3f24798
         bootstrapServers = cluster.bootstrapServers();
 
         // we align time to seconds to get clean window boundaries and thus ensure the same result for each run
         // otherwise, input records could fall into different windows for different runs depending on the initial mock time
         final long alignedTime = (System.currentTimeMillis() / 1000) * 1000;
-<<<<<<< HEAD
-        mockTime = new MockTime(0, alignedTime, System.nanoTime());
-=======
         mockTime.setCurrentTimeMs(alignedTime);
->>>>>>> d3f24798
 
         Properties sslConfig = getClientSslConfig();
         if (sslConfig == null) {
