/**
 * Licensed to the Apache Software Foundation (ASF) under one or more
 * contributor license agreements.  See the NOTICE file distributed with
 * this work for additional information regarding copyright ownership.
 * The ASF licenses this file to You under the Apache License, Version 2.0
 * (the "License"); you may not use this file except in compliance with
 * the License.  You may obtain a copy of the License at
 * <p>
 * http://www.apache.org/licenses/LICENSE-2.0
 * <p>
 * Unless required by applicable law or agreed to in writing, software
 * distributed under the License is distributed on an "AS IS" BASIS,
 * WITHOUT WARRANTIES OR CONDITIONS OF ANY KIND, either express or implied.
 * See the License for the specific language governing permissions and
 * limitations under the License.
 */
package org.apache.kafka.streams.integration;


<<<<<<< HEAD
import org.apache.kafka.clients.ClientRequest;
import org.apache.kafka.clients.ClientResponse;
import org.apache.kafka.clients.KafkaClient;
import org.apache.kafka.clients.RequestCompletionHandler;
=======
import kafka.admin.AdminUtils;
import kafka.log.LogConfig;
import kafka.utils.MockTime;
import kafka.utils.ZKStringSerializer$;
import kafka.utils.ZkUtils;
import org.I0Itec.zkclient.ZkClient;
import org.I0Itec.zkclient.ZkConnection;
>>>>>>> 2a660f13
import org.apache.kafka.clients.consumer.ConsumerConfig;
import org.apache.kafka.clients.producer.ProducerConfig;
import org.apache.kafka.common.Node;
import org.apache.kafka.common.protocol.ApiKeys;
import org.apache.kafka.common.requests.MetadataRequest;
import org.apache.kafka.common.requests.MetadataResponse;
import org.apache.kafka.common.requests.RequestSend;
import org.apache.kafka.common.serialization.Serde;
import org.apache.kafka.common.serialization.Serdes;
import org.apache.kafka.common.serialization.StringSerializer;
<<<<<<< HEAD
import org.apache.kafka.common.utils.SystemTime;
import org.apache.kafka.streams.KafkaStreams;
import org.apache.kafka.streams.StreamsConfig;
import org.apache.kafka.streams.integration.utils.EmbeddedSingleNodeKafkaCluster;
=======
import org.apache.kafka.streams.KafkaStreams;
import org.apache.kafka.streams.StreamsConfig;
import org.apache.kafka.streams.integration.utils.EmbeddedKafkaCluster;
>>>>>>> 2a660f13
import org.apache.kafka.streams.integration.utils.IntegrationTestUtils;
import org.apache.kafka.streams.kstream.KStream;
import org.apache.kafka.streams.kstream.KStreamBuilder;
import org.apache.kafka.streams.kstream.TimeWindows;
import org.apache.kafka.streams.kstream.ValueMapper;
import org.apache.kafka.streams.processor.internals.StreamsKafkaClient;
import org.apache.kafka.test.MockKeyValueMapper;
import org.apache.kafka.test.TestUtils;
import org.junit.Before;
import org.junit.BeforeClass;
import org.junit.ClassRule;
import org.junit.Test;
<<<<<<< HEAD
=======
import scala.Tuple2;
import scala.collection.Iterator;
import scala.collection.Map;
>>>>>>> 2a660f13

import java.util.Arrays;
import java.util.List;
import java.util.Locale;
import java.util.Properties;
import java.util.concurrent.TimeUnit;

<<<<<<< HEAD
=======
import static org.junit.Assert.assertEquals;
>>>>>>> 2a660f13
import static org.junit.Assert.assertTrue;

/**
 * Tests related to internal topics in streams
 */
public class InternalTopicIntegrationTest {
    private static final int NUM_BROKERS = 1;
    @ClassRule
    public static final EmbeddedKafkaCluster CLUSTER = new EmbeddedKafkaCluster(NUM_BROKERS);
    private final MockTime mockTime = CLUSTER.time;
    private static final String DEFAULT_INPUT_TOPIC = "inputTopic";
    private static final String DEFAULT_OUTPUT_TOPIC = "outputTopic";
<<<<<<< HEAD
=======
    private static final int DEFAULT_ZK_SESSION_TIMEOUT_MS = 10 * 1000;
    private static final int DEFAULT_ZK_CONNECTION_TIMEOUT_MS = 8 * 1000;
    private Properties streamsConfiguration;
    private String applicationId = "compact-topics-integration-test";
>>>>>>> 2a660f13

    @BeforeClass
    public static void startKafkaCluster() throws Exception {
        CLUSTER.createTopic(DEFAULT_INPUT_TOPIC);
        CLUSTER.createTopic(DEFAULT_OUTPUT_TOPIC);
    }

<<<<<<< HEAD
    /**
     * Check if the given topic exists.
     *
     * @param topic
     * @param config
     * @return
     */
    private boolean topicExists(String topic, StreamsConfig config) {
        StreamsKafkaClient streamsKafkaClient = new StreamsKafkaClient(config);
        KafkaClient kafkaClient = streamsKafkaClient.getKafkaClient();
        Node brokerNode = kafkaClient.leastLoadedNode(new SystemTime().milliseconds());
        MetadataRequest metadataRequest = new MetadataRequest(Arrays.asList(topic));
        String brokerId = Integer.toString(brokerNode.id());
        RequestSend send = new RequestSend(brokerId,
                kafkaClient.nextRequestHeader(ApiKeys.METADATA),
                metadataRequest.toStruct());

        RequestCompletionHandler callback = new RequestCompletionHandler() {
            public void onComplete(ClientResponse response) {

            }
        };

        // Send the async request to check the topic existance
        ClientRequest clientRequest = new ClientRequest(new SystemTime().milliseconds(), true, send, callback);
        SystemTime systemTime = new SystemTime();
        int iterationCount = 0;
        while (iterationCount < 5) { // TODO: Set this later
            if (kafkaClient.ready(brokerNode, systemTime.milliseconds())) {
                kafkaClient.send(clientRequest, systemTime.milliseconds());
                break;
            } else {
                // If the client is not ready call poll to make the client ready
                kafkaClient.poll(config.getLong(StreamsConfig.POLL_MS_CONFIG), new SystemTime().milliseconds());
            }
        }

        // Process the response
        iterationCount = 0;
        while (iterationCount < 5) { // TODO: Set this later
            List<ClientResponse> responseList = kafkaClient.poll(config.getLong(StreamsConfig.POLL_MS_CONFIG), new SystemTime().milliseconds());
            for (ClientResponse clientResponse: responseList) {
                if (clientResponse.request().request().body().equals(metadataRequest.toStruct())) {
                    MetadataResponse metadataResponse = new MetadataResponse(clientResponse.responseBody());
                    if (metadataResponse.errors().isEmpty()) {
                        return true;
                    }
                }
            }
            iterationCount++;
        }
        return false;
=======
    @Before
    public void before() {
        streamsConfiguration = new Properties();
        streamsConfiguration.put(StreamsConfig.APPLICATION_ID_CONFIG, applicationId);
        streamsConfiguration.put(StreamsConfig.BOOTSTRAP_SERVERS_CONFIG, CLUSTER.bootstrapServers());
        streamsConfiguration.put(StreamsConfig.ZOOKEEPER_CONNECT_CONFIG, CLUSTER.zKConnectString());
        streamsConfiguration.put(StreamsConfig.KEY_SERDE_CLASS_CONFIG, Serdes.String().getClass().getName());
        streamsConfiguration.put(StreamsConfig.VALUE_SERDE_CLASS_CONFIG, Serdes.String().getClass().getName());
        streamsConfiguration.put(StreamsConfig.STATE_DIR_CONFIG, TestUtils.tempDirectory().getPath());
        streamsConfiguration.put(ConsumerConfig.AUTO_OFFSET_RESET_CONFIG, "earliest");
    }


    private Properties getTopicConfigProperties(final String changelog) {
        // Note: You must initialize the ZkClient with ZKStringSerializer.  If you don't, then
        // createTopic() will only seem to work (it will return without error).  The topic will exist in
        // only ZooKeeper and will be returned when listing topics, but Kafka itself does not create the
        // topic.
        final ZkClient zkClient = new ZkClient(
            CLUSTER.zKConnectString(),
            DEFAULT_ZK_SESSION_TIMEOUT_MS,
            DEFAULT_ZK_CONNECTION_TIMEOUT_MS,
            ZKStringSerializer$.MODULE$);
        try {
            final boolean isSecure = false;
            final ZkUtils zkUtils = new ZkUtils(zkClient, new ZkConnection(CLUSTER.zKConnectString()), isSecure);

            final Map<String, Properties> topicConfigs = AdminUtils.fetchAllTopicConfigs(zkUtils);
            final Iterator it = topicConfigs.iterator();
            while (it.hasNext()) {
                final Tuple2<String, Properties> topicConfig = (Tuple2<String, Properties>) it.next();
                final String topic = topicConfig._1;
                final Properties prop = topicConfig._2;
                if (topic.equals(changelog)) {
                    return prop;
                }
            }
            return new Properties();
        } finally {
            zkClient.close();
        }
>>>>>>> 2a660f13
    }

    @Test
    public void shouldCompactTopicsForStateChangelogs() throws Exception {
        //
        // Step 1: Configure and start a simple word count topology
        //
        final Serde<String> stringSerde = Serdes.String();
        final Serde<Long> longSerde = Serdes.Long();

        final Properties streamsConfiguration = new Properties();
        streamsConfiguration.put(StreamsConfig.APPLICATION_ID_CONFIG, "compact-topics-integration-test");
        streamsConfiguration.put(StreamsConfig.BOOTSTRAP_SERVERS_CONFIG, CLUSTER.bootstrapServers());
        streamsConfiguration.put(StreamsConfig.KEY_SERDE_CLASS_CONFIG, Serdes.String().getClass().getName());
        streamsConfiguration.put(StreamsConfig.VALUE_SERDE_CLASS_CONFIG, Serdes.String().getClass().getName());
        streamsConfiguration.put(StreamsConfig.STATE_DIR_CONFIG, TestUtils.tempDirectory().getPath());
        streamsConfiguration.put(ConsumerConfig.AUTO_OFFSET_RESET_CONFIG, "earliest");
        final KStreamBuilder builder = new KStreamBuilder();

        final KStream<String, String> textLines = builder.stream(DEFAULT_INPUT_TOPIC);

        final KStream<String, Long> wordCounts = textLines
            .flatMapValues(new ValueMapper<String, Iterable<String>>() {
                @Override
                public Iterable<String> apply(final String value) {
                    return Arrays.asList(value.toLowerCase(Locale.getDefault()).split("\\W+"));
                }
            }).groupBy(MockKeyValueMapper.<String, String>SelectValueMapper())
            .count("Counts").toStream();

        wordCounts.to(stringSerde, longSerde, DEFAULT_OUTPUT_TOPIC);

        // Remove any state from previous test runs
        IntegrationTestUtils.purgeLocalStreamsState(streamsConfiguration);

        final KafkaStreams streams = new KafkaStreams(builder, streamsConfiguration);
        streams.start();

        //
        // Step 2: Produce some input data to the input topic.
        //
        produceData(Arrays.asList("hello", "world", "world", "hello world"));

        //
        // Step 3: Verify the state changelog topics are compact
        //
        streams.close();
        final Properties properties = getTopicConfigProperties(ProcessorStateManager.storeChangelogTopic(applicationId, "Counts"));
        assertEquals(LogConfig.Compact(), properties.getProperty(LogConfig.CleanupPolicyProp()));
    }

    private void produceData(final List<String> inputValues) throws java.util.concurrent.ExecutionException, InterruptedException {
        final Properties producerConfig = new Properties();
        producerConfig.put(ProducerConfig.BOOTSTRAP_SERVERS_CONFIG, CLUSTER.bootstrapServers());
        producerConfig.put(ProducerConfig.ACKS_CONFIG, "all");
        producerConfig.put(ProducerConfig.RETRIES_CONFIG, 0);
        producerConfig.put(ProducerConfig.KEY_SERIALIZER_CLASS_CONFIG, StringSerializer.class);
        producerConfig.put(ProducerConfig.VALUE_SERIALIZER_CLASS_CONFIG, StringSerializer.class);
        IntegrationTestUtils.produceValuesSynchronously(DEFAULT_INPUT_TOPIC, inputValues, producerConfig, mockTime);
    }

    @Test
    public void shouldUseCompactAndDeleteForWindowStoreChangelogs() throws Exception {
        KStreamBuilder builder = new KStreamBuilder();

        KStream<String, String> textLines = builder.stream(DEFAULT_INPUT_TOPIC);

        final int durationMs = 2000;
        textLines
                .flatMapValues(new ValueMapper<String, Iterable<String>>() {
                    @Override
                    public Iterable<String> apply(String value) {
                        return Arrays.asList(value.toLowerCase(Locale.getDefault()).split("\\W+"));
                    }
                }).groupBy(MockKeyValueMapper.<String, String>SelectValueMapper())
                .count(TimeWindows.of(1000).until(durationMs), "CountWindows").toStream();


        // Remove any state from previous test runs
        IntegrationTestUtils.purgeLocalStreamsState(streamsConfiguration);

        KafkaStreams streams = new KafkaStreams(builder, streamsConfiguration);
        streams.start();

        //
        // Step 2: Produce some input data to the input topic.
        //
        produceData(Arrays.asList("hello", "world", "world", "hello world"));

        //
        // Step 3: Verify the state changelog topics are compact
        //
        streams.close();
<<<<<<< HEAD

        // Check if the topics were created correctly.
        boolean topicExists = topicExists("compact-topics-integration-test-Counts-changelog", new StreamsConfig(streamsConfiguration));
        assertTrue(topicExists);
=======
        final Properties properties = getTopicConfigProperties(ProcessorStateManager.storeChangelogTopic(applicationId, "CountWindows"));
        final List<String> policies = Arrays.asList(properties.getProperty(LogConfig.CleanupPolicyProp()).split(","));
        assertEquals(2, policies.size());
        assertTrue(policies.contains(LogConfig.Compact()));
        assertTrue(policies.contains(LogConfig.Delete()));
        // retention should be 1 day + the window duration
        final Long retention = TimeUnit.MILLISECONDS.convert(1, TimeUnit.DAYS) + durationMs;
        assertEquals(retention, Long.valueOf(properties.getProperty(LogConfig.RetentionMsProp())));
>>>>>>> 2a660f13
    }
}<|MERGE_RESOLUTION|>--- conflicted
+++ resolved
@@ -17,88 +17,42 @@
 package org.apache.kafka.streams.integration;
 
 
-<<<<<<< HEAD
-import org.apache.kafka.clients.ClientRequest;
+import kafka.utils.MockTime;
 import org.apache.kafka.clients.ClientResponse;
-import org.apache.kafka.clients.KafkaClient;
 import org.apache.kafka.clients.RequestCompletionHandler;
-=======
-import kafka.admin.AdminUtils;
-import kafka.log.LogConfig;
-import kafka.utils.MockTime;
-import kafka.utils.ZKStringSerializer$;
-import kafka.utils.ZkUtils;
-import org.I0Itec.zkclient.ZkClient;
-import org.I0Itec.zkclient.ZkConnection;
->>>>>>> 2a660f13
 import org.apache.kafka.clients.consumer.ConsumerConfig;
-import org.apache.kafka.clients.producer.ProducerConfig;
-import org.apache.kafka.common.Node;
 import org.apache.kafka.common.protocol.ApiKeys;
-import org.apache.kafka.common.requests.MetadataRequest;
-import org.apache.kafka.common.requests.MetadataResponse;
-import org.apache.kafka.common.requests.RequestSend;
-import org.apache.kafka.common.serialization.Serde;
-import org.apache.kafka.common.serialization.Serdes;
-import org.apache.kafka.common.serialization.StringSerializer;
-<<<<<<< HEAD
-import org.apache.kafka.common.utils.SystemTime;
-import org.apache.kafka.streams.KafkaStreams;
-import org.apache.kafka.streams.StreamsConfig;
-import org.apache.kafka.streams.integration.utils.EmbeddedSingleNodeKafkaCluster;
-=======
-import org.apache.kafka.streams.KafkaStreams;
+import org.apache.kafka.common.requests.CreateTopicsRequest;
+import org.apache.kafka.common.requests.DeleteTopicsRequest;
 import org.apache.kafka.streams.StreamsConfig;
 import org.apache.kafka.streams.integration.utils.EmbeddedKafkaCluster;
->>>>>>> 2a660f13
-import org.apache.kafka.streams.integration.utils.IntegrationTestUtils;
-import org.apache.kafka.streams.kstream.KStream;
-import org.apache.kafka.streams.kstream.KStreamBuilder;
-import org.apache.kafka.streams.kstream.TimeWindows;
-import org.apache.kafka.streams.kstream.ValueMapper;
 import org.apache.kafka.streams.processor.internals.StreamsKafkaClient;
-import org.apache.kafka.test.MockKeyValueMapper;
 import org.apache.kafka.test.TestUtils;
-import org.junit.Before;
 import org.junit.BeforeClass;
 import org.junit.ClassRule;
 import org.junit.Test;
-<<<<<<< HEAD
-=======
-import scala.Tuple2;
-import scala.collection.Iterator;
-import scala.collection.Map;
->>>>>>> 2a660f13
 
-import java.util.Arrays;
-import java.util.List;
-import java.util.Locale;
+import java.util.HashMap;
+import java.util.HashSet;
+import java.util.Map;
+import java.util.Set;
 import java.util.Properties;
-import java.util.concurrent.TimeUnit;
 
-<<<<<<< HEAD
-=======
-import static org.junit.Assert.assertEquals;
->>>>>>> 2a660f13
 import static org.junit.Assert.assertTrue;
 
 /**
  * Tests related to internal topics in streams
  */
 public class InternalTopicIntegrationTest {
+
     private static final int NUM_BROKERS = 1;
+
     @ClassRule
     public static final EmbeddedKafkaCluster CLUSTER = new EmbeddedKafkaCluster(NUM_BROKERS);
-    private final MockTime mockTime = CLUSTER.time;
     private static final String DEFAULT_INPUT_TOPIC = "inputTopic";
     private static final String DEFAULT_OUTPUT_TOPIC = "outputTopic";
-<<<<<<< HEAD
-=======
-    private static final int DEFAULT_ZK_SESSION_TIMEOUT_MS = 10 * 1000;
-    private static final int DEFAULT_ZK_CONNECTION_TIMEOUT_MS = 8 * 1000;
-    private Properties streamsConfiguration;
-    private String applicationId = "compact-topics-integration-test";
->>>>>>> 2a660f13
+    private final MockTime mockTime = CLUSTER.time;
+
 
     @BeforeClass
     public static void startKafkaCluster() throws Exception {
@@ -106,209 +60,96 @@
         CLUSTER.createTopic(DEFAULT_OUTPUT_TOPIC);
     }
 
-<<<<<<< HEAD
     /**
      * Check if the given topic exists.
      *
      * @param topic
-     * @param config
      * @return
      */
-    private boolean topicExists(String topic, StreamsConfig config) {
-        StreamsKafkaClient streamsKafkaClient = new StreamsKafkaClient(config);
-        KafkaClient kafkaClient = streamsKafkaClient.getKafkaClient();
-        Node brokerNode = kafkaClient.leastLoadedNode(new SystemTime().milliseconds());
-        MetadataRequest metadataRequest = new MetadataRequest(Arrays.asList(topic));
-        String brokerId = Integer.toString(brokerNode.id());
-        RequestSend send = new RequestSend(brokerId,
-                kafkaClient.nextRequestHeader(ApiKeys.METADATA),
-                metadataRequest.toStruct());
+    private boolean topicExists(String topic, StreamsKafkaClient streamsKafkaClient) {
+        return streamsKafkaClient.topicExists(topic);
+    }
+
+    private void deleteTopic(String topic, StreamsConfig config, StreamsKafkaClient streamsKafkaClient) {
+
+        Set<String> topics = new HashSet<>();
+        topics.add(topic);
+
+        DeleteTopicsRequest deleteTopicsRequest = new DeleteTopicsRequest(topics, config.getInt(StreamsConfig.REQUEST_TIMEOUT_MS_CONFIG));
 
         RequestCompletionHandler callback = new RequestCompletionHandler() {
             public void onComplete(ClientResponse response) {
-
+                // Do nothing!
+                System.out.print("===");
             }
         };
+        streamsKafkaClient.sendRequest(deleteTopicsRequest.toStruct(), ApiKeys.DELETE_TOPICS, callback);
+    }
 
-        // Send the async request to check the topic existance
-        ClientRequest clientRequest = new ClientRequest(new SystemTime().milliseconds(), true, send, callback);
-        SystemTime systemTime = new SystemTime();
-        int iterationCount = 0;
-        while (iterationCount < 5) { // TODO: Set this later
-            if (kafkaClient.ready(brokerNode, systemTime.milliseconds())) {
-                kafkaClient.send(clientRequest, systemTime.milliseconds());
-                break;
-            } else {
-                // If the client is not ready call poll to make the client ready
-                kafkaClient.poll(config.getLong(StreamsConfig.POLL_MS_CONFIG), new SystemTime().milliseconds());
-            }
+    private void createTopic(String topic, StreamsConfig config, int numPartitions, int replicationFactor, boolean compactTopic, StreamsKafkaClient streamsKafkaClient)  {
+
+        String cleanupPolicyProp = "cleanup.policy";
+
+        CreateTopicsRequest.TopicDetails topicDetails;
+        if (compactTopic) {
+            Map<String, String> topicConfig = new HashMap<>();
+            topicConfig.put(cleanupPolicyProp, "compact");
+            topicDetails = new CreateTopicsRequest.TopicDetails(numPartitions, (short) replicationFactor, topicConfig);
+        } else {
+            topicDetails = new CreateTopicsRequest.TopicDetails(numPartitions, (short) replicationFactor);
         }
 
-        // Process the response
-        iterationCount = 0;
-        while (iterationCount < 5) { // TODO: Set this later
-            List<ClientResponse> responseList = kafkaClient.poll(config.getLong(StreamsConfig.POLL_MS_CONFIG), new SystemTime().milliseconds());
-            for (ClientResponse clientResponse: responseList) {
-                if (clientResponse.request().request().body().equals(metadataRequest.toStruct())) {
-                    MetadataResponse metadataResponse = new MetadataResponse(clientResponse.responseBody());
-                    if (metadataResponse.errors().isEmpty()) {
-                        return true;
-                    }
-                }
+        Map<String, CreateTopicsRequest.TopicDetails> topics = new HashMap<>();
+        topics.put(topic, topicDetails);
+
+        CreateTopicsRequest createTopicsRequest = new CreateTopicsRequest(topics, config.getInt(StreamsConfig.REQUEST_TIMEOUT_MS_CONFIG));
+
+        RequestCompletionHandler callback = new RequestCompletionHandler() {
+            public void onComplete(ClientResponse response) {
+                // Do nothing!
             }
-            iterationCount++;
-        }
-        return false;
-=======
-    @Before
-    public void before() {
-        streamsConfiguration = new Properties();
-        streamsConfiguration.put(StreamsConfig.APPLICATION_ID_CONFIG, applicationId);
-        streamsConfiguration.put(StreamsConfig.BOOTSTRAP_SERVERS_CONFIG, CLUSTER.bootstrapServers());
-        streamsConfiguration.put(StreamsConfig.ZOOKEEPER_CONNECT_CONFIG, CLUSTER.zKConnectString());
-        streamsConfiguration.put(StreamsConfig.KEY_SERDE_CLASS_CONFIG, Serdes.String().getClass().getName());
-        streamsConfiguration.put(StreamsConfig.VALUE_SERDE_CLASS_CONFIG, Serdes.String().getClass().getName());
-        streamsConfiguration.put(StreamsConfig.STATE_DIR_CONFIG, TestUtils.tempDirectory().getPath());
-        streamsConfiguration.put(ConsumerConfig.AUTO_OFFSET_RESET_CONFIG, "earliest");
-    }
-
-
-    private Properties getTopicConfigProperties(final String changelog) {
-        // Note: You must initialize the ZkClient with ZKStringSerializer.  If you don't, then
-        // createTopic() will only seem to work (it will return without error).  The topic will exist in
-        // only ZooKeeper and will be returned when listing topics, but Kafka itself does not create the
-        // topic.
-        final ZkClient zkClient = new ZkClient(
-            CLUSTER.zKConnectString(),
-            DEFAULT_ZK_SESSION_TIMEOUT_MS,
-            DEFAULT_ZK_CONNECTION_TIMEOUT_MS,
-            ZKStringSerializer$.MODULE$);
-        try {
-            final boolean isSecure = false;
-            final ZkUtils zkUtils = new ZkUtils(zkClient, new ZkConnection(CLUSTER.zKConnectString()), isSecure);
-
-            final Map<String, Properties> topicConfigs = AdminUtils.fetchAllTopicConfigs(zkUtils);
-            final Iterator it = topicConfigs.iterator();
-            while (it.hasNext()) {
-                final Tuple2<String, Properties> topicConfig = (Tuple2<String, Properties>) it.next();
-                final String topic = topicConfig._1;
-                final Properties prop = topicConfig._2;
-                if (topic.equals(changelog)) {
-                    return prop;
-                }
-            }
-            return new Properties();
-        } finally {
-            zkClient.close();
-        }
->>>>>>> 2a660f13
+        };
+        streamsKafkaClient.sendRequest(createTopicsRequest.toStruct(), ApiKeys.CREATE_TOPICS, callback);
     }
 
     @Test
-    public void shouldCompactTopicsForStateChangelogs() throws Exception {
-        //
-        // Step 1: Configure and start a simple word count topology
-        //
-        final Serde<String> stringSerde = Serdes.String();
-        final Serde<Long> longSerde = Serdes.Long();
+    public void testCreateTopic() throws Exception {
 
-        final Properties streamsConfiguration = new Properties();
-        streamsConfiguration.put(StreamsConfig.APPLICATION_ID_CONFIG, "compact-topics-integration-test");
+        Properties streamsConfiguration = new Properties();
+        streamsConfiguration.put(StreamsConfig.APPLICATION_ID_CONFIG, "internal-topics-integration-test");
         streamsConfiguration.put(StreamsConfig.BOOTSTRAP_SERVERS_CONFIG, CLUSTER.bootstrapServers());
-        streamsConfiguration.put(StreamsConfig.KEY_SERDE_CLASS_CONFIG, Serdes.String().getClass().getName());
-        streamsConfiguration.put(StreamsConfig.VALUE_SERDE_CLASS_CONFIG, Serdes.String().getClass().getName());
         streamsConfiguration.put(StreamsConfig.STATE_DIR_CONFIG, TestUtils.tempDirectory().getPath());
         streamsConfiguration.put(ConsumerConfig.AUTO_OFFSET_RESET_CONFIG, "earliest");
-        final KStreamBuilder builder = new KStreamBuilder();
 
-        final KStream<String, String> textLines = builder.stream(DEFAULT_INPUT_TOPIC);
+        StreamsConfig streamsConfig = new StreamsConfig(streamsConfiguration);
+        StreamsKafkaClient streamsKafkaClient = new StreamsKafkaClient(streamsConfig);
 
-        final KStream<String, Long> wordCounts = textLines
-            .flatMapValues(new ValueMapper<String, Iterable<String>>() {
-                @Override
-                public Iterable<String> apply(final String value) {
-                    return Arrays.asList(value.toLowerCase(Locale.getDefault()).split("\\W+"));
-                }
-            }).groupBy(MockKeyValueMapper.<String, String>SelectValueMapper())
-            .count("Counts").toStream();
+        String topicName = "testTopic" + mockTime.milliseconds();
+        createTopic(topicName, streamsConfig, 1, (short) 1, true, streamsKafkaClient);
+        boolean topicExists = topicExists(topicName, streamsKafkaClient);
+        assertTrue(topicExists);
 
-        wordCounts.to(stringSerde, longSerde, DEFAULT_OUTPUT_TOPIC);
-
-        // Remove any state from previous test runs
-        IntegrationTestUtils.purgeLocalStreamsState(streamsConfiguration);
-
-        final KafkaStreams streams = new KafkaStreams(builder, streamsConfiguration);
-        streams.start();
-
-        //
-        // Step 2: Produce some input data to the input topic.
-        //
-        produceData(Arrays.asList("hello", "world", "world", "hello world"));
-
-        //
-        // Step 3: Verify the state changelog topics are compact
-        //
-        streams.close();
-        final Properties properties = getTopicConfigProperties(ProcessorStateManager.storeChangelogTopic(applicationId, "Counts"));
-        assertEquals(LogConfig.Compact(), properties.getProperty(LogConfig.CleanupPolicyProp()));
-    }
-
-    private void produceData(final List<String> inputValues) throws java.util.concurrent.ExecutionException, InterruptedException {
-        final Properties producerConfig = new Properties();
-        producerConfig.put(ProducerConfig.BOOTSTRAP_SERVERS_CONFIG, CLUSTER.bootstrapServers());
-        producerConfig.put(ProducerConfig.ACKS_CONFIG, "all");
-        producerConfig.put(ProducerConfig.RETRIES_CONFIG, 0);
-        producerConfig.put(ProducerConfig.KEY_SERIALIZER_CLASS_CONFIG, StringSerializer.class);
-        producerConfig.put(ProducerConfig.VALUE_SERIALIZER_CLASS_CONFIG, StringSerializer.class);
-        IntegrationTestUtils.produceValuesSynchronously(DEFAULT_INPUT_TOPIC, inputValues, producerConfig, mockTime);
     }
 
     @Test
-    public void shouldUseCompactAndDeleteForWindowStoreChangelogs() throws Exception {
-        KStreamBuilder builder = new KStreamBuilder();
+    public void testDeleteTopic() throws Exception {
 
-        KStream<String, String> textLines = builder.stream(DEFAULT_INPUT_TOPIC);
+        Properties streamsConfiguration = new Properties();
+        streamsConfiguration.put(StreamsConfig.APPLICATION_ID_CONFIG, "internal-topics-integration-test");
+        streamsConfiguration.put(StreamsConfig.BOOTSTRAP_SERVERS_CONFIG, CLUSTER.bootstrapServers());
+        streamsConfiguration.put(StreamsConfig.STATE_DIR_CONFIG, TestUtils.tempDirectory().getPath());
+        streamsConfiguration.put(ConsumerConfig.AUTO_OFFSET_RESET_CONFIG, "earliest");
 
-        final int durationMs = 2000;
-        textLines
-                .flatMapValues(new ValueMapper<String, Iterable<String>>() {
-                    @Override
-                    public Iterable<String> apply(String value) {
-                        return Arrays.asList(value.toLowerCase(Locale.getDefault()).split("\\W+"));
-                    }
-                }).groupBy(MockKeyValueMapper.<String, String>SelectValueMapper())
-                .count(TimeWindows.of(1000).until(durationMs), "CountWindows").toStream();
+        StreamsConfig streamsConfig = new StreamsConfig(streamsConfiguration);
+        StreamsKafkaClient streamsKafkaClient = new StreamsKafkaClient(streamsConfig);
 
+        String topicName = "testTopic" + mockTime.milliseconds();
+        createTopic(topicName, streamsConfig, 1, (short) 1, true, streamsKafkaClient);
+        Thread.sleep(5000);
+        deleteTopic(topicName, streamsConfig, streamsKafkaClient);
+        Thread.sleep(5000);
+        boolean topicExists = topicExists(topicName, streamsKafkaClient);
+        assertTrue(!topicExists);
+    }
 
-        // Remove any state from previous test runs
-        IntegrationTestUtils.purgeLocalStreamsState(streamsConfiguration);
-
-        KafkaStreams streams = new KafkaStreams(builder, streamsConfiguration);
-        streams.start();
-
-        //
-        // Step 2: Produce some input data to the input topic.
-        //
-        produceData(Arrays.asList("hello", "world", "world", "hello world"));
-
-        //
-        // Step 3: Verify the state changelog topics are compact
-        //
-        streams.close();
-<<<<<<< HEAD
-
-        // Check if the topics were created correctly.
-        boolean topicExists = topicExists("compact-topics-integration-test-Counts-changelog", new StreamsConfig(streamsConfiguration));
-        assertTrue(topicExists);
-=======
-        final Properties properties = getTopicConfigProperties(ProcessorStateManager.storeChangelogTopic(applicationId, "CountWindows"));
-        final List<String> policies = Arrays.asList(properties.getProperty(LogConfig.CleanupPolicyProp()).split(","));
-        assertEquals(2, policies.size());
-        assertTrue(policies.contains(LogConfig.Compact()));
-        assertTrue(policies.contains(LogConfig.Delete()));
-        // retention should be 1 day + the window duration
-        final Long retention = TimeUnit.MILLISECONDS.convert(1, TimeUnit.DAYS) + durationMs;
-        assertEquals(retention, Long.valueOf(properties.getProperty(LogConfig.RetentionMsProp())));
->>>>>>> 2a660f13
-    }
 }