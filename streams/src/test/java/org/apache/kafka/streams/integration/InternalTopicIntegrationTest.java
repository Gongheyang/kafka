--- conflicted
+++ resolved
@@ -27,6 +27,7 @@
 import org.apache.kafka.common.config.ConfigResource;
 import org.apache.kafka.common.serialization.Serdes;
 import org.apache.kafka.common.serialization.StringSerializer;
+import org.apache.kafka.common.utils.Bytes;
 import org.apache.kafka.streams.KafkaStreams;
 import org.apache.kafka.streams.StreamsBuilder;
 import org.apache.kafka.streams.StreamsConfig;
@@ -36,6 +37,7 @@
 import org.apache.kafka.streams.kstream.Materialized;
 import org.apache.kafka.streams.kstream.TimeWindows;
 import org.apache.kafka.streams.processor.internals.ProcessorStateManager;
+import org.apache.kafka.streams.state.WindowStore;
 import org.apache.kafka.test.IntegrationTest;
 import org.apache.kafka.test.MockMapper;
 import org.apache.kafka.test.TestUtils;
@@ -183,26 +185,10 @@
 
         final int durationMs = 2000;
 
-<<<<<<< HEAD
         textLines.flatMapValues(value -> Arrays.asList(value.toLowerCase(Locale.getDefault()).split("\\W+")))
             .groupBy(MockMapper.selectValueMapper())
-            .windowedBy(TimeWindows.of(1000).until(2000))
-            .count(Materialized.as("CountWindows"));
-=======
-        textLines.flatMapValues(new ValueMapper<String, Iterable<String>>() {
-            @Override
-            public Iterable<String> apply(final String value) {
-                return Arrays.asList(value.toLowerCase(Locale.getDefault()).split("\\W+"));
-            }
-        })
-            .groupBy(MockMapper.<String, String>selectValueMapper())
             .windowedBy(TimeWindows.of(1000).grace(0L))
-            .count(
-                Materialized
-                    .<String, Long, WindowStore<org.apache.kafka.common.utils.Bytes, byte[]>>as("CountWindows")
-                    .withRetention(2_000L)
-            );
->>>>>>> 3e64e5b9
+            .count(Materialized.<String, Long, WindowStore<Bytes, byte[]>>as("CountWindows").withRetention(2_000L));
 
         final KafkaStreams streams = new KafkaStreams(builder.build(), streamsProp);
         streams.start();
