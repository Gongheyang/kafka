/*
 * Licensed to the Apache Software Foundation (ASF) under one or more
 * contributor license agreements. See the NOTICE file distributed with
 * this work for additional information regarding copyright ownership.
 * The ASF licenses this file to You under the Apache License, Version 2.0
 * (the "License"); you may not use this file except in compliance with
 * the License. You may obtain a copy of the License at
 *
 *    http://www.apache.org/licenses/LICENSE-2.0
 *
 * Unless required by applicable law or agreed to in writing, software
 * distributed under the License is distributed on an "AS IS" BASIS,
 * WITHOUT WARRANTIES OR CONDITIONS OF ANY KIND, either express or implied.
 * See the License for the specific language governing permissions and
 * limitations under the License.
 */
package org.apache.kafka.streams.integration;

import kafka.tools.ConsoleConsumer;
import kafka.utils.MockTime;
import org.apache.kafka.clients.consumer.ConsumerConfig;
import org.apache.kafka.common.serialization.Deserializer;
import org.apache.kafka.common.serialization.IntegerDeserializer;
import org.apache.kafka.common.serialization.IntegerSerializer;
import org.apache.kafka.common.serialization.LongDeserializer;
import org.apache.kafka.common.serialization.Serde;
import org.apache.kafka.common.serialization.Serdes;
import org.apache.kafka.common.serialization.StringDeserializer;
import org.apache.kafka.common.serialization.StringSerializer;
import org.apache.kafka.common.utils.Bytes;
import org.apache.kafka.streams.Consumed;
import org.apache.kafka.streams.KafkaStreams;
import org.apache.kafka.streams.KeyValue;
import org.apache.kafka.streams.StreamsBuilder;
import org.apache.kafka.streams.StreamsConfig;
import org.apache.kafka.streams.integration.utils.EmbeddedKafkaCluster;
import org.apache.kafka.streams.integration.utils.IntegrationTestUtils;
import org.apache.kafka.streams.kstream.Aggregator;
import org.apache.kafka.streams.kstream.ForeachAction;
import org.apache.kafka.streams.kstream.Initializer;
import org.apache.kafka.streams.kstream.KGroupedStream;
import org.apache.kafka.streams.kstream.KStream;
import org.apache.kafka.streams.kstream.KeyValueMapper;
import org.apache.kafka.streams.kstream.Materialized;
import org.apache.kafka.streams.kstream.Produced;
import org.apache.kafka.streams.kstream.Reducer;
import org.apache.kafka.streams.kstream.Serialized;
import org.apache.kafka.streams.kstream.SessionWindowedDeserializer;
import org.apache.kafka.streams.kstream.SessionWindows;
import org.apache.kafka.streams.kstream.TimeWindowedDeserializer;
import org.apache.kafka.streams.kstream.TimeWindows;
import org.apache.kafka.streams.kstream.Windowed;
import org.apache.kafka.streams.kstream.WindowedSerdes;
import org.apache.kafka.streams.kstream.internals.SessionWindow;
import org.apache.kafka.streams.kstream.internals.TimeWindow;
import org.apache.kafka.streams.state.KeyValueIterator;
import org.apache.kafka.streams.state.KeyValueStore;
import org.apache.kafka.streams.state.QueryableStoreTypes;
import org.apache.kafka.streams.state.ReadOnlySessionStore;
import org.apache.kafka.streams.state.SessionStore;
import org.apache.kafka.streams.state.WindowStore;
import org.apache.kafka.test.IntegrationTest;
import org.apache.kafka.test.MockMapper;
import org.apache.kafka.test.TestUtils;
import org.junit.After;
import org.junit.Before;
import org.junit.ClassRule;
import org.junit.Test;
import org.junit.experimental.categories.Category;

import java.io.ByteArrayOutputStream;
import java.io.IOException;
import java.io.PrintStream;
import java.util.Arrays;
import java.util.Collections;
import java.util.Comparator;
import java.util.HashMap;
import java.util.HashSet;
import java.util.List;
import java.util.Map;
import java.util.Properties;
import java.util.Set;
import java.util.concurrent.CountDownLatch;
import java.util.concurrent.TimeUnit;

import static org.hamcrest.CoreMatchers.equalTo;
import static org.hamcrest.MatcherAssert.assertThat;
import static org.hamcrest.core.Is.is;
import static org.junit.Assert.assertFalse;
import static org.junit.Assert.assertTrue;

@Category({IntegrationTest.class})
public class KStreamAggregationIntegrationTest {
    private static final int NUM_BROKERS = 1;

    @ClassRule
    public static final EmbeddedKafkaCluster CLUSTER =
        new EmbeddedKafkaCluster(NUM_BROKERS);

    private static volatile int testNo = 0;
    private final MockTime mockTime = CLUSTER.time;
    private StreamsBuilder builder;
    private Properties streamsConfiguration;
    private KafkaStreams kafkaStreams;
    private String streamOneInput;
    private String userSessionsStream = "user-sessions";
    private String outputTopic;
    private KGroupedStream<String, String> groupedStream;
    private Reducer<String> reducer;
    private Initializer<Integer> initializer;
    private Aggregator<String, String, Integer> aggregator;
    private KStream<Integer, String> stream;

    @Before
    public void before() throws InterruptedException {
        testNo++;
        builder = new StreamsBuilder();
        createTopics();
        streamsConfiguration = new Properties();
        final String applicationId = "kgrouped-stream-test-" + testNo;
        streamsConfiguration.put(StreamsConfig.APPLICATION_ID_CONFIG, applicationId);
        streamsConfiguration
            .put(StreamsConfig.BOOTSTRAP_SERVERS_CONFIG, CLUSTER.bootstrapServers());
        streamsConfiguration.put(ConsumerConfig.AUTO_OFFSET_RESET_CONFIG, "earliest");
        streamsConfiguration.put(StreamsConfig.STATE_DIR_CONFIG, TestUtils.tempDirectory().getPath());
        streamsConfiguration.put(StreamsConfig.CACHE_MAX_BYTES_BUFFERING_CONFIG, 0);
        streamsConfiguration.put(IntegrationTestUtils.INTERNAL_LEAVE_GROUP_ON_CLOSE, true);
        streamsConfiguration.put(StreamsConfig.COMMIT_INTERVAL_MS_CONFIG, 100);
        streamsConfiguration.put(StreamsConfig.DEFAULT_KEY_SERDE_CLASS_CONFIG, Serdes.String().getClass());
        streamsConfiguration.put(StreamsConfig.DEFAULT_VALUE_SERDE_CLASS_CONFIG, Serdes.Integer().getClass());

        final KeyValueMapper<Integer, String, String> mapper = MockMapper.selectValueMapper();
        stream = builder.stream(streamOneInput, Consumed.with(Serdes.Integer(), Serdes.String()));
        groupedStream = stream
            .groupBy(
                mapper,
                Serialized.with(Serdes.String(), Serdes.String()));

        reducer = new Reducer<String>() {
            @Override
            public String apply(final String value1, final String value2) {
                return value1 + ":" + value2;
            }
        };
        initializer = new Initializer<Integer>() {
            @Override
            public Integer apply() {
                return 0;
            }
        };
        aggregator = new Aggregator<String, String, Integer>() {
            @Override
            public Integer apply(final String aggKey, final String value, final Integer aggregate) {
                return aggregate + value.length();
            }
        };
    }

    @After
    public void whenShuttingDown() throws IOException {
        if (kafkaStreams != null) {
            kafkaStreams.close();
        }
        IntegrationTestUtils.purgeLocalStreamsState(streamsConfiguration);
    }

    @Test
    public void shouldReduce() throws Exception {
        produceMessages(mockTime.milliseconds());
        groupedStream
<<<<<<< HEAD
            .reduce(reducer, Materialized.<String, String, KeyValueStore<Bytes, byte[]>>as("reduce-by-key"))
=======
            .reduce(reducer, "reduce-by-key")
            .toStream()
>>>>>>> 42771eb3
            .to(Serdes.String(), Serdes.String(), outputTopic);

        startStreams();

        produceMessages(mockTime.milliseconds());

        final List<KeyValue<String, String>> results = receiveMessages(
            new StringDeserializer(),
            new StringDeserializer(),
            10);

        Collections.sort(results, new Comparator<KeyValue<String, String>>() {
            @Override
            public int compare(final KeyValue<String, String> o1, final KeyValue<String, String> o2) {
                return KStreamAggregationIntegrationTest.compare(o1, o2);
            }
        });

        assertThat(results, is(Arrays.asList(KeyValue.pair("A", "A"),
            KeyValue.pair("A", "A:A"),
            KeyValue.pair("B", "B"),
            KeyValue.pair("B", "B:B"),
            KeyValue.pair("C", "C"),
            KeyValue.pair("C", "C:C"),
            KeyValue.pair("D", "D"),
            KeyValue.pair("D", "D:D"),
            KeyValue.pair("E", "E"),
            KeyValue.pair("E", "E:E"))));
    }

    private static <K extends Comparable, V extends Comparable> int compare(final KeyValue<K, V> o1,
                                                                            final KeyValue<K, V> o2) {
        final int keyComparison = o1.key.compareTo(o2.key);
        if (keyComparison == 0) {
            return o1.value.compareTo(o2.value);
        }
        return keyComparison;
    }

    @Test
    public void shouldReduceWindowed() throws Exception {
        final long firstBatchTimestamp = mockTime.milliseconds();
        mockTime.sleep(1000);
        produceMessages(firstBatchTimestamp);
        final long secondBatchTimestamp = mockTime.milliseconds();
        produceMessages(secondBatchTimestamp);
        produceMessages(secondBatchTimestamp);

        Serde<Windowed<String>> windowedSerde = WindowedSerdes.timeWindowedSerdeFrom(String.class);
        groupedStream
                .windowedBy(TimeWindows.of(500L))
                .reduce(reducer)
                .toStream()
                .to(outputTopic, Produced.with(windowedSerde, Serdes.String()));

        startStreams();

        final List<KeyValue<Windowed<String>, String>> windowedOutput = receiveMessages(
            new TimeWindowedDeserializer<String>(),
            new StringDeserializer(),
            String.class,
            15);

        // read from ConsoleConsumer
        String resultFromConsoleConsumer = readWindowedKeyedMessagesViaConsoleConsumer(
                new TimeWindowedDeserializer<String>(),
                new StringDeserializer(),
                String.class,
                15);

        final Comparator<KeyValue<Windowed<String>, String>>
            comparator =
            new Comparator<KeyValue<Windowed<String>, String>>() {
                @Override
                public int compare(final KeyValue<Windowed<String>, String> o1,
                                   final KeyValue<Windowed<String>, String> o2) {
                    final int keyComparison = o1.key.key().compareTo(o2.key.key());
                    return keyComparison == 0 ? o1.value.compareTo(o2.value) : keyComparison;
                }
            };

        Collections.sort(windowedOutput, comparator);
        final long firstBatchWindow = firstBatchTimestamp / 500 * 500;
        final long secondBatchWindow = secondBatchTimestamp / 500 * 500;

        List<KeyValue<Windowed<String>, String>> expectResult = Arrays.asList(
                new KeyValue<>(new Windowed<>("A", new TimeWindow(firstBatchWindow, Long.MAX_VALUE)), "A"),
                new KeyValue<>(new Windowed<>("A", new TimeWindow(secondBatchWindow, Long.MAX_VALUE)), "A"),
                new KeyValue<>(new Windowed<>("A", new TimeWindow(secondBatchWindow, Long.MAX_VALUE)), "A:A"),
                new KeyValue<>(new Windowed<>("B", new TimeWindow(firstBatchWindow, Long.MAX_VALUE)), "B"),
                new KeyValue<>(new Windowed<>("B", new TimeWindow(secondBatchWindow, Long.MAX_VALUE)), "B"),
                new KeyValue<>(new Windowed<>("B", new TimeWindow(secondBatchWindow, Long.MAX_VALUE)), "B:B"),
                new KeyValue<>(new Windowed<>("C", new TimeWindow(firstBatchWindow, Long.MAX_VALUE)), "C"),
                new KeyValue<>(new Windowed<>("C", new TimeWindow(secondBatchWindow, Long.MAX_VALUE)), "C"),
                new KeyValue<>(new Windowed<>("C", new TimeWindow(secondBatchWindow, Long.MAX_VALUE)), "C:C"),
                new KeyValue<>(new Windowed<>("D", new TimeWindow(firstBatchWindow, Long.MAX_VALUE)), "D"),
                new KeyValue<>(new Windowed<>("D", new TimeWindow(secondBatchWindow, Long.MAX_VALUE)), "D"),
                new KeyValue<>(new Windowed<>("D", new TimeWindow(secondBatchWindow, Long.MAX_VALUE)), "D:D"),
                new KeyValue<>(new Windowed<>("E", new TimeWindow(firstBatchWindow, Long.MAX_VALUE)), "E"),
                new KeyValue<>(new Windowed<>("E", new TimeWindow(secondBatchWindow, Long.MAX_VALUE)), "E"),
                new KeyValue<>(new Windowed<>("E", new TimeWindow(secondBatchWindow, Long.MAX_VALUE)), "E:E")
        );
        assertThat(windowedOutput, is(expectResult));

        Set<String> expectResultString = new HashSet<>(expectResult.size());
        for (KeyValue<Windowed<String>, String> eachRecord: expectResult) {
            expectResultString.add(eachRecord.toString());
        }

        // check every message is contained in the expect result
        String[] allRecords = resultFromConsoleConsumer.split("\n");
        for (String record: allRecords) {
            record = "KeyValue(" + record + ")";
            assertTrue(expectResultString.contains(record));
        }
    }

    @Test
    public void shouldAggregate() throws Exception {
        produceMessages(mockTime.milliseconds());
        groupedStream.aggregate(
            initializer,
            aggregator,
<<<<<<< HEAD
            Materialized.<String, Integer, KeyValueStore<Bytes, byte[]>>as("aggregate-by-selected-key"))
=======
            Serdes.Integer(),
            "aggregate-by-selected-key")
            .toStream()
>>>>>>> 42771eb3
            .to(Serdes.String(), Serdes.Integer(), outputTopic);

        startStreams();

        produceMessages(mockTime.milliseconds());

        final List<KeyValue<String, Integer>> results = receiveMessages(
            new StringDeserializer(),
            new IntegerDeserializer(),
            10);

        Collections.sort(results, new Comparator<KeyValue<String, Integer>>() {
            @Override
            public int compare(final KeyValue<String, Integer> o1, final KeyValue<String, Integer> o2) {
                return KStreamAggregationIntegrationTest.compare(o1, o2);
            }
        });

        assertThat(results, is(Arrays.asList(
            KeyValue.pair("A", 1),
            KeyValue.pair("A", 2),
            KeyValue.pair("B", 1),
            KeyValue.pair("B", 2),
            KeyValue.pair("C", 1),
            KeyValue.pair("C", 2),
            KeyValue.pair("D", 1),
            KeyValue.pair("D", 2),
            KeyValue.pair("E", 1),
            KeyValue.pair("E", 2)
        )));
    }

    @Test
    public void shouldAggregateWindowed() throws Exception {
        final long firstTimestamp = mockTime.milliseconds();
        mockTime.sleep(1000);
        produceMessages(firstTimestamp);
        final long secondTimestamp = mockTime.milliseconds();
        produceMessages(secondTimestamp);
        produceMessages(secondTimestamp);

        Serde<Windowed<String>> windowedSerde = WindowedSerdes.timeWindowedSerdeFrom(String.class);
        groupedStream.windowedBy(TimeWindows.of(500L))
                .aggregate(
                        initializer,
                        aggregator,
                        Materialized.<String, Integer, WindowStore<Bytes, byte[]>>with(null, Serdes.Integer())
                )
                .toStream()
                .to(outputTopic, Produced.with(windowedSerde, Serdes.Integer()));

        startStreams();

        final List<KeyValue<Windowed<String>, Integer>> windowedMessages = receiveMessages(
            new TimeWindowedDeserializer<String>(),
            new IntegerDeserializer(),
            String.class,
            15);

        // read from ConsoleConsumer
        String resultFromConsoleConsumer = readWindowedKeyedMessagesViaConsoleConsumer(
                new TimeWindowedDeserializer<String>(),
                new IntegerDeserializer(),
                String.class,
                15);

        final Comparator<KeyValue<Windowed<String>, Integer>>
            comparator =
            new Comparator<KeyValue<Windowed<String>, Integer>>() {
                @Override
                public int compare(final KeyValue<Windowed<String>, Integer> o1,
                                   final KeyValue<Windowed<String>, Integer> o2) {
                    final int keyComparison = o1.key.key().compareTo(o2.key.key());
                    return keyComparison == 0 ? o1.value.compareTo(o2.value) : keyComparison;
                }
            };

        Collections.sort(windowedMessages, comparator);

        final long firstWindow = firstTimestamp / 500 * 500;
        final long secondWindow = secondTimestamp / 500 * 500;

        List<KeyValue<Windowed<String>, Integer>> expectResult = Arrays.asList(
                new KeyValue<>(new Windowed<>("A", new TimeWindow(firstWindow, Long.MAX_VALUE)), 1),
                new KeyValue<>(new Windowed<>("A", new TimeWindow(secondWindow, Long.MAX_VALUE)), 1),
                new KeyValue<>(new Windowed<>("A", new TimeWindow(secondWindow, Long.MAX_VALUE)), 2),
                new KeyValue<>(new Windowed<>("B", new TimeWindow(firstWindow, Long.MAX_VALUE)), 1),
                new KeyValue<>(new Windowed<>("B", new TimeWindow(secondWindow, Long.MAX_VALUE)), 1),
                new KeyValue<>(new Windowed<>("B", new TimeWindow(secondWindow, Long.MAX_VALUE)), 2),
                new KeyValue<>(new Windowed<>("C", new TimeWindow(firstWindow, Long.MAX_VALUE)), 1),
                new KeyValue<>(new Windowed<>("C", new TimeWindow(secondWindow, Long.MAX_VALUE)), 1),
                new KeyValue<>(new Windowed<>("C", new TimeWindow(secondWindow, Long.MAX_VALUE)), 2),
                new KeyValue<>(new Windowed<>("D", new TimeWindow(firstWindow, Long.MAX_VALUE)), 1),
                new KeyValue<>(new Windowed<>("D", new TimeWindow(secondWindow, Long.MAX_VALUE)), 1),
                new KeyValue<>(new Windowed<>("D", new TimeWindow(secondWindow, Long.MAX_VALUE)), 2),
                new KeyValue<>(new Windowed<>("E", new TimeWindow(firstWindow, Long.MAX_VALUE)), 1),
                new KeyValue<>(new Windowed<>("E", new TimeWindow(secondWindow, Long.MAX_VALUE)), 1),
                new KeyValue<>(new Windowed<>("E", new TimeWindow(secondWindow, Long.MAX_VALUE)), 2));

        assertThat(windowedMessages, is(expectResult));

        Set<String> expectResultString = new HashSet<>(expectResult.size());
        for (KeyValue<Windowed<String>, Integer> eachRecord: expectResult) {
            expectResultString.add(eachRecord.toString());
        }

        // check every message is contained in the expect result
        String[] allRecords = resultFromConsoleConsumer.split("\n");
        for (String record: allRecords) {
            record = "KeyValue(" + record + ")";
            assertTrue(expectResultString.contains(record));
        }

    }

    private void shouldCountHelper() throws Exception {
        startStreams();

        produceMessages(mockTime.milliseconds());

        final List<KeyValue<String, Long>> results = receiveMessages(
            new StringDeserializer(),
            new LongDeserializer(),
            10);
        Collections.sort(results, new Comparator<KeyValue<String, Long>>() {
            @Override
            public int compare(final KeyValue<String, Long> o1, final KeyValue<String, Long> o2) {
                return KStreamAggregationIntegrationTest.compare(o1, o2);
            }
        });

        assertThat(results, is(Arrays.asList(
            KeyValue.pair("A", 1L),
            KeyValue.pair("A", 2L),
            KeyValue.pair("B", 1L),
            KeyValue.pair("B", 2L),
            KeyValue.pair("C", 1L),
            KeyValue.pair("C", 2L),
            KeyValue.pair("D", 1L),
            KeyValue.pair("D", 2L),
            KeyValue.pair("E", 1L),
            KeyValue.pair("E", 2L)
        )));
    }

    @Test
    public void shouldCount() throws Exception {
        produceMessages(mockTime.milliseconds());

<<<<<<< HEAD
        groupedStream.count(Materialized.<String, Long, KeyValueStore<Bytes, byte[]>>as("count-by-key"))
            .to(Serdes.String(), Serdes.Long(), outputTopic);
=======
        groupedStream.count("count-by-key")
                .toStream()
                .to(Serdes.String(), Serdes.Long(), outputTopic);
>>>>>>> 42771eb3

        shouldCountHelper();
    }

    @Test
    public void shouldCountWithInternalStore() throws Exception {
        produceMessages(mockTime.milliseconds());

        groupedStream.count()
                .toStream()
                .to(Serdes.String(), Serdes.Long(), outputTopic);

        shouldCountHelper();
    }

    @Test
    public void shouldGroupByKey() throws Exception {
        final long timestamp = mockTime.milliseconds();
        produceMessages(timestamp);
        produceMessages(timestamp);

        stream.groupByKey(Serialized.with(Serdes.Integer(), Serdes.String()))
                .windowedBy(TimeWindows.of(500L))
                .count()
                .toStream(new KeyValueMapper<Windowed<Integer>, Long, String>() {
                    @Override
                    public String apply(final Windowed<Integer> windowedKey, final Long value) {
                        return windowedKey.key() + "@" + windowedKey.window().start();
                    }
                }).to(outputTopic, Produced.with(Serdes.String(), Serdes.Long()));

        startStreams();

        final List<KeyValue<String, Long>> results = receiveMessages(
            new StringDeserializer(),
            new LongDeserializer(),
            10);
        Collections.sort(results, new Comparator<KeyValue<String, Long>>() {
            @Override
            public int compare(final KeyValue<String, Long> o1, final KeyValue<String, Long> o2) {
                return KStreamAggregationIntegrationTest.compare(o1, o2);
            }
        });

        final long window = timestamp / 500 * 500;
        assertThat(results, is(Arrays.asList(
            KeyValue.pair("1@" + window, 1L),
            KeyValue.pair("1@" + window, 2L),
            KeyValue.pair("2@" + window, 1L),
            KeyValue.pair("2@" + window, 2L),
            KeyValue.pair("3@" + window, 1L),
            KeyValue.pair("3@" + window, 2L),
            KeyValue.pair("4@" + window, 1L),
            KeyValue.pair("4@" + window, 2L),
            KeyValue.pair("5@" + window, 1L),
            KeyValue.pair("5@" + window, 2L)
        )));

    }

    @Test
    public void shouldCountSessionWindows() throws Exception {
        final long sessionGap = 5 * 60 * 1000L;
        final long maintainMillis = sessionGap * 3;

        final long t1 = mockTime.milliseconds() - TimeUnit.MILLISECONDS.convert(1, TimeUnit.HOURS);
        final List<KeyValue<String, String>> t1Messages = Arrays.asList(new KeyValue<>("bob", "start"),
                                                                        new KeyValue<>("penny", "start"),
                                                                        new KeyValue<>("jo", "pause"),
                                                                        new KeyValue<>("emily", "pause"));

        IntegrationTestUtils.produceKeyValuesSynchronouslyWithTimestamp(
                userSessionsStream,
                t1Messages,
                TestUtils.producerConfig(
                        CLUSTER.bootstrapServers(),
                        StringSerializer.class,
                        StringSerializer.class,
                        new Properties()),
                t1);

        final long t2 = t1 + (sessionGap / 2);
        IntegrationTestUtils.produceKeyValuesSynchronouslyWithTimestamp(
                userSessionsStream,
                Collections.singletonList(
                        new KeyValue<>("emily", "resume")
                ),
                TestUtils.producerConfig(
                        CLUSTER.bootstrapServers(),
                        StringSerializer.class,
                        StringSerializer.class,
                        new Properties()),
                t2);
        final long t3 = t1 + sessionGap + 1;
        IntegrationTestUtils.produceKeyValuesSynchronouslyWithTimestamp(
                userSessionsStream,
                Arrays.asList(
                        new KeyValue<>("bob", "pause"),
                        new KeyValue<>("penny", "stop")
                ),
                TestUtils.producerConfig(
                        CLUSTER.bootstrapServers(),
                        StringSerializer.class,
                        StringSerializer.class,
                        new Properties()),
                t3);

        final long t4 = t3 + (sessionGap / 2);
        IntegrationTestUtils.produceKeyValuesSynchronouslyWithTimestamp(
                userSessionsStream,
                Arrays.asList(
                        new KeyValue<>("bob", "resume"), // bobs session continues
                        new KeyValue<>("jo", "resume")   // jo's starts new session
                ),
                TestUtils.producerConfig(
                        CLUSTER.bootstrapServers(),
                        StringSerializer.class,
                        StringSerializer.class,
                        new Properties()),
                t4);

        final Map<Windowed<String>, Long> results = new HashMap<>();
        final CountDownLatch latch = new CountDownLatch(11);

        builder.stream(userSessionsStream, Consumed.with(Serdes.String(), Serdes.String()))
                .groupByKey(Serialized.with(Serdes.String(), Serdes.String()))
                .windowedBy(SessionWindows.with(sessionGap).until(maintainMillis))
                .count()
                .toStream()
                .foreach(new ForeachAction<Windowed<String>, Long>() {
                    @Override
                    public void apply(final Windowed<String> key, final Long value) {
                        results.put(key, value);
                        latch.countDown();
                    }
                });

        startStreams();
        latch.await(30, TimeUnit.SECONDS);
        assertThat(results.get(new Windowed<>("bob", new SessionWindow(t1, t1))), equalTo(1L));
        assertThat(results.get(new Windowed<>("penny", new SessionWindow(t1, t1))), equalTo(1L));
        assertThat(results.get(new Windowed<>("jo", new SessionWindow(t1, t1))), equalTo(1L));
        assertThat(results.get(new Windowed<>("jo", new SessionWindow(t4, t4))), equalTo(1L));
        assertThat(results.get(new Windowed<>("emily", new SessionWindow(t1, t2))), equalTo(2L));
        assertThat(results.get(new Windowed<>("bob", new SessionWindow(t3, t4))), equalTo(2L));
        assertThat(results.get(new Windowed<>("penny", new SessionWindow(t3, t3))), equalTo(1L));
    }

    @Test
    public void shouldReduceSessionWindows() throws Exception {
        final long sessionGap = 1000L; // something to do with time
        final long maintainMillis = sessionGap * 3;

        final long t1 = mockTime.milliseconds();
        final List<KeyValue<String, String>> t1Messages = Arrays.asList(new KeyValue<>("bob", "start"),
                                                                        new KeyValue<>("penny", "start"),
                                                                        new KeyValue<>("jo", "pause"),
                                                                        new KeyValue<>("emily", "pause"));

        IntegrationTestUtils.produceKeyValuesSynchronouslyWithTimestamp(
                userSessionsStream,
                t1Messages,
                TestUtils.producerConfig(
                        CLUSTER.bootstrapServers(),
                        StringSerializer.class,
                        StringSerializer.class,
                        new Properties()),
                t1);

        final long t2 = t1 + (sessionGap / 2);
        IntegrationTestUtils.produceKeyValuesSynchronouslyWithTimestamp(
                userSessionsStream,
                Collections.singletonList(
                        new KeyValue<>("emily", "resume")
                ),
                TestUtils.producerConfig(
                        CLUSTER.bootstrapServers(),
                        StringSerializer.class,
                        StringSerializer.class,
                        new Properties()),
                t2);
        final long t3 = t1 + sessionGap + 1;
        IntegrationTestUtils.produceKeyValuesSynchronouslyWithTimestamp(
                userSessionsStream,
                Arrays.asList(
                        new KeyValue<>("bob", "pause"),
                        new KeyValue<>("penny", "stop")
                ),
                TestUtils.producerConfig(
                        CLUSTER.bootstrapServers(),
                        StringSerializer.class,
                        StringSerializer.class,
                        new Properties()),
                t3);

        final long t4 = t3 + (sessionGap / 2);
        IntegrationTestUtils.produceKeyValuesSynchronouslyWithTimestamp(
                userSessionsStream,
                Arrays.asList(
                        new KeyValue<>("bob", "resume"), // bobs session continues
                        new KeyValue<>("jo", "resume")   // jo's starts new session
                ),
                TestUtils.producerConfig(
                        CLUSTER.bootstrapServers(),
                        StringSerializer.class,
                        StringSerializer.class,
                        new Properties()),
                t4);

        final Map<Windowed<String>, String> results = new HashMap<>();
        final CountDownLatch latch = new CountDownLatch(11);
        final String userSessionsStore = "UserSessionsStore";
        builder.stream(userSessionsStream, Consumed.with(Serdes.String(), Serdes.String()))
                .groupByKey(Serialized.with(Serdes.String(), Serdes.String()))
                .windowedBy(SessionWindows.with(sessionGap).until(maintainMillis))
                .reduce(new Reducer<String>() {
                    @Override
                    public String apply(final String value1, final String value2) {
                        return value1 + ":" + value2;
                    }
<<<<<<< HEAD
                }, Materialized.<String, String, SessionStore<Bytes, byte[]>>as(userSessionsStore))
=======
                }, SessionWindows.with(sessionGap).until(maintainMillis), userSessionsStore)
                .toStream()
>>>>>>> 42771eb3
                .foreach(new ForeachAction<Windowed<String>, String>() {
                    @Override
                    public void apply(final Windowed<String> key, final String value) {
                        results.put(key, value);
                        latch.countDown();
                    }
                });

        startStreams();
        latch.await(30, TimeUnit.SECONDS);
        final ReadOnlySessionStore<String, String> sessionStore
                = kafkaStreams.store(userSessionsStore, QueryableStoreTypes.<String, String>sessionStore());

        // verify correct data received
        assertThat(results.get(new Windowed<>("bob", new SessionWindow(t1, t1))), equalTo("start"));
        assertThat(results.get(new Windowed<>("penny", new SessionWindow(t1, t1))), equalTo("start"));
        assertThat(results.get(new Windowed<>("jo", new SessionWindow(t1, t1))), equalTo("pause"));
        assertThat(results.get(new Windowed<>("jo", new SessionWindow(t4, t4))), equalTo("resume"));
        assertThat(results.get(new Windowed<>("emily", new SessionWindow(t1, t2))), equalTo("pause:resume"));
        assertThat(results.get(new Windowed<>("bob", new SessionWindow(t3, t4))), equalTo("pause:resume"));
        assertThat(results.get(new Windowed<>("penny", new SessionWindow(t3, t3))), equalTo("stop"));

        // verify can query data via IQ
        final KeyValueIterator<Windowed<String>, String> bob = sessionStore.fetch("bob");
        assertThat(bob.next(), equalTo(KeyValue.pair(new Windowed<>("bob", new SessionWindow(t1, t1)), "start")));
        assertThat(bob.next(), equalTo(KeyValue.pair(new Windowed<>("bob", new SessionWindow(t3, t4)), "pause:resume")));
        assertFalse(bob.hasNext());

    }


    private void produceMessages(final long timestamp) throws Exception {
        IntegrationTestUtils.produceKeyValuesSynchronouslyWithTimestamp(
            streamOneInput,
            Arrays.asList(
                new KeyValue<>(1, "A"),
                new KeyValue<>(2, "B"),
                new KeyValue<>(3, "C"),
                new KeyValue<>(4, "D"),
                new KeyValue<>(5, "E")),
            TestUtils.producerConfig(
                CLUSTER.bootstrapServers(),
                IntegerSerializer.class,
                StringSerializer.class,
                new Properties()),
            timestamp);
    }


    private void createTopics() throws InterruptedException {
        streamOneInput = "stream-one-" + testNo;
        outputTopic = "output-" + testNo;
        userSessionsStream = userSessionsStream + "-" + testNo;
        CLUSTER.createTopic(streamOneInput, 3, 1);
        CLUSTER.createTopics(userSessionsStream, outputTopic);
    }

    private void startStreams() {
        kafkaStreams = new KafkaStreams(builder.build(), streamsConfiguration);
        kafkaStreams.start();
    }

    private <K, V> List<KeyValue<K, V>> receiveMessages(final Deserializer<K>
                                                            keyDeserializer,
                                                        final Deserializer<V>
                                                            valueDeserializer,
                                                        final int numMessages)
        throws InterruptedException {
        return receiveMessages(keyDeserializer, valueDeserializer, null, numMessages);
    }

    private <K, V> List<KeyValue<K, V>> receiveMessages(final Deserializer<K>
                                                                keyDeserializer,
                                                        final Deserializer<V>
                                                                valueDeserializer,
                                                        final Class innerClass,
                                                        final int numMessages) throws InterruptedException {
        final Properties consumerProperties = new Properties();
        consumerProperties.setProperty(ConsumerConfig.BOOTSTRAP_SERVERS_CONFIG, CLUSTER.bootstrapServers());
        consumerProperties.setProperty(ConsumerConfig.GROUP_ID_CONFIG, "kgroupedstream-test-" + testNo);
        consumerProperties.setProperty(ConsumerConfig.AUTO_OFFSET_RESET_CONFIG, "earliest");
        consumerProperties.setProperty(ConsumerConfig.KEY_DESERIALIZER_CLASS_CONFIG, keyDeserializer.getClass().getName());
        consumerProperties.setProperty(ConsumerConfig.VALUE_DESERIALIZER_CLASS_CONFIG, valueDeserializer.getClass().getName());
        if (keyDeserializer instanceof TimeWindowedDeserializer || keyDeserializer instanceof SessionWindowedDeserializer) {
            consumerProperties.setProperty(StreamsConfig.DEFAULT_WINDOWED_KEY_SERDE_INNER_CLASS,
                    Serdes.serdeFrom(innerClass).getClass().getName());
        }
        return IntegrationTestUtils.waitUntilMinKeyValueRecordsReceived(
                consumerProperties,
                outputTopic,
                numMessages,
                60 * 1000);
    }

    private <K, V> String readWindowedKeyedMessagesViaConsoleConsumer(final Deserializer<K> keyDeserializer,
                                                  final Deserializer<V> valueDeserializer,
                                                  final Class innerClass,
                                                  final int numMessages) {
        ByteArrayOutputStream newConsole = new ByteArrayOutputStream();
        PrintStream originalStream = System.out;
        try (PrintStream newStream = new PrintStream(newConsole)) {
            System.setOut(newStream);

            String keySeparator = ", ";
            // manually construct the console consumer argument array
            String[] args = new String[] {
                "--bootstrap-server", CLUSTER.bootstrapServers(),
                "--from-beginning",
                "--property", "print.key=true",
                "--topic", outputTopic,
                "--max-messages", String.valueOf(numMessages),
                "--property", "key.deserializer=" + keyDeserializer.getClass().getName(),
                "--property", "value.deserializer=" + valueDeserializer.getClass().getName(),
                "--property", "key.separator=" + keySeparator,
                "--property", "key.deserializer." + StreamsConfig.DEFAULT_WINDOWED_KEY_SERDE_INNER_CLASS + "=" + Serdes.serdeFrom(innerClass).getClass().getName()
            };

            ConsoleConsumer.messageCount_$eq(0); //reset the message count
            ConsoleConsumer.run(new ConsoleConsumer.ConsumerConfig(args));
            newStream.flush();
            System.setOut(originalStream);
            return newConsole.toString();
        }
    }
}<|MERGE_RESOLUTION|>--- conflicted
+++ resolved
@@ -168,13 +168,9 @@
     public void shouldReduce() throws Exception {
         produceMessages(mockTime.milliseconds());
         groupedStream
-<<<<<<< HEAD
             .reduce(reducer, Materialized.<String, String, KeyValueStore<Bytes, byte[]>>as("reduce-by-key"))
-=======
-            .reduce(reducer, "reduce-by-key")
             .toStream()
->>>>>>> 42771eb3
-            .to(Serdes.String(), Serdes.String(), outputTopic);
+            .to(outputTopic, Produced.with(Serdes.String(), Serdes.String()));
 
         startStreams();
 
@@ -297,14 +293,9 @@
         groupedStream.aggregate(
             initializer,
             aggregator,
-<<<<<<< HEAD
             Materialized.<String, Integer, KeyValueStore<Bytes, byte[]>>as("aggregate-by-selected-key"))
-=======
-            Serdes.Integer(),
-            "aggregate-by-selected-key")
             .toStream()
->>>>>>> 42771eb3
-            .to(Serdes.String(), Serdes.Integer(), outputTopic);
+            .to(outputTopic, Produced.with(Serdes.String(), Serdes.Integer()));
 
         startStreams();
 
@@ -453,14 +444,9 @@
     public void shouldCount() throws Exception {
         produceMessages(mockTime.milliseconds());
 
-<<<<<<< HEAD
         groupedStream.count(Materialized.<String, Long, KeyValueStore<Bytes, byte[]>>as("count-by-key"))
-            .to(Serdes.String(), Serdes.Long(), outputTopic);
-=======
-        groupedStream.count("count-by-key")
                 .toStream()
-                .to(Serdes.String(), Serdes.Long(), outputTopic);
->>>>>>> 42771eb3
+                .to(outputTopic, Produced.with(Serdes.String(), Serdes.Long()));
 
         shouldCountHelper();
     }
@@ -471,7 +457,7 @@
 
         groupedStream.count()
                 .toStream()
-                .to(Serdes.String(), Serdes.Long(), outputTopic);
+                .to(outputTopic, Produced.with(Serdes.String(), Serdes.Long()));
 
         shouldCountHelper();
     }
@@ -681,12 +667,8 @@
                     public String apply(final String value1, final String value2) {
                         return value1 + ":" + value2;
                     }
-<<<<<<< HEAD
                 }, Materialized.<String, String, SessionStore<Bytes, byte[]>>as(userSessionsStore))
-=======
-                }, SessionWindows.with(sessionGap).until(maintainMillis), userSessionsStore)
                 .toStream()
->>>>>>> 42771eb3
                 .foreach(new ForeachAction<Windowed<String>, String>() {
                     @Override
                     public void apply(final Windowed<String> key, final String value) {
@@ -749,10 +731,8 @@
         kafkaStreams.start();
     }
 
-    private <K, V> List<KeyValue<K, V>> receiveMessages(final Deserializer<K>
-                                                            keyDeserializer,
-                                                        final Deserializer<V>
-                                                            valueDeserializer,
+    private <K, V> List<KeyValue<K, V>> receiveMessages(final Deserializer<K> keyDeserializer,
+                                                        final Deserializer<V> valueDeserializer,
                                                         final int numMessages)
         throws InterruptedException {
         return receiveMessages(keyDeserializer, valueDeserializer, null, numMessages);
@@ -782,9 +762,9 @@
     }
 
     private <K, V> String readWindowedKeyedMessagesViaConsoleConsumer(final Deserializer<K> keyDeserializer,
-                                                  final Deserializer<V> valueDeserializer,
-                                                  final Class innerClass,
-                                                  final int numMessages) {
+                                                                      final Deserializer<V> valueDeserializer,
+                                                                      final Class innerClass,
+                                                                      final int numMessages) {
         ByteArrayOutputStream newConsole = new ByteArrayOutputStream();
         PrintStream originalStream = System.out;
         try (PrintStream newStream = new PrintStream(newConsole)) {
