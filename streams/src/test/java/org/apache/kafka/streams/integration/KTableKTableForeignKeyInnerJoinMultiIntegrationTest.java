/*
 * Licensed to the Apache Software Foundation (ASF) under one or more
 * contributor license agreements. See the NOTICE file distributed with
 * this work for additional information regarding copyright ownership.
 * The ASF licenses this file to You under the Apache License, Version 2.0
 * (the "License"); you may not use this file except in compliance with
 * the License. You may obtain a copy of the License at
 *
 *    http://www.apache.org/licenses/LICENSE-2.0
 *
 * Unless required by applicable law or agreed to in writing, software
 * distributed under the License is distributed on an "AS IS" BASIS,
 * WITHOUT WARRANTIES OR CONDITIONS OF ANY KIND, either express or implied.
 * See the License for the specific language governing permissions and
 * limitations under the License.
 */
package org.apache.kafka.streams.integration;

import kafka.utils.MockTime;
import org.apache.kafka.clients.consumer.ConsumerConfig;
import org.apache.kafka.clients.producer.ProducerConfig;
import org.apache.kafka.common.serialization.FloatSerializer;
import org.apache.kafka.common.serialization.IntegerDeserializer;
import org.apache.kafka.common.serialization.IntegerSerializer;
import org.apache.kafka.common.serialization.LongSerializer;
import org.apache.kafka.common.serialization.Serdes;
import org.apache.kafka.common.serialization.StringDeserializer;
import org.apache.kafka.common.serialization.StringSerializer;
import org.apache.kafka.common.utils.Bytes;
import org.apache.kafka.streams.KafkaStreams;
import org.apache.kafka.streams.KeyValue;
import org.apache.kafka.streams.StreamsBuilder;
import org.apache.kafka.streams.StreamsConfig;
import org.apache.kafka.streams.integration.utils.EmbeddedKafkaCluster;
import org.apache.kafka.streams.integration.utils.IntegrationTestUtils;
import org.apache.kafka.streams.kstream.Consumed;
import org.apache.kafka.streams.kstream.KTable;
import org.apache.kafka.streams.kstream.Materialized;
import org.apache.kafka.streams.kstream.Produced;
import org.apache.kafka.streams.kstream.ValueJoiner;
import org.apache.kafka.streams.state.KeyValueStore;
import org.apache.kafka.streams.utils.UniqueTopicSerdeScope;
import org.apache.kafka.test.IntegrationTest;
import org.apache.kafka.test.TestUtils;
import org.junit.After;
import org.junit.AfterClass;
import org.junit.Before;
import org.junit.BeforeClass;
import org.junit.Test;
import org.junit.experimental.categories.Category;

import java.io.IOException;
import java.util.Collections;
import java.util.HashSet;
import java.util.List;
import java.util.Properties;
import java.util.Set;
import java.util.function.Function;

import static java.time.Duration.ofSeconds;
import static java.util.Arrays.asList;
import static org.apache.kafka.streams.integration.utils.IntegrationTestUtils.startApplicationAndWaitUntilRunning;
import static org.junit.Assert.assertEquals;

@Category({IntegrationTest.class})
public class KTableKTableForeignKeyInnerJoinMultiIntegrationTest {
    private final static int NUM_BROKERS = 1;

    public final static EmbeddedKafkaCluster CLUSTER = new EmbeddedKafkaCluster(NUM_BROKERS);
    private final static MockTime MOCK_TIME = CLUSTER.time;
    private final static String TABLE_1 = "table1";
    private final static String TABLE_2 = "table2";
    private final static String TABLE_3 = "table3";
    private final static String OUTPUT = "output-";
    private final Properties streamsConfig = getStreamsConfig();
    private final Properties streamsConfigTwo = getStreamsConfig();
    private final Properties streamsConfigThree = getStreamsConfig();
    private KafkaStreams streams;
    private KafkaStreams streamsTwo;
    private KafkaStreams streamsThree;
    private final static Properties CONSUMER_CONFIG = new Properties();

    private final static Properties PRODUCER_CONFIG_1 = new Properties();
    private final static Properties PRODUCER_CONFIG_2 = new Properties();
    private final static Properties PRODUCER_CONFIG_3 = new Properties();

    @BeforeClass
    public static void startCluster() throws IOException, InterruptedException {
        CLUSTER.start();
        //Use multiple partitions to ensure distribution of keys.

        CLUSTER.createTopic(TABLE_1, 3, 1);
        CLUSTER.createTopic(TABLE_2, 5, 1);
        CLUSTER.createTopic(TABLE_3, 7, 1);
        CLUSTER.createTopic(OUTPUT, 11, 1);

        PRODUCER_CONFIG_1.put(ProducerConfig.BOOTSTRAP_SERVERS_CONFIG, CLUSTER.bootstrapServers());
        PRODUCER_CONFIG_1.put(ProducerConfig.ACKS_CONFIG, "all");
        PRODUCER_CONFIG_1.put(ProducerConfig.KEY_SERIALIZER_CLASS_CONFIG, IntegerSerializer.class);
        PRODUCER_CONFIG_1.put(ProducerConfig.VALUE_SERIALIZER_CLASS_CONFIG, FloatSerializer.class);

        PRODUCER_CONFIG_2.put(ProducerConfig.BOOTSTRAP_SERVERS_CONFIG, CLUSTER.bootstrapServers());
        PRODUCER_CONFIG_2.put(ProducerConfig.ACKS_CONFIG, "all");
        PRODUCER_CONFIG_2.put(ProducerConfig.KEY_SERIALIZER_CLASS_CONFIG, StringSerializer.class);
        PRODUCER_CONFIG_2.put(ProducerConfig.VALUE_SERIALIZER_CLASS_CONFIG, LongSerializer.class);

        PRODUCER_CONFIG_3.put(ProducerConfig.BOOTSTRAP_SERVERS_CONFIG, CLUSTER.bootstrapServers());
        PRODUCER_CONFIG_3.put(ProducerConfig.ACKS_CONFIG, "all");
        PRODUCER_CONFIG_3.put(ProducerConfig.KEY_SERIALIZER_CLASS_CONFIG, IntegerSerializer.class);
        PRODUCER_CONFIG_3.put(ProducerConfig.VALUE_SERIALIZER_CLASS_CONFIG, StringSerializer.class);

        final List<KeyValue<Integer, Float>> table1 = asList(
            new KeyValue<>(1, 1.33f),
            new KeyValue<>(2, 2.22f),
            new KeyValue<>(3, -1.22f), //Won't be joined in yet.
            new KeyValue<>(4, -2.22f)  //Won't be joined in at all.
        );

        //Partitions pre-computed using the default Murmur2 hash, just to ensure that all 3 partitions will be exercised.
        final List<KeyValue<String, Long>> table2 = asList(
            new KeyValue<>("0", 0L),  //partition 2
            new KeyValue<>("1", 10L), //partition 0
            new KeyValue<>("2", 20L), //partition 2
            new KeyValue<>("3", 30L), //partition 2
            new KeyValue<>("4", 40L), //partition 1
            new KeyValue<>("5", 50L), //partition 0
            new KeyValue<>("6", 60L), //partition 1
            new KeyValue<>("7", 70L), //partition 0
            new KeyValue<>("8", 80L), //partition 0
            new KeyValue<>("9", 90L)  //partition 2
        );

        //Partitions pre-computed using the default Murmur2 hash, just to ensure that all 3 partitions will be exercised.
        final List<KeyValue<Integer, String>> table3 = Collections.singletonList(
            new KeyValue<>(10, "waffle")
        );

        IntegrationTestUtils.produceKeyValuesSynchronously(TABLE_1, table1, PRODUCER_CONFIG_1, MOCK_TIME);
        IntegrationTestUtils.produceKeyValuesSynchronously(TABLE_2, table2, PRODUCER_CONFIG_2, MOCK_TIME);
        IntegrationTestUtils.produceKeyValuesSynchronously(TABLE_3, table3, PRODUCER_CONFIG_3, MOCK_TIME);

        CONSUMER_CONFIG.put(ConsumerConfig.BOOTSTRAP_SERVERS_CONFIG, CLUSTER.bootstrapServers());
        CONSUMER_CONFIG.put(ConsumerConfig.GROUP_ID_CONFIG, "ktable-ktable-consumer");
        CONSUMER_CONFIG.put(ConsumerConfig.KEY_DESERIALIZER_CLASS_CONFIG, IntegerDeserializer.class);
        CONSUMER_CONFIG.put(ConsumerConfig.VALUE_DESERIALIZER_CLASS_CONFIG, StringDeserializer.class);
    }

    @AfterClass
    public static void closeCluster() {
        CLUSTER.stop();
    }

    @Before
    public void before() throws IOException {
        final String stateDirBasePath = TestUtils.tempDirectory().getPath();
        streamsConfig.put(StreamsConfig.STATE_DIR_CONFIG, stateDirBasePath + "-1");
        streamsConfigTwo.put(StreamsConfig.STATE_DIR_CONFIG, stateDirBasePath + "-2");
        streamsConfigThree.put(StreamsConfig.STATE_DIR_CONFIG, stateDirBasePath + "-3");
    }

    @After
    public void after() throws IOException {
        System.err.println("closing");
        if (streams != null) {
            streams.close();
            streams = null;
        }
        if (streamsTwo != null) {
            streamsTwo.close();
            streamsTwo = null;
        }
        if (streamsThree != null) {
            streamsThree.close();
            streamsThree = null;
        }
        IntegrationTestUtils.purgeLocalStreamsState(asList(streamsConfig, streamsConfigTwo, streamsConfigThree));
    }

    @Test
    public void shouldInnerJoinMultiPartitionQueryable() throws Exception {
        final Set<KeyValue<Integer, String>> expectedOne = new HashSet<>();
        expectedOne.add(new KeyValue<>(1, "value1=1.33,value2=10,value3=waffle"));

        verifyKTableKTableJoin(expectedOne);
    }

    private void verifyKTableKTableJoin(final Set<KeyValue<Integer, String>> expectedResult) throws Exception {
        final String innerJoinType = "INNER";
        final String queryableName = innerJoinType + "-store1";
        final String queryableNameTwo = innerJoinType + "-store2";

        streams = prepareTopology(queryableName, queryableNameTwo, streamsConfig);
        streamsTwo = prepareTopology(queryableName, queryableNameTwo, streamsConfigTwo);
        streamsThree = prepareTopology(queryableName, queryableNameTwo, streamsConfigThree);

        final List<KafkaStreams> kafkaStreamsList = asList(streams, streamsTwo, streamsThree);
        System.err.println("starting");
        startApplicationAndWaitUntilRunning(kafkaStreamsList, ofSeconds(120));
        System.err.println("all running");

        final Set<KeyValue<Integer, String>> result = new HashSet<>(IntegrationTestUtils.waitUntilMinKeyValueRecordsReceived(
            CONSUMER_CONFIG,
            OUTPUT,
            expectedResult.size()));

        assertEquals(expectedResult, result);
    }

    private static Properties getStreamsConfig() {
        final Properties streamsConfig = new Properties();
        streamsConfig.put(StreamsConfig.APPLICATION_ID_CONFIG, "KTable-FKJ-Multi");
        streamsConfig.put(StreamsConfig.BOOTSTRAP_SERVERS_CONFIG, CLUSTER.bootstrapServers());
        streamsConfig.put(ConsumerConfig.AUTO_OFFSET_RESET_CONFIG, "earliest");
        streamsConfig.put(StreamsConfig.CACHE_MAX_BYTES_BUFFERING_CONFIG, 0);
        streamsConfig.put(StreamsConfig.COMMIT_INTERVAL_MS_CONFIG, 100L);
<<<<<<< HEAD
        // increase the session timeout value, to avoid unnecessary rebalance
        streamsConfig.put(ConsumerConfig.SESSION_TIMEOUT_MS_CONFIG, 15000);
=======

>>>>>>> 5936a249
        return streamsConfig;
    }

    private static KafkaStreams prepareTopology(final String queryableName,
                                                final String queryableNameTwo,
                                                final Properties streamsConfig) {

        final UniqueTopicSerdeScope serdeScope = new UniqueTopicSerdeScope();
        final StreamsBuilder builder = new StreamsBuilder();

        final KTable<Integer, Float> table1 = builder.table(
            TABLE_1,
            Consumed.with(serdeScope.decorateSerde(Serdes.Integer(), streamsConfig, true),
                serdeScope.decorateSerde(Serdes.Float(), streamsConfig, false))
        );
        final KTable<String, Long> table2 = builder.table(
            TABLE_2,
            Consumed.with(serdeScope.decorateSerde(Serdes.String(), streamsConfig, true),
                serdeScope.decorateSerde(Serdes.Long(), streamsConfig, false))
        );
        final KTable<Integer, String> table3 = builder.table(
            TABLE_3,
            Consumed.with(serdeScope.decorateSerde(Serdes.Integer(), streamsConfig, true),
                serdeScope.decorateSerde(Serdes.String(), streamsConfig, false))
        );

        final Materialized<Integer, String, KeyValueStore<Bytes, byte[]>> materialized;
        if (queryableName != null) {
            materialized = Materialized.<Integer, String, KeyValueStore<Bytes, byte[]>>as(queryableName)
                .withKeySerde(serdeScope.decorateSerde(Serdes.Integer(), streamsConfig, true))
                .withValueSerde(serdeScope.decorateSerde(Serdes.String(), streamsConfig, false))
                .withCachingDisabled();
        } else {
            throw new RuntimeException("Current implementation of joinOnForeignKey requires a materialized store");
        }

        final Materialized<Integer, String, KeyValueStore<Bytes, byte[]>> materializedTwo;
        if (queryableNameTwo != null) {
            materializedTwo = Materialized.<Integer, String, KeyValueStore<Bytes, byte[]>>as(queryableNameTwo)
                .withKeySerde(serdeScope.decorateSerde(Serdes.Integer(), streamsConfig, true))
                .withValueSerde(serdeScope.decorateSerde(Serdes.String(), streamsConfig, false))
                .withCachingDisabled();
        } else {
            throw new RuntimeException("Current implementation of joinOnForeignKey requires a materialized store");
        }

        final Function<Float, String> tableOneKeyExtractor = value -> {
            System.err.println("!!! tableOneKeyExtractor:" + Integer.toString((int) value.floatValue()));
//            final StackTraceElement[] elements = Thread.currentThread().getStackTrace();
//            for (int i = 1; i < elements.length; i++) {
//                final StackTraceElement s = elements[i];
//                System.out.println("\tat " + s.getClassName() + "." + s.getMethodName() + "(" + s.getFileName() + ":" + s.getLineNumber() + ")");
//            }
            return Integer.toString((int) value.floatValue());
        };
        final Function<String, Integer> joinedTableKeyExtractor = value -> {
            System.err.println("!!! joinedTableKeyExtractor:" + value);
//            final StackTraceElement[] elements = Thread.currentThread().getStackTrace();
//            for (int i = 1; i < elements.length; i++) {
//                final StackTraceElement s = elements[i];
//                System.out.println("\tat " + s.getClassName() + "." + s.getMethodName() + "(" + s.getFileName() + ":" + s.getLineNumber() + ")");
//            }
            //Hardwired to return the desired foreign key as a test shortcut
            if (value.contains("value2=10"))
                return 10;
            else
                return 0;
        };

        final ValueJoiner<Float, Long, String> joiner = (value1, value2) -> {
            System.err.println("!!! joiner1: value1 " + value1 + "," + value2);
//            final StackTraceElement[] elements = Thread.currentThread().getStackTrace();
//            for (int i = 1; i < elements.length; i++) {
//                final StackTraceElement s = elements[i];
//                System.out.println("\tat " + s.getClassName() + "." + s.getMethodName() + "(" + s.getFileName() + ":" + s.getLineNumber() + ")");
//            }
            return "value1=" + value1 + ",value2=" + value2;
        };
        final ValueJoiner<String, String, String> joinerTwo = (value1, value2) -> {
            System.err.println("!!! joiner2: value1 " + value1 + "," + value2);
//            final StackTraceElement[] elements = Thread.currentThread().getStackTrace();
//            for (int i = 1; i < elements.length; i++) {
//                final StackTraceElement s = elements[i];
//                System.out.println("\tat " + s.getClassName() + "." + s.getMethodName() + "(" + s.getFileName() + ":" + s.getLineNumber() + ")");
//            }
            return value1 + ",value3=" + value2;
        };

        table1.join(table2, tableOneKeyExtractor, joiner, materialized)
            .join(table3, joinedTableKeyExtractor, joinerTwo, materializedTwo)
            .toStream()
            .to(OUTPUT,
                Produced.with(serdeScope.decorateSerde(Serdes.Integer(), streamsConfig, true),
                    serdeScope.decorateSerde(Serdes.String(), streamsConfig, false)));

        return new KafkaStreams(builder.build(streamsConfig), streamsConfig);
    }
}<|MERGE_RESOLUTION|>--- conflicted
+++ resolved
@@ -213,12 +213,8 @@
         streamsConfig.put(ConsumerConfig.AUTO_OFFSET_RESET_CONFIG, "earliest");
         streamsConfig.put(StreamsConfig.CACHE_MAX_BYTES_BUFFERING_CONFIG, 0);
         streamsConfig.put(StreamsConfig.COMMIT_INTERVAL_MS_CONFIG, 100L);
-<<<<<<< HEAD
         // increase the session timeout value, to avoid unnecessary rebalance
         streamsConfig.put(ConsumerConfig.SESSION_TIMEOUT_MS_CONFIG, 15000);
-=======
-
->>>>>>> 5936a249
         return streamsConfig;
     }
 
