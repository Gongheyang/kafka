/*
 * Licensed to the Apache Software Foundation (ASF) under one or more
 * contributor license agreements. See the NOTICE file distributed with
 * this work for additional information regarding copyright ownership.
 * The ASF licenses this file to You under the Apache License, Version 2.0
 * (the "License"); you may not use this file except in compliance with
 * the License. You may obtain a copy of the License at
 *
 *    http://www.apache.org/licenses/LICENSE-2.0
 *
 * Unless required by applicable law or agreed to in writing, software
 * distributed under the License is distributed on an "AS IS" BASIS,
 * WITHOUT WARRANTIES OR CONDITIONS OF ANY KIND, either express or implied.
 * See the License for the specific language governing permissions and
 * limitations under the License.
 */
package org.apache.kafka.streams.integration;

import static org.apache.kafka.streams.integration.utils.IntegrationTestUtils.safeUniqueTestName;
import static org.apache.kafka.streams.integration.utils.IntegrationTestUtils.startApplicationAndWaitUntilRunning;
import static org.hamcrest.MatcherAssert.assertThat;
import static org.hamcrest.Matchers.equalTo;
import static org.hamcrest.Matchers.is;
import static org.hamcrest.Matchers.notNullValue;
import static org.junit.Assert.assertTrue;

import java.time.Duration;
import java.util.ArrayList;
import java.util.Arrays;
import java.util.List;
import java.util.Properties;
import java.util.concurrent.Semaphore;
import java.util.concurrent.TimeUnit;
import java.util.stream.Collectors;
import java.util.stream.IntStream;
import org.apache.kafka.clients.consumer.ConsumerConfig;
import org.apache.kafka.clients.producer.ProducerConfig;
import org.apache.kafka.common.serialization.IntegerSerializer;
import org.apache.kafka.common.serialization.Serdes;
import org.apache.kafka.common.utils.Bytes;
import org.apache.kafka.common.utils.MockTime;
import org.apache.kafka.streams.KafkaStreams;
import org.apache.kafka.streams.KeyValue;
import org.apache.kafka.streams.StreamsBuilder;
import org.apache.kafka.streams.StreamsConfig;
import org.apache.kafka.streams.KeyQueryMetadata;
import org.apache.kafka.streams.integration.utils.EmbeddedKafkaCluster;
import org.apache.kafka.streams.integration.utils.IntegrationTestUtils;
import org.apache.kafka.streams.integration.utils.IntegrationTestUtils.TrackingStateRestoreListener;
import org.apache.kafka.streams.kstream.Consumed;
import org.apache.kafka.streams.kstream.Materialized;
import org.apache.kafka.streams.state.KeyValueStore;
import org.apache.kafka.streams.state.QueryableStoreTypes;
import org.apache.kafka.streams.state.ReadOnlyKeyValueStore;
import org.apache.kafka.test.IntegrationTest;
import org.apache.kafka.test.TestUtils;
import org.junit.After;
import org.junit.Before;
import org.junit.Rule;
import org.junit.Test;
import org.junit.experimental.categories.Category;
import org.junit.rules.TestName;

@Category(IntegrationTest.class)
public class OptimizedKTableIntegrationTest {
    private static final int NUM_BROKERS = 1;
    private static int port = 0;
    private static final String INPUT_TOPIC_NAME = "input-topic";
    private static final String TABLE_NAME = "source-table";

    @Rule
    public final EmbeddedKafkaCluster cluster = new EmbeddedKafkaCluster(NUM_BROKERS);

    @Rule
    public final TestName testName = new TestName();

    private final List<KafkaStreams> streamsToCleanup = new ArrayList<>();
    private final MockTime mockTime = cluster.time;

    @Before
    public void before() throws InterruptedException {
        cluster.createTopic(INPUT_TOPIC_NAME, 2, 1);
    }

    @After
    public void after() {
        for (final KafkaStreams kafkaStreams : streamsToCleanup) {
            kafkaStreams.close();
        }
    }

    @Test
    public void shouldApplyUpdatesToStandbyStore() throws Exception {
        final int batch1NumMessages = 100;
        final int batch2NumMessages = 100;
        final int key = 1;
        final Semaphore semaphore = new Semaphore(0);

        final StreamsBuilder builder = new StreamsBuilder();
        builder
            .table(INPUT_TOPIC_NAME, Consumed.with(Serdes.Integer(), Serdes.Integer()),
                Materialized.<Integer, Integer, KeyValueStore<Bytes, byte[]>>as(TABLE_NAME)
                    .withCachingDisabled())
            .toStream()
            .peek((k, v) -> semaphore.release());

        final KafkaStreams kafkaStreams1 = createKafkaStreams(builder, streamsConfiguration());
        final KafkaStreams kafkaStreams2 = createKafkaStreams(builder, streamsConfiguration());
        final List<KafkaStreams> kafkaStreamsList = Arrays.asList(kafkaStreams1, kafkaStreams2);
        final TrackingStateRestoreListener listener = new TrackingStateRestoreListener();

        kafkaStreamsList.forEach(kafkaStreams -> kafkaStreams.setGlobalStateRestoreListener(listener));
        startApplicationAndWaitUntilRunning(kafkaStreamsList, Duration.ofSeconds(60));

        produceValueRange(key, 0, batch1NumMessages);

        // Assert that all messages in the first batch were processed in a timely manner
        assertThat(semaphore.tryAcquire(batch1NumMessages, 60, TimeUnit.SECONDS), is(equalTo(true)));

        final ReadOnlyKeyValueStore<Integer, Integer> store1 = IntegrationTestUtils.getStore(TABLE_NAME, kafkaStreams1, QueryableStoreTypes.keyValueStore());
        final ReadOnlyKeyValueStore<Integer, Integer> store2 = IntegrationTestUtils.getStore(TABLE_NAME, kafkaStreams2, QueryableStoreTypes.keyValueStore());

        final boolean kafkaStreams1WasFirstActive;
        final KeyQueryMetadata keyQueryMetadata = kafkaStreams1.queryMetadataForKey(TABLE_NAME, key, (topic, somekey, value, numPartitions) -> 0);

        if ((keyQueryMetadata.getActiveHost().port() % 2) == 1) {
            kafkaStreams1WasFirstActive = true;
        } else {
            // Assert that data from the job was sent to the store
            assertThat(store2.get(key), is(notNullValue()));
            kafkaStreams1WasFirstActive = false;
        }

        final String unexpectedMsg = "We had an unexpected restore, current status is: \n"
                + "keyQueryMetadata: %s \n"
                + "kafkaStreams1 state: %s \n"
                + "kafkaStreams1 state: %s \n";

        // Assert that no restore has occurred, ensures that when we check later that the restore
        // notification actually came from after the rebalance.
<<<<<<< HEAD
        assertThat(String.format(unexpectedMsg, keyQueryMetadata, kafkaStreams1.state(), kafkaStreams2.state()),
                listener.startOffset, is(equalTo(0L)));
        assertThat(listener.totalNumRestored, is(equalTo(0L)));
=======
        assertTrue(listener.allStartOffsetsAtZero());
        assertThat(listener.totalNumRestored(), is(equalTo(0L)));
>>>>>>> 88fe466f

        // Assert that the current value in store reflects all messages being processed
        assertThat(kafkaStreams1WasFirstActive ? store1.get(key) : store2.get(key), is(equalTo(batch1NumMessages - 1)));

        if (kafkaStreams1WasFirstActive) {
            kafkaStreams1.close();
        } else {
            kafkaStreams2.close();
        }

        final ReadOnlyKeyValueStore<Integer, Integer> newActiveStore = kafkaStreams1WasFirstActive ? store2 : store1;
        TestUtils.retryOnExceptionWithTimeout(100, 60 * 1000, () -> {
            // Assert that after failover we have recovered to the last store write
            assertThat(newActiveStore.get(key), is(equalTo(batch1NumMessages - 1)));
        });

        final int totalNumMessages = batch1NumMessages + batch2NumMessages;

        produceValueRange(key, batch1NumMessages, totalNumMessages);

        // Assert that all messages in the second batch were processed in a timely manner
        assertThat(semaphore.tryAcquire(batch2NumMessages, 60, TimeUnit.SECONDS), is(equalTo(true)));

        TestUtils.retryOnExceptionWithTimeout(100, 60 * 1000, () -> {
            // Assert that the current value in store reflects all messages being processed
            assertThat(newActiveStore.get(key), is(equalTo(totalNumMessages - 1)));
        });
    }

    private void produceValueRange(final int key, final int start, final int endExclusive) throws Exception {
        final Properties producerProps = new Properties();
        producerProps.put(ProducerConfig.BOOTSTRAP_SERVERS_CONFIG, cluster.bootstrapServers());
        producerProps.put(ProducerConfig.KEY_SERIALIZER_CLASS_CONFIG, IntegerSerializer.class);
        producerProps.put(ProducerConfig.VALUE_SERIALIZER_CLASS_CONFIG, IntegerSerializer.class);

        IntegrationTestUtils.produceKeyValuesSynchronously(
            INPUT_TOPIC_NAME,
            IntStream.range(start, endExclusive)
                .mapToObj(i -> KeyValue.pair(key, i))
                .collect(Collectors.toList()),
            producerProps,
            mockTime);
    }

    private KafkaStreams createKafkaStreams(final StreamsBuilder builder, final Properties config) {
        final KafkaStreams streams = new KafkaStreams(builder.build(config), config);
        streamsToCleanup.add(streams);
        return streams;
    }


    private Properties streamsConfiguration() {
        final String safeTestName = safeUniqueTestName(getClass(), testName);
        final Properties config = new Properties();
        config.put(StreamsConfig.TOPOLOGY_OPTIMIZATION, StreamsConfig.OPTIMIZE);
        config.put(StreamsConfig.APPLICATION_ID_CONFIG, "app-" + safeTestName);
        config.put(StreamsConfig.APPLICATION_SERVER_CONFIG, "localhost:" + (++port));
        config.put(StreamsConfig.BOOTSTRAP_SERVERS_CONFIG, cluster.bootstrapServers());
        config.put(StreamsConfig.STATE_DIR_CONFIG, TestUtils.tempDirectory().getPath());
        config.put(StreamsConfig.DEFAULT_KEY_SERDE_CLASS_CONFIG, Serdes.Integer().getClass());
        config.put(StreamsConfig.DEFAULT_VALUE_SERDE_CLASS_CONFIG, Serdes.Integer().getClass());
        config.put(StreamsConfig.NUM_STANDBY_REPLICAS_CONFIG, 1);
        config.put(StreamsConfig.COMMIT_INTERVAL_MS_CONFIG, 100);
        config.put(StreamsConfig.CACHE_MAX_BYTES_BUFFERING_CONFIG, 0);
        config.put(ConsumerConfig.MAX_POLL_RECORDS_CONFIG, 100);
        config.put(ConsumerConfig.HEARTBEAT_INTERVAL_MS_CONFIG, 200);
        config.put(ConsumerConfig.SESSION_TIMEOUT_MS_CONFIG, 1000);
        return config;
    }
}<|MERGE_RESOLUTION|>--- conflicted
+++ resolved
@@ -131,21 +131,8 @@
             kafkaStreams1WasFirstActive = false;
         }
 
-        final String unexpectedMsg = "We had an unexpected restore, current status is: \n"
-                + "keyQueryMetadata: %s \n"
-                + "kafkaStreams1 state: %s \n"
-                + "kafkaStreams1 state: %s \n";
-
-        // Assert that no restore has occurred, ensures that when we check later that the restore
-        // notification actually came from after the rebalance.
-<<<<<<< HEAD
-        assertThat(String.format(unexpectedMsg, keyQueryMetadata, kafkaStreams1.state(), kafkaStreams2.state()),
-                listener.startOffset, is(equalTo(0L)));
-        assertThat(listener.totalNumRestored, is(equalTo(0L)));
-=======
         assertTrue(listener.allStartOffsetsAtZero());
         assertThat(listener.totalNumRestored(), is(equalTo(0L)));
->>>>>>> 88fe466f
 
         // Assert that the current value in store reflects all messages being processed
         assertThat(kafkaStreams1WasFirstActive ? store1.get(key) : store2.get(key), is(equalTo(batch1NumMessages - 1)));
