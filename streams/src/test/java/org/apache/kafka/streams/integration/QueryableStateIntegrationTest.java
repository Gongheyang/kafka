/*
 * Licensed to the Apache Software Foundation (ASF) under one or more
 * contributor license agreements. See the NOTICE file distributed with
 * this work for additional information regarding copyright ownership.
 * The ASF licenses this file to You under the Apache License, Version 2.0
 * (the "License"); you may not use this file except in compliance with
 * the License. You may obtain a copy of the License at
 *
 *    http://www.apache.org/licenses/LICENSE-2.0
 *
 * Unless required by applicable law or agreed to in writing, software
 * distributed under the License is distributed on an "AS IS" BASIS,
 * WITHOUT WARRANTIES OR CONDITIONS OF ANY KIND, either express or implied.
 * See the License for the specific language governing permissions and
 * limitations under the License.
 */
package org.apache.kafka.streams.integration;

import kafka.utils.MockTime;
import org.apache.kafka.clients.consumer.ConsumerConfig;
import org.apache.kafka.clients.producer.KafkaProducer;
import org.apache.kafka.clients.producer.ProducerConfig;
import org.apache.kafka.clients.producer.ProducerRecord;
import org.apache.kafka.common.serialization.LongDeserializer;
import org.apache.kafka.common.serialization.LongSerializer;
import org.apache.kafka.common.serialization.Serde;
import org.apache.kafka.common.serialization.Serdes;
import org.apache.kafka.common.serialization.StringDeserializer;
import org.apache.kafka.common.serialization.StringSerializer;
import org.apache.kafka.common.utils.Bytes;
import org.apache.kafka.streams.KafkaStreams;
import org.apache.kafka.streams.KeyValue;
import org.apache.kafka.streams.KafkaStreamsTest;
import org.apache.kafka.streams.StreamsBuilder;
import org.apache.kafka.streams.StreamsConfig;
import org.apache.kafka.streams.KeyQueryMetadata;
import org.apache.kafka.streams.KafkaStreams.State;
import org.apache.kafka.streams.LagInfo;
import org.apache.kafka.streams.errors.InvalidStateStoreException;
import org.apache.kafka.streams.integration.utils.EmbeddedKafkaCluster;
import org.apache.kafka.streams.integration.utils.IntegrationTestUtils;
import org.apache.kafka.streams.kstream.Consumed;
import org.apache.kafka.streams.kstream.KGroupedStream;
import org.apache.kafka.streams.kstream.KStream;
import org.apache.kafka.streams.kstream.KTable;
import org.apache.kafka.streams.kstream.Materialized;
import org.apache.kafka.streams.kstream.Predicate;
import org.apache.kafka.streams.kstream.Produced;
import org.apache.kafka.streams.kstream.TimeWindows;
import org.apache.kafka.streams.kstream.ValueMapper;
import org.apache.kafka.streams.state.QueryableStoreTypes;
import org.apache.kafka.streams.state.ReadOnlyKeyValueStore;
import org.apache.kafka.streams.state.StreamsMetadata;
import org.apache.kafka.streams.state.ReadOnlyWindowStore;
import org.apache.kafka.streams.state.WindowStoreIterator;
import org.apache.kafka.streams.state.KeyValueIterator;
import org.apache.kafka.streams.state.KeyValueStore;
import org.apache.kafka.test.IntegrationTest;
import org.apache.kafka.test.MockMapper;
import org.apache.kafka.test.NoRetryException;
import org.apache.kafka.test.TestUtils;
import org.junit.After;
import org.junit.Before;
import org.junit.ClassRule;
import org.junit.Rule;
import org.junit.Test;
import org.junit.experimental.categories.Category;
import org.junit.rules.TestName;
import org.slf4j.Logger;
import org.slf4j.LoggerFactory;

import java.io.BufferedReader;
import java.io.ByteArrayOutputStream;
import java.io.File;
import java.io.FileReader;
import java.io.IOException;
import java.io.PrintStream;
import java.io.StringReader;
import java.time.Duration;
import java.util.ArrayList;
import java.util.Arrays;
import java.util.Collections;
import java.util.Comparator;
import java.util.HashMap;
import java.util.HashSet;
import java.util.List;
import java.util.Map;
import java.util.Map.Entry;
import java.util.Objects;
import java.util.Properties;
import java.util.Set;
import java.util.TreeMap;
import java.util.TreeSet;
import java.util.concurrent.TimeUnit;
import java.util.concurrent.atomic.AtomicBoolean;

import static java.time.Duration.ofMillis;
import static java.time.Duration.ofSeconds;
import static java.time.Instant.ofEpochMilli;
import static org.apache.kafka.common.utils.Utils.mkSet;
import static org.apache.kafka.streams.integration.utils.IntegrationTestUtils.safeUniqueTestName;
import static org.apache.kafka.streams.integration.utils.IntegrationTestUtils.startApplicationAndWaitUntilRunning;
import static org.apache.kafka.streams.integration.utils.IntegrationTestUtils.waitForApplicationState;
import static org.apache.kafka.test.StreamsTestUtils.startKafkaStreamsAndWaitForRunningState;
import static org.apache.kafka.test.TestUtils.retryOnExceptionWithTimeout;
import static org.hamcrest.MatcherAssert.assertThat;
import static org.hamcrest.core.IsEqual.equalTo;
import static org.junit.Assert.assertEquals;
import static org.junit.Assert.assertNull;
import static org.junit.Assert.assertTrue;

@Category({IntegrationTest.class})
public class QueryableStateIntegrationTest {
    private static final Logger log = LoggerFactory.getLogger(QueryableStateIntegrationTest.class);

    private static final long DEFAULT_TIMEOUT_MS = 120 * 1000;

    private static final int NUM_BROKERS = 1;

    @ClassRule
    public static final EmbeddedKafkaCluster CLUSTER = new EmbeddedKafkaCluster(NUM_BROKERS);
    private static final int STREAM_THREE_PARTITIONS = 4;
    private final MockTime mockTime = CLUSTER.time;
    private String streamOne = "stream-one";
    private String streamTwo = "stream-two";
    private String streamThree = "stream-three";
    private String streamConcurrent = "stream-concurrent";
    private String outputTopic = "output";
    private String outputTopicConcurrent = "output-concurrent";
    private String outputTopicConcurrentWindowed = "output-concurrent-windowed";
    private String outputTopicThree = "output-three";
    // sufficiently large window size such that everything falls into 1 window
    private static final long WINDOW_SIZE = TimeUnit.MILLISECONDS.convert(2, TimeUnit.DAYS);
    private static final int STREAM_TWO_PARTITIONS = 2;
    private static final int NUM_REPLICAS = NUM_BROKERS;
    private Properties streamsConfiguration;
    private List<String> inputValues;
    private Set<String> inputValuesKeys;
    private KafkaStreams kafkaStreams;
    private Comparator<KeyValue<String, String>> stringComparator;
    private Comparator<KeyValue<String, Long>> stringLongComparator;

    private void createTopics() throws Exception {
        final String safeTestName = safeUniqueTestName(getClass(), testName);
        streamOne = streamOne + "-" + safeTestName;
        streamConcurrent = streamConcurrent + "-" + safeTestName;
        streamThree = streamThree + "-" + safeTestName;
        outputTopic = outputTopic + "-" + safeTestName;
        outputTopicConcurrent = outputTopicConcurrent + "-" + safeTestName;
        outputTopicConcurrentWindowed = outputTopicConcurrentWindowed + "-" + safeTestName;
        outputTopicThree = outputTopicThree + "-" + safeTestName;
        streamTwo = streamTwo + "-" + safeTestName;
        CLUSTER.createTopics(streamOne, streamConcurrent);
        CLUSTER.createTopic(streamTwo, STREAM_TWO_PARTITIONS, NUM_REPLICAS);
        CLUSTER.createTopic(streamThree, STREAM_THREE_PARTITIONS, 1);
        CLUSTER.createTopics(outputTopic, outputTopicConcurrent, outputTopicConcurrentWindowed, outputTopicThree);
    }

    /**
     * Try to read inputValues from {@code resources/QueryableStateIntegrationTest/inputValues.txt}, which might be useful
     * for larger scale testing. In case of exception, for instance if no such file can be read, return a small list
     * which satisfies all the prerequisites of the tests.
     */
    private List<String> getInputValues() {
        List<String> input = new ArrayList<>();
        final ClassLoader classLoader = getClass().getClassLoader();
        final String fileName = "QueryableStateIntegrationTest" + File.separator + "inputValues.txt";
        try (final BufferedReader reader = new BufferedReader(
            new FileReader(Objects.requireNonNull(classLoader.getResource(fileName)).getFile()))) {

            for (String line = reader.readLine(); line != null; line = reader.readLine()) {
                input.add(line);
            }
        } catch (final Exception e) {
            log.warn("Unable to read '{}{}{}'. Using default inputValues list", "resources", File.separator, fileName);
            input = Arrays.asList(
                        "hello world",
                        "all streams lead to kafka",
                        "streams",
                        "kafka streams",
                        "the cat in the hat",
                        "green eggs and ham",
                        "that Sam i am",
                        "up the creek without a paddle",
                        "run forest run",
                        "a tank full of gas",
                        "eat sleep rave repeat",
                        "one jolly sailor",
                        "king of the world");

        }
        return input;
    }

    @Rule
    public TestName testName = new TestName();

    @Before
    public void before() throws Exception {
        createTopics();
        streamsConfiguration = new Properties();
        final String safeTestName = safeUniqueTestName(getClass(), testName);

        streamsConfiguration.put(StreamsConfig.APPLICATION_ID_CONFIG, "app-" + safeTestName);
        streamsConfiguration.put(StreamsConfig.BOOTSTRAP_SERVERS_CONFIG, CLUSTER.bootstrapServers());
<<<<<<< HEAD
        streamsConfiguration.put(StreamsConfig.STATE_DIR_CONFIG, TestUtils.tempDirectory("state-" + applicationId).getPath());
=======
        streamsConfiguration.put(ConsumerConfig.AUTO_OFFSET_RESET_CONFIG, "earliest");
        streamsConfiguration.put(StreamsConfig.STATE_DIR_CONFIG, TestUtils.tempDirectory().getPath());
>>>>>>> 794648aa
        streamsConfiguration.put(StreamsConfig.DEFAULT_KEY_SERDE_CLASS_CONFIG, Serdes.String().getClass());
        streamsConfiguration.put(StreamsConfig.DEFAULT_VALUE_SERDE_CLASS_CONFIG, Serdes.String().getClass());
        streamsConfiguration.put(StreamsConfig.COMMIT_INTERVAL_MS_CONFIG, 100);
        streamsConfiguration.put(ConsumerConfig.AUTO_OFFSET_RESET_CONFIG, "earliest");

        stringComparator = Comparator.comparing((KeyValue<String, String> o) -> o.key).thenComparing(o -> o.value);
        stringLongComparator = Comparator.comparing((KeyValue<String, Long> o) -> o.key).thenComparingLong(o -> o.value);
        inputValues = getInputValues();
        inputValuesKeys = new HashSet<>();
        for (final String sentence : inputValues) {
            final String[] words = sentence.split("\\W+");
            Collections.addAll(inputValuesKeys, words);
        }
    }

    @After
    public void shutdown() throws Exception {
        if (kafkaStreams != null) {
            kafkaStreams.close(ofSeconds(30));
        }
        IntegrationTestUtils.purgeLocalStreamsState(streamsConfiguration);
    }

    /**
     * Creates a typical word count topology
     */
    private KafkaStreams createCountStream(final String inputTopic,
                                           final String outputTopic,
                                           final String windowOutputTopic,
                                           final String storeName,
                                           final String windowStoreName,
                                           final Properties streamsConfiguration) {
        final StreamsBuilder builder = new StreamsBuilder();
        final Serde<String> stringSerde = Serdes.String();
        final KStream<String, String> textLines = builder.stream(inputTopic, Consumed.with(stringSerde, stringSerde));

        final KGroupedStream<String, String> groupedByWord = textLines
            .flatMapValues((ValueMapper<String, Iterable<String>>) value -> Arrays.asList(value.split("\\W+")))
            .groupBy(MockMapper.selectValueMapper());

        // Create a State Store for the all time word count
        groupedByWord
            .count(Materialized.as(storeName + "-" + inputTopic))
            .toStream()
            .to(outputTopic, Produced.with(Serdes.String(), Serdes.Long()));

        // Create a Windowed State Store that contains the word count for every 1 minute
        groupedByWord
            .windowedBy(TimeWindows.of(ofMillis(WINDOW_SIZE)))
            .count(Materialized.as(windowStoreName + "-" + inputTopic))
            .toStream((key, value) -> key.key())
            .to(windowOutputTopic, Produced.with(Serdes.String(), Serdes.Long()));

        return new KafkaStreams(builder.build(), streamsConfiguration);
    }


    private void verifyOffsetLagFetch(final List<KafkaStreams> streamsList,
        final Set<String> stores,
        final List<Integer> partitionsPerStreamsInstance) {
        for (int i = 0; i < streamsList.size(); i++) {
            final Map<String, Map<Integer, LagInfo>> localLags = streamsList.get(i).allLocalStorePartitionLags();
            final int expectedPartitions = partitionsPerStreamsInstance.get(i);
            assertThat(localLags.values().stream().mapToInt(Map::size).sum(), equalTo(expectedPartitions));
            if (expectedPartitions > 0) {
                assertThat(localLags.keySet(), equalTo(stores));
            }
        }
    }

    @Deprecated // using KafkaStreams#metadataForKey
    private void verifyAllKVKeys(final List<KafkaStreams> streamsList,
                                 final KafkaStreams streams,
                                 final KafkaStreamsTest.StateListenerStub stateListener,
                                 final Set<String> keys,
                                 final String storeName,
                                 final long timeout,
                                 final boolean pickInstanceByPort) throws Exception {
        retryOnExceptionWithTimeout(timeout, () -> {
            final List<String> noMetadataKeys = new ArrayList<>();
            final List<String> nullStoreKeys = new ArrayList<>();
            final List<String> nullValueKeys = new ArrayList<>();
            final Map<String, Exception> exceptionalKeys = new TreeMap<>();
            final StringSerializer serializer = new StringSerializer();

            for (final String key: keys) {
                try {
                    final KeyQueryMetadata queryMetadata = streams.queryMetadataForKey(storeName, key, serializer);
                    final StreamsMetadata metadata = streams.metadataForKey(storeName, key, serializer);
                    if (queryMetadata == null || queryMetadata.equals(KeyQueryMetadata.NOT_AVAILABLE)) {
                        noMetadataKeys.add(key);
                        continue;
                    }
                    assertThat(metadata.hostInfo(), equalTo(queryMetadata.getActiveHost()));
                    if (!pickInstanceByPort) {
                        assertThat("Should have standbys to query from", !queryMetadata.getStandbyHosts().isEmpty());
                    }

                    final int index = queryMetadata.getActiveHost().port();
                    final KafkaStreams streamsWithKey = pickInstanceByPort ? streamsList.get(index) : streams;
                    final ReadOnlyKeyValueStore<String, Long> store =
                        IntegrationTestUtils.getStore(storeName, streamsWithKey, true, QueryableStoreTypes.keyValueStore());
                    if (store == null) {
                        nullStoreKeys.add(key);
                        continue;
                    }

                    if (store.get(key) == null) {
                        nullValueKeys.add(key);
                    }
                } catch (final InvalidStateStoreException e) {
                    if (stateListener.mapStates.get(KafkaStreams.State.REBALANCING) < 1) {
                        throw new NoRetryException(new AssertionError(
                            String.format("Received %s for key %s and expected at least one rebalancing state, but had none",
                                e.getClass().getName(), key)));
                    }
                } catch (final Exception e) {
                    exceptionalKeys.put(key, e);
                }
            }

            assertNoKVKeyFailures(storeName, timeout, noMetadataKeys, nullStoreKeys, nullValueKeys, exceptionalKeys);
        });
    }

    @Deprecated // using KafkaStreams#metadataForKey
    private void verifyAllWindowedKeys(final List<KafkaStreams> streamsList,
                                       final KafkaStreams streams,
                                       final KafkaStreamsTest.StateListenerStub stateListenerStub,
                                       final Set<String> keys,
                                       final String storeName,
                                       final Long from,
                                       final Long to,
                                       final long timeout,
                                       final boolean pickInstanceByPort) throws Exception {
        retryOnExceptionWithTimeout(timeout, () -> {
            final List<String> noMetadataKeys = new ArrayList<>();
            final List<String> nullStoreKeys = new ArrayList<>();
            final List<String> nullValueKeys = new ArrayList<>();
            final Map<String, Exception> exceptionalKeys = new TreeMap<>();
            final StringSerializer serializer = new StringSerializer();

            for (final String key: keys) {
                try {
                    final KeyQueryMetadata queryMetadata = streams.queryMetadataForKey(storeName, key, serializer);
                    final StreamsMetadata metadata = streams.metadataForKey(storeName, key, serializer);
                    if (queryMetadata == null || queryMetadata.equals(KeyQueryMetadata.NOT_AVAILABLE)) {
                        noMetadataKeys.add(key);
                        continue;
                    }
                    assertThat(metadata.hostInfo(), equalTo(queryMetadata.getActiveHost()));
                    if (pickInstanceByPort) {
                        assertThat(queryMetadata.getStandbyHosts().size(), equalTo(0));
                    } else {
                        assertThat("Should have standbys to query from", !queryMetadata.getStandbyHosts().isEmpty());
                    }

                    final int index = queryMetadata.getActiveHost().port();
                    final KafkaStreams streamsWithKey = pickInstanceByPort ? streamsList.get(index) : streams;
                    final ReadOnlyWindowStore<String, Long> store =
                        IntegrationTestUtils.getStore(storeName, streamsWithKey, true, QueryableStoreTypes.windowStore());
                    if (store == null) {
                        nullStoreKeys.add(key);
                        continue;
                    }

                    if (store.fetch(key, ofEpochMilli(from), ofEpochMilli(to)) == null) {
                        nullValueKeys.add(key);
                    }
                } catch (final InvalidStateStoreException e) {
                    // there must have been at least one rebalance state
                    if (stateListenerStub.mapStates.get(KafkaStreams.State.REBALANCING) < 1) {
                        throw new NoRetryException(new AssertionError(
                            String.format("Received %s for key %s and expected at least one rebalancing state, but had none",
                                e.getClass().getName(), key)));
                    }
                } catch (final Exception e) {
                    exceptionalKeys.put(key, e);
                }
            }

            assertNoKVKeyFailures(storeName, timeout, noMetadataKeys, nullStoreKeys, nullValueKeys, exceptionalKeys);
        });
    }

    private void assertNoKVKeyFailures(final String storeName,
                                       final long timeout,
                                       final List<String> noMetadataKeys,
                                       final List<String> nullStoreKeys,
                                       final List<String> nullValueKeys,
                                       final Map<String, Exception> exceptionalKeys) throws IOException {
        final StringBuilder reason = new StringBuilder();
        reason.append(String.format("Not all keys are available for store %s in %d ms", storeName, timeout));
        if (!noMetadataKeys.isEmpty()) {
            reason.append("\n    * No metadata is available for these keys: ").append(noMetadataKeys);
        }
        if (!nullStoreKeys.isEmpty()) {
            reason.append("\n    * No store is available for these keys: ").append(nullStoreKeys);
        }
        if (!nullValueKeys.isEmpty()) {
            reason.append("\n    * No value is available for these keys: ").append(nullValueKeys);
        }
        if (!exceptionalKeys.isEmpty()) {
            reason.append("\n    * Exceptions were raised for the following keys: ");
            for (final Entry<String, Exception> entry : exceptionalKeys.entrySet()) {
                reason.append(String.format("\n        %s:", entry.getKey()));

                final ByteArrayOutputStream baos = new ByteArrayOutputStream();
                final Exception exception = entry.getValue();

                exception.printStackTrace(new PrintStream(baos));
                try (final BufferedReader reader = new BufferedReader(new StringReader(baos.toString()))) {
                    String line = reader.readLine();
                    while (line != null) {
                        reason.append("\n            ").append(line);
                        line = reader.readLine();
                    }
                }
            }
        }

        assertThat(reason.toString(),
            noMetadataKeys.isEmpty() && nullStoreKeys.isEmpty() && nullValueKeys.isEmpty() && exceptionalKeys.isEmpty());
    }

    @Test
    public void shouldBeAbleToQueryDuringRebalance() throws Exception {
        final int numThreads = STREAM_TWO_PARTITIONS;
        final List<KafkaStreams> streamsList = new ArrayList<>(numThreads);
        final List<KafkaStreamsTest.StateListenerStub> listeners = new ArrayList<>(numThreads);

        final ProducerRunnable producerRunnable = new ProducerRunnable(streamThree, inputValues, 1);
        producerRunnable.run();

        // create stream threads
        final String storeName = "word-count-store";
        final String windowStoreName = "windowed-word-count-store";
        for (int i = 0; i < numThreads; i++) {
            final Properties props = (Properties) streamsConfiguration.clone();
            props.put(StreamsConfig.STATE_DIR_CONFIG, TestUtils.tempDirectory("shouldBeAbleToQueryDuringRebalance-" + i).getPath());
            props.put(StreamsConfig.APPLICATION_SERVER_CONFIG, "localhost:" + i);
            props.put(StreamsConfig.CLIENT_ID_CONFIG, "instance-" + i);
            final KafkaStreams streams =
                createCountStream(streamThree, outputTopicThree, outputTopicConcurrentWindowed, storeName, windowStoreName, props);
            final KafkaStreamsTest.StateListenerStub listener = new KafkaStreamsTest.StateListenerStub();
            streams.setStateListener(listener);
            listeners.add(listener);
            streamsList.add(streams);
        }
        startApplicationAndWaitUntilRunning(streamsList, Duration.ofSeconds(60));

        final Set<String> stores = mkSet(storeName + "-" + streamThree, windowStoreName + "-" + streamThree);
        verifyOffsetLagFetch(streamsList, stores, Arrays.asList(4, 4));

        try {
            waitUntilAtLeastNumRecordProcessed(outputTopicThree, 1);

            for (int i = 0; i < streamsList.size(); i++) {
                verifyAllKVKeys(
                    streamsList,
                    streamsList.get(i),
                    listeners.get(i),
                    inputValuesKeys,
                    storeName + "-" + streamThree,
                    DEFAULT_TIMEOUT_MS,
                    true);
                verifyAllWindowedKeys(
                    streamsList,
                    streamsList.get(i),
                    listeners.get(i),
                    inputValuesKeys,
                    windowStoreName + "-" + streamThree,
                    0L,
                    WINDOW_SIZE,
                    DEFAULT_TIMEOUT_MS,
                    true);
            }
            verifyOffsetLagFetch(streamsList, stores, Arrays.asList(4, 4));

            // kill N-1 threads
            for (int i = 1; i < streamsList.size(); i++) {
                final Duration closeTimeout = Duration.ofSeconds(60);
                assertThat(String.format("Streams instance %s did not close in %d ms", i, closeTimeout.toMillis()),
                    streamsList.get(i).close(closeTimeout));
            }

            waitForApplicationState(streamsList.subList(1, numThreads), State.NOT_RUNNING, Duration.ofSeconds(60));
            verifyOffsetLagFetch(streamsList, stores, Arrays.asList(4, 0));

            // It's not enough to assert that the first instance is RUNNING because it is possible
            // for the above checks to succeed while the instance is in a REBALANCING state.
            waitForApplicationState(streamsList.subList(0, 1), State.RUNNING, Duration.ofSeconds(60));
            verifyOffsetLagFetch(streamsList, stores, Arrays.asList(4, 0));

            // Even though the closed instance(s) are now in NOT_RUNNING there is no guarantee that
            // the running instance is aware of this, so we must run our follow up queries with
            // enough time for the shutdown to be detected.

            // query from the remaining thread
            verifyAllKVKeys(
                streamsList,
                streamsList.get(0),
                listeners.get(0),
                inputValuesKeys,
                storeName + "-" + streamThree,
                DEFAULT_TIMEOUT_MS,
                true);
            verifyAllWindowedKeys(
                streamsList,
                streamsList.get(0),
                listeners.get(0),
                inputValuesKeys,
                windowStoreName + "-" + streamThree,
                0L,
                WINDOW_SIZE,
                DEFAULT_TIMEOUT_MS,
                true);
            retryOnExceptionWithTimeout(DEFAULT_TIMEOUT_MS, () -> verifyOffsetLagFetch(streamsList, stores, Arrays.asList(8, 0)));
        } finally {
            for (final KafkaStreams streams : streamsList) {
                streams.close();
            }
        }
    }

    @Test
    public void shouldBeAbleQueryStandbyStateDuringRebalance() throws Exception {
        final int numThreads = STREAM_TWO_PARTITIONS;
        final List<KafkaStreams> streamsList = new ArrayList<>(numThreads);
        final List<KafkaStreamsTest.StateListenerStub> listeners = new ArrayList<>(numThreads);

        final ProducerRunnable producerRunnable = new ProducerRunnable(streamThree, inputValues, 1);
        producerRunnable.run();

        // create stream threads
        final String storeName = "word-count-store";
        final String windowStoreName = "windowed-word-count-store";
        final Set<String> stores = mkSet(storeName + "-" + streamThree, windowStoreName + "-" + streamThree);
        for (int i = 0; i < numThreads; i++) {
            final Properties props = (Properties) streamsConfiguration.clone();
            props.put(StreamsConfig.APPLICATION_SERVER_CONFIG, "localhost:" + i);
            props.put(StreamsConfig.CLIENT_ID_CONFIG, "instance-" + i);
            props.put(StreamsConfig.NUM_STANDBY_REPLICAS_CONFIG, 1);
            props.put(StreamsConfig.STATE_DIR_CONFIG, TestUtils.tempDirectory("shouldBeAbleQueryStandbyStateDuringRebalance-" + i).getPath());
            final KafkaStreams streams =
                createCountStream(streamThree, outputTopicThree, outputTopicConcurrentWindowed, storeName, windowStoreName, props);
            final KafkaStreamsTest.StateListenerStub listener = new KafkaStreamsTest.StateListenerStub();
            streams.setStateListener(listener);
            listeners.add(listener);
            streamsList.add(streams);
        }
        startApplicationAndWaitUntilRunning(streamsList, ofSeconds(60));
        verifyOffsetLagFetch(streamsList, stores, Arrays.asList(8, 8));

        try {
            waitUntilAtLeastNumRecordProcessed(outputTopicThree, 1);

            // Ensure each thread can serve all keys by itself; i.e standby replication works.
            for (int i = 0; i < streamsList.size(); i++) {
                verifyAllKVKeys(
                    streamsList,
                    streamsList.get(i),
                    listeners.get(i),
                    inputValuesKeys,
                    storeName + "-" + streamThree,
                    DEFAULT_TIMEOUT_MS,
                    false);
                verifyAllWindowedKeys(
                    streamsList,
                    streamsList.get(i),
                    listeners.get(i),
                    inputValuesKeys,
                    windowStoreName + "-" + streamThree,
                    0L,
                    WINDOW_SIZE,
                    DEFAULT_TIMEOUT_MS,
                    false);
            }
            verifyOffsetLagFetch(streamsList, stores, Arrays.asList(8, 8));

            // kill N-1 threads
            for (int i = 1; i < streamsList.size(); i++) {
                final Duration closeTimeout = Duration.ofSeconds(60);
                assertThat(String.format("Streams instance %s did not close in %d ms", i, closeTimeout.toMillis()),
                    streamsList.get(i).close(closeTimeout));
            }

            waitForApplicationState(streamsList.subList(1, numThreads), State.NOT_RUNNING, Duration.ofSeconds(60));
            verifyOffsetLagFetch(streamsList, stores, Arrays.asList(8, 0));

            // Now, confirm that all the keys are still queryable on the remaining thread, regardless of the state
            verifyAllKVKeys(
                streamsList,
                streamsList.get(0),
                listeners.get(0),
                inputValuesKeys,
                storeName + "-" + streamThree,
                DEFAULT_TIMEOUT_MS,
                false);
            verifyAllWindowedKeys(
                streamsList,
                streamsList.get(0),
                listeners.get(0),
                inputValuesKeys,
                windowStoreName + "-" + streamThree,
                0L,
                WINDOW_SIZE,
                DEFAULT_TIMEOUT_MS,
                false);

            retryOnExceptionWithTimeout(DEFAULT_TIMEOUT_MS, () -> verifyOffsetLagFetch(streamsList, stores, Arrays.asList(8, 0)));
        } finally {
            for (final KafkaStreams streams : streamsList) {
                streams.close();
            }
        }
    }

    @Test
    public void shouldAllowConcurrentAccesses() throws Exception {
        final int numIterations = 500000;
        final String storeName = "word-count-store";
        final String windowStoreName = "windowed-word-count-store";

        // send one round of records first to populate the stores
        ProducerRunnable producerRunnable = new ProducerRunnable(streamThree, inputValues, 1);
        producerRunnable.run();

        producerRunnable = new ProducerRunnable(streamConcurrent, inputValues, numIterations);
        final Thread producerThread = new Thread(producerRunnable);
        kafkaStreams = createCountStream(
            streamConcurrent,
            outputTopicConcurrent,
            outputTopicConcurrentWindowed,
            storeName,
            windowStoreName,
            streamsConfiguration);

        startKafkaStreamsAndWaitForRunningState(kafkaStreams);

        producerThread.start();

        try {
            waitUntilAtLeastNumRecordProcessed(outputTopicConcurrent, 1);
            
            final ReadOnlyKeyValueStore<String, Long> keyValueStore =
                IntegrationTestUtils.getStore(storeName + "-" + streamConcurrent, kafkaStreams, QueryableStoreTypes.keyValueStore());

            final ReadOnlyWindowStore<String, Long> windowStore =
                IntegrationTestUtils.getStore(windowStoreName + "-" + streamConcurrent, kafkaStreams, QueryableStoreTypes.windowStore());

            final Map<String, Long> expectedWindowState = new HashMap<>();
            final Map<String, Long> expectedCount = new HashMap<>();
            while (producerRunnable.getCurrIteration() < numIterations) {
                verifyGreaterOrEqual(inputValuesKeys.toArray(new String[0]), expectedWindowState,
                    expectedCount, windowStore, keyValueStore);
            }
        } finally {
            producerRunnable.shutdown();
            producerThread.interrupt();
            producerThread.join();
        }
    }

    @Test
    public void shouldBeAbleToQueryStateWithZeroSizedCache() throws Exception {
        verifyCanQueryState(0);
    }

    @Test
    public void shouldBeAbleToQueryStateWithNonZeroSizedCache() throws Exception {
        verifyCanQueryState(10 * 1024 * 1024);
    }

    @Test
    public void shouldBeAbleToQueryFilterState() throws Exception {
        streamsConfiguration.put(StreamsConfig.DEFAULT_KEY_SERDE_CLASS_CONFIG, Serdes.String().getClass());
        streamsConfiguration.put(StreamsConfig.DEFAULT_VALUE_SERDE_CLASS_CONFIG, Serdes.Long().getClass());
        final StreamsBuilder builder = new StreamsBuilder();
        final String[] keys = {"hello", "goodbye", "welcome", "go", "kafka"};
        final Set<KeyValue<String, Long>> batch1 = new HashSet<>(
            Arrays.asList(
                new KeyValue<>(keys[0], 1L),
                new KeyValue<>(keys[1], 1L),
                new KeyValue<>(keys[2], 3L),
                new KeyValue<>(keys[3], 5L),
                new KeyValue<>(keys[4], 2L))
        );
        final Set<KeyValue<String, Long>> expectedBatch1 =
            new HashSet<>(Collections.singleton(new KeyValue<>(keys[4], 2L)));

        IntegrationTestUtils.produceKeyValuesSynchronously(
            streamOne,
            batch1,
            TestUtils.producerConfig(
                CLUSTER.bootstrapServers(),
                StringSerializer.class,
                LongSerializer.class,
                new Properties()),
            mockTime);
        final Predicate<String, Long> filterPredicate = (key, value) -> key.contains("kafka");
        final KTable<String, Long> t1 = builder.table(streamOne);
        final KTable<String, Long> t2 = t1.filter(filterPredicate, Materialized.as("queryFilter"));
        t1.filterNot(filterPredicate, Materialized.as("queryFilterNot"));
        t2.toStream().to(outputTopic);

        kafkaStreams = new KafkaStreams(builder.build(), streamsConfiguration);
        startKafkaStreamsAndWaitForRunningState(kafkaStreams);

        waitUntilAtLeastNumRecordProcessed(outputTopic, 1);

        final ReadOnlyKeyValueStore<String, Long> myFilterStore =
            IntegrationTestUtils.getStore("queryFilter", kafkaStreams, QueryableStoreTypes.keyValueStore());

        final ReadOnlyKeyValueStore<String, Long> myFilterNotStore =
            IntegrationTestUtils.getStore("queryFilterNot", kafkaStreams, QueryableStoreTypes.keyValueStore());

        for (final KeyValue<String, Long> expectedEntry : expectedBatch1) {
            TestUtils.waitForCondition(() -> expectedEntry.value.equals(myFilterStore.get(expectedEntry.key)),
                    "Cannot get expected result");
        }
        for (final KeyValue<String, Long> batchEntry : batch1) {
            if (!expectedBatch1.contains(batchEntry)) {
                TestUtils.waitForCondition(() -> myFilterStore.get(batchEntry.key) == null,
                        "Cannot get null result");
            }
        }

        for (final KeyValue<String, Long> expectedEntry : expectedBatch1) {
            TestUtils.waitForCondition(() -> myFilterNotStore.get(expectedEntry.key) == null,
                    "Cannot get null result");
        }
        for (final KeyValue<String, Long> batchEntry : batch1) {
            if (!expectedBatch1.contains(batchEntry)) {
                TestUtils.waitForCondition(() -> batchEntry.value.equals(myFilterNotStore.get(batchEntry.key)),
                        "Cannot get expected result");
            }
        }
    }

    @Test
    public void shouldBeAbleToQueryMapValuesState() throws Exception {
        streamsConfiguration.put(StreamsConfig.DEFAULT_KEY_SERDE_CLASS_CONFIG, Serdes.String().getClass());
        streamsConfiguration.put(StreamsConfig.DEFAULT_VALUE_SERDE_CLASS_CONFIG, Serdes.String().getClass());
        final StreamsBuilder builder = new StreamsBuilder();
        final String[] keys = {"hello", "goodbye", "welcome", "go", "kafka"};
        final Set<KeyValue<String, String>> batch1 = new HashSet<>(
            Arrays.asList(
                new KeyValue<>(keys[0], "1"),
                new KeyValue<>(keys[1], "1"),
                new KeyValue<>(keys[2], "3"),
                new KeyValue<>(keys[3], "5"),
                new KeyValue<>(keys[4], "2"))
        );

        IntegrationTestUtils.produceKeyValuesSynchronously(
            streamOne,
            batch1,
            TestUtils.producerConfig(
                CLUSTER.bootstrapServers(),
                StringSerializer.class,
                StringSerializer.class,
                new Properties()),
            mockTime);

        final KTable<String, String> t1 = builder.table(streamOne);
        t1
            .mapValues(
                (ValueMapper<String, Long>) Long::valueOf,
                Materialized.<String, Long, KeyValueStore<Bytes, byte[]>>as("queryMapValues").withValueSerde(Serdes.Long()))
            .toStream()
            .to(outputTopic, Produced.with(Serdes.String(), Serdes.Long()));

        kafkaStreams = new KafkaStreams(builder.build(), streamsConfiguration);
        startKafkaStreamsAndWaitForRunningState(kafkaStreams);

        waitUntilAtLeastNumRecordProcessed(outputTopic, 5);

        final ReadOnlyKeyValueStore<String, Long> myMapStore =
            IntegrationTestUtils.getStore("queryMapValues", kafkaStreams, QueryableStoreTypes.keyValueStore());

        for (final KeyValue<String, String> batchEntry : batch1) {
            assertEquals(Long.valueOf(batchEntry.value), myMapStore.get(batchEntry.key));
        }
    }

    @Test
    public void shouldBeAbleToQueryMapValuesAfterFilterState() throws Exception {
        streamsConfiguration.put(StreamsConfig.DEFAULT_KEY_SERDE_CLASS_CONFIG, Serdes.String().getClass());
        streamsConfiguration.put(StreamsConfig.DEFAULT_VALUE_SERDE_CLASS_CONFIG, Serdes.String().getClass());
        final StreamsBuilder builder = new StreamsBuilder();
        final String[] keys = {"hello", "goodbye", "welcome", "go", "kafka"};
        final Set<KeyValue<String, String>> batch1 = new HashSet<>(
            Arrays.asList(
                new KeyValue<>(keys[0], "1"),
                new KeyValue<>(keys[1], "1"),
                new KeyValue<>(keys[2], "3"),
                new KeyValue<>(keys[3], "5"),
                new KeyValue<>(keys[4], "2"))
        );
        final Set<KeyValue<String, Long>> expectedBatch1 =
            new HashSet<>(Collections.singleton(new KeyValue<>(keys[4], 2L)));

        IntegrationTestUtils.produceKeyValuesSynchronously(
            streamOne,
            batch1,
            TestUtils.producerConfig(
                CLUSTER.bootstrapServers(),
                StringSerializer.class,
                StringSerializer.class,
                new Properties()),
            mockTime);

        final Predicate<String, String> filterPredicate = (key, value) -> key.contains("kafka");
        final KTable<String, String> t1 = builder.table(streamOne);
        final KTable<String, String> t2 = t1.filter(filterPredicate, Materialized.as("queryFilter"));
        final KTable<String, Long> t3 = t2
            .mapValues(
                (ValueMapper<String, Long>) Long::valueOf,
                Materialized.<String, Long, KeyValueStore<Bytes, byte[]>>as("queryMapValues").withValueSerde(Serdes.Long()));
        t3.toStream().to(outputTopic, Produced.with(Serdes.String(), Serdes.Long()));

        kafkaStreams = new KafkaStreams(builder.build(), streamsConfiguration);
        startKafkaStreamsAndWaitForRunningState(kafkaStreams);

        waitUntilAtLeastNumRecordProcessed(outputTopic, 1);

        final ReadOnlyKeyValueStore<String, Long> myMapStore =
            IntegrationTestUtils.getStore("queryMapValues", kafkaStreams, QueryableStoreTypes.keyValueStore());

        for (final KeyValue<String, Long> expectedEntry : expectedBatch1) {
            assertEquals(expectedEntry.value, myMapStore.get(expectedEntry.key));
        }
        for (final KeyValue<String, String> batchEntry : batch1) {
            final KeyValue<String, Long> batchEntryMapValue =
                new KeyValue<>(batchEntry.key, Long.valueOf(batchEntry.value));
            if (!expectedBatch1.contains(batchEntryMapValue)) {
                assertNull(myMapStore.get(batchEntry.key));
            }
        }
    }

    private void verifyCanQueryState(final int cacheSizeBytes) throws Exception {
        streamsConfiguration.put(StreamsConfig.CACHE_MAX_BYTES_BUFFERING_CONFIG, cacheSizeBytes);
        final StreamsBuilder builder = new StreamsBuilder();
        final String[] keys = {"hello", "goodbye", "welcome", "go", "kafka"};

        final Set<KeyValue<String, String>> batch1 = new TreeSet<>(stringComparator);
        batch1.addAll(Arrays.asList(
            new KeyValue<>(keys[0], "hello"),
            new KeyValue<>(keys[1], "goodbye"),
            new KeyValue<>(keys[2], "welcome"),
            new KeyValue<>(keys[3], "go"),
            new KeyValue<>(keys[4], "kafka")));

        final Set<KeyValue<String, Long>> expectedCount = new TreeSet<>(stringLongComparator);
        for (final String key : keys) {
            expectedCount.add(new KeyValue<>(key, 1L));
        }

        IntegrationTestUtils.produceKeyValuesSynchronously(
                streamOne,
                batch1,
                TestUtils.producerConfig(
                CLUSTER.bootstrapServers(),
                StringSerializer.class,
                StringSerializer.class,
                new Properties()),
                mockTime);

        final KStream<String, String> s1 = builder.stream(streamOne);

        // Non Windowed
        final String storeName = "my-count";
        s1.groupByKey()
            .count(Materialized.as(storeName))
            .toStream()
            .to(outputTopic, Produced.with(Serdes.String(), Serdes.Long()));

        final String windowStoreName = "windowed-count";
        s1.groupByKey()
            .windowedBy(TimeWindows.of(ofMillis(WINDOW_SIZE)))
            .count(Materialized.as(windowStoreName));
        kafkaStreams = new KafkaStreams(builder.build(), streamsConfiguration);
        startKafkaStreamsAndWaitForRunningState(kafkaStreams);

        waitUntilAtLeastNumRecordProcessed(outputTopic, 1);

        final ReadOnlyKeyValueStore<String, Long> myCount =
            IntegrationTestUtils.getStore(storeName, kafkaStreams, QueryableStoreTypes.keyValueStore());

        final ReadOnlyWindowStore<String, Long> windowStore =
            IntegrationTestUtils.getStore(windowStoreName, kafkaStreams, QueryableStoreTypes.windowStore());

        verifyCanGetByKey(keys,
            expectedCount,
            expectedCount,
            windowStore,
            myCount);

        verifyRangeAndAll(expectedCount, myCount);
    }

    @Test
    public void shouldNotMakeStoreAvailableUntilAllStoresAvailable() throws Exception {
        final StreamsBuilder builder = new StreamsBuilder();
        final KStream<String, String> stream = builder.stream(streamThree);

        final String storeName = "count-by-key";
        stream.groupByKey().count(Materialized.as(storeName));
        kafkaStreams = new KafkaStreams(builder.build(), streamsConfiguration);
        startKafkaStreamsAndWaitForRunningState(kafkaStreams);

        final KeyValue<String, String> hello = KeyValue.pair("hello", "hello");
        IntegrationTestUtils.produceKeyValuesSynchronously(
                streamThree,
                Arrays.asList(hello, hello, hello, hello, hello, hello, hello, hello),
                TestUtils.producerConfig(
                        CLUSTER.bootstrapServers(),
                        StringSerializer.class,
                        StringSerializer.class,
                        new Properties()),
                mockTime);

        final int maxWaitMs = 30000;

        final ReadOnlyKeyValueStore<String, Long> store =
            IntegrationTestUtils.getStore(storeName, kafkaStreams, QueryableStoreTypes.keyValueStore());

        TestUtils.waitForCondition(
            () -> Long.valueOf(8).equals(store.get("hello")),
            maxWaitMs,
            "wait for count to be 8");

        // close stream
        kafkaStreams.close();

        // start again, and since it may take time to restore we wait for it to transit to RUNNING a bit longer
        kafkaStreams = new KafkaStreams(builder.build(), streamsConfiguration);
        startKafkaStreamsAndWaitForRunningState(kafkaStreams, maxWaitMs);

        // make sure we never get any value other than 8 for hello
        TestUtils.waitForCondition(
            () -> {
                try {
                    assertEquals(8L, IntegrationTestUtils.getStore(storeName, kafkaStreams, QueryableStoreTypes.keyValueStore()).get("hello"));
                    return true;
                } catch (final InvalidStateStoreException ise) {
                    return false;
                }
            },
            maxWaitMs,
            "waiting for store " + storeName);

    }

    @Test
    public void shouldAllowToQueryAfterThreadDied() throws Exception {
        final AtomicBoolean beforeFailure = new AtomicBoolean(true);
        final AtomicBoolean failed = new AtomicBoolean(false);
        final String storeName = "store";

        final StreamsBuilder builder = new StreamsBuilder();
        final KStream<String, String> input = builder.stream(streamOne);
        input
            .groupByKey()
            .reduce((value1, value2) -> {
                if (value1.length() > 1) {
                    if (beforeFailure.compareAndSet(true, false)) {
                        throw new RuntimeException("Injected test exception");
                    }
                }
                return value1 + value2;
            }, Materialized.as(storeName))
            .toStream()
            .to(outputTopic);

        streamsConfiguration.put(StreamsConfig.NUM_STREAM_THREADS_CONFIG, 2);
        kafkaStreams = new KafkaStreams(builder.build(), streamsConfiguration);
        kafkaStreams.setUncaughtExceptionHandler((t, e) -> failed.set(true));

        // since we start with two threads, wait for a bit longer for both of them to transit to running
        startKafkaStreamsAndWaitForRunningState(kafkaStreams, 30000);

        IntegrationTestUtils.produceKeyValuesSynchronously(
            streamOne,
            Arrays.asList(
                KeyValue.pair("a", "1"),
                KeyValue.pair("a", "2"),
                KeyValue.pair("b", "3"),
                KeyValue.pair("b", "4")),
            TestUtils.producerConfig(
                CLUSTER.bootstrapServers(),
                StringSerializer.class,
                StringSerializer.class,
                new Properties()),
            mockTime);

        final int maxWaitMs = 30000;

        final ReadOnlyKeyValueStore<String, String> store =
            IntegrationTestUtils.getStore(storeName, kafkaStreams, QueryableStoreTypes.keyValueStore());

        TestUtils.waitForCondition(
            () -> "12".equals(store.get("a")) && "34".equals(store.get("b")),
            maxWaitMs,
            "wait for agg to be <a,12> and <b,34>");

        IntegrationTestUtils.produceKeyValuesSynchronously(
            streamOne,
            Collections.singleton(KeyValue.pair("a", "5")),
            TestUtils.producerConfig(
                CLUSTER.bootstrapServers(),
                StringSerializer.class,
                StringSerializer.class,
                new Properties()),
            mockTime);

        TestUtils.waitForCondition(
            failed::get,
            maxWaitMs,
            "wait for thread to fail");

        final ReadOnlyKeyValueStore<String, String> store2 =
            IntegrationTestUtils.getStore(storeName, kafkaStreams, QueryableStoreTypes.keyValueStore());

        try {
            TestUtils.waitForCondition(
                () -> ("125".equals(store2.get("a"))
                    || "1225".equals(store2.get("a"))
                    || "12125".equals(store2.get("a")))
                    &&
                    ("34".equals(store2.get("b"))
                    || "344".equals(store2.get("b"))
                    || "3434".equals(store2.get("b"))),
                maxWaitMs,
                "wait for agg to be <a,125>||<a,1225>||<a,12125> and <b,34>||<b,344>||<b,3434>");
        } catch (final Throwable t) {
            throw new RuntimeException("Store content is a: " + store2.get("a") + "; b: " + store2.get("b"), t);
        }
    }

    private void verifyRangeAndAll(final Set<KeyValue<String, Long>> expectedCount,
                                   final ReadOnlyKeyValueStore<String, Long> myCount) {
        final Set<KeyValue<String, Long>> countRangeResults = new TreeSet<>(stringLongComparator);
        final Set<KeyValue<String, Long>> countAllResults = new TreeSet<>(stringLongComparator);
        final Set<KeyValue<String, Long>> expectedRangeResults = new TreeSet<>(stringLongComparator);

        expectedRangeResults.addAll(Arrays.asList(
            new KeyValue<>("hello", 1L),
            new KeyValue<>("go", 1L),
            new KeyValue<>("goodbye", 1L),
            new KeyValue<>("kafka", 1L)
        ));

        try (final KeyValueIterator<String, Long> range = myCount.range("go", "kafka")) {
            while (range.hasNext()) {
                countRangeResults.add(range.next());
            }
        }

        try (final KeyValueIterator<String, Long> all = myCount.all()) {
            while (all.hasNext()) {
                countAllResults.add(all.next());
            }
        }

        assertThat(countRangeResults, equalTo(expectedRangeResults));
        assertThat(countAllResults, equalTo(expectedCount));
    }

    private void verifyCanGetByKey(final String[] keys,
                                   final Set<KeyValue<String, Long>> expectedWindowState,
                                   final Set<KeyValue<String, Long>> expectedCount,
                                   final ReadOnlyWindowStore<String, Long> windowStore,
                                   final ReadOnlyKeyValueStore<String, Long> myCount) throws Exception {
        final Set<KeyValue<String, Long>> windowState = new TreeSet<>(stringLongComparator);
        final Set<KeyValue<String, Long>> countState = new TreeSet<>(stringLongComparator);

        final long timeout = System.currentTimeMillis() + 30000;
        while ((windowState.size() < keys.length ||
            countState.size() < keys.length) &&
            System.currentTimeMillis() < timeout) {
            Thread.sleep(10);
            for (final String key : keys) {
                windowState.addAll(fetch(windowStore, key));
                final Long value = myCount.get(key);
                if (value != null) {
                    countState.add(new KeyValue<>(key, value));
                }
            }
        }
        assertThat(windowState, equalTo(expectedWindowState));
        assertThat(countState, equalTo(expectedCount));
    }

    /**
     * Verify that the new count is greater than or equal to the previous count.
     * Note: this method changes the values in expectedWindowState and expectedCount
     *
     * @param keys                  All the keys we ever expect to find
     * @param expectedWindowedCount Expected windowed count
     * @param expectedCount         Expected count
     * @param windowStore           Window Store
     * @param keyValueStore         Key-value store
     */
    private void verifyGreaterOrEqual(final String[] keys,
                                      final Map<String, Long> expectedWindowedCount,
                                      final Map<String, Long> expectedCount,
                                      final ReadOnlyWindowStore<String, Long> windowStore,
                                      final ReadOnlyKeyValueStore<String, Long> keyValueStore) {
        final Map<String, Long> windowState = new HashMap<>();
        final Map<String, Long> countState = new HashMap<>();

        for (final String key : keys) {
            final Map<String, Long> map = fetchMap(windowStore, key);
            windowState.putAll(map);
            final Long value = keyValueStore.get(key);
            if (value != null) {
                countState.put(key, value);
            }
        }

        for (final Map.Entry<String, Long> actualWindowStateEntry : windowState.entrySet()) {
            if (expectedWindowedCount.containsKey(actualWindowStateEntry.getKey())) {
                final Long expectedValue = expectedWindowedCount.get(actualWindowStateEntry.getKey());
                assertTrue(actualWindowStateEntry.getValue() >= expectedValue);
            }
            // return this for next round of comparisons
            expectedWindowedCount.put(actualWindowStateEntry.getKey(), actualWindowStateEntry.getValue());
        }

        for (final Map.Entry<String, Long> actualCountStateEntry : countState.entrySet()) {
            if (expectedCount.containsKey(actualCountStateEntry.getKey())) {
                final Long expectedValue = expectedCount.get(actualCountStateEntry.getKey());
                assertTrue(actualCountStateEntry.getValue() >= expectedValue);
            }
            // return this for next round of comparisons
            expectedCount.put(actualCountStateEntry.getKey(), actualCountStateEntry.getValue());
        }

    }

    private void waitUntilAtLeastNumRecordProcessed(final String topic,
                                                    final int numRecs) throws Exception {
        final long timeout = DEFAULT_TIMEOUT_MS;
        final Properties config = new Properties();
        config.setProperty(ConsumerConfig.BOOTSTRAP_SERVERS_CONFIG, CLUSTER.bootstrapServers());
        config.setProperty(ConsumerConfig.GROUP_ID_CONFIG, "queryable-state-consumer");
        config.setProperty(ConsumerConfig.AUTO_OFFSET_RESET_CONFIG, "earliest");
        config.setProperty(ConsumerConfig.KEY_DESERIALIZER_CLASS_CONFIG, StringDeserializer.class.getName());
        config.setProperty(ConsumerConfig.VALUE_DESERIALIZER_CLASS_CONFIG, LongDeserializer.class.getName());
        IntegrationTestUtils.waitUntilMinValuesRecordsReceived(
            config,
            topic,
            numRecs,
            timeout);
    }

    private Set<KeyValue<String, Long>> fetch(final ReadOnlyWindowStore<String, Long> store,
                                              final String key) {
        final WindowStoreIterator<Long> fetch =
            store.fetch(key, ofEpochMilli(0), ofEpochMilli(System.currentTimeMillis()));
        if (fetch.hasNext()) {
            final KeyValue<Long, Long> next = fetch.next();
            return Collections.singleton(KeyValue.pair(key, next.value));
        }
        return Collections.emptySet();
    }

    private Map<String, Long> fetchMap(final ReadOnlyWindowStore<String, Long> store,
                                       final String key) {
        final WindowStoreIterator<Long> fetch =
            store.fetch(key, ofEpochMilli(0), ofEpochMilli(System.currentTimeMillis()));
        if (fetch.hasNext()) {
            final KeyValue<Long, Long> next = fetch.next();
            return Collections.singletonMap(key, next.value);
        }
        return Collections.emptyMap();
    }

    /**
     * A class that periodically produces records in a separate thread
     */
    private class ProducerRunnable implements Runnable {
        private final String topic;
        private final List<String> inputValues;
        private final int numIterations;
        private int currIteration = 0;
        boolean shutdown = false;

        ProducerRunnable(final String topic,
                         final List<String> inputValues,
                         final int numIterations) {
            this.topic = topic;
            this.inputValues = inputValues;
            this.numIterations = numIterations;
        }

        private synchronized void incrementIteration() {
            currIteration++;
        }

        synchronized int getCurrIteration() {
            return currIteration;
        }

        synchronized void shutdown() {
            shutdown = true;
        }

        @Override
        public void run() {
            final Properties producerConfig = new Properties();
            producerConfig.put(ProducerConfig.BOOTSTRAP_SERVERS_CONFIG, CLUSTER.bootstrapServers());
            producerConfig.put(ProducerConfig.ACKS_CONFIG, "all");
            producerConfig.put(ProducerConfig.KEY_SERIALIZER_CLASS_CONFIG, StringSerializer.class);
            producerConfig.put(ProducerConfig.VALUE_SERIALIZER_CLASS_CONFIG, StringSerializer.class);

            try (final KafkaProducer<String, String> producer =
                     new KafkaProducer<>(producerConfig, new StringSerializer(), new StringSerializer())) {

                while (getCurrIteration() < numIterations && !shutdown) {
                    for (final String value : inputValues) {
                        producer.send(new ProducerRecord<>(topic, value));
                    }
                    incrementIteration();
                }
                producer.flush();
            }
        }
    }

}<|MERGE_RESOLUTION|>--- conflicted
+++ resolved
@@ -203,12 +203,7 @@
 
         streamsConfiguration.put(StreamsConfig.APPLICATION_ID_CONFIG, "app-" + safeTestName);
         streamsConfiguration.put(StreamsConfig.BOOTSTRAP_SERVERS_CONFIG, CLUSTER.bootstrapServers());
-<<<<<<< HEAD
-        streamsConfiguration.put(StreamsConfig.STATE_DIR_CONFIG, TestUtils.tempDirectory("state-" + applicationId).getPath());
-=======
-        streamsConfiguration.put(ConsumerConfig.AUTO_OFFSET_RESET_CONFIG, "earliest");
         streamsConfiguration.put(StreamsConfig.STATE_DIR_CONFIG, TestUtils.tempDirectory().getPath());
->>>>>>> 794648aa
         streamsConfiguration.put(StreamsConfig.DEFAULT_KEY_SERDE_CLASS_CONFIG, Serdes.String().getClass());
         streamsConfiguration.put(StreamsConfig.DEFAULT_VALUE_SERDE_CLASS_CONFIG, Serdes.String().getClass());
         streamsConfiguration.put(StreamsConfig.COMMIT_INTERVAL_MS_CONFIG, 100);
@@ -637,7 +632,7 @@
         ProducerRunnable producerRunnable = new ProducerRunnable(streamThree, inputValues, 1);
         producerRunnable.run();
 
-        producerRunnable = new ProducerRunnable(streamConcurrent, inputValues, numIterations);
+        producerRunnable = new ProducerRunnable(streamConcurrent, inputValues, numIterations - 1);
         final Thread producerThread = new Thread(producerRunnable);
         kafkaStreams = createCountStream(
             streamConcurrent,
@@ -1237,7 +1232,6 @@
                     }
                     incrementIteration();
                 }
-                producer.flush();
             }
         }
     }
