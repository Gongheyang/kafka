/*
 * Licensed to the Apache Software Foundation (ASF) under one or more
 * contributor license agreements. See the NOTICE file distributed with
 * this work for additional information regarding copyright ownership.
 * The ASF licenses this file to You under the Apache License, Version 2.0
 * (the "License"); you may not use this file except in compliance with
 * the License. You may obtain a copy of the License at
 *
 *    http://www.apache.org/licenses/LICENSE-2.0
 *
 * Unless required by applicable law or agreed to in writing, software
 * distributed under the License is distributed on an "AS IS" BASIS,
 * WITHOUT WARRANTIES OR CONDITIONS OF ANY KIND, either express or implied.
 * See the License for the specific language governing permissions and
 * limitations under the License.
 */
package org.apache.kafka.streams.integration.utils;

import kafka.testkit.KafkaClusterTestKit;
import kafka.testkit.TestKitNodes;

import org.apache.kafka.clients.CommonClientConfigs;
import org.apache.kafka.clients.admin.Admin;
import org.apache.kafka.clients.admin.Config;
import org.apache.kafka.clients.admin.ConfigEntry;
import org.apache.kafka.clients.admin.ListTopicsOptions;
import org.apache.kafka.clients.admin.NewTopic;
import org.apache.kafka.clients.consumer.Consumer;
import org.apache.kafka.clients.consumer.ConsumerRebalanceListener;
import org.apache.kafka.clients.consumer.ConsumerRecords;
import org.apache.kafka.clients.consumer.KafkaConsumer;
import org.apache.kafka.clients.producer.KafkaProducer;
import org.apache.kafka.clients.producer.ProducerConfig;
import org.apache.kafka.clients.producer.ProducerRecord;
import org.apache.kafka.common.KafkaException;
import org.apache.kafka.common.config.ConfigResource;
import org.apache.kafka.common.config.SslConfigs;
import org.apache.kafka.common.config.types.Password;
import org.apache.kafka.common.errors.InvalidReplicationFactorException;
import org.apache.kafka.common.errors.TopicExistsException;
import org.apache.kafka.common.errors.UnknownTopicOrPartitionException;
import org.apache.kafka.common.serialization.ByteArraySerializer;
import org.apache.kafka.common.utils.Utils;
import org.apache.kafka.coordinator.group.GroupCoordinatorConfig;
import org.apache.kafka.coordinator.transaction.TransactionLogConfig;
import org.apache.kafka.network.SocketServerConfigs;
import org.apache.kafka.server.config.ServerConfigs;
import org.apache.kafka.server.config.ServerLogConfigs;
import org.apache.kafka.server.util.MockTime;
import org.apache.kafka.storage.internals.log.CleanerConfig;
import org.apache.kafka.test.TestCondition;
import org.apache.kafka.test.TestUtils;

import org.slf4j.Logger;
import org.slf4j.LoggerFactory;

import java.time.Duration;
import java.util.Arrays;
import java.util.Collections;
import java.util.HashMap;
import java.util.HashSet;
import java.util.Map;
import java.util.Properties;
import java.util.Set;
import java.util.UUID;
import java.util.concurrent.ExecutionException;
import java.util.concurrent.TimeUnit;
import java.util.concurrent.TimeoutException;
import java.util.concurrent.atomic.AtomicReference;

import static org.apache.kafka.clients.consumer.ConsumerConfig.AUTO_OFFSET_RESET_CONFIG;
import static org.apache.kafka.clients.consumer.ConsumerConfig.BOOTSTRAP_SERVERS_CONFIG;
import static org.apache.kafka.clients.consumer.ConsumerConfig.ENABLE_AUTO_COMMIT_CONFIG;
import static org.apache.kafka.clients.consumer.ConsumerConfig.GROUP_ID_CONFIG;
import static org.apache.kafka.clients.consumer.ConsumerConfig.KEY_DESERIALIZER_CLASS_CONFIG;
import static org.apache.kafka.clients.consumer.ConsumerConfig.VALUE_DESERIALIZER_CLASS_CONFIG;
import static org.apache.kafka.common.utils.Utils.mkProperties;

/**
 * Setup an embedded Kafka KRaft cluster for integration tests (using {@link kafka.testkit.KafkaClusterTestKit} internally) with the
 * specified number of brokers and the specified broker properties.
 * Additional Kafka client properties can also be supplied if required.
 * This class also provides various utility methods to easily create Kafka topics, produce data, consume data etc.
 */
public class EmbeddedKafkaCluster {

    private static final Logger log = LoggerFactory.getLogger(EmbeddedKafkaCluster.class);
    private static final long DEFAULT_PRODUCE_SEND_DURATION_MS = TimeUnit.SECONDS.toMillis(120);
    private static final long GROUP_COORDINATOR_AVAILABILITY_DURATION_MS = TimeUnit.MINUTES.toMillis(2);
    private final KafkaClusterTestKit cluster;
    private final Properties brokerConfig;
    public final MockTime time;
    public EmbeddedKafkaCluster(final int numBrokers) {
        this(numBrokers, new Properties());
    }

    public EmbeddedKafkaCluster(final int numBrokers, final Properties brokerConfig) {
        this(numBrokers, brokerConfig, Collections.emptyMap());
    }

    public EmbeddedKafkaCluster(final int numBrokers,
                                final Properties brokerConfig,
                                final long mockTimeMillisStart) {
        this(numBrokers, brokerConfig, Collections.emptyMap(), mockTimeMillisStart, System.nanoTime());
    }
    public EmbeddedKafkaCluster(final int numBrokers,
                                final Properties brokerConfig,
                                final Map<Integer, Map<String, String>> brokerConfigOverrides) {
        this(numBrokers, brokerConfig, brokerConfigOverrides, System.currentTimeMillis(), System.nanoTime());
    }
    public EmbeddedKafkaCluster(final int numBrokers,
                                final Properties brokerConfig,
                                final Map<Integer, Map<String, String>> brokerConfigOverrides,
                                final long mockTimeMillisStart,
                                final long mockTimeNanoStart) {
        addDefaultBrokerPropsIfAbsent(brokerConfig);

        if (!brokerConfigOverrides.isEmpty() && brokerConfigOverrides.size() != numBrokers) {
            throw new IllegalArgumentException("Size of brokerConfigOverrides " + brokerConfigOverrides.size()
                    + " must match broker number " + numBrokers);
        }
        try {
            final KafkaClusterTestKit.Builder clusterBuilder = new KafkaClusterTestKit.Builder(
                    new TestKitNodes.Builder()
                            .setCombined(true)
                            .setNumBrokerNodes(numBrokers)
                            .setPerServerProperties(brokerConfigOverrides)
                            // Reduce number of controllers for faster startup
                            // We may make this configurable in the future if there's a use case for it
                            .setNumControllerNodes(1)
                            .build()
            );

            brokerConfig.forEach((k, v) -> clusterBuilder.setConfigProp((String) k, v));
            cluster = clusterBuilder.build();
            cluster.nonFatalFaultHandler().setIgnore(true);
        } catch (final Exception e) {
            throw new KafkaException("Failed to create test Kafka cluster", e);
        }
        this.brokerConfig = brokerConfig;
        this.time = new MockTime(mockTimeMillisStart, mockTimeNanoStart);
    }

    public void start() {
        try {
            cluster.format();
            cluster.startup();
            cluster.waitForReadyBrokers();
        } catch (final Exception e) {
            throw new KafkaException("Failed to start test Kafka cluster", e);
        }

        verifyClusterReadiness();
    }

    /**
     * Perform an extended check to ensure that the primary APIs of the cluster are available, including:
     * <ul>
     *     <li>Ability to create a topic</li>
     *     <li>Ability to produce to a topic</li>
     *     <li>Ability to form a consumer group</li>
     *     <li>Ability to consume from a topic</li>
     * </ul>
     * If this method completes successfully, all resources created to verify the cluster health
     * (such as topics and consumer groups) will be cleaned up before it returns.
     * <p>
     * This provides extra guarantees compared to other cluster readiness checks such as
     * {@link KafkaClusterTestKit#waitForReadyBrokers()}, which verify that brokers have
     * completed startup and joined the cluster, but do not verify that the internal consumer
     * offsets topic has been created or that it's actually possible for users to create and
     * interact with topics.
     */
<<<<<<< HEAD
    public void verifyClusterReadiness() {
        final UUID uuid = UUID.randomUUID();
        final String consumerGroupId = "group-warmup-" + uuid;
        final Map<String, Object> consumerConfig = Collections.singletonMap(GROUP_ID_CONFIG, consumerGroupId);
        final String topic = "topic-warmup-" + uuid;

        createTopic(topic);
        final Map<String, Object> producerProps = new HashMap<>(clientDefaultConfig());
        producerProps.put(ProducerConfig.CLIENT_ID_CONFIG, "warmup-producer");
        produce(producerProps, topic, null, "warmup message key", "warmup message value");

        try (Consumer<?, ?> consumer = createConsumerAndSubscribeTo(consumerConfig, topic)) {
            final ConsumerRecords<?, ?> records = consumer.poll(Duration.ofMillis(GROUP_COORDINATOR_AVAILABILITY_DURATION_MS));
            if (records.isEmpty()) {
                throw new AssertionError("Failed to verify availability of group coordinator and produce/consume APIs on Kafka cluster in time");
=======
    public void start() throws IOException {
        log.debug("Initiating embedded Kafka cluster startup");
        log.debug("Starting a ZooKeeper instance");
        zookeeper = new EmbeddedZookeeper();
        log.debug("ZooKeeper instance is running at {}", zKConnectString());

        brokerConfig.put(ZkConfigs.ZK_CONNECT_CONFIG, zKConnectString());
        putIfAbsent(brokerConfig, SocketServerConfigs.LISTENERS_CONFIG, "PLAINTEXT://localhost:" + DEFAULT_BROKER_PORT);
        putIfAbsent(brokerConfig, ServerConfigs.DELETE_TOPIC_ENABLE_CONFIG, true);
        putIfAbsent(brokerConfig, CleanerConfig.LOG_CLEANER_DEDUPE_BUFFER_SIZE_PROP, 2 * 1024 * 1024L);
        putIfAbsent(brokerConfig, GroupCoordinatorConfig.GROUP_MIN_SESSION_TIMEOUT_MS_CONFIG, 0);
        putIfAbsent(brokerConfig, GroupCoordinatorConfig.GROUP_INITIAL_REBALANCE_DELAY_MS_CONFIG, 0);
        putIfAbsent(brokerConfig, GroupCoordinatorConfig.OFFSETS_TOPIC_REPLICATION_FACTOR_CONFIG, (short) 1);
        putIfAbsent(brokerConfig, GroupCoordinatorConfig.OFFSETS_TOPIC_PARTITIONS_CONFIG, 5);
        putIfAbsent(brokerConfig, TransactionLogConfig.TRANSACTIONS_TOPIC_PARTITIONS_CONFIG, 5);
        putIfAbsent(brokerConfig, ServerLogConfigs.AUTO_CREATE_TOPICS_ENABLE_CONFIG, true);

        for (int i = 0; i < brokers.length; i++) {
            brokerConfig.put(ServerConfigs.BROKER_ID_CONFIG, i);
            log.debug("Starting a Kafka instance on {} ...", brokerConfig.get(SocketServerConfigs.LISTENERS_CONFIG));

            final Properties effectiveConfig = new Properties();
            effectiveConfig.putAll(brokerConfig);
            if (brokerConfigOverrides != null && brokerConfigOverrides.size() > i) {
                effectiveConfig.putAll(brokerConfigOverrides.get(i));
>>>>>>> 2f9b2362
            }
        }

        try (Admin admin = createAdminClient()) {
            admin.deleteConsumerGroups(Collections.singleton(consumerGroupId)).all().get(30, TimeUnit.SECONDS);
            admin.deleteTopics(Collections.singleton(topic)).all().get(30, TimeUnit.SECONDS);
        } catch (final InterruptedException | ExecutionException | TimeoutException e) {
            throw new AssertionError("Failed to clean up cluster health check resource(s)", e);
        }
    }

    /**
     * Stop the Kafka cluster.
     */
    public void stop() {
        final AtomicReference<Throwable> shutdownFailure = new AtomicReference<>();
        Utils.closeQuietly(cluster, "embedded Kafka cluster", shutdownFailure);
        if (shutdownFailure.get() != null) {
            throw new KafkaException("Failed to shut down producer / embedded Kafka cluster", shutdownFailure.get());
        }
    }

    public String bootstrapServers() {
        return cluster.bootstrapServers();
    }

    public boolean sslEnabled() {
        final String listenerSecurityProtocolMap = brokerConfig.getProperty(SocketServerConfigs.LISTENER_SECURITY_PROTOCOL_MAP_CONFIG);
        if (listenerSecurityProtocolMap == null)
            return false;
        return listenerSecurityProtocolMap.contains(":SSL") || listenerSecurityProtocolMap.contains(":SASL_SSL");
    }

    /**
     * Create multiple Kafka topics each with 1 partition and a replication factor of 1.
     *
     * @param topics The name of the topics.
     */
    public void createTopics(final String... topics) throws InterruptedException {
        for (final String topic : topics) {
            createTopic(topic, 1, 1, Collections.emptyMap());
        }
    }

    /**
     * Create a Kafka topic with 1 partition and a replication factor of 1.
     *
     * @param topic The name of the topic.
     */
    public void createTopic(final String topic) {
        createTopic(topic, 1);
    }

    /**
     * Create a Kafka topic with given partition and a replication factor of 1.
     *
     * @param topic The name of the topic.
     * @param partitions  The number of partitions for this topic.
     */
    public void createTopic(final String topic, final int partitions) {
        createTopic(topic, partitions, 1, Collections.emptyMap());
    }

    /**
     * Create a Kafka topic with the given parameters.
     *
     * @param topic       The name of the topic.
     * @param partitions  The number of partitions for this topic.
     * @param replication The replication factor for (the partitions of) this topic.
     */
    public void createTopic(final String topic, final int partitions, final int replication) throws InterruptedException {
        createTopic(topic, partitions, replication, Collections.emptyMap());
    }

    /**
     * Create a Kafka topic with given partition, replication factor, and topic config.
     *
     * @param topic The name of the topic.
     * @param partitions  The number of partitions for this topic.
     * @param replication The replication factor for (partitions of) this topic.
     * @param topicConfig Additional topic-level configuration settings.
     */
    public void createTopic(final String topic, final int partitions, final int replication, final Map<String, String> topicConfig) {
        if (replication > cluster.brokers().size()) {
            throw new InvalidReplicationFactorException("Insufficient brokers ("
                    + cluster.brokers().size() + ") for desired replication (" + replication + ")");
        }

        log.info("Creating topic { name: {}, partitions: {}, replication: {}, config: {} }",
                topic, partitions, replication, topicConfig);
        final NewTopic newTopic = new NewTopic(topic, partitions, (short) replication);
        newTopic.configs(topicConfig);

        try (final Admin adminClient = createAdminClient()) {
            adminClient.createTopics(Collections.singletonList(newTopic)).all().get();
            TestUtils.waitForCondition(() -> adminClient.listTopics().names().get().contains(topic),
                    "Wait for topic " + topic + " to get created.");
        } catch (final TopicExistsException ignored) {
        } catch (final InterruptedException | ExecutionException e) {
            if (!(e.getCause() instanceof TopicExistsException)) {
                throw new RuntimeException(e);
            }
        }
    }

    public void deleteTopics(final String... topics) {
        for (final String topic : topics) {
            deleteTopic(topic);
        }
    }


    /**
     * Delete a Kafka topic.
     *
     * @param topic the topic to delete; may not be null
     */
    public void deleteTopic(final String topic) {
        try (final Admin adminClient = createAdminClient()) {
            adminClient.deleteTopics(Collections.singleton(topic)).all().get();
        } catch (final InterruptedException | ExecutionException e) {
            if (!(e.getCause() instanceof UnknownTopicOrPartitionException)) {
                throw new RuntimeException(e);
            }
        }
    }

    /**
     * Delete all topics except internal topics.
     */
    public void deleteAllTopics() {
        try (final Admin adminClient = createAdminClient()) {
            final Set<String> topics = adminClient.listTopics().names().get();
            adminClient.deleteTopics(topics).all().get();
        } catch (final UnknownTopicOrPartitionException ignored) {
        } catch (final ExecutionException | InterruptedException e) {
            if (!(e.getCause() instanceof UnknownTopicOrPartitionException)) {
                throw new RuntimeException(e);
            }
        }
    }

    /**
     * Produce given key and value to topic partition.
     * @param topic the topic to produce to; may not be null.
     * @param partition the topic partition to produce to.
     * @param key the record key.
     * @param value the record value.
     */
    public void produce(final Map<String, Object> producerProps, final String topic, final Integer partition, final String key, final String value) {
        try (KafkaProducer<byte[], byte[]> producer = new KafkaProducer<>(producerProps, new ByteArraySerializer(), new ByteArraySerializer())) {
            final ProducerRecord<byte[], byte[]> msg = new ProducerRecord<>(topic, partition, key == null ? null : key.getBytes(), value == null ? null : value.getBytes());
            try {
                producer.send(msg).get(DEFAULT_PRODUCE_SEND_DURATION_MS, TimeUnit.MILLISECONDS);
                producer.flush();
            } catch (final Exception e) {
                throw new KafkaException("Could not produce message: " + msg, e);
            }
        }
    }

    public Admin createAdminClient() {
        return Admin.create(mkProperties(clientDefaultConfig()));
    }

    public Map<String, String> clientDefaultConfig() {
        final Map<String, String> props = new HashMap<>();
        props.putIfAbsent(BOOTSTRAP_SERVERS_CONFIG, bootstrapServers());
        if (sslEnabled()) {
            props.putIfAbsent(SslConfigs.SSL_TRUSTSTORE_LOCATION_CONFIG, brokerConfig.get(SslConfigs.SSL_TRUSTSTORE_LOCATION_CONFIG).toString());
            props.put(SslConfigs.SSL_TRUSTSTORE_PASSWORD_CONFIG, ((Password) brokerConfig.get(SslConfigs.SSL_TRUSTSTORE_PASSWORD_CONFIG)).value());
            props.putIfAbsent(CommonClientConfigs.SECURITY_PROTOCOL_CONFIG, "SSL");
        }
        return props;
    }

    public KafkaConsumer<byte[], byte[]> createConsumer(final Map<String, Object> consumerProps) {
        final Map<String, Object> props = new HashMap<>(clientDefaultConfig());
        props.putAll(consumerProps);

        props.putIfAbsent(GROUP_ID_CONFIG, UUID.randomUUID().toString());
        props.putIfAbsent(ENABLE_AUTO_COMMIT_CONFIG, "false");
        props.putIfAbsent(AUTO_OFFSET_RESET_CONFIG, "earliest");
        props.putIfAbsent(KEY_DESERIALIZER_CLASS_CONFIG, "org.apache.kafka.common.serialization.ByteArrayDeserializer");
        props.putIfAbsent(VALUE_DESERIALIZER_CLASS_CONFIG, "org.apache.kafka.common.serialization.ByteArrayDeserializer");

        final KafkaConsumer<byte[], byte[]> consumer;
        try {
            consumer = new KafkaConsumer<>(props);
        } catch (final Throwable t) {
            throw new KafkaException("Failed to create consumer", t);
        }
        return consumer;
    }

    public KafkaConsumer<byte[], byte[]> createConsumerAndSubscribeTo(final Map<String, Object> consumerProps, final String... topics) {
        return createConsumerAndSubscribeTo(consumerProps, null, topics);
    }

    public KafkaConsumer<byte[], byte[]> createConsumerAndSubscribeTo(final Map<String, Object> consumerProps, final ConsumerRebalanceListener rebalanceListener, final String... topics) {
        final KafkaConsumer<byte[], byte[]> consumer = createConsumer(consumerProps);
        if (rebalanceListener != null) {
            consumer.subscribe(Arrays.asList(topics), rebalanceListener);
        } else {
            consumer.subscribe(Arrays.asList(topics));
        }
        return consumer;
    }

    private void addDefaultBrokerPropsIfAbsent(final Properties brokerConfig) {
        brokerConfig.putIfAbsent(CleanerConfig.LOG_CLEANER_DEDUPE_BUFFER_SIZE_PROP, 2 * 1024 * 1024L);
        brokerConfig.putIfAbsent(GroupCoordinatorConfig.GROUP_MIN_SESSION_TIMEOUT_MS_CONFIG, "0");
        brokerConfig.putIfAbsent(GroupCoordinatorConfig.GROUP_INITIAL_REBALANCE_DELAY_MS_CONFIG, "0");
        brokerConfig.putIfAbsent(GroupCoordinatorConfig.OFFSETS_TOPIC_PARTITIONS_CONFIG, "5");
        brokerConfig.putIfAbsent(GroupCoordinatorConfig.OFFSETS_TOPIC_REPLICATION_FACTOR_CONFIG, "1");
        brokerConfig.putIfAbsent(TransactionLogConfigs.TRANSACTIONS_TOPIC_PARTITIONS_CONFIG, "5");
        brokerConfig.putIfAbsent(TransactionLogConfigs.TRANSACTIONS_TOPIC_REPLICATION_FACTOR_CONFIG, "1");
        brokerConfig.putIfAbsent(ServerLogConfigs.AUTO_CREATE_TOPICS_ENABLE_CONFIG, true);
        brokerConfig.putIfAbsent(ServerConfigs.DELETE_TOPIC_ENABLE_CONFIG, true);
    }

    public void waitForRemainingTopics(final long timeoutMs, final String... topics) throws InterruptedException {
        TestUtils.waitForCondition(new TopicsRemainingCondition(topics), timeoutMs, "Topics are not expected after " + timeoutMs + " milli seconds.");
    }

    public Set<String> getAllTopicsInCluster() {
        try (final Admin adminClient = createAdminClient()) {
            return adminClient.listTopics(new ListTopicsOptions().listInternal(true)).names().get();
        } catch (final InterruptedException | ExecutionException e) {
            throw new RuntimeException(e);
        }
    }

    public Properties getLogConfig(final String topic) {
        try (final Admin adminClient = createAdminClient()) {
            final ConfigResource configResource = new ConfigResource(ConfigResource.Type.TOPIC, topic);
            final Config config = adminClient.describeConfigs(Collections.singleton(configResource)).values().get(configResource).get();
            final Properties properties = new Properties();
            for (final ConfigEntry configEntry : config.entries()) {
                if (configEntry.source() == ConfigEntry.ConfigSource.DYNAMIC_TOPIC_CONFIG) {
                    properties.put(configEntry.name(), configEntry.value());
                }
            }
            return properties;
        } catch (final InterruptedException | ExecutionException e) {
            throw new RuntimeException(e);
        }
    }

    private final class TopicsRemainingCondition implements TestCondition {
        final Set<String> remainingTopics = new HashSet<>();

        private TopicsRemainingCondition(final String... topics) {
            Collections.addAll(remainingTopics, topics);
        }

        @Override
        public boolean conditionMet() {
            final Set<String> allTopics = getAllTopicsInCluster();
            return allTopics.equals(remainingTopics);
        }
    }
}<|MERGE_RESOLUTION|>--- conflicted
+++ resolved
@@ -170,7 +170,6 @@
      * offsets topic has been created or that it's actually possible for users to create and
      * interact with topics.
      */
-<<<<<<< HEAD
     public void verifyClusterReadiness() {
         final UUID uuid = UUID.randomUUID();
         final String consumerGroupId = "group-warmup-" + uuid;
@@ -186,33 +185,6 @@
             final ConsumerRecords<?, ?> records = consumer.poll(Duration.ofMillis(GROUP_COORDINATOR_AVAILABILITY_DURATION_MS));
             if (records.isEmpty()) {
                 throw new AssertionError("Failed to verify availability of group coordinator and produce/consume APIs on Kafka cluster in time");
-=======
-    public void start() throws IOException {
-        log.debug("Initiating embedded Kafka cluster startup");
-        log.debug("Starting a ZooKeeper instance");
-        zookeeper = new EmbeddedZookeeper();
-        log.debug("ZooKeeper instance is running at {}", zKConnectString());
-
-        brokerConfig.put(ZkConfigs.ZK_CONNECT_CONFIG, zKConnectString());
-        putIfAbsent(brokerConfig, SocketServerConfigs.LISTENERS_CONFIG, "PLAINTEXT://localhost:" + DEFAULT_BROKER_PORT);
-        putIfAbsent(brokerConfig, ServerConfigs.DELETE_TOPIC_ENABLE_CONFIG, true);
-        putIfAbsent(brokerConfig, CleanerConfig.LOG_CLEANER_DEDUPE_BUFFER_SIZE_PROP, 2 * 1024 * 1024L);
-        putIfAbsent(brokerConfig, GroupCoordinatorConfig.GROUP_MIN_SESSION_TIMEOUT_MS_CONFIG, 0);
-        putIfAbsent(brokerConfig, GroupCoordinatorConfig.GROUP_INITIAL_REBALANCE_DELAY_MS_CONFIG, 0);
-        putIfAbsent(brokerConfig, GroupCoordinatorConfig.OFFSETS_TOPIC_REPLICATION_FACTOR_CONFIG, (short) 1);
-        putIfAbsent(brokerConfig, GroupCoordinatorConfig.OFFSETS_TOPIC_PARTITIONS_CONFIG, 5);
-        putIfAbsent(brokerConfig, TransactionLogConfig.TRANSACTIONS_TOPIC_PARTITIONS_CONFIG, 5);
-        putIfAbsent(brokerConfig, ServerLogConfigs.AUTO_CREATE_TOPICS_ENABLE_CONFIG, true);
-
-        for (int i = 0; i < brokers.length; i++) {
-            brokerConfig.put(ServerConfigs.BROKER_ID_CONFIG, i);
-            log.debug("Starting a Kafka instance on {} ...", brokerConfig.get(SocketServerConfigs.LISTENERS_CONFIG));
-
-            final Properties effectiveConfig = new Properties();
-            effectiveConfig.putAll(brokerConfig);
-            if (brokerConfigOverrides != null && brokerConfigOverrides.size() > i) {
-                effectiveConfig.putAll(brokerConfigOverrides.get(i));
->>>>>>> 2f9b2362
             }
         }
 
@@ -428,8 +400,8 @@
         brokerConfig.putIfAbsent(GroupCoordinatorConfig.GROUP_INITIAL_REBALANCE_DELAY_MS_CONFIG, "0");
         brokerConfig.putIfAbsent(GroupCoordinatorConfig.OFFSETS_TOPIC_PARTITIONS_CONFIG, "5");
         brokerConfig.putIfAbsent(GroupCoordinatorConfig.OFFSETS_TOPIC_REPLICATION_FACTOR_CONFIG, "1");
-        brokerConfig.putIfAbsent(TransactionLogConfigs.TRANSACTIONS_TOPIC_PARTITIONS_CONFIG, "5");
-        brokerConfig.putIfAbsent(TransactionLogConfigs.TRANSACTIONS_TOPIC_REPLICATION_FACTOR_CONFIG, "1");
+        brokerConfig.putIfAbsent(TransactionLogConfig.TRANSACTIONS_TOPIC_PARTITIONS_CONFIG, "5");
+        brokerConfig.putIfAbsent(TransactionLogConfig.TRANSACTIONS_TOPIC_REPLICATION_FACTOR_CONFIG, "1");
         brokerConfig.putIfAbsent(ServerLogConfigs.AUTO_CREATE_TOPICS_ENABLE_CONFIG, true);
         brokerConfig.putIfAbsent(ServerConfigs.DELETE_TOPIC_ENABLE_CONFIG, true);
     }
