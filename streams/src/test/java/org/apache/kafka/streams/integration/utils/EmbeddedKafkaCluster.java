/*
 * Licensed to the Apache Software Foundation (ASF) under one or more
 * contributor license agreements. See the NOTICE file distributed with
 * this work for additional information regarding copyright ownership.
 * The ASF licenses this file to You under the Apache License, Version 2.0
 * (the "License"); you may not use this file except in compliance with
 * the License. You may obtain a copy of the License at
 *
 *    http://www.apache.org/licenses/LICENSE-2.0
 *
 * Unless required by applicable law or agreed to in writing, software
 * distributed under the License is distributed on an "AS IS" BASIS,
 * WITHOUT WARRANTIES OR CONDITIONS OF ANY KIND, either express or implied.
 * See the License for the specific language governing permissions and
 * limitations under the License.
 */
package org.apache.kafka.streams.integration.utils;

import kafka.server.KafkaConfig;
import kafka.server.KafkaServer;
import kafka.zk.EmbeddedZookeeper;
import org.apache.kafka.clients.admin.Admin;
import org.apache.kafka.common.TopicPartition;
import org.apache.kafka.common.errors.UnknownTopicOrPartitionException;
<<<<<<< HEAD
import org.apache.kafka.coordinator.group.GroupCoordinatorConfig;
=======
import org.apache.kafka.coordinator.transaction.TransactionLogConfigs;
>>>>>>> 3617dda9
import org.apache.kafka.server.config.ConfigType;
import org.apache.kafka.server.config.ZkConfigs;
import org.apache.kafka.server.util.MockTime;
import org.apache.kafka.storage.internals.log.CleanerConfig;
import org.apache.kafka.test.TestCondition;
import org.apache.kafka.test.TestUtils;
import org.slf4j.Logger;
import org.slf4j.LoggerFactory;

import java.io.IOException;
import java.util.ArrayList;
import java.util.Collection;
import java.util.Collections;
import java.util.HashSet;
import java.util.List;
import java.util.Map;
import java.util.Properties;
import java.util.Set;
import java.util.concurrent.ExecutionException;

/**
 * Runs an in-memory, "embedded" Kafka cluster with 1 ZooKeeper instance and supplied number of Kafka brokers.
 */
public class EmbeddedKafkaCluster {

    private static final Logger log = LoggerFactory.getLogger(EmbeddedKafkaCluster.class);
    private static final int DEFAULT_BROKER_PORT = 0; // 0 results in a random port being selected
    private static final int TOPIC_CREATION_TIMEOUT = 30000;
    private static final int TOPIC_DELETION_TIMEOUT = 30000;
    private EmbeddedZookeeper zookeeper = null;
    private final KafkaEmbedded[] brokers;

    private final Properties brokerConfig;
    private final List<Properties> brokerConfigOverrides;
    public final MockTime time;

    public EmbeddedKafkaCluster(final int numBrokers) {
        this(numBrokers, new Properties());
    }

    public EmbeddedKafkaCluster(final int numBrokers,
                                final Properties brokerConfig) {
        this(numBrokers, brokerConfig, System.currentTimeMillis());
    }

    public EmbeddedKafkaCluster(final int numBrokers,
                                final Properties brokerConfig,
                                final long mockTimeMillisStart) {
        this(numBrokers, brokerConfig, Collections.emptyList(), mockTimeMillisStart);
    }

    public EmbeddedKafkaCluster(final int numBrokers,
                                final Properties brokerConfig,
                                final List<Properties> brokerConfigOverrides) {
        this(numBrokers, brokerConfig, brokerConfigOverrides, System.currentTimeMillis());
    }

    public EmbeddedKafkaCluster(final int numBrokers,
                                final Properties brokerConfig,
                                final List<Properties> brokerConfigOverrides,
                                final long mockTimeMillisStart) {
        this(numBrokers, brokerConfig, brokerConfigOverrides, mockTimeMillisStart, System.nanoTime());
    }

    public EmbeddedKafkaCluster(final int numBrokers,
                                final Properties brokerConfig,
                                final List<Properties> brokerConfigOverrides,
                                final long mockTimeMillisStart,
                                final long mockTimeNanoStart) {
        if (!brokerConfigOverrides.isEmpty() && brokerConfigOverrides.size() != numBrokers) {
            throw new IllegalArgumentException("Size of brokerConfigOverrides " + brokerConfigOverrides.size()
                + " must match broker number " + numBrokers);
        }
        brokers = new KafkaEmbedded[numBrokers];
        this.brokerConfig = brokerConfig;
        time = new MockTime(mockTimeMillisStart, mockTimeNanoStart);
        this.brokerConfigOverrides = brokerConfigOverrides;
    }

    /**
     * Creates and starts a Kafka cluster.
     */
    public void start() throws IOException {
        log.debug("Initiating embedded Kafka cluster startup");
        log.debug("Starting a ZooKeeper instance");
        zookeeper = new EmbeddedZookeeper();
        log.debug("ZooKeeper instance is running at {}", zKConnectString());

        brokerConfig.put(ZkConfigs.ZK_CONNECT_CONFIG, zKConnectString());
        putIfAbsent(brokerConfig, KafkaConfig.ListenersProp(), "PLAINTEXT://localhost:" + DEFAULT_BROKER_PORT);
        putIfAbsent(brokerConfig, KafkaConfig.DeleteTopicEnableProp(), true);
        putIfAbsent(brokerConfig, CleanerConfig.LOG_CLEANER_DEDUPE_BUFFER_SIZE_PROP, 2 * 1024 * 1024L);
<<<<<<< HEAD
        putIfAbsent(brokerConfig, GroupCoordinatorConfig.GROUP_MIN_SESSION_TIMEOUT_MS_CONFIG, 0);
        putIfAbsent(brokerConfig, GroupCoordinatorConfig.GROUP_INITIAL_REBALANCE_DELAY_MS_CONFIG, 0);
        putIfAbsent(brokerConfig, GroupCoordinatorConfig.OFFSETS_TOPIC_REPLICATION_FACTOR_CONFIG, (short) 1);
        putIfAbsent(brokerConfig, GroupCoordinatorConfig.OFFSETS_TOPIC_PARTITIONS_CONFIG, 5);
        putIfAbsent(brokerConfig, KafkaConfig.TransactionsTopicPartitionsProp(), 5);
=======
        putIfAbsent(brokerConfig, KafkaConfig.GroupMinSessionTimeoutMsProp(), 0);
        putIfAbsent(brokerConfig, KafkaConfig.GroupInitialRebalanceDelayMsProp(), 0);
        putIfAbsent(brokerConfig, KafkaConfig.OffsetsTopicReplicationFactorProp(), (short) 1);
        putIfAbsent(brokerConfig, KafkaConfig.OffsetsTopicPartitionsProp(), 5);
        putIfAbsent(brokerConfig, TransactionLogConfigs.TRANSACTIONS_TOPIC_PARTITIONS_CONFIG, 5);
>>>>>>> 3617dda9
        putIfAbsent(brokerConfig, KafkaConfig.AutoCreateTopicsEnableProp(), true);

        for (int i = 0; i < brokers.length; i++) {
            brokerConfig.put(KafkaConfig.BrokerIdProp(), i);
            log.debug("Starting a Kafka instance on {} ...", brokerConfig.get(KafkaConfig.ListenersProp()));

            final Properties effectiveConfig = new Properties();
            effectiveConfig.putAll(brokerConfig);
            if (brokerConfigOverrides != null && brokerConfigOverrides.size() > i) {
                effectiveConfig.putAll(brokerConfigOverrides.get(i));
            }
            brokers[i] = new KafkaEmbedded(effectiveConfig, time);

            log.debug("Kafka instance is running at {}, connected to ZooKeeper at {}",
                brokers[i].brokerList(), brokers[i].zookeeperConnect());
        }
    }

    private void putIfAbsent(final Properties props, final String propertyKey, final Object propertyValue) {
        if (!props.containsKey(propertyKey)) {
            brokerConfig.put(propertyKey, propertyValue);
        }
    }

    /**
     * Stop the Kafka cluster.
     */
    public void stop() {
        if (brokers.length > 1) {
            // delete the topics first to avoid cascading leader elections while shutting down the brokers
            final Set<String> topics = getAllTopicsInCluster();
            if (!topics.isEmpty()) {
                try (final Admin adminClient = brokers[0].createAdminClient()) {
                    adminClient.deleteTopics(topics).all().get();
                } catch (final InterruptedException e) {
                    log.warn("Got interrupted while deleting topics in preparation for stopping embedded brokers", e);
                    throw new RuntimeException(e);
                } catch (final ExecutionException | RuntimeException e) {
                    log.warn("Couldn't delete all topics before stopping brokers", e);
                }
            }
        }
        for (final KafkaEmbedded broker : brokers) {
            broker.stopAsync();
        }
        for (final KafkaEmbedded broker : brokers) {
            broker.awaitStoppedAndPurge();
        }
        zookeeper.shutdown();
    }

    /**
     * The ZooKeeper connection string aka `zookeeper.connect` in `hostnameOrIp:port` format.
     * Example: `127.0.0.1:2181`.
     * <p>
     * You can use this to e.g. tell Kafka brokers how to connect to this instance.
     */
    public String zKConnectString() {
        return "127.0.0.1:" + zookeeper.port();
    }

    /**
     * This cluster's `bootstrap.servers` value.  Example: `127.0.0.1:9092`.
     * <p>
     * You can use this to tell Kafka producers how to connect to this cluster.
     */
    public String bootstrapServers() {
        return brokers[0].brokerList();
    }

    /**
     * Create multiple Kafka topics each with 1 partition and a replication factor of 1.
     *
     * @param topics The name of the topics.
     */
    public void createTopics(final String... topics) throws InterruptedException {
        for (final String topic : topics) {
            createTopic(topic, 1, 1, Collections.emptyMap());
        }
    }

    /**
     * Create a Kafka topic with 1 partition and a replication factor of 1.
     *
     * @param topic The name of the topic.
     */
    public void createTopic(final String topic) throws InterruptedException {
        createTopic(topic, 1, 1, Collections.emptyMap());
    }

    /**
     * Create a Kafka topic with the given parameters.
     *
     * @param topic       The name of the topic.
     * @param partitions  The number of partitions for this topic.
     * @param replication The replication factor for (the partitions of) this topic.
     */
    public void createTopic(final String topic, final int partitions, final int replication) throws InterruptedException {
        createTopic(topic, partitions, replication, Collections.emptyMap());
    }

    /**
     * Create a Kafka topic with the given parameters.
     *
     * @param topic       The name of the topic.
     * @param partitions  The number of partitions for this topic.
     * @param replication The replication factor for (partitions of) this topic.
     * @param topicConfig Additional topic-level configuration settings.
     */
    public void createTopic(final String topic,
                            final int partitions,
                            final int replication,
                            final Map<String, String> topicConfig) throws InterruptedException {
        brokers[0].createTopic(topic, partitions, replication, topicConfig);
        final List<TopicPartition> topicPartitions = new ArrayList<>();
        for (int partition = 0; partition < partitions; partition++) {
            topicPartitions.add(new TopicPartition(topic, partition));
        }
        IntegrationTestUtils.waitForTopicPartitions(brokers(), topicPartitions, TOPIC_CREATION_TIMEOUT);
    }

    /**
     * Deletes a topic returns immediately.
     *
     * @param topic the name of the topic
     */
    public void deleteTopic(final String topic) throws InterruptedException {
        deleteTopicsAndWait(-1L, topic);
    }

    /**
     * Deletes a topic and blocks for max 30 sec until the topic got deleted.
     *
     * @param topic the name of the topic
     */
    public void deleteTopicAndWait(final String topic) throws InterruptedException {
        deleteTopicsAndWait(TOPIC_DELETION_TIMEOUT, topic);
    }

    /**
     * Deletes multiple topics returns immediately.
     *
     * @param topics the name of the topics
     */
    public void deleteTopics(final String... topics) throws InterruptedException {
        deleteTopicsAndWait(-1, topics);
    }

    /**
     * Deletes multiple topics and blocks for max 30 sec until all topics got deleted.
     *
     * @param topics the name of the topics
     */
    public void deleteTopicsAndWait(final String... topics) throws InterruptedException {
        deleteTopicsAndWait(TOPIC_DELETION_TIMEOUT, topics);
    }

    /**
     * Deletes multiple topics and blocks until all topics got deleted.
     *
     * @param timeoutMs the max time to wait for the topics to be deleted (does not block if {@code <= 0})
     * @param topics the name of the topics
     */
    public void deleteTopicsAndWait(final long timeoutMs, final String... topics) throws InterruptedException {
        for (final String topic : topics) {
            try {
                brokers[0].deleteTopic(topic);
            } catch (final UnknownTopicOrPartitionException ignored) { }
        }

        if (timeoutMs > 0) {
            TestUtils.waitForCondition(new TopicsDeletedCondition(topics), timeoutMs, "Topics not deleted after " + timeoutMs + " milli seconds.");
        }
    }

    /**
     * Deletes all topics and blocks until all topics got deleted.
     *
     * @param timeoutMs the max time to wait for the topics to be deleted (does not block if {@code <= 0})
     */
    public void deleteAllTopicsAndWait(final long timeoutMs) throws InterruptedException {
        final Set<String> topics = getAllTopicsInCluster();
        for (final String topic : topics) {
            try {
                brokers[0].deleteTopic(topic);
            } catch (final UnknownTopicOrPartitionException ignored) { }
        }

        if (timeoutMs > 0) {
            TestUtils.waitForCondition(new TopicsDeletedCondition(topics), timeoutMs, "Topics not deleted after " + timeoutMs + " milli seconds.");
        }
    }

    public void waitForRemainingTopics(final long timeoutMs, final String... topics) throws InterruptedException {
        TestUtils.waitForCondition(new TopicsRemainingCondition(topics), timeoutMs, "Topics are not expected after " + timeoutMs + " milli seconds.");
    }

    private final class TopicsDeletedCondition implements TestCondition {
        final Set<String> deletedTopics = new HashSet<>();

        private TopicsDeletedCondition(final String... topics) {
            Collections.addAll(deletedTopics, topics);
        }

        private TopicsDeletedCondition(final Collection<String> topics) {
            deletedTopics.addAll(topics);
        }

        @Override
        public boolean conditionMet() {
            final Set<String> allTopics = getAllTopicsInCluster();
            return !allTopics.removeAll(deletedTopics);
        }
    }

    private final class TopicsRemainingCondition implements TestCondition {
        final Set<String> remainingTopics = new HashSet<>();

        private TopicsRemainingCondition(final String... topics) {
            Collections.addAll(remainingTopics, topics);
        }

        @Override
        public boolean conditionMet() {
            final Set<String> allTopics = getAllTopicsInCluster();
            return allTopics.equals(remainingTopics);
        }
    }

    private List<KafkaServer> brokers() {
        final List<KafkaServer> servers = new ArrayList<>();
        for (final KafkaEmbedded broker : brokers) {
            servers.add(broker.kafkaServer());
        }
        return servers;
    }

    public Properties getLogConfig(final String topic) {
        return brokers[0].kafkaServer().zkClient().getEntityConfigs(ConfigType.TOPIC, topic);
    }

    public Set<String> getAllTopicsInCluster() {
        final scala.collection.Iterator<String> topicsIterator = brokers[0].kafkaServer().zkClient().getAllTopicsInCluster(false).iterator();
        final Set<String> topics = new HashSet<>();
        while (topicsIterator.hasNext()) {
            topics.add(topicsIterator.next());
        }
        return topics;
    }
}<|MERGE_RESOLUTION|>--- conflicted
+++ resolved
@@ -22,11 +22,8 @@
 import org.apache.kafka.clients.admin.Admin;
 import org.apache.kafka.common.TopicPartition;
 import org.apache.kafka.common.errors.UnknownTopicOrPartitionException;
-<<<<<<< HEAD
+import org.apache.kafka.coordinator.transaction.TransactionLogConfigs;
 import org.apache.kafka.coordinator.group.GroupCoordinatorConfig;
-=======
-import org.apache.kafka.coordinator.transaction.TransactionLogConfigs;
->>>>>>> 3617dda9
 import org.apache.kafka.server.config.ConfigType;
 import org.apache.kafka.server.config.ZkConfigs;
 import org.apache.kafka.server.util.MockTime;
@@ -119,19 +116,11 @@
         putIfAbsent(brokerConfig, KafkaConfig.ListenersProp(), "PLAINTEXT://localhost:" + DEFAULT_BROKER_PORT);
         putIfAbsent(brokerConfig, KafkaConfig.DeleteTopicEnableProp(), true);
         putIfAbsent(brokerConfig, CleanerConfig.LOG_CLEANER_DEDUPE_BUFFER_SIZE_PROP, 2 * 1024 * 1024L);
-<<<<<<< HEAD
         putIfAbsent(brokerConfig, GroupCoordinatorConfig.GROUP_MIN_SESSION_TIMEOUT_MS_CONFIG, 0);
         putIfAbsent(brokerConfig, GroupCoordinatorConfig.GROUP_INITIAL_REBALANCE_DELAY_MS_CONFIG, 0);
         putIfAbsent(brokerConfig, GroupCoordinatorConfig.OFFSETS_TOPIC_REPLICATION_FACTOR_CONFIG, (short) 1);
         putIfAbsent(brokerConfig, GroupCoordinatorConfig.OFFSETS_TOPIC_PARTITIONS_CONFIG, 5);
-        putIfAbsent(brokerConfig, KafkaConfig.TransactionsTopicPartitionsProp(), 5);
-=======
-        putIfAbsent(brokerConfig, KafkaConfig.GroupMinSessionTimeoutMsProp(), 0);
-        putIfAbsent(brokerConfig, KafkaConfig.GroupInitialRebalanceDelayMsProp(), 0);
-        putIfAbsent(brokerConfig, KafkaConfig.OffsetsTopicReplicationFactorProp(), (short) 1);
-        putIfAbsent(brokerConfig, KafkaConfig.OffsetsTopicPartitionsProp(), 5);
         putIfAbsent(brokerConfig, TransactionLogConfigs.TRANSACTIONS_TOPIC_PARTITIONS_CONFIG, 5);
->>>>>>> 3617dda9
         putIfAbsent(brokerConfig, KafkaConfig.AutoCreateTopicsEnableProp(), true);
 
         for (int i = 0; i < brokers.length; i++) {
