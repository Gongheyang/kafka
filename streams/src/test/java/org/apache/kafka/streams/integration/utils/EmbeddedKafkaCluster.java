/*
 * Licensed to the Apache Software Foundation (ASF) under one or more
 * contributor license agreements. See the NOTICE file distributed with
 * this work for additional information regarding copyright ownership.
 * The ASF licenses this file to You under the Apache License, Version 2.0
 * (the "License"); you may not use this file except in compliance with
 * the License. You may obtain a copy of the License at
 *
 *    http://www.apache.org/licenses/LICENSE-2.0
 *
 * Unless required by applicable law or agreed to in writing, software
 * distributed under the License is distributed on an "AS IS" BASIS,
 * WITHOUT WARRANTIES OR CONDITIONS OF ANY KIND, either express or implied.
 * See the License for the specific language governing permissions and
 * limitations under the License.
 */
package org.apache.kafka.streams.integration.utils;

import kafka.server.KafkaConfig;
import kafka.server.KafkaServer;
import kafka.zk.EmbeddedZookeeper;
import org.apache.kafka.clients.admin.Admin;
import org.apache.kafka.common.TopicPartition;
import org.apache.kafka.common.errors.UnknownTopicOrPartitionException;
import org.apache.kafka.coordinator.transaction.TransactionLogConfigs;
import org.apache.kafka.server.config.ConfigType;
import org.apache.kafka.server.config.ZkConfigs;
import org.apache.kafka.server.util.MockTime;
import org.apache.kafka.storage.internals.log.CleanerConfig;
import org.apache.kafka.test.TestCondition;
import org.apache.kafka.test.TestUtils;
import org.slf4j.Logger;
import org.slf4j.LoggerFactory;

import java.io.IOException;
import java.util.ArrayList;
import java.util.Collection;
import java.util.Collections;
import java.util.HashSet;
import java.util.List;
import java.util.Map;
import java.util.Properties;
import java.util.Set;
import java.util.concurrent.ExecutionException;

import static org.apache.kafka.server.config.KafkaLogConfigs.AUTO_CREATE_TOPICS_ENABLE_CONFIG;

/**
 * Runs an in-memory, "embedded" Kafka cluster with 1 ZooKeeper instance and supplied number of Kafka brokers.
 */
public class EmbeddedKafkaCluster {

    private static final Logger log = LoggerFactory.getLogger(EmbeddedKafkaCluster.class);
    private static final int DEFAULT_BROKER_PORT = 0; // 0 results in a random port being selected
    private static final int TOPIC_CREATION_TIMEOUT = 30000;
    private static final int TOPIC_DELETION_TIMEOUT = 30000;
    private EmbeddedZookeeper zookeeper = null;
    private final KafkaEmbedded[] brokers;

    private final Properties brokerConfig;
    private final List<Properties> brokerConfigOverrides;
    public final MockTime time;

    public EmbeddedKafkaCluster(final int numBrokers) {
        this(numBrokers, new Properties());
    }

    public EmbeddedKafkaCluster(final int numBrokers,
                                final Properties brokerConfig) {
        this(numBrokers, brokerConfig, System.currentTimeMillis());
    }

    public EmbeddedKafkaCluster(final int numBrokers,
                                final Properties brokerConfig,
                                final long mockTimeMillisStart) {
        this(numBrokers, brokerConfig, Collections.emptyList(), mockTimeMillisStart);
    }

    public EmbeddedKafkaCluster(final int numBrokers,
                                final Properties brokerConfig,
                                final List<Properties> brokerConfigOverrides) {
        this(numBrokers, brokerConfig, brokerConfigOverrides, System.currentTimeMillis());
    }

    public EmbeddedKafkaCluster(final int numBrokers,
                                final Properties brokerConfig,
                                final List<Properties> brokerConfigOverrides,
                                final long mockTimeMillisStart) {
        this(numBrokers, brokerConfig, brokerConfigOverrides, mockTimeMillisStart, System.nanoTime());
    }

    public EmbeddedKafkaCluster(final int numBrokers,
                                final Properties brokerConfig,
                                final List<Properties> brokerConfigOverrides,
                                final long mockTimeMillisStart,
                                final long mockTimeNanoStart) {
        if (!brokerConfigOverrides.isEmpty() && brokerConfigOverrides.size() != numBrokers) {
            throw new IllegalArgumentException("Size of brokerConfigOverrides " + brokerConfigOverrides.size()
                + " must match broker number " + numBrokers);
        }
        brokers = new KafkaEmbedded[numBrokers];
        this.brokerConfig = brokerConfig;
        time = new MockTime(mockTimeMillisStart, mockTimeNanoStart);
        this.brokerConfigOverrides = brokerConfigOverrides;
    }

    /**
     * Creates and starts a Kafka cluster.
     */
    public void start() throws IOException {
        log.debug("Initiating embedded Kafka cluster startup");
        log.debug("Starting a ZooKeeper instance");
        zookeeper = new EmbeddedZookeeper();
        log.debug("ZooKeeper instance is running at {}", zKConnectString());

        brokerConfig.put(ZkConfigs.ZK_CONNECT_CONFIG, zKConnectString());
        putIfAbsent(brokerConfig, KafkaConfig.ListenersProp(), "PLAINTEXT://localhost:" + DEFAULT_BROKER_PORT);
        putIfAbsent(brokerConfig, KafkaConfig.DeleteTopicEnableProp(), true);
        putIfAbsent(brokerConfig, CleanerConfig.LOG_CLEANER_DEDUPE_BUFFER_SIZE_PROP, 2 * 1024 * 1024L);
        putIfAbsent(brokerConfig, KafkaConfig.GroupMinSessionTimeoutMsProp(), 0);
        putIfAbsent(brokerConfig, KafkaConfig.GroupInitialRebalanceDelayMsProp(), 0);
        putIfAbsent(brokerConfig, KafkaConfig.OffsetsTopicReplicationFactorProp(), (short) 1);
        putIfAbsent(brokerConfig, KafkaConfig.OffsetsTopicPartitionsProp(), 5);
<<<<<<< HEAD
        putIfAbsent(brokerConfig, KafkaConfig.TransactionsTopicPartitionsProp(), 5);
        putIfAbsent(brokerConfig, AUTO_CREATE_TOPICS_ENABLE_CONFIG, true);
=======
        putIfAbsent(brokerConfig, TransactionLogConfigs.TRANSACTIONS_TOPIC_PARTITIONS_CONFIG, 5);
        putIfAbsent(brokerConfig, KafkaConfig.AutoCreateTopicsEnableProp(), true);
>>>>>>> 49e7c795

        for (int i = 0; i < brokers.length; i++) {
            brokerConfig.put(KafkaConfig.BrokerIdProp(), i);
            log.debug("Starting a Kafka instance on {} ...", brokerConfig.get(KafkaConfig.ListenersProp()));

            final Properties effectiveConfig = new Properties();
            effectiveConfig.putAll(brokerConfig);
            if (brokerConfigOverrides != null && brokerConfigOverrides.size() > i) {
                effectiveConfig.putAll(brokerConfigOverrides.get(i));
            }
            brokers[i] = new KafkaEmbedded(effectiveConfig, time);

            log.debug("Kafka instance is running at {}, connected to ZooKeeper at {}",
                brokers[i].brokerList(), brokers[i].zookeeperConnect());
        }
    }

    private void putIfAbsent(final Properties props, final String propertyKey, final Object propertyValue) {
        if (!props.containsKey(propertyKey)) {
            brokerConfig.put(propertyKey, propertyValue);
        }
    }

    /**
     * Stop the Kafka cluster.
     */
    public void stop() {
        if (brokers.length > 1) {
            // delete the topics first to avoid cascading leader elections while shutting down the brokers
            final Set<String> topics = getAllTopicsInCluster();
            if (!topics.isEmpty()) {
                try (final Admin adminClient = brokers[0].createAdminClient()) {
                    adminClient.deleteTopics(topics).all().get();
                } catch (final InterruptedException e) {
                    log.warn("Got interrupted while deleting topics in preparation for stopping embedded brokers", e);
                    throw new RuntimeException(e);
                } catch (final ExecutionException | RuntimeException e) {
                    log.warn("Couldn't delete all topics before stopping brokers", e);
                }
            }
        }
        for (final KafkaEmbedded broker : brokers) {
            broker.stopAsync();
        }
        for (final KafkaEmbedded broker : brokers) {
            broker.awaitStoppedAndPurge();
        }
        zookeeper.shutdown();
    }

    /**
     * The ZooKeeper connection string aka `zookeeper.connect` in `hostnameOrIp:port` format.
     * Example: `127.0.0.1:2181`.
     * <p>
     * You can use this to e.g. tell Kafka brokers how to connect to this instance.
     */
    public String zKConnectString() {
        return "127.0.0.1:" + zookeeper.port();
    }

    /**
     * This cluster's `bootstrap.servers` value.  Example: `127.0.0.1:9092`.
     * <p>
     * You can use this to tell Kafka producers how to connect to this cluster.
     */
    public String bootstrapServers() {
        return brokers[0].brokerList();
    }

    /**
     * Create multiple Kafka topics each with 1 partition and a replication factor of 1.
     *
     * @param topics The name of the topics.
     */
    public void createTopics(final String... topics) throws InterruptedException {
        for (final String topic : topics) {
            createTopic(topic, 1, 1, Collections.emptyMap());
        }
    }

    /**
     * Create a Kafka topic with 1 partition and a replication factor of 1.
     *
     * @param topic The name of the topic.
     */
    public void createTopic(final String topic) throws InterruptedException {
        createTopic(topic, 1, 1, Collections.emptyMap());
    }

    /**
     * Create a Kafka topic with the given parameters.
     *
     * @param topic       The name of the topic.
     * @param partitions  The number of partitions for this topic.
     * @param replication The replication factor for (the partitions of) this topic.
     */
    public void createTopic(final String topic, final int partitions, final int replication) throws InterruptedException {
        createTopic(topic, partitions, replication, Collections.emptyMap());
    }

    /**
     * Create a Kafka topic with the given parameters.
     *
     * @param topic       The name of the topic.
     * @param partitions  The number of partitions for this topic.
     * @param replication The replication factor for (partitions of) this topic.
     * @param topicConfig Additional topic-level configuration settings.
     */
    public void createTopic(final String topic,
                            final int partitions,
                            final int replication,
                            final Map<String, String> topicConfig) throws InterruptedException {
        brokers[0].createTopic(topic, partitions, replication, topicConfig);
        final List<TopicPartition> topicPartitions = new ArrayList<>();
        for (int partition = 0; partition < partitions; partition++) {
            topicPartitions.add(new TopicPartition(topic, partition));
        }
        IntegrationTestUtils.waitForTopicPartitions(brokers(), topicPartitions, TOPIC_CREATION_TIMEOUT);
    }

    /**
     * Deletes a topic returns immediately.
     *
     * @param topic the name of the topic
     */
    public void deleteTopic(final String topic) throws InterruptedException {
        deleteTopicsAndWait(-1L, topic);
    }

    /**
     * Deletes a topic and blocks for max 30 sec until the topic got deleted.
     *
     * @param topic the name of the topic
     */
    public void deleteTopicAndWait(final String topic) throws InterruptedException {
        deleteTopicsAndWait(TOPIC_DELETION_TIMEOUT, topic);
    }

    /**
     * Deletes multiple topics returns immediately.
     *
     * @param topics the name of the topics
     */
    public void deleteTopics(final String... topics) throws InterruptedException {
        deleteTopicsAndWait(-1, topics);
    }

    /**
     * Deletes multiple topics and blocks for max 30 sec until all topics got deleted.
     *
     * @param topics the name of the topics
     */
    public void deleteTopicsAndWait(final String... topics) throws InterruptedException {
        deleteTopicsAndWait(TOPIC_DELETION_TIMEOUT, topics);
    }

    /**
     * Deletes multiple topics and blocks until all topics got deleted.
     *
     * @param timeoutMs the max time to wait for the topics to be deleted (does not block if {@code <= 0})
     * @param topics the name of the topics
     */
    public void deleteTopicsAndWait(final long timeoutMs, final String... topics) throws InterruptedException {
        for (final String topic : topics) {
            try {
                brokers[0].deleteTopic(topic);
            } catch (final UnknownTopicOrPartitionException ignored) { }
        }

        if (timeoutMs > 0) {
            TestUtils.waitForCondition(new TopicsDeletedCondition(topics), timeoutMs, "Topics not deleted after " + timeoutMs + " milli seconds.");
        }
    }

    /**
     * Deletes all topics and blocks until all topics got deleted.
     *
     * @param timeoutMs the max time to wait for the topics to be deleted (does not block if {@code <= 0})
     */
    public void deleteAllTopicsAndWait(final long timeoutMs) throws InterruptedException {
        final Set<String> topics = getAllTopicsInCluster();
        for (final String topic : topics) {
            try {
                brokers[0].deleteTopic(topic);
            } catch (final UnknownTopicOrPartitionException ignored) { }
        }

        if (timeoutMs > 0) {
            TestUtils.waitForCondition(new TopicsDeletedCondition(topics), timeoutMs, "Topics not deleted after " + timeoutMs + " milli seconds.");
        }
    }

    public void waitForRemainingTopics(final long timeoutMs, final String... topics) throws InterruptedException {
        TestUtils.waitForCondition(new TopicsRemainingCondition(topics), timeoutMs, "Topics are not expected after " + timeoutMs + " milli seconds.");
    }

    private final class TopicsDeletedCondition implements TestCondition {
        final Set<String> deletedTopics = new HashSet<>();

        private TopicsDeletedCondition(final String... topics) {
            Collections.addAll(deletedTopics, topics);
        }

        private TopicsDeletedCondition(final Collection<String> topics) {
            deletedTopics.addAll(topics);
        }

        @Override
        public boolean conditionMet() {
            final Set<String> allTopics = getAllTopicsInCluster();
            return !allTopics.removeAll(deletedTopics);
        }
    }

    private final class TopicsRemainingCondition implements TestCondition {
        final Set<String> remainingTopics = new HashSet<>();

        private TopicsRemainingCondition(final String... topics) {
            Collections.addAll(remainingTopics, topics);
        }

        @Override
        public boolean conditionMet() {
            final Set<String> allTopics = getAllTopicsInCluster();
            return allTopics.equals(remainingTopics);
        }
    }

    private List<KafkaServer> brokers() {
        final List<KafkaServer> servers = new ArrayList<>();
        for (final KafkaEmbedded broker : brokers) {
            servers.add(broker.kafkaServer());
        }
        return servers;
    }

    public Properties getLogConfig(final String topic) {
        return brokers[0].kafkaServer().zkClient().getEntityConfigs(ConfigType.TOPIC, topic);
    }

    public Set<String> getAllTopicsInCluster() {
        final scala.collection.Iterator<String> topicsIterator = brokers[0].kafkaServer().zkClient().getAllTopicsInCluster(false).iterator();
        final Set<String> topics = new HashSet<>();
        while (topicsIterator.hasNext()) {
            topics.add(topicsIterator.next());
        }
        return topics;
    }
}<|MERGE_RESOLUTION|>--- conflicted
+++ resolved
@@ -24,6 +24,7 @@
 import org.apache.kafka.common.errors.UnknownTopicOrPartitionException;
 import org.apache.kafka.coordinator.transaction.TransactionLogConfigs;
 import org.apache.kafka.server.config.ConfigType;
+import org.apache.kafka.server.config.KafkaLogConfigs;
 import org.apache.kafka.server.config.ZkConfigs;
 import org.apache.kafka.server.util.MockTime;
 import org.apache.kafka.storage.internals.log.CleanerConfig;
@@ -43,8 +44,6 @@
 import java.util.Set;
 import java.util.concurrent.ExecutionException;
 
-import static org.apache.kafka.server.config.KafkaLogConfigs.AUTO_CREATE_TOPICS_ENABLE_CONFIG;
-
 /**
  * Runs an in-memory, "embedded" Kafka cluster with 1 ZooKeeper instance and supplied number of Kafka brokers.
  */
@@ -121,13 +120,8 @@
         putIfAbsent(brokerConfig, KafkaConfig.GroupInitialRebalanceDelayMsProp(), 0);
         putIfAbsent(brokerConfig, KafkaConfig.OffsetsTopicReplicationFactorProp(), (short) 1);
         putIfAbsent(brokerConfig, KafkaConfig.OffsetsTopicPartitionsProp(), 5);
-<<<<<<< HEAD
-        putIfAbsent(brokerConfig, KafkaConfig.TransactionsTopicPartitionsProp(), 5);
-        putIfAbsent(brokerConfig, AUTO_CREATE_TOPICS_ENABLE_CONFIG, true);
-=======
         putIfAbsent(brokerConfig, TransactionLogConfigs.TRANSACTIONS_TOPIC_PARTITIONS_CONFIG, 5);
-        putIfAbsent(brokerConfig, KafkaConfig.AutoCreateTopicsEnableProp(), true);
->>>>>>> 49e7c795
+        putIfAbsent(brokerConfig, KafkaLogConfigs.AUTO_CREATE_TOPICS_ENABLE_CONFIG, true);
 
         for (int i = 0; i < brokers.length; i++) {
             brokerConfig.put(KafkaConfig.BrokerIdProp(), i);
