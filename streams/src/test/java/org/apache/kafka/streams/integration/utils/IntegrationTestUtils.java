--- conflicted
+++ resolved
@@ -313,15 +313,8 @@
             continueConsuming(consumedValues.size(), maxMessages)) {
             totalPollTimeMs += pollIntervalMs;
             final ConsumerRecords<K, V> records = consumer.poll(pollIntervalMs);
-
-<<<<<<< HEAD
-            System.out.println("At " + totalPollTimeMs + " " + records.count() + " records: ");
-
-=======
->>>>>>> 33640106
             for (final ConsumerRecord<K, V> record : records) {
                 consumedValues.add(new KeyValue<>(record.key(), record.value()));
-                System.out.println("\t" + record);
             }
         }
         return consumedValues;
