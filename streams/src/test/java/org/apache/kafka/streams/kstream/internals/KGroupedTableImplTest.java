--- conflicted
+++ resolved
@@ -100,15 +100,9 @@
         groupedTable.reduce(MockReducer.STRING_ADDER, MockReducer.STRING_REMOVER, Materialized.<String, String, KeyValueStore<Bytes, byte[]>>as(INVALID_STORE_NAME));
     }
 
-<<<<<<< HEAD
-    private void doShouldReduce(final KTable<String, Integer> reduced, final String topic) {
-        final Map<String, Integer> results = new HashMap<>();
-        reduced.toStream().foreach(new ForeachAction<String, Integer>() {
-=======
     private Map<String, Integer> getReducedResults(final KTable<String, Integer> inputKTable) {
         final Map<String, Integer> reducedResults = new HashMap<>();
         inputKTable.toStream().foreach(new ForeachAction<String, Integer>() {
->>>>>>> 42771eb3
             @Override
             public void apply(final String key, final Integer value) {
                 reducedResults.put(key, value);
