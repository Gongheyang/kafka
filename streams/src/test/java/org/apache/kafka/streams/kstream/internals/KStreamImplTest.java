--- conflicted
+++ resolved
@@ -1298,27 +1298,6 @@
         assertNull(((AbstractStream) stream1.leftJoin(table2, selector, joiner)).valueSerde());
     }
 
-<<<<<<< HEAD
-=======
-    @Deprecated
-    @Test
-    public void shouldUseRecordMetadataTimestampExtractorWithThrough() {
-        final StreamsBuilder builder = new StreamsBuilder();
-        final KStream<String, String> stream1 = builder.stream(Arrays.asList("topic-1", "topic-2"), stringConsumed);
-        final KStream<String, String> stream2 = builder.stream(Arrays.asList("topic-3", "topic-4"), stringConsumed);
-
-        stream1.to("topic-5");
-        stream2.through("topic-6");
-
-        final ProcessorTopology processorTopology = TopologyWrapper.getInternalTopologyBuilder(builder.build()).setApplicationId("X").buildTopology();
-        assertThat(processorTopology.source("topic-6").timestampExtractor(), instanceOf(FailOnInvalidTimestamp.class));
-        assertNull(processorTopology.source("topic-4").timestampExtractor());
-        assertNull(processorTopology.source("topic-3").timestampExtractor());
-        assertNull(processorTopology.source("topic-2").timestampExtractor());
-        assertNull(processorTopology.source("topic-1").timestampExtractor());
-    }
-
->>>>>>> 6836fa25
     @Test
     public void shouldUseRecordMetadataTimestampExtractorWithRepartition() {
         final StreamsBuilder builder = new StreamsBuilder();
