/*
 * Licensed to the Apache Software Foundation (ASF) under one or more
 * contributor license agreements. See the NOTICE file distributed with
 * this work for additional information regarding copyright ownership.
 * The ASF licenses this file to You under the Apache License, Version 2.0
 * (the "License"); you may not use this file except in compliance with
 * the License. You may obtain a copy of the License at
 *
 *    http://www.apache.org/licenses/LICENSE-2.0
 *
 * Unless required by applicable law or agreed to in writing, software
 * distributed under the License is distributed on an "AS IS" BASIS,
 * WITHOUT WARRANTIES OR CONDITIONS OF ANY KIND, either express or implied.
 * See the License for the specific language governing permissions and
 * limitations under the License.
 */
package org.apache.kafka.streams.kstream.internals;

import org.apache.kafka.common.serialization.Serde;
import org.apache.kafka.common.serialization.Serdes;
import org.apache.kafka.streams.KeyValue;
import org.apache.kafka.streams.StreamsBuilder;
import org.apache.kafka.streams.StreamsBuilderTest;
import org.apache.kafka.streams.errors.TopologyException;
import org.apache.kafka.streams.kstream.GlobalKTable;
import org.apache.kafka.streams.kstream.JoinWindows;
import org.apache.kafka.streams.kstream.Joined;
import org.apache.kafka.streams.kstream.KStream;
import org.apache.kafka.streams.kstream.KStreamBuilder;
import org.apache.kafka.streams.kstream.KTable;
import org.apache.kafka.streams.kstream.KeyValueMapper;
import org.apache.kafka.streams.kstream.Predicate;
import org.apache.kafka.streams.kstream.Produced;
import org.apache.kafka.streams.kstream.ValueJoiner;
import org.apache.kafka.streams.kstream.ValueMapper;
import org.apache.kafka.streams.processor.FailOnInvalidTimestamp;
import org.apache.kafka.streams.processor.internals.ProcessorTopology;
import org.apache.kafka.streams.processor.internals.SourceNode;
import org.apache.kafka.test.KStreamTestDriver;
import org.apache.kafka.test.MockKeyValueMapper;
import org.apache.kafka.test.MockProcessorSupplier;
import org.apache.kafka.test.MockValueJoiner;
import org.junit.Before;
import org.junit.Rule;
import org.junit.Test;

import java.util.Collections;
import java.util.concurrent.TimeUnit;

import static org.hamcrest.CoreMatchers.equalTo;
import static org.hamcrest.core.IsInstanceOf.instanceOf;
import static org.junit.Assert.assertEquals;
import static org.junit.Assert.assertThat;
import static org.junit.Assert.fail;


public class KStreamImplTest {

    final private Serde<String> stringSerde = Serdes.String();
    final private Serde<Integer> intSerde = Serdes.Integer();
    private KStream<String, String> testStream;
    private StreamsBuilder builder;

    @Rule
    public final KStreamTestDriver driver = new KStreamTestDriver();

    @Before
    public void before() {
        builder = new StreamsBuilder();
        testStream = builder.stream("source");
    }

    @Test
    public void testNumProcesses() {
        final StreamsBuilder builder = new StreamsBuilder();

        KStream<String, String> source1 = builder.stream(stringSerde, stringSerde, "topic-1", "topic-2");

        KStream<String, String> source2 = builder.stream(stringSerde, stringSerde, "topic-3", "topic-4");

        KStream<String, String> stream1 =
            source1.filter(new Predicate<String, String>() {
                @Override
                public boolean test(String key, String value) {
                    return true;
                }
            }).filterNot(new Predicate<String, String>() {
                @Override
                public boolean test(String key, String value) {
                    return false;
                }
            });

        KStream<String, Integer> stream2 = stream1.mapValues(new ValueMapper<String, Integer>() {
            @Override
            public Integer apply(String value) {
                return new Integer(value);
            }
        });

        KStream<String, Integer> stream3 = source2.flatMapValues(new ValueMapper<String, Iterable<Integer>>() {
            @Override
            public Iterable<Integer> apply(String value) {
                return Collections.singletonList(new Integer(value));
            }
        });

        KStream<String, Integer>[] streams2 = stream2.branch(
                new Predicate<String, Integer>() {
                    @Override
                    public boolean test(String key, Integer value) {
                        return (value % 2) == 0;
                    }
                },
                new Predicate<String, Integer>() {
                    @Override
                    public boolean test(String key, Integer value) {
                        return true;
                    }
                }
        );

        KStream<String, Integer>[] streams3 = stream3.branch(
                new Predicate<String, Integer>() {
                    @Override
                    public boolean test(String key, Integer value) {
                        return (value % 2) == 0;
                    }
                },
                new Predicate<String, Integer>() {
                    @Override
                    public boolean test(String key, Integer value) {
                        return true;
                    }
                }
        );

        final int anyWindowSize = 1;
        final Joined<String, Integer, Integer> joined = Joined.with(stringSerde, intSerde, intSerde);
        KStream<String, Integer> stream4 = streams2[0].join(streams3[0], new ValueJoiner<Integer, Integer, Integer>() {
            @Override
            public Integer apply(Integer value1, Integer value2) {
                return value1 + value2;
            }
        }, JoinWindows.of(anyWindowSize), joined);

        streams2[1].join(streams3[1], new ValueJoiner<Integer, Integer, Integer>() {
            @Override
            public Integer apply(Integer value1, Integer value2) {
                return value1 + value2;
            }
        }, JoinWindows.of(anyWindowSize), joined);

        stream4.to("topic-5");

        streams2[1].through("topic-6").process(new MockProcessorSupplier<String, Integer>());

        assertEquals(2 + // sources
            2 + // stream1
            1 + // stream2
            1 + // stream3
            1 + 2 + // streams2
            1 + 2 + // streams3
            5 * 2 + // stream2-stream3 joins
            1 + // to
            2 + // through
            1, // process
            StreamsBuilderTest.internalTopologyBuilder(builder).setApplicationId("X").build(null).processors().size());
    }

    @Test
    public void shouldUseRecordMetadataTimestampExtractorWithThrough() {
        final StreamsBuilder builder = new StreamsBuilder();
        KStream<String, String> stream1 = builder.stream(stringSerde, stringSerde, "topic-1", "topic-2");
        KStream<String, String> stream2 = builder.stream(stringSerde, stringSerde, "topic-3", "topic-4");

        stream1.to("topic-5");
        stream2.through("topic-6");

        ProcessorTopology processorTopology = StreamsBuilderTest.internalTopologyBuilder(builder).setApplicationId("X").build(null);
        assertThat(processorTopology.source("topic-6").getTimestampExtractor(), instanceOf(FailOnInvalidTimestamp.class));
        assertEquals(processorTopology.source("topic-4").getTimestampExtractor(), null);
        assertEquals(processorTopology.source("topic-3").getTimestampExtractor(), null);
        assertEquals(processorTopology.source("topic-2").getTimestampExtractor(), null);
        assertEquals(processorTopology.source("topic-1").getTimestampExtractor(), null);
    }

    @Test
    public void shouldSendDataThroughTopicUsingProduced() {
        final StreamsBuilder builder = new StreamsBuilder();
        final String input = "topic";
        final KStream<String, String> stream = builder.stream(stringSerde, stringSerde, input);
        final MockProcessorSupplier<String, String> processorSupplier = new MockProcessorSupplier<>();
        stream.through("through-topic", Produced.with(stringSerde, stringSerde)).process(processorSupplier);

        driver.setUp(builder);
        driver.process(input, "a", "b");
        assertThat(processorSupplier.processed, equalTo(Collections.singletonList("a:b")));
    }

    @Test
    public void shouldSendDataToTopicUsingProduced() {
        final StreamsBuilder builder = new StreamsBuilder();
        final String input = "topic";
        final KStream<String, String> stream = builder.stream(stringSerde, stringSerde, input);
        final MockProcessorSupplier<String, String> processorSupplier = new MockProcessorSupplier<>();
        stream.to("to-topic", Produced.with(stringSerde, stringSerde));
        builder.stream(stringSerde, stringSerde, "to-topic").process(processorSupplier);

        driver.setUp(builder);
        driver.process(input, "e", "f");
        assertThat(processorSupplier.processed, equalTo(Collections.singletonList("e:f")));
    }

    @Test
    // TODO: this test should be refactored when we removed KStreamBuilder so that the created Topology contains internal topics as well
    public void shouldUseRecordMetadataTimestampExtractorWhenInternalRepartitioningTopicCreated() {
        final KStreamBuilder builder = new KStreamBuilder();
        KStream<String, String> kStream = builder.stream(stringSerde, stringSerde, "topic-1");
        ValueJoiner<String, String, String> valueJoiner = MockValueJoiner.instance(":");
        long windowSize = TimeUnit.MILLISECONDS.convert(1, TimeUnit.DAYS);
        final KStream<String, String> stream = kStream
                        .map(new KeyValueMapper<String, String, KeyValue<? extends String, ? extends String>>() {
                            @Override
                            public KeyValue<? extends String, ? extends String> apply(String key, String value) {
                                return KeyValue.pair(value, value);
                            }
                        });
        stream.join(kStream,
                    valueJoiner,
                    JoinWindows.of(windowSize).until(3 * windowSize),
                    Joined.with(Serdes.String(),
                                Serdes.String(),
                                Serdes.String()))
                .to(Serdes.String(), Serdes.String(), "output-topic");

        ProcessorTopology processorTopology = builder.setApplicationId("X").build(null);
        SourceNode originalSourceNode = processorTopology.source("topic-1");

        for (SourceNode sourceNode: processorTopology.sources()) {
            if (sourceNode.name().equals(originalSourceNode.name())) {
                assertEquals(sourceNode.getTimestampExtractor(), null);
            } else {
                assertThat(sourceNode.getTimestampExtractor(), instanceOf(FailOnInvalidTimestamp.class));
            }
        }
    }
    
    @Test
    public void testToWithNullValueSerdeDoesntNPE() {
        final StreamsBuilder builder = new StreamsBuilder();
        final KStream<String, String> inputStream = builder.stream(stringSerde, stringSerde, "input");
        inputStream.to(stringSerde, null, "output");
    }

    @Test(expected = NullPointerException.class)
    public void shouldNotAllowNullPredicateOnFilter() throws Exception {
        testStream.filter(null);
    }

    @Test(expected = NullPointerException.class)
    public void shouldNotAllowNullPredicateOnFilterNot() throws Exception {
        testStream.filterNot(null);
    }

    @Test(expected = NullPointerException.class)
    public void shouldNotAllowNullMapperOnSelectKey() throws Exception {
        testStream.selectKey(null);
    }

    @Test(expected = NullPointerException.class)
    public void shouldNotAllowNullMapperOnMap() throws Exception {
        testStream.map(null);
    }

    @Test(expected = NullPointerException.class)
    public void shouldNotAllowNullMapperOnMapValues() throws Exception {
        testStream.mapValues(null);
    }

    @Test(expected = NullPointerException.class)
    public void shouldNotAllowNullFilePathOnWriteAsText() throws Exception {
        testStream.writeAsText(null);
    }

    @Test(expected = TopologyException.class)
    public void shouldNotAllowEmptyFilePathOnWriteAsText() throws Exception {
        testStream.writeAsText("\t    \t");
    }

    @Test(expected = NullPointerException.class)
    public void shouldNotAllowNullMapperOnFlatMap() throws Exception {
        testStream.flatMap(null);
    }

    @Test(expected = NullPointerException.class)
    public void shouldNotAllowNullMapperOnFlatMapValues() throws Exception {
        testStream.flatMapValues(null);
    }

    @Test(expected = IllegalArgumentException.class)
    public void shouldHaveAtLeastOnPredicateWhenBranching() throws Exception {
        testStream.branch();
    }

    @Test(expected = NullPointerException.class)
    public void shouldCantHaveNullPredicate() throws Exception {
        testStream.branch((Predicate) null);
    }

    @Test(expected = NullPointerException.class)
    public void shouldNotAllowNullTopicOnThrough() throws Exception {
        testStream.through(null);
    }

    @Test(expected = NullPointerException.class)
    public void shouldNotAllowNullTopicOnTo() throws Exception {
        testStream.to(null);
    }

    @Test(expected = NullPointerException.class)
    public void shouldNotAllowNullTransformSupplierOnTransform() throws Exception {
        testStream.transform(null);
    }

    @Test(expected = NullPointerException.class)
    public void shouldNotAllowNullTransformSupplierOnTransformValues() throws Exception {
        testStream.transformValues(null);
    }

    @Test(expected = NullPointerException.class)
    public void shouldNotAllowNullProcessSupplier() throws Exception {
        testStream.process(null);
    }

    @Test(expected = NullPointerException.class)
    public void shouldNotAllowNullOtherStreamOnJoin() throws Exception {
        testStream.join(null, MockValueJoiner.TOSTRING_JOINER, JoinWindows.of(10));
    }

    @Test(expected = NullPointerException.class)
    public void shouldNotAllowNullValueJoinerOnJoin() throws Exception {
        testStream.join(testStream, null, JoinWindows.of(10));
    }

    @Test(expected = NullPointerException.class)
    public void shouldNotAllowNullJoinWindowsOnJoin() throws Exception {
        testStream.join(testStream, MockValueJoiner.TOSTRING_JOINER, null);
    }

    @Test(expected = NullPointerException.class)
    public void shouldNotAllowNullTableOnTableJoin() throws Exception {
        testStream.leftJoin((KTable) null, MockValueJoiner.TOSTRING_JOINER);
    }

    @Test(expected = NullPointerException.class)
    public void shouldNotAllowNullValueMapperOnTableJoin() throws Exception {
        testStream.leftJoin(builder.table(Serdes.String(), Serdes.String(), "topic", "store"), null);
    }

    @Test(expected = NullPointerException.class)
    public void shouldNotAllowNullSelectorOnGroupBy() throws Exception {
        testStream.groupBy(null);
    }

    @Test(expected = NullPointerException.class)
    public void shouldNotAllowNullActionOnForEach() throws Exception {
        testStream.foreach(null);
    }

    @Test(expected = NullPointerException.class)
    public void shouldNotAllowNullTableOnJoinWithGlobalTable() throws Exception {
        testStream.join((GlobalKTable) null,
                        MockKeyValueMapper.<String, String>SelectValueMapper(),
                        MockValueJoiner.TOSTRING_JOINER);
    }

    @Test(expected = NullPointerException.class)
    public void shouldNotAllowNullMapperOnJoinWithGlobalTable() throws Exception {
        testStream.join(builder.globalTable(Serdes.String(), Serdes.String(), null, "global", "global"),
                        null,
                        MockValueJoiner.TOSTRING_JOINER);
    }

    @Test(expected = NullPointerException.class)
    public void shouldNotAllowNullJoinerOnJoinWithGlobalTable() throws Exception {
        testStream.join(builder.globalTable(Serdes.String(), Serdes.String(), null, "global", "global"),
                        MockKeyValueMapper.<String, String>SelectValueMapper(),
                        null);
    }

    @Test(expected = NullPointerException.class)
    public void shouldNotAllowNullTableOnJLeftJoinWithGlobalTable() throws Exception {
        testStream.leftJoin((GlobalKTable) null,
                        MockKeyValueMapper.<String, String>SelectValueMapper(),
                        MockValueJoiner.TOSTRING_JOINER);
    }

    @Test(expected = NullPointerException.class)
    public void shouldNotAllowNullMapperOnLeftJoinWithGlobalTable() throws Exception {
        testStream.leftJoin(builder.globalTable(Serdes.String(), Serdes.String(), null, "global", "global"),
                        null,
                        MockValueJoiner.TOSTRING_JOINER);
    }

    @Test(expected = NullPointerException.class)
    public void shouldNotAllowNullJoinerOnLeftJoinWithGlobalTable() throws Exception {
        testStream.leftJoin(builder.globalTable(Serdes.String(), Serdes.String(), null, "global", "global"),
                        MockKeyValueMapper.<String, String>SelectValueMapper(),
                        null);
    }

<<<<<<< HEAD
    @Test(expected = NullPointerException.class)
    public void shouldThrowNullPointerOnThroughWhenProducedIsNull() {
        testStream.through("topic", null);
    }

    @Test(expected = NullPointerException.class)
    public void shouldThrowNullPointerOnToWhenProducedIsNull() {
        testStream.to("topic", null);
    }

=======
    @Test
    public void shouldThrowNullPointerOnLeftJoinWithTableWhenJoinedIsNull() {
        final KTable<String, String> table = builder.table(Serdes.String(), Serdes.String(), "blah");
        try {
            testStream.leftJoin(table,
                                MockValueJoiner.TOSTRING_JOINER,
                                null);
            fail("Should have thrown NullPointerException");
        } catch (final NullPointerException e) {
            // ok
        }
    }

    @Test
    public void shouldThrowNullPointerOnJoinWithTableWhenJoinedIsNull() {
        final KTable<String, String> table = builder.table(Serdes.String(), Serdes.String(), "blah");
        try {
            testStream.join(table,
                            MockValueJoiner.TOSTRING_JOINER,
                            null);
            fail("Should have thrown NullPointerException");
        } catch (final NullPointerException e) {
            // ok
        }
    }

    @Test(expected = NullPointerException.class)
    public void shouldThrowNullPointerOnJoinWithStreamWhenJoinedIsNull() {
        testStream.join(testStream, MockValueJoiner.TOSTRING_JOINER, JoinWindows.of(10), null);
    }

    @Test(expected = NullPointerException.class)
    public void shouldThrowNullPointerOnOuterJoinJoinedIsNull() {
        testStream.outerJoin(testStream, MockValueJoiner.TOSTRING_JOINER, JoinWindows.of(10), null);
    }
>>>>>>> 45394d52
}<|MERGE_RESOLUTION|>--- conflicted
+++ resolved
@@ -410,7 +410,7 @@
                         null);
     }
 
-<<<<<<< HEAD
+
     @Test(expected = NullPointerException.class)
     public void shouldThrowNullPointerOnThroughWhenProducedIsNull() {
         testStream.through("topic", null);
@@ -421,7 +421,7 @@
         testStream.to("topic", null);
     }
 
-=======
+
     @Test
     public void shouldThrowNullPointerOnLeftJoinWithTableWhenJoinedIsNull() {
         final KTable<String, String> table = builder.table(Serdes.String(), Serdes.String(), "blah");
@@ -457,5 +457,5 @@
     public void shouldThrowNullPointerOnOuterJoinJoinedIsNull() {
         testStream.outerJoin(testStream, MockValueJoiner.TOSTRING_JOINER, JoinWindows.of(10), null);
     }
->>>>>>> 45394d52
+
 }