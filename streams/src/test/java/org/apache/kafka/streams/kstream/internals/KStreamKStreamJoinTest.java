--- conflicted
+++ resolved
@@ -62,13 +62,8 @@
     }
 
     @Test
-<<<<<<< HEAD
     public void testJoin() {
-        KStreamBuilder builder = new KStreamBuilder();
-=======
-    public void testJoin() throws Exception {
         StreamsBuilder builder = new StreamsBuilder();
->>>>>>> ae4100f8
 
         final int[] expectedKeys = new int[]{0, 1, 2, 3};
 
@@ -168,13 +163,8 @@
     }
 
     @Test
-<<<<<<< HEAD
     public void testOuterJoin() {
-        KStreamBuilder builder = new KStreamBuilder();
-=======
-    public void testOuterJoin() throws Exception {
         StreamsBuilder builder = new StreamsBuilder();
->>>>>>> ae4100f8
 
         final int[] expectedKeys = new int[]{0, 1, 2, 3};
 
