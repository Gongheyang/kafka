/*
 * Licensed to the Apache Software Foundation (ASF) under one or more
 * contributor license agreements. See the NOTICE file distributed with
 * this work for additional information regarding copyright ownership.
 * The ASF licenses this file to You under the Apache License, Version 2.0
 * (the "License"); you may not use this file except in compliance with
 * the License. You may obtain a copy of the License at
 *
 *    http://www.apache.org/licenses/LICENSE-2.0
 *
 * Unless required by applicable law or agreed to in writing, software
 * distributed under the License is distributed on an "AS IS" BASIS,
 * WITHOUT WARRANTIES OR CONDITIONS OF ANY KIND, either express or implied.
 * See the License for the specific language governing permissions and
 * limitations under the License.
 */
package org.apache.kafka.streams.kstream.internals;

import org.apache.kafka.common.serialization.Serdes;
import org.apache.kafka.common.serialization.StringSerializer;
import org.apache.kafka.common.utils.Bytes;
import org.apache.kafka.common.utils.Utils;
import org.apache.kafka.streams.Consumed;
import org.apache.kafka.streams.StreamsBuilder;
import org.apache.kafka.streams.TopologyTestDriver;
import org.apache.kafka.streams.kstream.KStream;
import org.apache.kafka.streams.kstream.KTable;
import org.apache.kafka.streams.kstream.Materialized;
import org.apache.kafka.streams.kstream.Serialized;
import org.apache.kafka.streams.kstream.TimeWindows;
import org.apache.kafka.streams.kstream.ValueJoiner;
import org.apache.kafka.streams.kstream.Windowed;
import org.apache.kafka.streams.processor.internals.testutil.LogCaptureAppender;
import org.apache.kafka.streams.state.WindowStore;
import org.apache.kafka.streams.test.ConsumerRecordFactory;
import org.apache.kafka.test.MockAggregator;
import org.apache.kafka.test.MockInitializer;
import org.apache.kafka.test.MockProcessor;
import org.apache.kafka.test.MockProcessorSupplier;
import org.apache.kafka.test.StreamsTestUtils;
import org.junit.Test;

import java.util.List;
import java.util.Properties;

import static org.apache.kafka.test.StreamsTestUtils.getMetricByName;
import static org.hamcrest.CoreMatchers.hasItem;
import static org.hamcrest.MatcherAssert.assertThat;
import static org.junit.Assert.assertEquals;

public class KStreamWindowAggregateTest {

    private final ConsumerRecordFactory<String, String> recordFactory = new ConsumerRecordFactory<>(new StringSerializer(), new StringSerializer());
    private final Properties props = StreamsTestUtils.topologyTestConfig(Serdes.String(), Serdes.String());

    @Test
    public void testAggBasic() {
        final StreamsBuilder builder = new StreamsBuilder();
        final String topic1 = "topic1";

        final KTable<Windowed<String>, String> table2 = builder
<<<<<<< HEAD
            .stream(topic1, Consumed.with(strSerde, strSerde))
            .groupByKey(Serialized.with(strSerde, strSerde))
            .windowedBy(TimeWindows.of(10).advanceBy(5))
            .aggregate(MockInitializer.STRING_INIT, MockAggregator.TOSTRING_ADDER, Materialized.<String, String, WindowStore<Bytes, byte[]>>as("topic1-Canonized").withValueSerde(strSerde));

        final MockProcessorSupplier<Windowed<String>, String> proc2 = new MockProcessorSupplier<>();
        table2.toStream().process(proc2);

        driver.setUp(builder, stateDir);

        setRecordContext(0, topic1);
        driver.process(topic1, "A", "1");
        driver.flushState();
        setRecordContext(1, topic1);
        driver.process(topic1, "B", "2");
        driver.flushState();
        setRecordContext(2, topic1);
        driver.process(topic1, "C", "3");
        driver.flushState();
        setRecordContext(3, topic1);
        driver.process(topic1, "D", "4");
        driver.flushState();
        setRecordContext(4, topic1);
        driver.process(topic1, "A", "1");
        driver.flushState();

        setRecordContext(5, topic1);
        driver.process(topic1, "A", "1");
        driver.flushState();
        setRecordContext(6, topic1);
        driver.process(topic1, "B", "2");
        driver.flushState();
        setRecordContext(7, topic1);
        driver.process(topic1, "D", "4");
        driver.flushState();
        setRecordContext(8, topic1);
        driver.process(topic1, "B", "2");
        driver.flushState();
        setRecordContext(9, topic1);
        driver.process(topic1, "C", "3");
        driver.flushState();
        setRecordContext(10, topic1);
        driver.process(topic1, "A", "1");
        driver.flushState();
        setRecordContext(11, topic1);
        driver.process(topic1, "B", "2");
        driver.flushState();
        setRecordContext(12, topic1);
        driver.flushState();
        driver.process(topic1, "D", "4");
        driver.flushState();
        setRecordContext(13, topic1);
        driver.process(topic1, "B", "2");
        driver.flushState();
        setRecordContext(14, topic1);
        driver.process(topic1, "C", "3");
        driver.flushState();
=======
            .stream(topic1, Consumed.with(Serdes.String(), Serdes.String()))
            .groupByKey(Serialized.with(Serdes.String(), Serdes.String()))
            .aggregate(MockInitializer.STRING_INIT, MockAggregator.TOSTRING_ADDER, TimeWindows.of(10).advanceBy(5), Serdes.String(), "topic1-Canonized");

        final MockProcessorSupplier<Windowed<String>, String> supplier = new MockProcessorSupplier<>();
        table2.toStream().process(supplier);

        try (final TopologyTestDriver driver = new TopologyTestDriver(builder.build(), props, 0L)) {
            driver.pipeInput(recordFactory.create(topic1, "A", "1", 0L));
            driver.pipeInput(recordFactory.create(topic1, "B", "2", 1L));
            driver.pipeInput(recordFactory.create(topic1, "C", "3", 2L));
            driver.pipeInput(recordFactory.create(topic1, "D", "4", 3L));
            driver.pipeInput(recordFactory.create(topic1, "A", "1", 4L));

            driver.pipeInput(recordFactory.create(topic1, "A", "1", 5L));
            driver.pipeInput(recordFactory.create(topic1, "B", "2", 6L));
            driver.pipeInput(recordFactory.create(topic1, "D", "4", 7L));
            driver.pipeInput(recordFactory.create(topic1, "B", "2", 8L));
            driver.pipeInput(recordFactory.create(topic1, "C", "3", 9L));
            driver.pipeInput(recordFactory.create(topic1, "A", "1", 10L));
            driver.pipeInput(recordFactory.create(topic1, "B", "2", 11L));
            driver.pipeInput(recordFactory.create(topic1, "D", "4", 12L));
            driver.pipeInput(recordFactory.create(topic1, "B", "2", 13L));
            driver.pipeInput(recordFactory.create(topic1, "C", "3", 14L));
        }
>>>>>>> 42771eb3


        assertEquals(
            Utils.mkList(
                "[A@0/10]:0+1",
                "[B@0/10]:0+2",
                "[C@0/10]:0+3",
                "[D@0/10]:0+4",
                "[A@0/10]:0+1+1",

                "[A@0/10]:0+1+1+1", "[A@5/15]:0+1",
                "[B@0/10]:0+2+2", "[B@5/15]:0+2",
                "[D@0/10]:0+4+4", "[D@5/15]:0+4",
                "[B@0/10]:0+2+2+2", "[B@5/15]:0+2+2",
                "[C@0/10]:0+3+3", "[C@5/15]:0+3",

                "[A@5/15]:0+1+1", "[A@10/20]:0+1",
                "[B@5/15]:0+2+2+2", "[B@10/20]:0+2",
                "[D@5/15]:0+4+4", "[D@10/20]:0+4",
                "[B@5/15]:0+2+2+2+2", "[B@10/20]:0+2+2",
                "[C@5/15]:0+3+3", "[C@10/20]:0+3"
            ),
            supplier.theCapturedProcessor().processed
        );
    }

    @Test
    public void testJoin() {
        final StreamsBuilder builder = new StreamsBuilder();
        final String topic1 = "topic1";
        final String topic2 = "topic2";

        final KTable<Windowed<String>, String> table1 = builder
<<<<<<< HEAD
            .stream(topic1, Consumed.with(strSerde, strSerde))
            .groupByKey(Serialized.with(strSerde, strSerde))
            .windowedBy(TimeWindows.of(10).advanceBy(5))
            .aggregate(MockInitializer.STRING_INIT, MockAggregator.TOSTRING_ADDER, Materialized.<String, String, WindowStore<Bytes, byte[]>>as("topic1-Canonized").withValueSerde(strSerde));
=======
            .stream(topic1, Consumed.with(Serdes.String(), Serdes.String()))
            .groupByKey(Serialized.with(Serdes.String(), Serdes.String()))
            .aggregate(MockInitializer.STRING_INIT, MockAggregator.TOSTRING_ADDER, TimeWindows.of(10).advanceBy(5), Serdes.String(), "topic1-Canonized");
>>>>>>> 42771eb3

        final MockProcessorSupplier<Windowed<String>, String> supplier = new MockProcessorSupplier<>();
        table1.toStream().process(supplier);

        final KTable<Windowed<String>, String> table2 = builder
<<<<<<< HEAD
            .stream(topic2, Consumed.with(strSerde, strSerde))
            .groupByKey(Serialized.with(strSerde, strSerde))
            .windowedBy(TimeWindows.of(10).advanceBy(5))
            .aggregate(MockInitializer.STRING_INIT, MockAggregator.TOSTRING_ADDER, Materialized.<String, String, WindowStore<Bytes, byte[]>>as("topic2-Canonized").withValueSerde(strSerde));
=======
            .stream(topic2, Consumed.with(Serdes.String(), Serdes.String())).groupByKey(Serialized.with(Serdes.String(), Serdes.String()))
            .aggregate(MockInitializer.STRING_INIT, MockAggregator.TOSTRING_ADDER, TimeWindows.of(10).advanceBy(5), Serdes.String(), "topic2-Canonized");
>>>>>>> 42771eb3

        table2.toStream().process(supplier);


        table1.join(table2, new ValueJoiner<String, String, String>() {
            @Override
            public String apply(final String p1, final String p2) {
                return p1 + "%" + p2;
            }
        }).toStream().process(supplier);

        try (final TopologyTestDriver driver = new TopologyTestDriver(builder.build(), props, 0L)) {
            driver.pipeInput(recordFactory.create(topic1, "A", "1", 0L));
            driver.pipeInput(recordFactory.create(topic1, "B", "2", 1L));
            driver.pipeInput(recordFactory.create(topic1, "C", "3", 2L));
            driver.pipeInput(recordFactory.create(topic1, "D", "4", 3L));
            driver.pipeInput(recordFactory.create(topic1, "A", "1", 4L));

            final List<MockProcessor<Windowed<String>, String>> processors = supplier.capturedProcessors(3);

            processors.get(0).checkAndClearProcessResult(
                    "[A@0/10]:0+1",
                    "[B@0/10]:0+2",
                    "[C@0/10]:0+3",
                    "[D@0/10]:0+4",
                    "[A@0/10]:0+1+1"
            );
            processors.get(1).checkAndClearProcessResult();
            processors.get(2).checkAndClearProcessResult();

            driver.pipeInput(recordFactory.create(topic1, "A", "1", 5L));
            driver.pipeInput(recordFactory.create(topic1, "B", "2", 6L));
            driver.pipeInput(recordFactory.create(topic1, "D", "4", 7L));
            driver.pipeInput(recordFactory.create(topic1, "B", "2", 8L));
            driver.pipeInput(recordFactory.create(topic1, "C", "3", 9L));

            processors.get(0).checkAndClearProcessResult(
                    "[A@0/10]:0+1+1+1", "[A@5/15]:0+1",
                    "[B@0/10]:0+2+2", "[B@5/15]:0+2",
                    "[D@0/10]:0+4+4", "[D@5/15]:0+4",
                    "[B@0/10]:0+2+2+2", "[B@5/15]:0+2+2",
                    "[C@0/10]:0+3+3", "[C@5/15]:0+3"
            );
            processors.get(1).checkAndClearProcessResult();
            processors.get(2).checkAndClearProcessResult();

            driver.pipeInput(recordFactory.create(topic2, "A", "a", 0L));
            driver.pipeInput(recordFactory.create(topic2, "B", "b", 1L));
            driver.pipeInput(recordFactory.create(topic2, "C", "c", 2L));
            driver.pipeInput(recordFactory.create(topic2, "D", "d", 3L));
            driver.pipeInput(recordFactory.create(topic2, "A", "a", 4L));

            processors.get(0).checkAndClearProcessResult();
            processors.get(1).checkAndClearProcessResult(
                    "[A@0/10]:0+a",
                    "[B@0/10]:0+b",
                    "[C@0/10]:0+c",
                    "[D@0/10]:0+d",
                    "[A@0/10]:0+a+a"
            );
            processors.get(2).checkAndClearProcessResult(
                    "[A@0/10]:0+1+1+1%0+a",
                    "[B@0/10]:0+2+2+2%0+b",
                    "[C@0/10]:0+3+3%0+c",
                    "[D@0/10]:0+4+4%0+d",
                    "[A@0/10]:0+1+1+1%0+a+a");

            driver.pipeInput(recordFactory.create(topic2, "A", "a", 5L));
            driver.pipeInput(recordFactory.create(topic2, "B", "b", 6L));
            driver.pipeInput(recordFactory.create(topic2, "D", "d", 7L));
            driver.pipeInput(recordFactory.create(topic2, "B", "b", 8L));
            driver.pipeInput(recordFactory.create(topic2, "C", "c", 9L));

            processors.get(0).checkAndClearProcessResult();
            processors.get(1).checkAndClearProcessResult(
                    "[A@0/10]:0+a+a+a", "[A@5/15]:0+a",
                    "[B@0/10]:0+b+b", "[B@5/15]:0+b",
                    "[D@0/10]:0+d+d", "[D@5/15]:0+d",
                    "[B@0/10]:0+b+b+b", "[B@5/15]:0+b+b",
                    "[C@0/10]:0+c+c", "[C@5/15]:0+c"
            );
            processors.get(2).checkAndClearProcessResult(
                    "[A@0/10]:0+1+1+1%0+a+a+a", "[A@5/15]:0+1%0+a",
                    "[B@0/10]:0+2+2+2%0+b+b", "[B@5/15]:0+2+2%0+b",
                    "[D@0/10]:0+4+4%0+d+d", "[D@5/15]:0+4%0+d",
                    "[B@0/10]:0+2+2+2%0+b+b+b", "[B@5/15]:0+2+2%0+b+b",
                    "[C@0/10]:0+3+3%0+c+c", "[C@5/15]:0+3%0+c"
            );
        }
    }

    @Test
    public void shouldLogAndMeterWhenSkippingNullKey() {
        final StreamsBuilder builder = new StreamsBuilder();
        final String topic = "topic";

        final KStream<String, String> stream1 = builder.stream(topic, Consumed.with(Serdes.String(), Serdes.String()));
        stream1.groupByKey(Serialized.with(Serdes.String(), Serdes.String()))
            .windowedBy(TimeWindows.of(10).advanceBy(5))
            .aggregate(
                MockInitializer.STRING_INIT,
                MockAggregator.<String, String>toStringInstance("+"),
                Materialized.<String, String, WindowStore<Bytes, byte[]>>as("topic1-Canonicalized").withValueSerde(Serdes.String())
            );

        final LogCaptureAppender appender = LogCaptureAppender.createAndRegister();
        try (final TopologyTestDriver driver = new TopologyTestDriver(builder.build(), props, 0L)) {
            driver.pipeInput(recordFactory.create(topic, null, "1"));
            LogCaptureAppender.unregister(appender);

            assertEquals(1.0, getMetricByName(driver.metrics(), "skipped-records-total", "stream-metrics").metricValue());
            assertThat(appender.getMessages(), hasItem("Skipping record due to null key. value=[1] topic=[topic] partition=[0] offset=[0]"));
        }
    }
}<|MERGE_RESOLUTION|>--- conflicted
+++ resolved
@@ -59,68 +59,10 @@
         final String topic1 = "topic1";
 
         final KTable<Windowed<String>, String> table2 = builder
-<<<<<<< HEAD
-            .stream(topic1, Consumed.with(strSerde, strSerde))
-            .groupByKey(Serialized.with(strSerde, strSerde))
-            .windowedBy(TimeWindows.of(10).advanceBy(5))
-            .aggregate(MockInitializer.STRING_INIT, MockAggregator.TOSTRING_ADDER, Materialized.<String, String, WindowStore<Bytes, byte[]>>as("topic1-Canonized").withValueSerde(strSerde));
-
-        final MockProcessorSupplier<Windowed<String>, String> proc2 = new MockProcessorSupplier<>();
-        table2.toStream().process(proc2);
-
-        driver.setUp(builder, stateDir);
-
-        setRecordContext(0, topic1);
-        driver.process(topic1, "A", "1");
-        driver.flushState();
-        setRecordContext(1, topic1);
-        driver.process(topic1, "B", "2");
-        driver.flushState();
-        setRecordContext(2, topic1);
-        driver.process(topic1, "C", "3");
-        driver.flushState();
-        setRecordContext(3, topic1);
-        driver.process(topic1, "D", "4");
-        driver.flushState();
-        setRecordContext(4, topic1);
-        driver.process(topic1, "A", "1");
-        driver.flushState();
-
-        setRecordContext(5, topic1);
-        driver.process(topic1, "A", "1");
-        driver.flushState();
-        setRecordContext(6, topic1);
-        driver.process(topic1, "B", "2");
-        driver.flushState();
-        setRecordContext(7, topic1);
-        driver.process(topic1, "D", "4");
-        driver.flushState();
-        setRecordContext(8, topic1);
-        driver.process(topic1, "B", "2");
-        driver.flushState();
-        setRecordContext(9, topic1);
-        driver.process(topic1, "C", "3");
-        driver.flushState();
-        setRecordContext(10, topic1);
-        driver.process(topic1, "A", "1");
-        driver.flushState();
-        setRecordContext(11, topic1);
-        driver.process(topic1, "B", "2");
-        driver.flushState();
-        setRecordContext(12, topic1);
-        driver.flushState();
-        driver.process(topic1, "D", "4");
-        driver.flushState();
-        setRecordContext(13, topic1);
-        driver.process(topic1, "B", "2");
-        driver.flushState();
-        setRecordContext(14, topic1);
-        driver.process(topic1, "C", "3");
-        driver.flushState();
-=======
             .stream(topic1, Consumed.with(Serdes.String(), Serdes.String()))
             .groupByKey(Serialized.with(Serdes.String(), Serdes.String()))
-            .aggregate(MockInitializer.STRING_INIT, MockAggregator.TOSTRING_ADDER, TimeWindows.of(10).advanceBy(5), Serdes.String(), "topic1-Canonized");
+            .windowedBy(TimeWindows.of(10).advanceBy(5))
+            .aggregate(MockInitializer.STRING_INIT, MockAggregator.TOSTRING_ADDER, Materialized.<String, String, WindowStore<Bytes, byte[]>>as("topic1-Canonized").withValueSerde(Serdes.String()));
 
         final MockProcessorSupplier<Windowed<String>, String> supplier = new MockProcessorSupplier<>();
         table2.toStream().process(supplier);
@@ -143,8 +85,6 @@
             driver.pipeInput(recordFactory.create(topic1, "B", "2", 13L));
             driver.pipeInput(recordFactory.create(topic1, "C", "3", 14L));
         }
->>>>>>> 42771eb3
-
 
         assertEquals(
             Utils.mkList(
@@ -177,30 +117,19 @@
         final String topic2 = "topic2";
 
         final KTable<Windowed<String>, String> table1 = builder
-<<<<<<< HEAD
-            .stream(topic1, Consumed.with(strSerde, strSerde))
-            .groupByKey(Serialized.with(strSerde, strSerde))
-            .windowedBy(TimeWindows.of(10).advanceBy(5))
-            .aggregate(MockInitializer.STRING_INIT, MockAggregator.TOSTRING_ADDER, Materialized.<String, String, WindowStore<Bytes, byte[]>>as("topic1-Canonized").withValueSerde(strSerde));
-=======
             .stream(topic1, Consumed.with(Serdes.String(), Serdes.String()))
             .groupByKey(Serialized.with(Serdes.String(), Serdes.String()))
-            .aggregate(MockInitializer.STRING_INIT, MockAggregator.TOSTRING_ADDER, TimeWindows.of(10).advanceBy(5), Serdes.String(), "topic1-Canonized");
->>>>>>> 42771eb3
+            .windowedBy(TimeWindows.of(10).advanceBy(5))
+            .aggregate(MockInitializer.STRING_INIT, MockAggregator.TOSTRING_ADDER, Materialized.<String, String, WindowStore<Bytes, byte[]>>as("topic1-Canonized").withValueSerde(Serdes.String()));
 
         final MockProcessorSupplier<Windowed<String>, String> supplier = new MockProcessorSupplier<>();
         table1.toStream().process(supplier);
 
         final KTable<Windowed<String>, String> table2 = builder
-<<<<<<< HEAD
-            .stream(topic2, Consumed.with(strSerde, strSerde))
-            .groupByKey(Serialized.with(strSerde, strSerde))
-            .windowedBy(TimeWindows.of(10).advanceBy(5))
-            .aggregate(MockInitializer.STRING_INIT, MockAggregator.TOSTRING_ADDER, Materialized.<String, String, WindowStore<Bytes, byte[]>>as("topic2-Canonized").withValueSerde(strSerde));
-=======
-            .stream(topic2, Consumed.with(Serdes.String(), Serdes.String())).groupByKey(Serialized.with(Serdes.String(), Serdes.String()))
-            .aggregate(MockInitializer.STRING_INIT, MockAggregator.TOSTRING_ADDER, TimeWindows.of(10).advanceBy(5), Serdes.String(), "topic2-Canonized");
->>>>>>> 42771eb3
+            .stream(topic2, Consumed.with(Serdes.String(), Serdes.String()))
+            .groupByKey(Serialized.with(Serdes.String(), Serdes.String()))
+            .windowedBy(TimeWindows.of(10).advanceBy(5))
+            .aggregate(MockInitializer.STRING_INIT, MockAggregator.TOSTRING_ADDER, Materialized.<String, String, WindowStore<Bytes, byte[]>>as("topic2-Canonized").withValueSerde(Serdes.String()));
 
         table2.toStream().process(supplier);
 
