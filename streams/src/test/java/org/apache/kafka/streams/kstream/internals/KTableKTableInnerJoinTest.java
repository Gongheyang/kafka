/*
 * Licensed to the Apache Software Foundation (ASF) under one or more
 * contributor license agreements. See the NOTICE file distributed with
 * this work for additional information regarding copyright ownership.
 * The ASF licenses this file to You under the Apache License, Version 2.0
 * (the "License"); you may not use this file except in compliance with
 * the License. You may obtain a copy of the License at
 *
 *    http://www.apache.org/licenses/LICENSE-2.0
 *
 * Unless required by applicable law or agreed to in writing, software
 * distributed under the License is distributed on an "AS IS" BASIS,
 * WITHOUT WARRANTIES OR CONDITIONS OF ANY KIND, either express or implied.
 * See the License for the specific language governing permissions and
 * limitations under the License.
 */
package org.apache.kafka.streams.kstream.internals;

import org.apache.kafka.common.serialization.Serde;
import org.apache.kafka.common.serialization.Serdes;
import org.apache.kafka.common.utils.Bytes;
import org.apache.kafka.streams.Consumed;
import org.apache.kafka.streams.KeyValue;
import org.apache.kafka.streams.StreamsBuilder;
import org.apache.kafka.streams.StreamsBuilderTest;
import org.apache.kafka.streams.kstream.KTable;
import org.apache.kafka.streams.kstream.Materialized;
import org.apache.kafka.streams.state.KeyValueStore;
import org.apache.kafka.streams.processor.MockProcessorContext;
import org.apache.kafka.streams.processor.Processor;
import org.apache.kafka.streams.processor.internals.testutil.LogCaptureAppender;
import org.apache.kafka.test.KStreamTestDriver;
import org.apache.kafka.test.MockProcessor;
import org.apache.kafka.test.MockProcessorSupplier;
import org.apache.kafka.test.MockValueJoiner;
import org.apache.kafka.test.TestUtils;
import org.junit.Before;
import org.junit.Rule;
import org.junit.Test;

import java.io.File;
import java.util.Arrays;
import java.util.Collection;
import java.util.HashSet;
import java.util.Set;

import static org.apache.kafka.test.StreamsTestUtils.getMetricByName;
import static org.hamcrest.CoreMatchers.hasItem;
import static org.hamcrest.MatcherAssert.assertThat;
import static org.junit.Assert.assertEquals;
import static org.junit.Assert.assertFalse;
import static org.junit.Assert.assertNull;
import static org.junit.Assert.assertTrue;

public class KTableKTableInnerJoinTest {

    private final String topic1 = "topic1";
    private final String topic2 = "topic2";

    private final Serde<Integer> intSerde = Serdes.Integer();
    private final Serde<String> stringSerde = Serdes.String();
    private final Consumed<Integer, String> consumed = Consumed.with(intSerde, stringSerde);
    private final Materialized<Integer, String, KeyValueStore<Bytes, byte[]>> materialized = Materialized.with(intSerde, stringSerde);

    private File stateDir = null;
    @Rule
    public final KStreamTestDriver driver = new KStreamTestDriver();

    @Before
    public void setUp() {
        stateDir = TestUtils.tempDirectory("kafka-test");
    }

    private void doTestJoin(final StreamsBuilder builder,
                            final int[] expectedKeys,
                            final MockProcessorSupplier<Integer, String> supplier,
                            final KTable<Integer, String> joined) {
        final Collection<Set<String>> copartitionGroups = StreamsBuilderTest.getCopartitionedGroups(builder);

        assertEquals(1, copartitionGroups.size());
        assertEquals(new HashSet<>(Arrays.asList(topic1, topic2)), copartitionGroups.iterator().next());

        final KTableValueGetterSupplier<Integer, String> getterSupplier = ((KTableImpl<Integer, String, String>) joined).valueGetterSupplier();

        driver.setUp(builder, stateDir, Serdes.Integer(), Serdes.String());
        driver.setTime(0L);

        final MockProcessor<Integer, String> processor = supplier.theCapturedProcessor();

        final KTableValueGetter<Integer, String> getter = getterSupplier.get();
        getter.init(driver.context());

        // push two items to the primary stream. the other table is empty

        for (int i = 0; i < 2; i++) {
            driver.process(topic1, expectedKeys[i], "X" + expectedKeys[i]);
        }
        // pass tuple with null key, it will be discarded in join process
        driver.process(topic1, null, "SomeVal");
        driver.flushState();

        processor.checkAndClearProcessResult();

        // push two items to the other stream. this should produce two items.

        for (int i = 0; i < 2; i++) {
            driver.process(topic2, expectedKeys[i], "Y" + expectedKeys[i]);
        }
        // pass tuple with null key, it will be discarded in join process
        driver.process(topic2, null, "AnotherVal");
        driver.flushState();

        processor.checkAndClearProcessResult("0:X0+Y0", "1:X1+Y1");
        checkJoinedValues(getter, kv(0, "X0+Y0"), kv(1, "X1+Y1"));

        // push all four items to the primary stream. this should produce two items.

        for (final int expectedKey : expectedKeys) {
            driver.process(topic1, expectedKey, "XX" + expectedKey);
        }
        driver.flushState();

        processor.checkAndClearProcessResult("0:XX0+Y0", "1:XX1+Y1");
        checkJoinedValues(getter, kv(0, "XX0+Y0"), kv(1, "XX1+Y1"));

        // push all items to the other stream. this should produce four items.
        for (final int expectedKey : expectedKeys) {
            driver.process(topic2, expectedKey, "YY" + expectedKey);
        }
        driver.flushState();

        processor.checkAndClearProcessResult("0:XX0+YY0", "1:XX1+YY1", "2:XX2+YY2", "3:XX3+YY3");
        checkJoinedValues(getter, kv(0, "XX0+YY0"), kv(1, "XX1+YY1"), kv(2, "XX2+YY2"), kv(3, "XX3+YY3"));

        // push all four items to the primary stream. this should produce four items.

        for (final int expectedKey : expectedKeys) {
            driver.process(topic1, expectedKey, "X" + expectedKey);
        }
        driver.flushState();

        processor.checkAndClearProcessResult("0:X0+YY0", "1:X1+YY1", "2:X2+YY2", "3:X3+YY3");
        checkJoinedValues(getter, kv(0, "X0+YY0"), kv(1, "X1+YY1"), kv(2, "X2+YY2"), kv(3, "X3+YY3"));

        // push two items with null to the other stream as deletes. this should produce two item.

        for (int i = 0; i < 2; i++) {
            driver.process(topic2, expectedKeys[i], null);
        }
        driver.flushState();

        processor.checkAndClearProcessResult("0:null", "1:null");
        checkJoinedValues(getter, kv(0, null), kv(1, null));

        // push all four items to the primary stream. this should produce two items.

        for (final int expectedKey : expectedKeys) {
            driver.process(topic1, expectedKey, "XX" + expectedKey);
        }
        driver.flushState();

        processor.checkAndClearProcessResult("2:XX2+YY2", "3:XX3+YY3");
        checkJoinedValues(getter, kv(2, "XX2+YY2"), kv(3, "XX3+YY3"));

        driver.process(topic1, null, "XX" + 1);
        checkJoinedValues(getter, kv(2, "XX2+YY2"), kv(3, "XX3+YY3"));

    }

    @Test
    public void testJoin() {
        final StreamsBuilder builder = new StreamsBuilder();

        final int[] expectedKeys = new int[]{0, 1, 2, 3};

        final KTable<Integer, String> table1;
        final KTable<Integer, String> table2;
        final KTable<Integer, String> joined;
        final MockProcessorSupplier<Integer, String> supplier = new MockProcessorSupplier<>();
        table1 = builder.table(topic1, consumed);
        table2 = builder.table(topic2, consumed);
        joined = table1.join(table2, MockValueJoiner.TOSTRING_JOINER);
        joined.toStream().process(supplier);

        doTestJoin(builder, expectedKeys, supplier, joined);
    }

    @Test
    public void testQueryableJoin() {
        final StreamsBuilder builder = new StreamsBuilder();

        final int[] expectedKeys = new int[]{0, 1, 2, 3};

        final KTable<Integer, String> table1;
        final KTable<Integer, String> table2;
        final KTable<Integer, String> table3;
        final MockProcessorSupplier<Integer, String> processor;

        processor = new MockProcessorSupplier<>();
        table1 = builder.table(topic1, consumed);
        table2 = builder.table(topic2, consumed);
        table3 = table1.join(table2, MockValueJoiner.TOSTRING_JOINER, materialized);
        table3.toStream().process(processor);

        doTestJoin(builder, expectedKeys, processor, table3);
    }

    private void doTestSendingOldValues(final StreamsBuilder builder,
                                        final int[] expectedKeys,
                                        final KTable<Integer, String> table1,
                                        final KTable<Integer, String> table2,
                                        final MockProcessorSupplier<Integer, String> supplier,
                                        final KTable<Integer, String> joined,
                                        final boolean sendOldValues) {

        driver.setUp(builder, stateDir, Serdes.Integer(), Serdes.String());
        driver.setTime(0L);

        final MockProcessor<Integer, String> proc = supplier.theCapturedProcessor();

        if (!sendOldValues) {
            assertFalse(((KTableImpl<?, ?, ?>) table1).sendingOldValueEnabled());
            assertFalse(((KTableImpl<?, ?, ?>) table2).sendingOldValueEnabled());
            assertFalse(((KTableImpl<?, ?, ?>) joined).sendingOldValueEnabled());
        } else {
            ((KTableImpl<?, ?, ?>) joined).enableSendingOldValues();
            assertTrue(((KTableImpl<?, ?, ?>) table1).sendingOldValueEnabled());
            assertTrue(((KTableImpl<?, ?, ?>) table2).sendingOldValueEnabled());
            assertTrue(((KTableImpl<?, ?, ?>) joined).sendingOldValueEnabled());
        }
        // push two items to the primary stream. the other table is empty

        for (int i = 0; i < 2; i++) {
            driver.process(topic1, expectedKeys[i], "X" + expectedKeys[i]);
        }
        driver.flushState();

        proc.checkAndClearProcessResult();

        // push two items to the other stream. this should produce two items.

        for (int i = 0; i < 2; i++) {
            driver.process(topic2, expectedKeys[i], "Y" + expectedKeys[i]);
        }
        driver.flushState();

        proc.checkAndClearProcessResult("0:(X0+Y0<-null)", "1:(X1+Y1<-null)");

        // push all four items to the primary stream. this should produce two items.

        for (final int expectedKey : expectedKeys) {
            driver.process(topic1, expectedKey, "XX" + expectedKey);
        }
        driver.flushState();

        proc.checkAndClearProcessResult("0:(XX0+Y0<-null)", "1:(XX1+Y1<-null)");

        // push all items to the other stream. this should produce four items.
        for (final int expectedKey : expectedKeys) {
            driver.process(topic2, expectedKey, "YY" + expectedKey);
        }
        driver.flushState();
        proc.checkAndClearProcessResult("0:(XX0+YY0<-null)", "1:(XX1+YY1<-null)", "2:(XX2+YY2<-null)", "3:(XX3+YY3<-null)");

        // push all four items to the primary stream. this should produce four items.

        for (final int expectedKey : expectedKeys) {
            driver.process(topic1, expectedKey, "X" + expectedKey);
        }
        driver.flushState();
        proc.checkAndClearProcessResult("0:(X0+YY0<-null)", "1:(X1+YY1<-null)", "2:(X2+YY2<-null)", "3:(X3+YY3<-null)");

        // push two items with null to the other stream as deletes. this should produce two item.

        for (int i = 0; i < 2; i++) {
            driver.process(topic2, expectedKeys[i], null);
        }
        driver.flushState();
        proc.checkAndClearProcessResult("0:(null<-null)", "1:(null<-null)");

        // push all four items to the primary stream. this should produce two items.

        for (final int expectedKey : expectedKeys) {
            driver.process(topic1, expectedKey, "XX" + expectedKey);
        }
        driver.flushState();
        proc.checkAndClearProcessResult("2:(XX2+YY2<-null)", "3:(XX3+YY3<-null)");
    }

    @Test
    public void testNotSendingOldValues() {
        final StreamsBuilder builder = new StreamsBuilder();

        final int[] expectedKeys = new int[]{0, 1, 2, 3};

        final KTable<Integer, String> table1;
        final KTable<Integer, String> table2;
        final KTable<Integer, String> joined;
        final MockProcessorSupplier<Integer, String> supplier;

        table1 = builder.table(topic1, consumed);
        table2 = builder.table(topic2, consumed);
        joined = table1.join(table2, MockValueJoiner.TOSTRING_JOINER);
        supplier = new MockProcessorSupplier<>();
        builder.build().addProcessor("proc", supplier, ((KTableImpl<?, ?, ?>) joined).name);

        doTestSendingOldValues(builder, expectedKeys, table1, table2, supplier, joined, false);

    }

    @Test
    public void testQueryableNotSendingOldValues() {
        final StreamsBuilder builder = new StreamsBuilder();

        final int[] expectedKeys = new int[]{0, 1, 2, 3};

        final KTable<Integer, String> table1;
        final KTable<Integer, String> table2;
<<<<<<< HEAD
        final KTable<Integer, String> table3;
        final MockProcessorSupplier<Integer, String> proc;

        table1 = builder.table(topic1, consumed);
        table2 = builder.table(topic2, consumed);
        table3 = table1.join(table2, MockValueJoiner.TOSTRING_JOINER, materialized);
        proc = new MockProcessorSupplier<>();
        builder.build().addProcessor("proc", proc, ((KTableImpl<?, ?, ?>) table3).name);

        doTestSendingOldValues(builder, expectedKeys, table1, table2, proc, table3, false);
=======
        final KTable<Integer, String> joined;
        final MockProcessorSupplier<Integer, String> supplier;

        table1 = builder.table(topic1, consumed);
        table2 = builder.table(topic2, consumed);
        joined = table1.join(table2, MockValueJoiner.TOSTRING_JOINER, Serdes.String(), "anyQueryableName");
        supplier = new MockProcessorSupplier<>();
        builder.build().addProcessor("proc", supplier, ((KTableImpl<?, ?, ?>) joined).name);

        doTestSendingOldValues(builder, expectedKeys, table1, table2, supplier, joined, false);
>>>>>>> 42771eb3

    }

    @Test
    public void testSendingOldValues() {
        final StreamsBuilder builder = new StreamsBuilder();

        final int[] expectedKeys = new int[]{0, 1, 2, 3};

        final KTable<Integer, String> table1;
        final KTable<Integer, String> table2;
        final KTable<Integer, String> joined;
        final MockProcessorSupplier<Integer, String> supplier;

        table1 = builder.table(topic1, consumed);
        table2 = builder.table(topic2, consumed);
        joined = table1.join(table2, MockValueJoiner.TOSTRING_JOINER);

        supplier = new MockProcessorSupplier<>();
        builder.build().addProcessor("proc", supplier, ((KTableImpl<?, ?, ?>) joined).name);

        doTestSendingOldValues(builder, expectedKeys, table1, table2, supplier, joined, true);

    }

    @Test
    public void shouldLogAndMeterSkippedRecordsDueToNullLeftKey() {
        final StreamsBuilder builder = new StreamsBuilder();

        final Processor<String, Change<String>> join = new KTableKTableInnerJoin<>(
            (KTableImpl<String, String, String>) builder.table("left", Consumed.with(stringSerde, stringSerde)),
            (KTableImpl<String, String, String>) builder.table("right", Consumed.with(stringSerde, stringSerde)),
            null
        ).get();

        final MockProcessorContext context = new MockProcessorContext();
        context.setRecordMetadata("left", -1, -2, -3);
        join.init(context);
        final LogCaptureAppender appender = LogCaptureAppender.createAndRegister();
        join.process(null, new Change<>("new", "old"));
        LogCaptureAppender.unregister(appender);

        assertEquals(1.0, getMetricByName(context.metrics().metrics(), "skipped-records-total", "stream-metrics").metricValue());
        assertThat(appender.getMessages(), hasItem("Skipping record due to null key. change=[(new<-old)] topic=[left] partition=[-1] offset=[-2]"));
    }

    private KeyValue<Integer, String> kv(final Integer key, final String value) {
        return new KeyValue<>(key, value);
    }

    @SafeVarargs
    private final void checkJoinedValues(final KTableValueGetter<Integer, String> getter, final KeyValue<Integer, String>... expected) {
        for (final KeyValue<Integer, String> kv : expected) {
            final String value = getter.get(kv.key);
            if (kv.value == null) {
                assertNull(value);
            } else {
                assertEquals(kv.value, value);
            }
        }
    }

}<|MERGE_RESOLUTION|>--- conflicted
+++ resolved
@@ -316,30 +316,16 @@
 
         final KTable<Integer, String> table1;
         final KTable<Integer, String> table2;
-<<<<<<< HEAD
-        final KTable<Integer, String> table3;
-        final MockProcessorSupplier<Integer, String> proc;
-
-        table1 = builder.table(topic1, consumed);
-        table2 = builder.table(topic2, consumed);
-        table3 = table1.join(table2, MockValueJoiner.TOSTRING_JOINER, materialized);
-        proc = new MockProcessorSupplier<>();
-        builder.build().addProcessor("proc", proc, ((KTableImpl<?, ?, ?>) table3).name);
-
-        doTestSendingOldValues(builder, expectedKeys, table1, table2, proc, table3, false);
-=======
         final KTable<Integer, String> joined;
         final MockProcessorSupplier<Integer, String> supplier;
 
         table1 = builder.table(topic1, consumed);
         table2 = builder.table(topic2, consumed);
-        joined = table1.join(table2, MockValueJoiner.TOSTRING_JOINER, Serdes.String(), "anyQueryableName");
+        joined = table1.join(table2, MockValueJoiner.TOSTRING_JOINER, materialized);
         supplier = new MockProcessorSupplier<>();
         builder.build().addProcessor("proc", supplier, ((KTableImpl<?, ?, ?>) joined).name);
 
         doTestSendingOldValues(builder, expectedKeys, table1, table2, supplier, joined, false);
->>>>>>> 42771eb3
-
     }
 
     @Test
