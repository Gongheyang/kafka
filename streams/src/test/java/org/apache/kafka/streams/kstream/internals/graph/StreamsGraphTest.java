--- conflicted
+++ resolved
@@ -242,26 +242,6 @@
         return builder.build(properties);
 
     }
-
-<<<<<<< HEAD
-=======
-    @Deprecated // specifically testing the deprecated variant
-    private Topology getTopologyWithThroughOperation(final String optimizeConfig) {
-
-        final StreamsBuilder builder = new StreamsBuilder();
-        final Properties properties = new Properties();
-        properties.put(StreamsConfig.TOPOLOGY_OPTIMIZATION_CONFIG, optimizeConfig);
-
-        final KStream<String, String> inputStream = builder.stream("input");
-        final KStream<String, String> mappedKeyStream = inputStream.selectKey((k, v) -> k + v).through("through-topic");
-
-        mappedKeyStream.groupByKey().count().toStream().to("output");
-        mappedKeyStream.groupByKey().windowedBy(TimeWindows.ofSizeWithNoGrace(ofMillis(5000))).count().toStream().to("windowed-output");
-
-        return builder.build(properties);
-
-    }
->>>>>>> b4364995
 
     private Topology getTopologyWithRepartitionOperation(final String optimizeConfig) {
         final StreamsBuilder builder = new StreamsBuilder();
