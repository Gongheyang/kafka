--- conflicted
+++ resolved
@@ -520,11 +520,8 @@
                     break;
             } else {
                 for (ConsumerRecord<Integer, byte[]> record : records) {
-<<<<<<< HEAD
-
-=======
+
                     consumedRecords++;
->>>>>>> 38281a2b
                     Integer recKey = record.key();
                     log.info("consume: key = " + recKey);
                     if (key == null || key < recKey)
@@ -547,19 +544,9 @@
             megaBytePerSec(endTime - startTime, consumedRecords, RECORD_SIZE));
     }
 
-<<<<<<< HEAD
-    private KafkaStreams createKafkaStreams(String topic, File stateDir, String kafka, final CountDownLatch latch) {
-        Properties props = new Properties();
-        props.put(StreamsConfig.APPLICATION_ID_CONFIG, "simple-benchmark-streams");
-        props.put(StreamsConfig.STATE_DIR_CONFIG, stateDir.toString());
-        props.put(StreamsConfig.BOOTSTRAP_SERVERS_CONFIG, kafka);
-        props.put(StreamsConfig.NUM_STREAM_THREADS_CONFIG, 1);
-        props.put(ConsumerConfig.AUTO_OFFSET_RESET_CONFIG, "earliest");
-        props.put(StreamsConfig.COMMIT_INTERVAL_MS_CONFIG, "1000");
-=======
+
     private KafkaStreams createKafkaStreams(String topic, final CountDownLatch latch) {
         Properties props = setStreamProperties("simple-benchmark-streams");
->>>>>>> 38281a2b
 
         KStreamBuilder builder = new KStreamBuilder();
 
@@ -576,13 +563,8 @@
 
                     @Override
                     public void process(Integer key, byte[] value) {
-<<<<<<< HEAD
-                        log.info("createKafkaStreams: key = " + key);
-                        if (key.compareTo(endKey) >= 0) {
-=======
                         processedRecords++;
                         if (processedRecords == numRecords) {
->>>>>>> 38281a2b
                             latch.countDown();
                         }
                     }
@@ -601,19 +583,9 @@
         return new KafkaStreams(builder, props);
     }
 
-<<<<<<< HEAD
-    private KafkaStreams createKafkaStreamsWithSink(String topic, File stateDir, String kafka, final CountDownLatch latch) {
-        Properties props = new Properties();
-        props.put(StreamsConfig.APPLICATION_ID_CONFIG, "simple-benchmark-streams-with-sink");
-        props.put(StreamsConfig.STATE_DIR_CONFIG, stateDir.toString());
-        props.put(StreamsConfig.BOOTSTRAP_SERVERS_CONFIG, kafka);
-        props.put(StreamsConfig.NUM_STREAM_THREADS_CONFIG, 1);
-        props.put(ConsumerConfig.AUTO_OFFSET_RESET_CONFIG, "earliest");
-        props.put(StreamsConfig.COMMIT_INTERVAL_MS_CONFIG, "1000");
-=======
+
     private KafkaStreams createKafkaStreamsWithSink(String topic, final CountDownLatch latch) {
         final Properties props = setStreamProperties("simple-benchmark-streams-with-sink");
->>>>>>> 38281a2b
 
         KStreamBuilder builder = new KStreamBuilder();
 
@@ -630,13 +602,9 @@
 
                     @Override
                     public void process(Integer key, byte[] value) {
-<<<<<<< HEAD
-                        log.info("createKafkaStreamsWithSink: key = " + key);
-                        if (key.compareTo(endKey) >= 0) {
-=======
+
                         processedRecords++;
                         if (processedRecords == numRecords) {
->>>>>>> 38281a2b
                             latch.countDown();
                         }
                     }
@@ -662,13 +630,9 @@
         }
         @Override
         public void apply(Integer key, V value) {
-<<<<<<< HEAD
-            log.info("ForeachAction: key = " + key);
-            if (key.compareTo(endKey) >= 0) {
-=======
+
             processedRecords++;
             if (processedRecords == numRecords) {
->>>>>>> 38281a2b
                 this.latch.countDown();
             }
         }
@@ -714,17 +678,8 @@
     private KafkaStreams createKafkaStreamsWithStateStore(String topic,
                                                           final CountDownLatch latch,
                                                           boolean enableCaching) {
-<<<<<<< HEAD
-        Properties props = new Properties();
-        props.put(StreamsConfig.APPLICATION_ID_CONFIG, "simple-benchmark-streams-with-store" + enableCaching);
-        props.put(StreamsConfig.STATE_DIR_CONFIG, stateDir.toString());
-        props.put(StreamsConfig.BOOTSTRAP_SERVERS_CONFIG, kafka);
-        props.put(StreamsConfig.NUM_STREAM_THREADS_CONFIG, 1);
-        props.put(ConsumerConfig.AUTO_OFFSET_RESET_CONFIG, "earliest");
-        props.put(StreamsConfig.COMMIT_INTERVAL_MS_CONFIG, "1000");
-=======
+
         Properties props = setStreamProperties("simple-benchmark-streams-with-store" + enableCaching);
->>>>>>> 38281a2b
 
         KStreamBuilder builder = new KStreamBuilder();
 
