--- conflicted
+++ resolved
@@ -438,13 +438,9 @@
 
                     @SuppressWarnings("unchecked")
                     @Override
-<<<<<<< HEAD
-                    public void init(ProcessorContext context) {
+                    public void init(final ProcessorContext context) {
                         super.init(context);
-=======
-                    public void init(final ProcessorContext context) {
                         store = (KeyValueStore<Integer, byte[]>) context.getStateStore("store");
->>>>>>> 341db990
                     }
 
                     @Override
@@ -482,21 +478,9 @@
                 .groupByKey()
                 .count();
 
-<<<<<<< HEAD
-        source.to(INTEGER_SERDE, BYTE_SERDE, SINK_TOPIC);
-        source.process(new ProcessorSupplier<Integer, byte[]>() {
-            @Override
-            public Processor<Integer, byte[]> get() {
-                return new AbstractProcessor<Integer, byte[]>() {
-                    @Override
-                    public void init(ProcessorContext context) {
-                        super.init(context);
-                    }
-=======
         final KafkaStreams streams = createKafkaStreamsWithExceptionHandler(builder, props);
         runGenericBenchmark(streams, "Streams Count Performance [records/latency/rec-sec/MB-sec counted]: ", latch);
     }
->>>>>>> 341db990
 
     /**
      * Measure the performance of a simple aggregate like count.
@@ -615,17 +599,8 @@
         printResults(nameOfBenchmark, endTime - startTime);
     }
 
-<<<<<<< HEAD
-                    @SuppressWarnings("unchecked")
-                    @Override
-                    public void init(ProcessorContext context) {
-                        super.init(context);
-                        store = (KeyValueStore<Integer, byte[]>) context.getStateStore("store");
-                    }
-=======
     private class CountDownAction implements ForeachAction<Integer, byte[]> {
         private final CountDownLatch latch;
->>>>>>> 341db990
 
         CountDownAction(final CountDownLatch latch) {
             this.latch = latch;
