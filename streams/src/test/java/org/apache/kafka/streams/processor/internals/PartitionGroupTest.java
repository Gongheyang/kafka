/*
 * Licensed to the Apache Software Foundation (ASF) under one or more
 * contributor license agreements. See the NOTICE file distributed with
 * this work for additional information regarding copyright ownership.
 * The ASF licenses this file to You under the Apache License, Version 2.0
 * (the "License"); you may not use this file except in compliance with
 * the License. You may obtain a copy of the License at
 *
 *    http://www.apache.org/licenses/LICENSE-2.0
 *
 * Unless required by applicable law or agreed to in writing, software
 * distributed under the License is distributed on an "AS IS" BASIS,
 * WITHOUT WARRANTIES OR CONDITIONS OF ANY KIND, either express or implied.
 * See the License for the specific language governing permissions and
 * limitations under the License.
 */
package org.apache.kafka.streams.processor.internals;

import org.apache.kafka.clients.consumer.ConsumerRecord;
import org.apache.kafka.common.MetricName;
import org.apache.kafka.common.TopicPartition;
import org.apache.kafka.common.header.internals.RecordHeaders;
import org.apache.kafka.common.metrics.Metrics;
import org.apache.kafka.common.metrics.Sensor;
import org.apache.kafka.common.metrics.stats.Value;
import org.apache.kafka.common.record.TimestampType;
import org.apache.kafka.common.serialization.Deserializer;
import org.apache.kafka.common.serialization.IntegerDeserializer;
import org.apache.kafka.common.serialization.IntegerSerializer;
import org.apache.kafka.common.serialization.Serializer;
import org.apache.kafka.common.utils.LogContext;
import org.apache.kafka.common.utils.MockTime;
import org.apache.kafka.common.utils.Time;
import org.apache.kafka.streams.StreamsConfig;
import org.apache.kafka.streams.errors.LogAndContinueExceptionHandler;
import org.apache.kafka.streams.processor.TimestampExtractor;
import org.apache.kafka.common.utils.LogCaptureAppender;
import org.apache.kafka.streams.processor.internals.AbstractPartitionGroup.RecordInfo;
import org.apache.kafka.test.InternalMockProcessorContext;
import org.apache.kafka.test.MockSourceNode;
import org.apache.kafka.test.MockTimestampExtractor;
import org.hamcrest.Matchers;
import org.junit.Test;

import java.util.Arrays;
import java.util.HashMap;
import java.util.List;
import java.util.OptionalLong;
import java.util.UUID;

import java.util.Collections;
import java.util.Optional;

import static org.apache.kafka.common.utils.Utils.mkEntry;
import static org.apache.kafka.common.utils.Utils.mkMap;
import static org.apache.kafka.common.utils.Utils.mkSet;

import static org.hamcrest.CoreMatchers.is;
import static org.hamcrest.MatcherAssert.assertThat;
import static org.hamcrest.Matchers.equalTo;
import static org.hamcrest.Matchers.hasItem;
import static org.hamcrest.Matchers.notNullValue;
import static org.hamcrest.Matchers.nullValue;
import static org.hamcrest.Matchers.startsWith;
import static org.junit.Assert.assertEquals;
import static org.junit.Assert.assertFalse;
import static org.junit.Assert.assertNull;
import static org.junit.Assert.assertThrows;
import static org.junit.Assert.assertTrue;
import static org.junit.Assert.fail;

import static org.apache.kafka.streams.processor.internals.ClientUtils.consumerRecordSizeInBytes;

public class PartitionGroupTest {

    private final long maxTaskIdleMs = StreamsConfig.MAX_TASK_IDLE_MS_DISABLED;
    private final LogContext logContext = new LogContext("[test] ");
    private final Time time = new MockTime();
    private final Serializer<Integer> intSerializer = new IntegerSerializer();
    private final Deserializer<Integer> intDeserializer = new IntegerDeserializer();
    private final TimestampExtractor timestampExtractor = new MockTimestampExtractor();
    private final TopicPartition unknownPartition = new TopicPartition("unknown-partition", 0);
    private final String errMessage = "Partition " + unknownPartition + " not found.";
    private final String[] topics = {"topic"};
    private final TopicPartition partition1 = createPartition1();
    private final TopicPartition partition2 = createPartition2();
    private final RecordQueue queue1 = createQueue1();
    private final RecordQueue queue2 = createQueue2();

    private final byte[] recordValue = intSerializer.serialize(null, 10);
    private final byte[] recordKey = intSerializer.serialize(null, 1);

    private final Metrics metrics = new Metrics();
    private final Sensor enforcedProcessingSensor = metrics.sensor(UUID.randomUUID().toString());
    private final MetricName lastLatenessValue = new MetricName("record-lateness-last-value", "", "", mkMap());
    private final MetricName totalBytesValue = new MetricName("total-bytes-last-value", "", "", mkMap());


    private static Sensor getValueSensor(final Metrics metrics, final MetricName metricName) {
        final Sensor lastRecordedValue = metrics.sensor(metricName.name());
        lastRecordedValue.add(metricName, new Value());
        return lastRecordedValue;
    }

    @Test
    public void testTimeTracking() {
        final PartitionGroup group = getBasicGroup();

        testFirstBatch(group);
        testSecondBatch(group);
    }

    private RecordQueue createQueue1() {
        return new RecordQueue(
                partition1,
                new MockSourceNode<>(intDeserializer, intDeserializer),
                timestampExtractor,
                new LogAndContinueExceptionHandler(),
                new InternalMockProcessorContext(),
                logContext
        );
    }

    private RecordQueue createQueue2() {
        return new RecordQueue(
                partition2,
                new MockSourceNode<>(intDeserializer, intDeserializer),
                timestampExtractor,
                new LogAndContinueExceptionHandler(),
                new InternalMockProcessorContext(),
                logContext
        );
    }

    private TopicPartition createPartition1() {
        return new TopicPartition(topics[0], 1);
    }

    private TopicPartition createPartition2() {
        return new TopicPartition(topics[0], 2);
    }

    private void testFirstBatch(final PartitionGroup group) {
        StampedRecord record;
        final PartitionGroup.RecordInfo info = new RecordInfo();
        assertThat(group.numBuffered(), is(0));

        // add three 3 records with timestamp 1, 3, 5 to partition-1
        final List<ConsumerRecord<byte[], byte[]>> list1 = Arrays.asList(
                new ConsumerRecord<>("topic", 1, 1L, recordKey, recordValue),
                new ConsumerRecord<>("topic", 1, 3L, recordKey, recordValue),
                new ConsumerRecord<>("topic", 1, 5L, recordKey, recordValue));

        group.addRawRecords(partition1, list1);

        // add three 3 records with timestamp 2, 4, 6 to partition-2
        final List<ConsumerRecord<byte[], byte[]>> list2 = Arrays.asList(
                new ConsumerRecord<>("topic", 2, 2L, recordKey, recordValue),
                new ConsumerRecord<>("topic", 2, 4L, recordKey, recordValue),
                new ConsumerRecord<>("topic", 2, 6L, recordKey, recordValue));

        group.addRawRecords(partition2, list2);
        // 1:[1, 3, 5]
        // 2:[2, 4, 6]
        // st: -1 since no records was being processed yet

        verifyBuffered(6, 3, 3, group);
        assertThat(group.partitionTimestamp(partition1), is(RecordQueue.UNKNOWN));
        assertThat(group.partitionTimestamp(partition2), is(RecordQueue.UNKNOWN));
        assertThat(group.headRecordOffset(partition1), is(1L));
        assertThat(group.headRecordOffset(partition2), is(2L));
        assertThat(group.streamTime(), is(RecordQueue.UNKNOWN));
        assertThat(metrics.metric(lastLatenessValue).metricValue(), is(0.0));

        // get one record, now the time should be advanced
        record = group.nextRecord(info, time.milliseconds());
        // 1:[3, 5]
        // 2:[2, 4, 6]
        // st: 1
        assertThat(info.partition(), equalTo(partition1));
        assertThat(group.partitionTimestamp(partition1), is(1L));
        assertThat(group.partitionTimestamp(partition2), is(RecordQueue.UNKNOWN));
        assertThat(group.headRecordOffset(partition1), is(3L));
        assertThat(group.headRecordOffset(partition2), is(2L));
        verifyTimes(record, 1L, 1L, group);
        assertThat(metrics.metric(lastLatenessValue).metricValue(), is(0.0));

        // get one record, now the time should be advanced
        record = group.nextRecord(info, time.milliseconds());
        // 1:[3, 5]
        // 2:[4, 6]
        // st: 2
        assertThat(info.partition(), equalTo(partition2));
        assertThat(group.partitionTimestamp(partition1), is(1L));
        assertThat(group.partitionTimestamp(partition2), is(2L));
        assertThat(group.headRecordOffset(partition1), is(3L));
        assertThat(group.headRecordOffset(partition2), is(4L));
        verifyTimes(record, 2L, 2L, group);
        verifyBuffered(4, 2, 2, group);
        assertEquals(0.0, metrics.metric(lastLatenessValue).metricValue());
    }

    private void testSecondBatch(final PartitionGroup group) {
        StampedRecord record;
        final PartitionGroup.RecordInfo info = new RecordInfo();

        // add 2 more records with timestamp 2, 4 to partition-1
        final List<ConsumerRecord<byte[], byte[]>> list3 = Arrays.asList(
                new ConsumerRecord<>("topic", 1, 2L, recordKey, recordValue),
                new ConsumerRecord<>("topic", 1, 4L, recordKey, recordValue));

        group.addRawRecords(partition1, list3);
        // 1:[3, 5, 2, 4]
        // 2:[4, 6]
        // st: 2 (just adding records shouldn't change it)
        verifyBuffered(6, 4, 2, group);
        assertThat(group.partitionTimestamp(partition1), is(1L));
        assertThat(group.partitionTimestamp(partition2), is(2L));
        assertThat(group.headRecordOffset(partition1), is(3L));
        assertThat(group.headRecordOffset(partition2), is(4L));
        assertThat(group.streamTime(), is(2L));
        assertThat(metrics.metric(lastLatenessValue).metricValue(), is(0.0));

        // get one record, time should be advanced
        record = group.nextRecord(info, time.milliseconds());
        // 1:[5, 2, 4]
        // 2:[4, 6]
        // st: 3
        assertThat(info.partition(), equalTo(partition1));
        assertThat(group.partitionTimestamp(partition1), is(3L));
        assertThat(group.partitionTimestamp(partition2), is(2L));
        assertThat(group.headRecordOffset(partition1), is(5L));
        assertThat(group.headRecordOffset(partition2), is(4L));
        verifyTimes(record, 3L, 3L, group);
        verifyBuffered(5, 3, 2, group);
        assertThat(metrics.metric(lastLatenessValue).metricValue(), is(0.0));

        // get one record, time should be advanced
        record = group.nextRecord(info, time.milliseconds());
        // 1:[5, 2, 4]
        // 2:[6]
        // st: 4
        assertThat(info.partition(), equalTo(partition2));
        assertThat(group.partitionTimestamp(partition1), is(3L));
        assertThat(group.partitionTimestamp(partition2), is(4L));
        assertThat(group.headRecordOffset(partition1), is(5L));
        assertThat(group.headRecordOffset(partition2), is(6L));
        verifyTimes(record, 4L, 4L, group);
        verifyBuffered(4, 3, 1, group);
        assertThat(metrics.metric(lastLatenessValue).metricValue(), is(0.0));

        // get one more record, time should be advanced
        record = group.nextRecord(info, time.milliseconds());
        // 1:[2, 4]
        // 2:[6]
        // st: 5
        assertThat(info.partition(), equalTo(partition1));
        assertThat(group.partitionTimestamp(partition1), is(5L));
        assertThat(group.partitionTimestamp(partition2), is(4L));
        assertThat(group.headRecordOffset(partition1), is(2L));
        assertThat(group.headRecordOffset(partition2), is(6L));
        verifyTimes(record, 5L, 5L, group);
        verifyBuffered(3, 2, 1, group);
        assertThat(metrics.metric(lastLatenessValue).metricValue(), is(0.0));

        // get one more record, time should not be advanced
        record = group.nextRecord(info, time.milliseconds());
        // 1:[4]
        // 2:[6]
        // st: 5
        assertThat(info.partition(), equalTo(partition1));
        assertThat(group.partitionTimestamp(partition1), is(5L));
        assertThat(group.partitionTimestamp(partition2), is(4L));
        assertThat(group.headRecordOffset(partition1), is(4L));
        assertThat(group.headRecordOffset(partition2), is(6L));
        verifyTimes(record, 2L, 5L, group);
        verifyBuffered(2, 1, 1, group);
        assertThat(metrics.metric(lastLatenessValue).metricValue(), is(3.0));

        // get one more record, time should not be advanced
        record = group.nextRecord(info, time.milliseconds());
        // 1:[]
        // 2:[6]
        // st: 5
        assertThat(info.partition(), equalTo(partition1));
        assertThat(group.partitionTimestamp(partition1), is(5L));
        assertThat(group.partitionTimestamp(partition2), is(4L));
        assertNull(group.headRecordOffset(partition1));
        assertThat(group.headRecordOffset(partition2), is(6L));
        verifyTimes(record, 4L, 5L, group);
        verifyBuffered(1, 0, 1, group);
        assertThat(metrics.metric(lastLatenessValue).metricValue(), is(1.0));

        // get one more record, time should be advanced
        record = group.nextRecord(info, time.milliseconds());
        // 1:[]
        // 2:[]
        // st: 6
        assertThat(info.partition(), equalTo(partition2));
        assertThat(group.partitionTimestamp(partition1), is(5L));
        assertThat(group.partitionTimestamp(partition2), is(6L));
        assertNull(group.headRecordOffset(partition1));
        assertNull(group.headRecordOffset(partition2));
        verifyTimes(record, 6L, 6L, group);
        verifyBuffered(0, 0, 0, group);
        assertThat(metrics.metric(lastLatenessValue).metricValue(), is(0.0));
    }

    @Test
    public void shouldChooseNextRecordBasedOnHeadTimestamp() {
        final PartitionGroup group = getBasicGroup();

        assertEquals(0, group.numBuffered());

        // add three 3 records with timestamp 1, 5, 3 to partition-1
        final List<ConsumerRecord<byte[], byte[]>> list1 = Arrays.asList(
                new ConsumerRecord<>("topic", 1, 1L, recordKey, recordValue),
                new ConsumerRecord<>("topic", 1, 5L, recordKey, recordValue),
                new ConsumerRecord<>("topic", 1, 3L, recordKey, recordValue));

        group.addRawRecords(partition1, list1);

        verifyBuffered(3, 3, 0, group);
        assertEquals(-1L, group.streamTime());
        assertEquals(0.0, metrics.metric(lastLatenessValue).metricValue());

        StampedRecord record;
        final PartitionGroup.RecordInfo info = new RecordInfo();

        // get first two records from partition 1
        record = group.nextRecord(info, time.milliseconds());
        assertEquals(record.timestamp, 1L);
        record = group.nextRecord(info, time.milliseconds());
        assertEquals(record.timestamp, 5L);

        // add three 3 records with timestamp 2, 4, 6 to partition-2
        final List<ConsumerRecord<byte[], byte[]>> list2 = Arrays.asList(
                new ConsumerRecord<>("topic", 2, 2L, recordKey, recordValue),
                new ConsumerRecord<>("topic", 2, 4L, recordKey, recordValue),
                new ConsumerRecord<>("topic", 2, 6L, recordKey, recordValue));

        group.addRawRecords(partition2, list2);
        // 1:[3]
        // 2:[2, 4, 6]

        // get one record, next record should be ts=2 from partition 2
        record = group.nextRecord(info, time.milliseconds());
        // 1:[3]
        // 2:[4, 6]
        assertEquals(record.timestamp, 2L);

        // get one record, next up should have ts=3 from partition 1 (even though it has seen a larger max timestamp =5)
        record = group.nextRecord(info, time.milliseconds());
        // 1:[]
        // 2:[4, 6]
        assertEquals(record.timestamp, 3L);
    }

    private void verifyTimes(final StampedRecord record,
                             final long recordTime,
                             final long streamTime,
                             final PartitionGroup group) {
        assertThat(record.timestamp, is(recordTime));
        assertThat(group.streamTime(), is(streamTime));
    }

    private void verifyBuffered(final int totalBuffered,
                                final int partitionOneBuffered,
                                final int partitionTwoBuffered,
                                final PartitionGroup group) {
        assertEquals(totalBuffered, group.numBuffered());
        assertEquals(partitionOneBuffered, group.numBuffered(partition1));
        assertEquals(partitionTwoBuffered, group.numBuffered(partition2));
    }

    @Test
    public void shouldSetPartitionTimestampAndStreamTime() {
        final PartitionGroup group = getBasicGroup();

        group.setPartitionTime(partition1, 100L);
        assertEquals(100L, group.partitionTimestamp(partition1));
        assertEquals(100L, group.streamTime());
        group.setPartitionTime(partition2, 50L);
        assertEquals(50L, group.partitionTimestamp(partition2));
        assertEquals(100L, group.streamTime());
    }

    @Test
    public void shouldThrowIllegalStateExceptionUponAddRecordsIfPartitionUnknown() {
        final PartitionGroup group = getBasicGroup();

        final IllegalStateException exception = assertThrows(
            IllegalStateException.class,
            () -> group.addRawRecords(unknownPartition, null));
        assertThat(errMessage, equalTo(exception.getMessage()));
    }

    @Test
    public void shouldThrowIllegalStateExceptionUponNumBufferedIfPartitionUnknown() {
        final PartitionGroup group = getBasicGroup();

        final IllegalStateException exception = assertThrows(
            IllegalStateException.class,
            () -> group.numBuffered(unknownPartition));
        assertThat(errMessage, equalTo(exception.getMessage()));
    }

    @Test
    public void shouldThrowIllegalStateExceptionUponSetPartitionTimestampIfPartitionUnknown() {
        final PartitionGroup group = getBasicGroup();

        final IllegalStateException exception = assertThrows(
            IllegalStateException.class,
            () -> group.setPartitionTime(unknownPartition, 0L));
        assertThat(errMessage, equalTo(exception.getMessage()));
    }

    @Test
    public void shouldThrowIllegalStateExceptionUponGetPartitionTimestampIfPartitionUnknown() {
        final PartitionGroup group = getBasicGroup();

        final IllegalStateException exception = assertThrows(
            IllegalStateException.class,
            () -> group.partitionTimestamp(unknownPartition));
        assertThat(errMessage, equalTo(exception.getMessage()));
    }

    @Test
    public void shouldThrowIllegalStateExceptionUponGetHeadRecordOffsetIfPartitionUnknown() {
        final PartitionGroup group = getBasicGroup();

        final IllegalStateException exception = assertThrows(
            IllegalStateException.class,
            () -> group.headRecordOffset(unknownPartition));
        assertThat(errMessage, equalTo(exception.getMessage()));
    }

    @Test
    public void shouldEmptyPartitionsOnClear() {
        final PartitionGroup group =
            new PartitionGroup(
                logContext,
                mkMap(
                    mkEntry(partition1, queue1)
                ),
                tp -> OptionalLong.of(0L),
                getValueSensor(metrics, lastLatenessValue),
                enforcedProcessingSensor,
                10
            );

        final List<ConsumerRecord<byte[], byte[]>> list = Arrays.asList(
                new ConsumerRecord<>("topic", 1, 1L, recordKey, recordValue),
                new ConsumerRecord<>("topic", 1, 3L, recordKey, recordValue),
                new ConsumerRecord<>("topic", 1, 5L, recordKey, recordValue));
        group.addRawRecords(partition1, list);
        group.nextRecord(new RecordInfo(), time.milliseconds());
        group.nextRecord(new RecordInfo(), time.milliseconds());
        group.updateLags();


        group.clear();

        assertThat(group.numBuffered(), equalTo(0));
        assertThat(group.streamTime(), equalTo(RecordQueue.UNKNOWN));
        assertThat(group.nextRecord(new RecordInfo(), time.milliseconds()), equalTo(null));
        assertThat(group.partitionTimestamp(partition1), equalTo(RecordQueue.UNKNOWN));
        hasNoFetchedLag(group, partition1);

        group.addRawRecords(partition1, list);
    }

    @Test
    public void shouldUpdatePartitionQueuesShrink() {
        final PartitionGroup group = getBasicGroup();

        final List<ConsumerRecord<byte[], byte[]>> list1 = Arrays.asList(
                new ConsumerRecord<>("topic", 1, 1L, recordKey, recordValue),
                new ConsumerRecord<>("topic", 1, 5L, recordKey, recordValue));
        group.addRawRecords(partition1, list1);
        final List<ConsumerRecord<byte[], byte[]>> list2 = Arrays.asList(
                new ConsumerRecord<>("topic", 2, 2L, recordKey, recordValue),
                new ConsumerRecord<>("topic", 2, 4L, recordKey, recordValue),
                new ConsumerRecord<>("topic", 2, 6L, recordKey, recordValue));
        group.addRawRecords(partition2, list2);
        assertEquals(list1.size() + list2.size(), group.numBuffered());
        assertTrue(group.allPartitionsBufferedLocally());
        group.nextRecord(new RecordInfo(), time.milliseconds());

        // shrink list of queues
        group.updatePartitions(mkSet(createPartition2()), p -> {
            fail("should not create any queues");
            return null;
        });

        assertTrue(group.allPartitionsBufferedLocally());  // because didn't add any new partitions
        assertEquals(list2.size(), group.numBuffered());
        assertEquals(1, group.streamTime());
        assertThrows(IllegalStateException.class, () -> group.partitionTimestamp(partition1));
        assertThat(group.nextRecord(new RecordInfo(), time.milliseconds()), notNullValue());  // can access buffered records
        assertThat(group.partitionTimestamp(partition2), equalTo(2L));
    }

    @Test
    public void shouldUpdatePartitionQueuesExpand() {
        final PartitionGroup group = new PartitionGroup(
            logContext,
            mkMap(mkEntry(partition1, queue1)),
            tp -> OptionalLong.of(0L),
            getValueSensor(metrics, lastLatenessValue),
            enforcedProcessingSensor,
            getValueSensor(metrics, totalBytesValue),
            maxTaskIdleMs
        );
        final List<ConsumerRecord<byte[], byte[]>> list1 = Arrays.asList(
                new ConsumerRecord<>("topic", 1, 1L, recordKey, recordValue),
                new ConsumerRecord<>("topic", 1, 5L, recordKey, recordValue));
        group.addRawRecords(partition1, list1);

        assertEquals(list1.size(), group.numBuffered());
        assertTrue(group.allPartitionsBufferedLocally());
        group.nextRecord(new RecordInfo(), time.milliseconds());

        // expand list of queues
        group.updatePartitions(mkSet(createPartition1(), createPartition2()), p -> {
            assertEquals(createPartition2(), p);
            return createQueue2();
        });

        assertFalse(group.allPartitionsBufferedLocally());  // because added new partition
        assertEquals(1, group.numBuffered());
        assertEquals(1, group.streamTime());
        assertThat(group.partitionTimestamp(partition1), equalTo(1L));
        assertThat(group.partitionTimestamp(partition2), equalTo(RecordQueue.UNKNOWN));
        assertThat(group.nextRecord(new RecordInfo(), time.milliseconds()), notNullValue());  // can access buffered records
    }

    @Test
    public void shouldUpdatePartitionQueuesShrinkAndExpand() {
        final PartitionGroup group = new PartitionGroup(
            logContext,
            mkMap(mkEntry(partition1, queue1)),
            tp -> OptionalLong.of(0L),
            getValueSensor(metrics, lastLatenessValue),
            enforcedProcessingSensor,
            getValueSensor(metrics, totalBytesValue),
            maxTaskIdleMs
        );
        final List<ConsumerRecord<byte[], byte[]>> list1 = Arrays.asList(
                new ConsumerRecord<>("topic", 1, 1L, recordKey, recordValue),
                new ConsumerRecord<>("topic", 1, 5L, recordKey, recordValue));
        group.addRawRecords(partition1, list1);
        assertEquals(list1.size(), group.numBuffered());
        assertTrue(group.allPartitionsBufferedLocally());
        group.nextRecord(new RecordInfo(), time.milliseconds());

        // expand and shrink list of queues
        group.updatePartitions(mkSet(createPartition2()), p -> {
            assertEquals(createPartition2(), p);
            return createQueue2();
        });

        assertFalse(group.allPartitionsBufferedLocally());  // because added new partition
        assertEquals(0, group.numBuffered());
        assertEquals(1, group.streamTime());
        assertThrows(IllegalStateException.class, () -> group.partitionTimestamp(partition1));
        assertThat(group.partitionTimestamp(partition2), equalTo(RecordQueue.UNKNOWN));
        assertThat(group.nextRecord(new RecordInfo(), time.milliseconds()), nullValue());  // all available records removed
    }

    @Test
    public void shouldNeverWaitIfIdlingIsDisabled() {
        final PartitionGroup group = new PartitionGroup(
            logContext,
            mkMap(
                mkEntry(partition1, queue1),
                mkEntry(partition2, queue2)
            ),
            tp -> OptionalLong.of(0L),
            getValueSensor(metrics, lastLatenessValue),
            enforcedProcessingSensor,
            getValueSensor(metrics, totalBytesValue),
            StreamsConfig.MAX_TASK_IDLE_MS_DISABLED
        );

        final List<ConsumerRecord<byte[], byte[]>> list1 = Arrays.asList(
            new ConsumerRecord<>("topic", 1, 1L, recordKey, recordValue),
            new ConsumerRecord<>("topic", 1, 5L, recordKey, recordValue));
        group.addRawRecords(partition1, list1);

        assertThat(group.allPartitionsBufferedLocally(), is(false));
        try (final LogCaptureAppender appender = LogCaptureAppender.createAndRegister(PartitionGroup.class)) {
            appender.setClassLoggerToTrace(PartitionGroup.class);
            assertThat(group.readyToProcess(0L), is(true));
            assertThat(
                appender.getEvents(),
                hasItem(Matchers.allOf(
                    Matchers.hasProperty("level", equalTo("TRACE")),
                    Matchers.hasProperty("message", equalTo(
                        "[test] Ready for processing because max.task.idle.ms is disabled.\n" +
                            "\tThere may be out-of-order processing for this task as a result.\n" +
                            "\tBuffered partitions: [topic-1]\n" +
                            "\tNon-buffered partitions: [topic-2]"
                    ))
                ))
            );
        }
    }

    @Test
    public void shouldBeReadyIfAllPartitionsAreBuffered() {
        final PartitionGroup group = new PartitionGroup(
            logContext,
            mkMap(
                mkEntry(partition1, queue1),
                mkEntry(partition2, queue2)
            ),
            tp -> OptionalLong.of(0L),
            getValueSensor(metrics, lastLatenessValue),
            enforcedProcessingSensor,
            getValueSensor(metrics, totalBytesValue),
            0L
        );

        final List<ConsumerRecord<byte[], byte[]>> list1 = Arrays.asList(
            new ConsumerRecord<>("topic", 1, 1L, recordKey, recordValue),
            new ConsumerRecord<>("topic", 1, 5L, recordKey, recordValue));
        group.addRawRecords(partition1, list1);

        final List<ConsumerRecord<byte[], byte[]>> list2 = Arrays.asList(
            new ConsumerRecord<>("topic", 2, 1L, recordKey, recordValue),
            new ConsumerRecord<>("topic", 2, 5L, recordKey, recordValue));
        group.addRawRecords(partition2, list2);

        assertThat(group.allPartitionsBufferedLocally(), is(true));
        try (final LogCaptureAppender appender = LogCaptureAppender.createAndRegister(PartitionGroup.class)) {
            appender.setClassLoggerToTrace(PartitionGroup.class);
            assertThat(group.readyToProcess(0L), is(true));
            assertThat(
                appender.getEvents(),
                hasItem(Matchers.allOf(
                    Matchers.hasProperty("level", equalTo("TRACE")),
                    Matchers.hasProperty("message", equalTo("[test] All partitions were buffered locally, so this task is ready for processing."))
                ))
            );
        }
    }

    @Test
    public void shouldWaitForFetchesWhenMetadataIsIncomplete() {
        final HashMap<TopicPartition, OptionalLong> lags = new HashMap<>();
        final PartitionGroup group = new PartitionGroup(
            logContext,
            mkMap(
                mkEntry(partition1, queue1),
                mkEntry(partition2, queue2)
            ),
            tp -> lags.getOrDefault(tp, OptionalLong.empty()),
            getValueSensor(metrics, lastLatenessValue),
            enforcedProcessingSensor,
            getValueSensor(metrics, totalBytesValue),
            0L
        );

        final List<ConsumerRecord<byte[], byte[]>> list1 = Arrays.asList(
            new ConsumerRecord<>("topic", 1, 1L, recordKey, recordValue),
            new ConsumerRecord<>("topic", 1, 5L, recordKey, recordValue));
        group.addRawRecords(partition1, list1);

        assertThat(group.allPartitionsBufferedLocally(), is(false));
        try (final LogCaptureAppender appender = LogCaptureAppender.createAndRegister(PartitionGroup.class)) {
            appender.setClassLoggerToTrace(PartitionGroup.class);
            assertThat(group.readyToProcess(0L), is(false));
            assertThat(
                appender.getEvents(),
                hasItem(Matchers.allOf(
                    Matchers.hasProperty("level", equalTo("TRACE")),
                    Matchers.hasProperty("message", equalTo("[test] Waiting to fetch data for topic-2"))
                ))
            );
        }
        lags.put(partition2, OptionalLong.of(0L));
        group.updateLags();
        assertThat(group.readyToProcess(0L), is(true));
    }

    @Test
    public void shouldWaitForPollWhenLagIsNonzero() {
        final HashMap<TopicPartition, OptionalLong> lags = new HashMap<>();
        final PartitionGroup group = new PartitionGroup(
            logContext,
            mkMap(
                mkEntry(partition1, queue1),
                mkEntry(partition2, queue2)
            ),
            tp -> lags.getOrDefault(tp, OptionalLong.empty()),
            getValueSensor(metrics, lastLatenessValue),
            enforcedProcessingSensor,
            getValueSensor(metrics, totalBytesValue),
            0L
        );

        final List<ConsumerRecord<byte[], byte[]>> list1 = Arrays.asList(
            new ConsumerRecord<>("topic", 1, 1L, recordKey, recordValue),
            new ConsumerRecord<>("topic", 1, 5L, recordKey, recordValue));
        group.addRawRecords(partition1, list1);

        lags.put(partition2, OptionalLong.of(1L));
        group.updateLags();

        assertThat(group.allPartitionsBufferedLocally(), is(false));

        try (final LogCaptureAppender appender = LogCaptureAppender.createAndRegister(PartitionGroup.class)) {
            appender.setClassLoggerToTrace(PartitionGroup.class);
            assertThat(group.readyToProcess(0L), is(false));
            assertThat(
                appender.getEvents(),
                hasItem(Matchers.allOf(
                    Matchers.hasProperty("level", equalTo("TRACE")),
                    Matchers.hasProperty("message", equalTo("[test] Lag for topic-2 is currently 1, but no data is buffered locally. Waiting to buffer some records."))
                ))
            );
        }
    }

    @Test
    public void shouldIdleAsSpecifiedWhenLagIsZero() {
        final PartitionGroup group = new PartitionGroup(
            logContext,
            mkMap(
                mkEntry(partition1, queue1),
                mkEntry(partition2, queue2)
            ),
            tp -> OptionalLong.of(0L),
            getValueSensor(metrics, lastLatenessValue),
            enforcedProcessingSensor,
            getValueSensor(metrics, totalBytesValue),
            1L
        );
        group.updateLags();

        final List<ConsumerRecord<byte[], byte[]>> list1 = Arrays.asList(
            new ConsumerRecord<>("topic", 1, 1L, recordKey, recordValue),
            new ConsumerRecord<>("topic", 1, 5L, recordKey, recordValue));
        group.addRawRecords(partition1, list1);

        assertThat(group.allPartitionsBufferedLocally(), is(false));

        try (final LogCaptureAppender appender = LogCaptureAppender.createAndRegister(PartitionGroup.class)) {
            appender.setClassLoggerToTrace(PartitionGroup.class);
            assertThat(group.readyToProcess(0L), is(false));
            assertThat(
                appender.getEvents(),
                hasItem(Matchers.allOf(
                    Matchers.hasProperty("level", equalTo("TRACE")),
                    Matchers.hasProperty("message", equalTo("[test] Lag for topic-2 is currently 0 and current time is 0. Waiting for new data to be produced for configured idle time 1 (deadline is 1)."))
                ))
            );
        }

        try (final LogCaptureAppender appender = LogCaptureAppender.createAndRegister(PartitionGroup.class)) {
            appender.setClassLoggerToTrace(PartitionGroup.class);
            assertThat(group.readyToProcess(1L), is(true));
            assertThat(
                appender.getEvents(),
                hasItem(Matchers.allOf(
                    Matchers.hasProperty("level", equalTo("TRACE")),
                    Matchers.hasProperty("message", equalTo(
                        "[test] Continuing to process although some partitions are empty on the broker.\n" +
                            "\tThere may be out-of-order processing for this task as a result.\n" +
                            "\tPartitions with local data: [topic-1].\n" +
                            "\tPartitions we gave up waiting for, with their corresponding deadlines: {topic-2=1}.\n" +
                            "\tConfigured max.task.idle.ms: 1.\n" +
                            "\tCurrent wall-clock time: 1."
                    ))
                ))
            );
        }

        try (final LogCaptureAppender appender = LogCaptureAppender.createAndRegister(PartitionGroup.class)) {
            appender.setClassLoggerToTrace(PartitionGroup.class);
            assertThat(group.readyToProcess(2L), is(true));
            assertThat(
                appender.getEvents(),
                hasItem(Matchers.allOf(
                    Matchers.hasProperty("level", equalTo("TRACE")),
                    Matchers.hasProperty("message", equalTo(
                        "[test] Continuing to process although some partitions are empty on the broker.\n" +
                            "\tThere may be out-of-order processing for this task as a result.\n" +
                            "\tPartitions with local data: [topic-1].\n" +
                            "\tPartitions we gave up waiting for, with their corresponding deadlines: {topic-2=1}.\n" +
                            "\tConfigured max.task.idle.ms: 1.\n" +
                            "\tCurrent wall-clock time: 2."
                    ))
                ))
            );
        }
    }

<<<<<<< HEAD
    @Test
    public void shouldUpdateTotalBytesBufferedOnRecordsAdditionAndConsumption() {
        final PartitionGroup group = getBasicGroup();

        assertEquals(0, group.numBuffered());
        assertEquals(0L, group.totalBytesBuffered());

        // add three 3 records with timestamp 1, 5, 3 to partition-1
        final List<ConsumerRecord<byte[], byte[]>> list1 = Arrays.asList(
                new ConsumerRecord<>("topic", 1, 1L, new MockTime().milliseconds(), TimestampType.CREATE_TIME, recordKey.length, recordValue.length, recordKey, recordValue, new RecordHeaders(), Optional.empty()),
                new ConsumerRecord<>("topic", 1, 5L, new MockTime().milliseconds(), TimestampType.CREATE_TIME, recordKey.length, recordValue.length, recordKey, recordValue, new RecordHeaders(), Optional.empty()),
                new ConsumerRecord<>("topic", 1, 3L, new MockTime().milliseconds(), TimestampType.CREATE_TIME, recordKey.length, recordValue.length, recordKey, recordValue, new RecordHeaders(), Optional.empty()));

        long partition1TotalBytes = getBytesBufferedForRawRecords(list1);
        group.addRawRecords(partition1, list1);

        verifyBuffered(3, 3, 0, group);
        assertEquals(group.totalBytesBuffered(), partition1TotalBytes);
        assertEquals(-1L, group.streamTime());
        assertEquals(0.0, metrics.metric(lastLatenessValue).metricValue());
        assertThat(metrics.metric(totalBytesValue).metricValue(), is((double) partition1TotalBytes));

        StampedRecord record;
        final PartitionGroup.RecordInfo info = new PartitionGroup.RecordInfo();

        // get first two records from partition 1
        record = group.nextRecord(info, time.milliseconds());
        assertEquals(record.timestamp, 1L);
        record = group.nextRecord(info, time.milliseconds());
        assertEquals(record.timestamp, 5L);

        partition1TotalBytes -= getBytesBufferedForRawRecords(Arrays.asList(list1.get(0), list1.get(0)));
        assertEquals(group.totalBytesBuffered(), partition1TotalBytes);
        assertThat(metrics.metric(totalBytesValue).metricValue(), is((double) partition1TotalBytes));

        // add three 3 records with timestamp 2, 4, 6 to partition-2
        final List<ConsumerRecord<byte[], byte[]>> list2 = Arrays.asList(
                new ConsumerRecord<>("topic", 2, 2L, record.timestamp, TimestampType.CREATE_TIME, recordKey.length, recordValue.length, recordKey, recordValue, new RecordHeaders(), Optional.empty()),
                new ConsumerRecord<>("topic", 2, 4L, record.timestamp, TimestampType.CREATE_TIME, recordKey.length, recordValue.length, recordKey, recordValue, new RecordHeaders(), Optional.empty()),
                new ConsumerRecord<>("topic", 2, 6L, record.timestamp, TimestampType.CREATE_TIME, recordKey.length, recordValue.length, recordKey, recordValue, new RecordHeaders(), Optional.empty()));

        long partition2TotalBytes = getBytesBufferedForRawRecords(list2);
        group.addRawRecords(partition2, list2);
        // 1:[3]
        // 2:[2, 4, 6]
        assertEquals(group.totalBytesBuffered(), partition2TotalBytes + partition1TotalBytes);
        assertThat(metrics.metric(totalBytesValue).metricValue(), is((double) partition2TotalBytes + partition1TotalBytes));

        // get one record, next record should be ts=2 from partition 2
        record = group.nextRecord(info, time.milliseconds());
        // 1:[3]
        // 2:[4, 6]
        partition2TotalBytes -= getBytesBufferedForRawRecords(Collections.singletonList(list2.get(0)));
        assertEquals(group.totalBytesBuffered(), partition2TotalBytes + partition1TotalBytes);
        assertThat(metrics.metric(totalBytesValue).metricValue(), is((double) partition2TotalBytes + partition1TotalBytes));
        assertEquals(record.timestamp, 2L);

        // get one record, next up should have ts=3 from partition 1 (even though it has seen a larger max timestamp =5)
        record = group.nextRecord(info, time.milliseconds());
        // 1:[]
        // 2:[4, 6]
        partition1TotalBytes -= getBytesBufferedForRawRecords(Collections.singletonList(list2.get(2)));
        assertEquals(group.totalBytesBuffered(), partition2TotalBytes + partition1TotalBytes);
        assertThat(metrics.metric(totalBytesValue).metricValue(), is((double) partition2TotalBytes + partition1TotalBytes));
        assertEquals(record.timestamp, 3L);
    }

    private long getBytesBufferedForRawRecords(final List<ConsumerRecord<byte[], byte[]>> rawRecords) {
        long rawRecordsSizeInBytes = 0L;
        for (final ConsumerRecord<byte[], byte[]> rawRecord : rawRecords) {
            rawRecordsSizeInBytes += consumerRecordSizeInBytes(rawRecord);
        }
        return rawRecordsSizeInBytes;
=======
    private void hasNoFetchedLag(final PartitionGroup group, final TopicPartition partition) {
        try (final LogCaptureAppender appender = LogCaptureAppender.createAndRegister(PartitionGroup.class)) {
            appender.setClassLoggerToTrace(PartitionGroup.class);
            assertFalse(group.readyToProcess(0L));
            assertThat(appender.getEvents(), hasItem(Matchers.hasProperty("message",
                equalTo(String.format("[test] Waiting to fetch data for %s", partition)))));
        }
    }

    private void hasZeroFetchedLag(final PartitionGroup group, final TopicPartition partition) {
        try (final LogCaptureAppender appender = LogCaptureAppender.createAndRegister(PartitionGroup.class)) {
            appender.setClassLoggerToTrace(PartitionGroup.class);
            assertFalse(group.readyToProcess(0L));
            assertThat(appender.getEvents(), hasItem(Matchers.hasProperty("message",
                startsWith(String.format("[test] Lag for %s is currently 0 and current time is %d. "
                    + "Waiting for new data to be produced for configured idle time", partition, 0L)))));
        }
    }

    @SuppressWarnings("SameParameterValue")
    private void hasNonZeroFetchedLag(final PartitionGroup group, final TopicPartition partition, final long lag) {
        try (final LogCaptureAppender appender = LogCaptureAppender.createAndRegister(PartitionGroup.class)) {
            appender.setClassLoggerToTrace(PartitionGroup.class);
            assertFalse(group.readyToProcess(0L));
            assertThat(appender.getEvents(), hasItem(Matchers.hasProperty("message",
                equalTo(String.format("[test] Lag for %s is currently %d, but no data is buffered locally. "
                    + "Waiting to buffer some records.", partition, lag)))));
        }
    }


    @Test
    public void shouldUpdateLags() {
        final HashMap<TopicPartition, OptionalLong> lags = new HashMap<>();
        final PartitionGroup group = new PartitionGroup(
            logContext,
            mkMap(
                mkEntry(partition1, queue1)
            ),
            tp -> lags.getOrDefault(tp, OptionalLong.empty()),
            getValueSensor(metrics, lastLatenessValue),
            enforcedProcessingSensor,
            10L
        );

        hasNoFetchedLag(group, partition1);

        lags.put(partition1, OptionalLong.of(5));

        hasNoFetchedLag(group, partition1);

        group.updateLags();

        hasNonZeroFetchedLag(group, partition1, 5);

        lags.put(partition1, OptionalLong.of(0));
        group.updateLags();

        hasZeroFetchedLag(group, partition1);

        lags.remove(partition1);

        hasZeroFetchedLag(group, partition1);

        group.updateLags();

        hasNoFetchedLag(group, partition1);
>>>>>>> 22f7ffe5
    }

    private PartitionGroup getBasicGroup() {
        return new PartitionGroup(
            logContext,
            mkMap(
                mkEntry(partition1, queue1),
                mkEntry(partition2, queue2)
            ),
            tp -> OptionalLong.of(0L),
            getValueSensor(metrics, lastLatenessValue),
            enforcedProcessingSensor,
            getValueSensor(metrics, totalBytesValue),
            maxTaskIdleMs
        );
    }
}<|MERGE_RESOLUTION|>--- conflicted
+++ resolved
@@ -797,7 +797,6 @@
         }
     }
 
-<<<<<<< HEAD
     @Test
     public void shouldUpdateTotalBytesBufferedOnRecordsAdditionAndConsumption() {
         final PartitionGroup group = getBasicGroup();
@@ -871,8 +870,8 @@
             rawRecordsSizeInBytes += consumerRecordSizeInBytes(rawRecord);
         }
         return rawRecordsSizeInBytes;
-=======
-    private void hasNoFetchedLag(final PartitionGroup group, final TopicPartition partition) {
+
+      private void hasNoFetchedLag(final PartitionGroup group, final TopicPartition partition) {
         try (final LogCaptureAppender appender = LogCaptureAppender.createAndRegister(PartitionGroup.class)) {
             appender.setClassLoggerToTrace(PartitionGroup.class);
             assertFalse(group.readyToProcess(0L));
@@ -939,7 +938,6 @@
         group.updateLags();
 
         hasNoFetchedLag(group, partition1);
->>>>>>> 22f7ffe5
     }
 
     private PartitionGroup getBasicGroup() {
