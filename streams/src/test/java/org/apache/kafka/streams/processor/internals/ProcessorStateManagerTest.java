/**
 * Licensed to the Apache Software Foundation (ASF) under one or more
 * contributor license agreements.  See the NOTICE file distributed with
 * this work for additional information regarding copyright ownership.
 * The ASF licenses this file to You under the Apache License, Version 2.0
 * (the "License"); you may not use this file except in compliance with
 * the License.  You may obtain a copy of the License at
 *
 *    http://www.apache.org/licenses/LICENSE-2.0
 *
 * Unless required by applicable law or agreed to in writing, software
 * distributed under the License is distributed on an "AS IS" BASIS,
 * WITHOUT WARRANTIES OR CONDITIONS OF ANY KIND, either express or implied.
 * See the License for the specific language governing permissions and
 * limitations under the License.
 */

package org.apache.kafka.streams.processor.internals;

import org.apache.kafka.clients.consumer.ConsumerRecord;
import org.apache.kafka.clients.consumer.ConsumerRecords;
import org.apache.kafka.clients.consumer.MockConsumer;
import org.apache.kafka.clients.consumer.OffsetResetStrategy;
import org.apache.kafka.common.Node;
import org.apache.kafka.common.PartitionInfo;
import org.apache.kafka.common.TopicPartition;
import org.apache.kafka.common.record.TimestampType;
import org.apache.kafka.common.serialization.IntegerSerializer;
import org.apache.kafka.common.serialization.Serializer;
import org.apache.kafka.common.utils.Utils;
import org.apache.kafka.streams.errors.StreamsException;
import org.apache.kafka.streams.processor.TaskId;
import org.apache.kafka.streams.state.StateSerdes;
import org.apache.kafka.streams.state.internals.OffsetCheckpoint;
import org.apache.kafka.test.MockProcessorContext;
import org.apache.kafka.test.MockStateStoreSupplier;
import org.apache.kafka.test.NoOpRecordCollector;
import org.apache.kafka.test.TestUtils;
import org.junit.After;
import org.junit.Before;
import org.junit.Test;

import java.io.File;
import java.io.IOException;
import java.util.ArrayList;
import java.util.Collection;
import java.util.Collections;
import java.util.HashMap;
import java.util.Map;
import java.util.Set;

import static org.junit.Assert.assertEquals;
import static org.junit.Assert.assertNotNull;
import static org.junit.Assert.assertNull;
import static org.junit.Assert.assertTrue;
import static org.junit.Assert.assertFalse;

public class ProcessorStateManagerTest {

    private File baseDir;
    private StateDirectory stateDirectory;

    public static class MockRestoreConsumer extends MockConsumer<byte[], byte[]> {
        private final Serializer<Integer> serializer = new IntegerSerializer();

        private TopicPartition assignedPartition = null;
        private TopicPartition seekPartition = null;
        private long seekOffset = -1L;
        private boolean seekToBeginingCalled = false;
        private boolean seekToEndCalled = false;
        private long endOffset = 0L;
        private long currentOffset = 0L;

        private ArrayList<ConsumerRecord<byte[], byte[]>> recordBuffer = new ArrayList<>();

        MockRestoreConsumer() {
            super(OffsetResetStrategy.EARLIEST);

            reset();
        }

        // reset this mock restore consumer for a state store registration
        public void reset() {
            assignedPartition = null;
            seekOffset = -1L;
            seekToBeginingCalled = false;
            seekToEndCalled = false;
            endOffset = 0L;
            recordBuffer.clear();
        }

        // buffer a record (we cannot use addRecord because we need to add records before assigning a partition)
        public void bufferRecord(ConsumerRecord<Integer, Integer> record) {
            recordBuffer.add(
                new ConsumerRecord<>(record.topic(), record.partition(), record.offset(), 0L,
                    TimestampType.CREATE_TIME, 0L, 0, 0,
                    serializer.serialize(record.topic(), record.key()),
                    serializer.serialize(record.topic(), record.value())));
            endOffset = record.offset();

            super.updateEndOffsets(Collections.singletonMap(assignedPartition, endOffset));
        }

        @Override
        public synchronized void assign(Collection<TopicPartition> partitions) {
            int numPartitions = partitions.size();
            if (numPartitions > 1)
                throw new IllegalArgumentException("RestoreConsumer: more than one partition specified");

            if (numPartitions == 1) {
                if (assignedPartition != null)
                    throw new IllegalStateException("RestoreConsumer: partition already assigned");
                assignedPartition = partitions.iterator().next();

                // set the beginning offset to 0
                // NOTE: this is users responsible to set the initial lEO.
                super.updateBeginningOffsets(Collections.singletonMap(assignedPartition, 0L));
            }

            super.assign(partitions);
        }

        @Override
        public ConsumerRecords<byte[], byte[]> poll(long timeout) {
            // add buffered records to MockConsumer
            for (ConsumerRecord<byte[], byte[]> record : recordBuffer) {
                super.addRecord(record);
            }
            recordBuffer.clear();

            ConsumerRecords<byte[], byte[]> records = super.poll(timeout);

            // set the current offset
            Iterable<ConsumerRecord<byte[], byte[]>> partitionRecords = records.records(assignedPartition);
            for (ConsumerRecord<byte[], byte[]> record : partitionRecords) {
                currentOffset = record.offset();
            }

            return records;
        }

        @Override
        public synchronized long position(TopicPartition partition) {
            if (!partition.equals(assignedPartition))
                throw new IllegalStateException("RestoreConsumer: unassigned partition");

            return currentOffset;
        }

        @Override
        public synchronized void seek(TopicPartition partition, long offset) {
            if (offset < 0)
                throw new IllegalArgumentException("RestoreConsumer: offset should not be negative");

            if (seekOffset >= 0)
                throw new IllegalStateException("RestoreConsumer: offset already seeked");

            seekPartition = partition;
            seekOffset = offset;
            currentOffset = offset;
            super.seek(partition, offset);
        }

        @Override
        public synchronized void seekToBeginning(Collection<TopicPartition> partitions) {
            if (partitions.size() != 1)
                throw new IllegalStateException("RestoreConsumer: other than one partition specified");

            for (TopicPartition partition : partitions) {
                if (!partition.equals(assignedPartition))
                    throw new IllegalStateException("RestoreConsumer: seek-to-end not on the assigned partition");
            }

            seekToBeginingCalled = true;
            currentOffset = 0L;
        }

        @Override
        public synchronized void seekToEnd(Collection<TopicPartition> partitions) {
            if (partitions.size() != 1)
                throw new IllegalStateException("RestoreConsumer: other than one partition specified");

            for (TopicPartition partition : partitions) {
                if (!partition.equals(assignedPartition))
                    throw new IllegalStateException("RestoreConsumer: seek-to-end not on the assigned partition");
            }

            seekToEndCalled = true;
            currentOffset = endOffset;
        }
    }

    private final Set<TopicPartition> noPartitions = Collections.emptySet();
    private final String applicationId = "test-application";
    private final String persistentStoreName = "persistentStore";
    private final String nonPersistentStoreName = "nonPersistentStore";
    private final String persistentStoreTopicName = ProcessorStateManager.storeChangelogTopic(applicationId, persistentStoreName);
    private final String nonPersistentStoreTopicName = ProcessorStateManager.storeChangelogTopic(applicationId, nonPersistentStoreName);

    @Before
    public void setup() {
        baseDir = TestUtils.tempDirectory();
        stateDirectory = new StateDirectory(applicationId, baseDir.getPath());
    }

    @After
    public void cleanup() {
        Utils.delete(baseDir);
    }

    @Test(expected = StreamsException.class)
    public void testNoTopic() throws IOException {
        MockStateStoreSupplier.MockStateStore mockStateStore = new MockStateStoreSupplier.MockStateStore(nonPersistentStoreName, false);

<<<<<<< HEAD
        ProcessorStateManager stateMgr = new ProcessorStateManager(applicationId, new TaskId(0, 1), noPartitions, new MockRestoreConsumer(), false, stateDirectory, null);
=======
        ProcessorStateManager stateMgr = new ProcessorStateManager(new TaskId(0, 1), noPartitions, new MockRestoreConsumer(), false, stateDirectory, new HashMap<String, String>() {
            {
                put(nonPersistentStoreName, nonPersistentStoreName);
            }
        });
>>>>>>> 1974e1b0
        try {
            stateMgr.register(mockStateStore, mockStateStore.stateRestoreCallback);
        } finally {
            stateMgr.close(Collections.<TopicPartition, Long>emptyMap());
        }
    }

    @Test
    public void testRegisterPersistentStore() throws IOException {
        final TaskId taskId = new TaskId(0, 2);
        long lastCheckpointedOffset = 10L;

        OffsetCheckpoint checkpoint = new OffsetCheckpoint(new File(stateDirectory.directoryForTask(taskId), ProcessorStateManager.CHECKPOINT_FILE_NAME));
        checkpoint.write(Collections.singletonMap(new TopicPartition(persistentStoreTopicName, 2), lastCheckpointedOffset));

        MockRestoreConsumer restoreConsumer = new MockRestoreConsumer();

        restoreConsumer.updatePartitions(persistentStoreTopicName, Utils.mkList(
                new PartitionInfo(persistentStoreTopicName, 1, Node.noNode(), new Node[0], new Node[0]),
                new PartitionInfo(persistentStoreTopicName, 2, Node.noNode(), new Node[0], new Node[0])
        ));

        TopicPartition partition = new TopicPartition(persistentStoreTopicName, 2);
        restoreConsumer.updateEndOffsets(Collections.singletonMap(partition, 13L));

        MockStateStoreSupplier.MockStateStore persistentStore = new MockStateStoreSupplier.MockStateStore("persistentStore", true); // persistent store

<<<<<<< HEAD
        ProcessorStateManager stateMgr = new ProcessorStateManager(applicationId, taskId, noPartitions, restoreConsumer, false, stateDirectory, null);
=======
        ProcessorStateManager stateMgr = new ProcessorStateManager(taskId, noPartitions, restoreConsumer, false, stateDirectory, new HashMap<String, String>() {
            {
                put(persistentStoreName, persistentStoreTopicName);
                put(nonPersistentStoreName, nonPersistentStoreName);
            }
        });
>>>>>>> 1974e1b0
        try {
            restoreConsumer.reset();

            ArrayList<Integer> expectedKeys = new ArrayList<>();
            long offset;
            for (int i = 1; i <= 3; i++) {
                offset = (long) i;
                int key = i * 10;
                expectedKeys.add(key);
                restoreConsumer.bufferRecord(
                        new ConsumerRecord<>(persistentStoreTopicName, 2, 0L, offset, TimestampType.CREATE_TIME, 0L, 0, 0, key, 0)
                );
            }

            stateMgr.register(persistentStore, persistentStore.stateRestoreCallback);

            assertEquals(new TopicPartition(persistentStoreTopicName, 2), restoreConsumer.assignedPartition);
            assertEquals(lastCheckpointedOffset, restoreConsumer.seekOffset);
            assertFalse(restoreConsumer.seekToBeginingCalled);
            assertTrue(restoreConsumer.seekToEndCalled);
            assertEquals(expectedKeys, persistentStore.keys);

        } finally {
            stateMgr.close(Collections.<TopicPartition, Long>emptyMap());
        }


    }

    @Test
    public void testRegisterNonPersistentStore() throws IOException {
        long lastCheckpointedOffset = 10L;

        MockRestoreConsumer restoreConsumer = new MockRestoreConsumer();

        OffsetCheckpoint checkpoint = new OffsetCheckpoint(new File(baseDir, ProcessorStateManager.CHECKPOINT_FILE_NAME));
        checkpoint.write(Collections.singletonMap(new TopicPartition(persistentStoreTopicName, 2), lastCheckpointedOffset));

        restoreConsumer.updatePartitions(nonPersistentStoreTopicName, Utils.mkList(
                new PartitionInfo(nonPersistentStoreTopicName, 1, Node.noNode(), new Node[0], new Node[0]),
                new PartitionInfo(nonPersistentStoreTopicName, 2, Node.noNode(), new Node[0], new Node[0])
        ));

        TopicPartition partition = new TopicPartition(persistentStoreTopicName, 2);
        restoreConsumer.updateEndOffsets(Collections.singletonMap(partition, 13L));

        MockStateStoreSupplier.MockStateStore nonPersistentStore = new MockStateStoreSupplier.MockStateStore(nonPersistentStoreName, false); // non persistent store

<<<<<<< HEAD
        ProcessorStateManager stateMgr = new ProcessorStateManager(applicationId, new TaskId(0, 2), noPartitions, restoreConsumer, false, stateDirectory, null);
=======
        ProcessorStateManager stateMgr = new ProcessorStateManager(new TaskId(0, 2), noPartitions, restoreConsumer, false, stateDirectory, new HashMap<String, String>() {
            {
                put(persistentStoreName, persistentStoreTopicName);
                put(nonPersistentStoreName, nonPersistentStoreTopicName);
            }
        });
>>>>>>> 1974e1b0
        try {
            restoreConsumer.reset();

            ArrayList<Integer> expectedKeys = new ArrayList<>();
            long offset = -1L;
            for (int i = 1; i <= 3; i++) {
                offset = (long) (i + 100);
                int key = i;
                expectedKeys.add(i);
                restoreConsumer.bufferRecord(
                        new ConsumerRecord<>(nonPersistentStoreTopicName, 2, 0L, offset, TimestampType.CREATE_TIME, 0L, 0, 0, key, 0)
                );
            }

            stateMgr.register(nonPersistentStore, nonPersistentStore.stateRestoreCallback);

            assertEquals(new TopicPartition(nonPersistentStoreTopicName, 2), restoreConsumer.assignedPartition);
            assertEquals(0L, restoreConsumer.seekOffset);
            assertTrue(restoreConsumer.seekToBeginingCalled);
            assertTrue(restoreConsumer.seekToEndCalled);
            assertEquals(expectedKeys, nonPersistentStore.keys);

        } finally {
            stateMgr.close(Collections.<TopicPartition, Long>emptyMap());
        }

    }

    @Test
    public void testChangeLogOffsets() throws IOException {
        final TaskId taskId = new TaskId(0, 0);
        long lastCheckpointedOffset = 10L;
        String storeName1 = "store1";
        String storeName2 = "store2";
        String storeName3 = "store3";

        String storeTopicName1 = ProcessorStateManager.storeChangelogTopic(applicationId, storeName1);
        String storeTopicName2 = ProcessorStateManager.storeChangelogTopic(applicationId, storeName2);
        String storeTopicName3 = ProcessorStateManager.storeChangelogTopic(applicationId, storeName3);

        Map<String, String> storeToChangelogTopic = new HashMap<>();
        storeToChangelogTopic.put(storeName1, storeTopicName1);
        storeToChangelogTopic.put(storeName2, storeTopicName2);
        storeToChangelogTopic.put(storeName3, storeTopicName3);

        OffsetCheckpoint checkpoint = new OffsetCheckpoint(new File(stateDirectory.directoryForTask(taskId), ProcessorStateManager.CHECKPOINT_FILE_NAME));
        checkpoint.write(Collections.singletonMap(new TopicPartition(storeTopicName1, 0), lastCheckpointedOffset));

        MockRestoreConsumer restoreConsumer = new MockRestoreConsumer();

        restoreConsumer.updatePartitions(storeTopicName1, Utils.mkList(
                new PartitionInfo(storeTopicName1, 0, Node.noNode(), new Node[0], new Node[0])
        ));
        restoreConsumer.updatePartitions(storeTopicName2, Utils.mkList(
                new PartitionInfo(storeTopicName2, 0, Node.noNode(), new Node[0], new Node[0])
        ));
        restoreConsumer.updatePartitions(storeTopicName3, Utils.mkList(
                new PartitionInfo(storeTopicName3, 0, Node.noNode(), new Node[0], new Node[0]),
                new PartitionInfo(storeTopicName3, 1, Node.noNode(), new Node[0], new Node[0])
        ));

        TopicPartition partition1 = new TopicPartition(storeTopicName1, 0);
        TopicPartition partition2 = new TopicPartition(storeTopicName2, 0);
        TopicPartition partition3 = new TopicPartition(storeTopicName3, 1);

        Map<TopicPartition, Long> endOffsets = new HashMap<>();
        endOffsets.put(partition1, 13L);
        endOffsets.put(partition2, 17L);
        restoreConsumer.updateEndOffsets(endOffsets);

        MockStateStoreSupplier.MockStateStore store1 = new MockStateStoreSupplier.MockStateStore(storeName1, true);
        MockStateStoreSupplier.MockStateStore store2 = new MockStateStoreSupplier.MockStateStore(storeName2, true);
        MockStateStoreSupplier.MockStateStore store3 = new MockStateStoreSupplier.MockStateStore(storeName3, true);

        // if there is an source partition, inherit the partition id
        Set<TopicPartition> sourcePartitions = Utils.mkSet(new TopicPartition(storeTopicName3, 1));

<<<<<<< HEAD
        ProcessorStateManager stateMgr = new ProcessorStateManager(applicationId, taskId, sourcePartitions, restoreConsumer, true, stateDirectory, null); // standby
=======
        ProcessorStateManager stateMgr = new ProcessorStateManager(taskId, sourcePartitions, restoreConsumer, true, stateDirectory, storeToChangelogTopic); // standby
>>>>>>> 1974e1b0
        try {
            restoreConsumer.reset();

            stateMgr.register(store1, store1.stateRestoreCallback);
            stateMgr.register(store2, store2.stateRestoreCallback);
            stateMgr.register(store3, store3.stateRestoreCallback);

            Map<TopicPartition, Long> changeLogOffsets = stateMgr.checkpointedOffsets();

            assertEquals(3, changeLogOffsets.size());
            assertTrue(changeLogOffsets.containsKey(partition1));
            assertTrue(changeLogOffsets.containsKey(partition2));
            assertTrue(changeLogOffsets.containsKey(partition3));
            assertEquals(lastCheckpointedOffset, (long) changeLogOffsets.get(partition1));
            assertEquals(-1L, (long) changeLogOffsets.get(partition2));
            assertEquals(-1L, (long) changeLogOffsets.get(partition3));

        } finally {
            stateMgr.close(Collections.<TopicPartition, Long>emptyMap());
        }

    }

    @Test
    public void testGetStore() throws IOException {
        MockRestoreConsumer restoreConsumer = new MockRestoreConsumer();

        restoreConsumer.updatePartitions(nonPersistentStoreTopicName, Utils.mkList(
                new PartitionInfo(nonPersistentStoreTopicName, 1, Node.noNode(), new Node[0], new Node[0])
        ));

        MockStateStoreSupplier.MockStateStore mockStateStore = new MockStateStoreSupplier.MockStateStore(nonPersistentStoreName, false);

<<<<<<< HEAD
        ProcessorStateManager stateMgr = new ProcessorStateManager(applicationId, new TaskId(0, 1), noPartitions, restoreConsumer, false, stateDirectory, null);
=======
        ProcessorStateManager stateMgr = new ProcessorStateManager(new TaskId(0, 1), noPartitions, restoreConsumer, false, stateDirectory, Collections.<String, String>emptyMap());
>>>>>>> 1974e1b0
        try {
            stateMgr.register(mockStateStore, mockStateStore.stateRestoreCallback);

            assertNull(stateMgr.getStore("noSuchStore"));
            assertEquals(mockStateStore, stateMgr.getStore(nonPersistentStoreName));

        } finally {
            stateMgr.close(Collections.<TopicPartition, Long>emptyMap());
        }
    }

    @Test
    public void testFlushAndClose() throws IOException {
        final TaskId taskId = new TaskId(0, 1);
        File checkpointFile = new File(stateDirectory.directoryForTask(taskId), ProcessorStateManager.CHECKPOINT_FILE_NAME);
        // write an empty checkpoint file
        OffsetCheckpoint oldCheckpoint = new OffsetCheckpoint(checkpointFile);
        oldCheckpoint.write(Collections.<TopicPartition, Long>emptyMap());

        MockRestoreConsumer restoreConsumer = new MockRestoreConsumer();

        restoreConsumer.updatePartitions(persistentStoreTopicName, Utils.mkList(
                new PartitionInfo(persistentStoreTopicName, 1, Node.noNode(), new Node[0], new Node[0])
        ));
        restoreConsumer.updatePartitions(nonPersistentStoreTopicName, Utils.mkList(
                new PartitionInfo(nonPersistentStoreTopicName, 1, Node.noNode(), new Node[0], new Node[0])
        ));

        // set up ack'ed offsets
        HashMap<TopicPartition, Long> ackedOffsets = new HashMap<>();
        ackedOffsets.put(new TopicPartition(persistentStoreTopicName, 1), 123L);
        ackedOffsets.put(new TopicPartition(nonPersistentStoreTopicName, 1), 456L);
        ackedOffsets.put(new TopicPartition(ProcessorStateManager.storeChangelogTopic(applicationId, "otherTopic"), 1), 789L);

        MockStateStoreSupplier.MockStateStore persistentStore = new MockStateStoreSupplier.MockStateStore(persistentStoreName, true);
        MockStateStoreSupplier.MockStateStore nonPersistentStore = new MockStateStoreSupplier.MockStateStore(nonPersistentStoreName, false);

<<<<<<< HEAD
        ProcessorStateManager stateMgr = new ProcessorStateManager(applicationId, taskId, noPartitions, restoreConsumer, false, stateDirectory, null);
=======
        ProcessorStateManager stateMgr = new ProcessorStateManager(taskId, noPartitions, restoreConsumer, false, stateDirectory, new HashMap<String, String>() {
            {
                put(persistentStoreName, persistentStoreTopicName);
                put(nonPersistentStoreName, nonPersistentStoreTopicName);
            }
        });
>>>>>>> 1974e1b0
        try {
            // make sure the checkpoint file is deleted
            assertFalse(checkpointFile.exists());

            restoreConsumer.reset();
            stateMgr.register(persistentStore, persistentStore.stateRestoreCallback);

            restoreConsumer.reset();
            stateMgr.register(nonPersistentStore, nonPersistentStore.stateRestoreCallback);
        } finally {
            // close the state manager with the ack'ed offsets
            stateMgr.flush(new MockProcessorContext(StateSerdes.withBuiltinTypes("foo", String.class, String.class), new NoOpRecordCollector()));
            stateMgr.close(ackedOffsets);
        }

        // make sure all stores are closed, and the checkpoint file is written.
        assertTrue(persistentStore.flushed);
        assertTrue(persistentStore.closed);
        assertTrue(nonPersistentStore.flushed);
        assertTrue(nonPersistentStore.closed);
        assertTrue(checkpointFile.exists());

        // the checkpoint file should contain an offset from the persistent store only.
        OffsetCheckpoint newCheckpoint = new OffsetCheckpoint(checkpointFile);
        Map<TopicPartition, Long> checkpointedOffsets = newCheckpoint.read();
        assertEquals(1, checkpointedOffsets.size());
        assertEquals(new Long(123L + 1L), checkpointedOffsets.get(new TopicPartition(persistentStoreTopicName, 1)));
    }

    @Test
    public void shouldRegisterStoreWithoutLoggingEnabledAndNotBackedByATopic() throws Exception {
        MockStateStoreSupplier.MockStateStore mockStateStore = new MockStateStoreSupplier.MockStateStore(nonPersistentStoreName, false);
<<<<<<< HEAD
        ProcessorStateManager stateMgr = new ProcessorStateManager(applicationId, new TaskId(0, 1), noPartitions, new MockRestoreConsumer(), false, stateDirectory, null);
        stateMgr.register(mockStateStore, mockStateStore.stateRestoreCallback);
=======
        ProcessorStateManager stateMgr = new ProcessorStateManager(new TaskId(0, 1), noPartitions, new MockRestoreConsumer(), false, stateDirectory, Collections.<String, String>emptyMap());
        stateMgr.register(mockStateStore, false, mockStateStore.stateRestoreCallback);
>>>>>>> 1974e1b0
        assertNotNull(stateMgr.getStore(nonPersistentStoreName));
    }

    @Test
    public void shouldNotWriteCheckpointsIfAckeOffsetsIsNull() throws Exception {
        final TaskId taskId = new TaskId(0, 1);
        final File checkpointFile = new File(stateDirectory.directoryForTask(taskId), ProcessorStateManager.CHECKPOINT_FILE_NAME);
        // write an empty checkpoint file
        final OffsetCheckpoint oldCheckpoint = new OffsetCheckpoint(checkpointFile);
        oldCheckpoint.write(Collections.<TopicPartition, Long>emptyMap());

        final MockRestoreConsumer restoreConsumer = new MockRestoreConsumer();

        restoreConsumer.updatePartitions(persistentStoreTopicName, Utils.mkList(
                new PartitionInfo(persistentStoreTopicName, 1, Node.noNode(), new Node[0], new Node[0])
        ));


        final MockStateStoreSupplier.MockStateStore persistentStore = new MockStateStoreSupplier.MockStateStore(persistentStoreName, true);
<<<<<<< HEAD
        final ProcessorStateManager stateMgr = new ProcessorStateManager(applicationId, taskId, noPartitions, restoreConsumer, false, stateDirectory, null);
=======
        final ProcessorStateManager stateMgr = new ProcessorStateManager(taskId, noPartitions, restoreConsumer, false, stateDirectory, Collections.<String, String>emptyMap());
>>>>>>> 1974e1b0

        restoreConsumer.reset();
        stateMgr.register(persistentStore, persistentStore.stateRestoreCallback);
        stateMgr.close(null);
        assertFalse(checkpointFile.exists());
    }

}<|MERGE_RESOLUTION|>--- conflicted
+++ resolved
@@ -212,17 +212,14 @@
     public void testNoTopic() throws IOException {
         MockStateStoreSupplier.MockStateStore mockStateStore = new MockStateStoreSupplier.MockStateStore(nonPersistentStoreName, false);
 
-<<<<<<< HEAD
-        ProcessorStateManager stateMgr = new ProcessorStateManager(applicationId, new TaskId(0, 1), noPartitions, new MockRestoreConsumer(), false, stateDirectory, null);
-=======
         ProcessorStateManager stateMgr = new ProcessorStateManager(new TaskId(0, 1), noPartitions, new MockRestoreConsumer(), false, stateDirectory, new HashMap<String, String>() {
             {
                 put(nonPersistentStoreName, nonPersistentStoreName);
             }
         });
->>>>>>> 1974e1b0
+
         try {
-            stateMgr.register(mockStateStore, mockStateStore.stateRestoreCallback);
+            stateMgr.register(mockStateStore, true, mockStateStore.stateRestoreCallback);
         } finally {
             stateMgr.close(Collections.<TopicPartition, Long>emptyMap());
         }
@@ -248,16 +245,12 @@
 
         MockStateStoreSupplier.MockStateStore persistentStore = new MockStateStoreSupplier.MockStateStore("persistentStore", true); // persistent store
 
-<<<<<<< HEAD
-        ProcessorStateManager stateMgr = new ProcessorStateManager(applicationId, taskId, noPartitions, restoreConsumer, false, stateDirectory, null);
-=======
         ProcessorStateManager stateMgr = new ProcessorStateManager(taskId, noPartitions, restoreConsumer, false, stateDirectory, new HashMap<String, String>() {
             {
                 put(persistentStoreName, persistentStoreTopicName);
                 put(nonPersistentStoreName, nonPersistentStoreName);
             }
         });
->>>>>>> 1974e1b0
         try {
             restoreConsumer.reset();
 
@@ -272,7 +265,7 @@
                 );
             }
 
-            stateMgr.register(persistentStore, persistentStore.stateRestoreCallback);
+            stateMgr.register(persistentStore, true, persistentStore.stateRestoreCallback);
 
             assertEquals(new TopicPartition(persistentStoreTopicName, 2), restoreConsumer.assignedPartition);
             assertEquals(lastCheckpointedOffset, restoreConsumer.seekOffset);
@@ -306,16 +299,12 @@
 
         MockStateStoreSupplier.MockStateStore nonPersistentStore = new MockStateStoreSupplier.MockStateStore(nonPersistentStoreName, false); // non persistent store
 
-<<<<<<< HEAD
-        ProcessorStateManager stateMgr = new ProcessorStateManager(applicationId, new TaskId(0, 2), noPartitions, restoreConsumer, false, stateDirectory, null);
-=======
         ProcessorStateManager stateMgr = new ProcessorStateManager(new TaskId(0, 2), noPartitions, restoreConsumer, false, stateDirectory, new HashMap<String, String>() {
             {
                 put(persistentStoreName, persistentStoreTopicName);
                 put(nonPersistentStoreName, nonPersistentStoreTopicName);
             }
         });
->>>>>>> 1974e1b0
         try {
             restoreConsumer.reset();
 
@@ -330,7 +319,7 @@
                 );
             }
 
-            stateMgr.register(nonPersistentStore, nonPersistentStore.stateRestoreCallback);
+            stateMgr.register(nonPersistentStore, true, nonPersistentStore.stateRestoreCallback);
 
             assertEquals(new TopicPartition(nonPersistentStoreTopicName, 2), restoreConsumer.assignedPartition);
             assertEquals(0L, restoreConsumer.seekOffset);
@@ -393,17 +382,13 @@
         // if there is an source partition, inherit the partition id
         Set<TopicPartition> sourcePartitions = Utils.mkSet(new TopicPartition(storeTopicName3, 1));
 
-<<<<<<< HEAD
-        ProcessorStateManager stateMgr = new ProcessorStateManager(applicationId, taskId, sourcePartitions, restoreConsumer, true, stateDirectory, null); // standby
-=======
         ProcessorStateManager stateMgr = new ProcessorStateManager(taskId, sourcePartitions, restoreConsumer, true, stateDirectory, storeToChangelogTopic); // standby
->>>>>>> 1974e1b0
         try {
             restoreConsumer.reset();
 
-            stateMgr.register(store1, store1.stateRestoreCallback);
-            stateMgr.register(store2, store2.stateRestoreCallback);
-            stateMgr.register(store3, store3.stateRestoreCallback);
+            stateMgr.register(store1, true, store1.stateRestoreCallback);
+            stateMgr.register(store2, true, store2.stateRestoreCallback);
+            stateMgr.register(store3, true, store3.stateRestoreCallback);
 
             Map<TopicPartition, Long> changeLogOffsets = stateMgr.checkpointedOffsets();
 
@@ -431,13 +416,9 @@
 
         MockStateStoreSupplier.MockStateStore mockStateStore = new MockStateStoreSupplier.MockStateStore(nonPersistentStoreName, false);
 
-<<<<<<< HEAD
-        ProcessorStateManager stateMgr = new ProcessorStateManager(applicationId, new TaskId(0, 1), noPartitions, restoreConsumer, false, stateDirectory, null);
-=======
         ProcessorStateManager stateMgr = new ProcessorStateManager(new TaskId(0, 1), noPartitions, restoreConsumer, false, stateDirectory, Collections.<String, String>emptyMap());
->>>>>>> 1974e1b0
         try {
-            stateMgr.register(mockStateStore, mockStateStore.stateRestoreCallback);
+            stateMgr.register(mockStateStore, true, mockStateStore.stateRestoreCallback);
 
             assertNull(stateMgr.getStore("noSuchStore"));
             assertEquals(mockStateStore, stateMgr.getStore(nonPersistentStoreName));
@@ -473,25 +454,21 @@
         MockStateStoreSupplier.MockStateStore persistentStore = new MockStateStoreSupplier.MockStateStore(persistentStoreName, true);
         MockStateStoreSupplier.MockStateStore nonPersistentStore = new MockStateStoreSupplier.MockStateStore(nonPersistentStoreName, false);
 
-<<<<<<< HEAD
-        ProcessorStateManager stateMgr = new ProcessorStateManager(applicationId, taskId, noPartitions, restoreConsumer, false, stateDirectory, null);
-=======
         ProcessorStateManager stateMgr = new ProcessorStateManager(taskId, noPartitions, restoreConsumer, false, stateDirectory, new HashMap<String, String>() {
             {
                 put(persistentStoreName, persistentStoreTopicName);
                 put(nonPersistentStoreName, nonPersistentStoreTopicName);
             }
         });
->>>>>>> 1974e1b0
         try {
             // make sure the checkpoint file is deleted
             assertFalse(checkpointFile.exists());
 
             restoreConsumer.reset();
-            stateMgr.register(persistentStore, persistentStore.stateRestoreCallback);
+            stateMgr.register(persistentStore, true, persistentStore.stateRestoreCallback);
 
             restoreConsumer.reset();
-            stateMgr.register(nonPersistentStore, nonPersistentStore.stateRestoreCallback);
+            stateMgr.register(nonPersistentStore, true, nonPersistentStore.stateRestoreCallback);
         } finally {
             // close the state manager with the ack'ed offsets
             stateMgr.flush(new MockProcessorContext(StateSerdes.withBuiltinTypes("foo", String.class, String.class), new NoOpRecordCollector()));
@@ -515,13 +492,8 @@
     @Test
     public void shouldRegisterStoreWithoutLoggingEnabledAndNotBackedByATopic() throws Exception {
         MockStateStoreSupplier.MockStateStore mockStateStore = new MockStateStoreSupplier.MockStateStore(nonPersistentStoreName, false);
-<<<<<<< HEAD
-        ProcessorStateManager stateMgr = new ProcessorStateManager(applicationId, new TaskId(0, 1), noPartitions, new MockRestoreConsumer(), false, stateDirectory, null);
-        stateMgr.register(mockStateStore, mockStateStore.stateRestoreCallback);
-=======
         ProcessorStateManager stateMgr = new ProcessorStateManager(new TaskId(0, 1), noPartitions, new MockRestoreConsumer(), false, stateDirectory, Collections.<String, String>emptyMap());
         stateMgr.register(mockStateStore, false, mockStateStore.stateRestoreCallback);
->>>>>>> 1974e1b0
         assertNotNull(stateMgr.getStore(nonPersistentStoreName));
     }
 
@@ -541,14 +513,10 @@
 
 
         final MockStateStoreSupplier.MockStateStore persistentStore = new MockStateStoreSupplier.MockStateStore(persistentStoreName, true);
-<<<<<<< HEAD
-        final ProcessorStateManager stateMgr = new ProcessorStateManager(applicationId, taskId, noPartitions, restoreConsumer, false, stateDirectory, null);
-=======
         final ProcessorStateManager stateMgr = new ProcessorStateManager(taskId, noPartitions, restoreConsumer, false, stateDirectory, Collections.<String, String>emptyMap());
->>>>>>> 1974e1b0
 
         restoreConsumer.reset();
-        stateMgr.register(persistentStore, persistentStore.stateRestoreCallback);
+        stateMgr.register(persistentStore, true, persistentStore.stateRestoreCallback);
         stateMgr.close(null);
         assertFalse(checkpointFile.exists());
     }
