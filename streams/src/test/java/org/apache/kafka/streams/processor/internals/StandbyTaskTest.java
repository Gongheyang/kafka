--- conflicted
+++ resolved
@@ -49,7 +49,6 @@
 import org.junit.Before;
 import org.junit.Test;
 import org.junit.runner.RunWith;
-import org.slf4j.Logger;
 
 import java.io.File;
 import java.io.IOException;
@@ -565,17 +564,6 @@
     public void shouldInitTaskTimeoutAndEventuallyThrow() {
         EasyMock.replay(stateManager);
 
-<<<<<<< HEAD
-        final Logger log = new LogContext().logger(StreamTaskTest.class);
-        task = createStandbyTask();
-
-        task.maybeInitTaskTimeoutOrThrow(0L, null, log);
-        task.maybeInitTaskTimeoutOrThrow(Duration.ofMinutes(5).toMillis(), null, log);
-
-        assertThrows(
-            TimeoutException.class,
-            () -> task.maybeInitTaskTimeoutOrThrow(Duration.ofMinutes(5).plus(Duration.ofMillis(1L)).toMillis(), null, log)
-=======
         task = createStandbyTask();
 
         task.maybeInitTaskTimeoutOrThrow(0L, null);
@@ -584,7 +572,6 @@
         assertThrows(
             TimeoutException.class,
             () -> task.maybeInitTaskTimeoutOrThrow(Duration.ofMinutes(5).plus(Duration.ofMillis(1L)).toMillis(), null)
->>>>>>> 62e88657
         );
     }
 
@@ -592,20 +579,11 @@
     public void shouldCLearTaskTimeout() {
         EasyMock.replay(stateManager);
 
-<<<<<<< HEAD
-        final Logger log = new LogContext().logger(StreamTaskTest.class);
-        task = createStandbyTask();
-
-        task.maybeInitTaskTimeoutOrThrow(0L, null, log);
-        task.clearTaskTimeout(log);
-        task.maybeInitTaskTimeoutOrThrow(Duration.ofMinutes(5).plus(Duration.ofMillis(1L)).toMillis(), null, log);
-=======
         task = createStandbyTask();
 
         task.maybeInitTaskTimeoutOrThrow(0L, null);
         task.clearTaskTimeout();
         task.maybeInitTaskTimeoutOrThrow(Duration.ofMinutes(5).plus(Duration.ofMillis(1L)).toMillis(), null);
->>>>>>> 62e88657
     }
 
     private StandbyTask createStandbyTask() {
