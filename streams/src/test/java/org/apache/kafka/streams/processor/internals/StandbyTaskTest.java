--- conflicted
+++ resolved
@@ -103,21 +103,9 @@
         new IntegerSerializer(),
         new IntegerSerializer()
     );
-<<<<<<< HEAD
-
-    @Mock(type = MockType.NICE)
-    private ChangelogReader changelogReader;
 
     @Mock(type = MockType.NICE)
     private ProcessorStateManager stateManager;
-
-    @Mock(type = MockType.NICE)
-    private RecordCollector recordCollector;
-=======
-
-    @Mock(type = MockType.NICE)
-    private ProcessorStateManager stateManager;
->>>>>>> 4090f9a2
 
     @Before
     public void setup() throws Exception {
