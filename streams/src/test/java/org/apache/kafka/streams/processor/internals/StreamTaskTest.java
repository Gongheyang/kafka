/**
 * Licensed to the Apache Software Foundation (ASF) under one or more
 * contributor license agreements.  See the NOTICE file distributed with
 * this work for additional information regarding copyright ownership.
 * The ASF licenses this file to You under the Apache License, Version 2.0
 * (the "License"); you may not use this file except in compliance with
 * the License.  You may obtain a copy of the License at
 *
 *    http://www.apache.org/licenses/LICENSE-2.0
 *
 * Unless required by applicable law or agreed to in writing, software
 * distributed under the License is distributed on an "AS IS" BASIS,
 * WITHOUT WARRANTIES OR CONDITIONS OF ANY KIND, either express or implied.
 * See the License for the specific language governing permissions and
 * limitations under the License.
 */

package org.apache.kafka.streams.processor.internals;

import org.apache.kafka.clients.consumer.ConsumerRecord;
import org.apache.kafka.clients.consumer.MockConsumer;
import org.apache.kafka.clients.consumer.OffsetResetStrategy;
import org.apache.kafka.clients.producer.MockProducer;
import org.apache.kafka.common.KafkaException;
import org.apache.kafka.common.Node;
import org.apache.kafka.common.PartitionInfo;
import org.apache.kafka.common.TopicPartition;
import org.apache.kafka.common.metrics.Metrics;
import org.apache.kafka.common.record.TimestampType;
import org.apache.kafka.common.serialization.ByteArraySerializer;
import org.apache.kafka.common.serialization.Deserializer;
import org.apache.kafka.common.serialization.IntegerDeserializer;
import org.apache.kafka.common.serialization.IntegerSerializer;
import org.apache.kafka.common.serialization.Serializer;
import org.apache.kafka.common.utils.MockTime;
import org.apache.kafka.common.utils.Utils;
import org.apache.kafka.streams.StreamsConfig;
import org.apache.kafka.streams.StreamsMetrics;
import org.apache.kafka.streams.errors.StreamsException;
import org.apache.kafka.streams.processor.AbstractProcessor;
import org.apache.kafka.streams.processor.ProcessorContext;
import org.apache.kafka.streams.processor.StateStore;
import org.apache.kafka.streams.processor.TaskId;
import org.apache.kafka.streams.state.internals.InMemoryKeyValueStore;
import org.apache.kafka.streams.state.internals.OffsetCheckpoint;
import org.apache.kafka.streams.state.internals.ThreadCache;
import org.apache.kafka.test.MockProcessorNode;
import org.apache.kafka.test.MockSourceNode;
import org.apache.kafka.test.MockTimestampExtractor;
import org.apache.kafka.test.NoOpProcessorContext;
import org.apache.kafka.test.NoOpRecordCollector;
import org.apache.kafka.test.TestUtils;
import org.junit.After;
import org.junit.Test;
import org.junit.Before;

import java.io.File;
import java.util.Arrays;
import java.util.Collections;
import java.util.HashMap;
import java.util.List;
import java.util.Map;
import java.util.Properties;
import java.util.Set;
import java.util.concurrent.atomic.AtomicBoolean;

import static org.hamcrest.CoreMatchers.equalTo;
<<<<<<< HEAD
=======
import static org.hamcrest.CoreMatchers.nullValue;
>>>>>>> 6c1478d1
import static org.hamcrest.MatcherAssert.assertThat;
import static org.junit.Assert.assertEquals;
import static org.junit.Assert.assertFalse;
import static org.junit.Assert.assertNotNull;
import static org.junit.Assert.assertTrue;
import static org.junit.Assert.fail;

public class StreamTaskTest {

    private final Serializer<Integer> intSerializer = new IntegerSerializer();
    private final Deserializer<Integer> intDeserializer = new IntegerDeserializer();
    private final Serializer<byte[]> bytesSerializer = new ByteArraySerializer();
    private final String[] topic1 = {"topic1"};
    private final String[] topic2 = {"topic2"};
    private final TopicPartition partition1 = new TopicPartition(topic1[0], 1);
    private final TopicPartition partition2 = new TopicPartition(topic2[0], 1);
    private final Set<TopicPartition> partitions = Utils.mkSet(partition1, partition2);

    private final MockSourceNode<Integer, Integer> source1 = new MockSourceNode<>(topic1, intDeserializer, intDeserializer);
    private final MockSourceNode<Integer, Integer> source2 = new MockSourceNode<>(topic2, intDeserializer, intDeserializer);
    private final MockProcessorNode<Integer, Integer>  processor = new MockProcessorNode<>(10L);

    private final ProcessorTopology topology = new ProcessorTopology(
            Arrays.<ProcessorNode>asList(source1, source2, processor),
            new HashMap<String, SourceNode>() {
                {
                    put(topic1[0], source1);
                    put(topic2[0], source2);
                }
            },
            Collections.<String, SinkNode>emptyMap(),
            Collections.<StateStore>emptyList(),
            Collections.<String, String>emptyMap(),
            Collections.<StateStore>emptyList());
    private final MockConsumer<byte[], byte[]> consumer = new MockConsumer<>(OffsetResetStrategy.EARLIEST);
    private final MockProducer<byte[], byte[]> producer = new MockProducer<>(false, bytesSerializer, bytesSerializer);
    private final MockConsumer<byte[], byte[]> restoreStateConsumer = new MockConsumer<>(OffsetResetStrategy.EARLIEST);
    private final byte[] recordValue = intSerializer.serialize(null, 10);
    private final byte[] recordKey = intSerializer.serialize(null, 1);
    private final String applicationId = "applicationId";
    private final Metrics metrics = new Metrics();
    private final StreamsMetrics streamsMetrics = new MockStreamsMetrics(metrics);
    private final TaskId taskId00 = new TaskId(0, 0);
    private final MockTime time = new MockTime();
    private File baseDir;
    private StateDirectory stateDirectory;
    private RecordCollectorImpl recordCollector = new RecordCollectorImpl(producer, "taskId");
    private ThreadCache testCache =  new ThreadCache("testCache", 0, streamsMetrics);
    private StreamsConfig config;
    private StreamTask task;

    private StreamsConfig createConfig(final File baseDir) throws Exception {
        return new StreamsConfig(new Properties() {
            {
                setProperty(StreamsConfig.APPLICATION_ID_CONFIG, "stream-task-test");
                setProperty(StreamsConfig.BOOTSTRAP_SERVERS_CONFIG, "localhost:2171");
                setProperty(StreamsConfig.BUFFERED_RECORDS_PER_PARTITION_CONFIG, "3");
                setProperty(StreamsConfig.STATE_DIR_CONFIG, baseDir.getCanonicalPath());
                setProperty(StreamsConfig.TIMESTAMP_EXTRACTOR_CLASS_CONFIG, MockTimestampExtractor.class.getName());
            }
        });
    }




    @Before
    public void setup() throws Exception {
        consumer.assign(Arrays.asList(partition1, partition2));
        source1.addChild(processor);
        source2.addChild(processor);
        baseDir = TestUtils.tempDirectory();
        config = createConfig(baseDir);
        stateDirectory = new StateDirectory("applicationId", baseDir.getPath(), new MockTime());
        task = new StreamTask(taskId00, applicationId, partitions, topology, consumer,
                              restoreStateConsumer, config, streamsMetrics, stateDirectory, null, time, recordCollector);
    }

    @After
    public void cleanup() {
        if (task != null) {
            try {
                task.close();
            } catch (Exception e) {
                // ignore exceptions
            }
        }
        Utils.delete(baseDir);
    }

    @SuppressWarnings("unchecked")
    @Test
    public void testProcessOrder() throws Exception {
        task.addRecords(partition1, records(
                new ConsumerRecord<>(partition1.topic(), partition1.partition(), 10, 0L, TimestampType.CREATE_TIME, 0L, 0, 0, recordKey, recordValue),
                new ConsumerRecord<>(partition1.topic(), partition1.partition(), 20, 0L, TimestampType.CREATE_TIME, 0L, 0, 0, recordKey, recordValue),
                new ConsumerRecord<>(partition1.topic(), partition1.partition(), 30, 0L, TimestampType.CREATE_TIME, 0L, 0, 0, recordKey, recordValue)
        ));

        task.addRecords(partition2, records(
                new ConsumerRecord<>(partition2.topic(), partition2.partition(), 25, 0L, TimestampType.CREATE_TIME, 0L, 0, 0, recordKey, recordValue),
                new ConsumerRecord<>(partition2.topic(), partition2.partition(), 35, 0L, TimestampType.CREATE_TIME, 0L, 0, 0, recordKey, recordValue),
                new ConsumerRecord<>(partition2.topic(), partition2.partition(), 45, 0L, TimestampType.CREATE_TIME, 0L, 0, 0, recordKey, recordValue)
        ));

        assertEquals(5, task.process());
        assertEquals(1, source1.numReceived);
        assertEquals(0, source2.numReceived);

        assertEquals(4, task.process());
        assertEquals(2, source1.numReceived);
        assertEquals(0, source2.numReceived);

        assertEquals(3, task.process());
        assertEquals(2, source1.numReceived);
        assertEquals(1, source2.numReceived);

        assertEquals(2, task.process());
        assertEquals(3, source1.numReceived);
        assertEquals(1, source2.numReceived);

        assertEquals(1, task.process());
        assertEquals(3, source1.numReceived);
        assertEquals(2, source2.numReceived);

        assertEquals(0, task.process());
        assertEquals(3, source1.numReceived);
        assertEquals(3, source2.numReceived);
    }

    @Test
    public void testMetrics() throws Exception {
        String name = task.id().toString();
        String[] entities = {"all", name};
        String operation = "commit";

        String groupName = "stream-task-metrics";
        Map<String, String> tags = Collections.singletonMap("streams-task-id", name);

        assertNotNull(metrics.getSensor(operation));
        assertNotNull(metrics.getSensor(name + "-" + operation));

        for (String entity : entities) {
            assertNotNull(metrics.metrics().get(metrics.metricName(entity + "-" + operation + "-latency-avg", groupName,
                "The average latency in milliseconds of " + entity + " " + operation + " operation.", tags)));
            assertNotNull(metrics.metrics().get(metrics.metricName(entity + "-" + operation + "-latency-max", groupName,
                "The max latency in milliseconds of " + entity + " " + operation + " operation.", tags)));
            assertNotNull(metrics.metrics().get(metrics.metricName(entity + "-" + operation + "-rate", groupName,
                "The average number of occurrence of " + entity + " " + operation + " operation per second.", tags)));
        }
    }

    @SuppressWarnings("unchecked")
    @Test
    public void testPauseResume() throws Exception {
        task.addRecords(partition1, records(
                new ConsumerRecord<>(partition1.topic(), partition1.partition(), 10, 0L, TimestampType.CREATE_TIME, 0L, 0, 0, recordKey, recordValue),
                new ConsumerRecord<>(partition1.topic(), partition1.partition(), 20, 0L, TimestampType.CREATE_TIME, 0L, 0, 0, recordKey, recordValue)
        ));

        task.addRecords(partition2, records(
                new ConsumerRecord<>(partition2.topic(), partition2.partition(), 35, 0L, TimestampType.CREATE_TIME, 0L, 0, 0, recordKey, recordValue),
                new ConsumerRecord<>(partition2.topic(), partition2.partition(), 45, 0L, TimestampType.CREATE_TIME, 0L, 0, 0, recordKey, recordValue),
                new ConsumerRecord<>(partition2.topic(), partition2.partition(), 55, 0L, TimestampType.CREATE_TIME, 0L, 0, 0, recordKey, recordValue),
                new ConsumerRecord<>(partition2.topic(), partition2.partition(), 65, 0L, TimestampType.CREATE_TIME, 0L, 0, 0, recordKey, recordValue)
        ));

        assertEquals(5, task.process());
        assertEquals(1, source1.numReceived);
        assertEquals(0, source2.numReceived);

        assertEquals(1, consumer.paused().size());
        assertTrue(consumer.paused().contains(partition2));

        task.addRecords(partition1, records(
                new ConsumerRecord<>(partition1.topic(), partition1.partition(), 30, 0L, TimestampType.CREATE_TIME, 0L, 0, 0, recordKey, recordValue),
                new ConsumerRecord<>(partition1.topic(), partition1.partition(), 40, 0L, TimestampType.CREATE_TIME, 0L, 0, 0, recordKey, recordValue),
                new ConsumerRecord<>(partition1.topic(), partition1.partition(), 50, 0L, TimestampType.CREATE_TIME, 0L, 0, 0, recordKey, recordValue)
        ));

        assertEquals(2, consumer.paused().size());
        assertTrue(consumer.paused().contains(partition1));
        assertTrue(consumer.paused().contains(partition2));

        assertEquals(7, task.process());
        assertEquals(2, source1.numReceived);
        assertEquals(0, source2.numReceived);

        assertEquals(1, consumer.paused().size());
        assertTrue(consumer.paused().contains(partition2));

        assertEquals(6, task.process());
        assertEquals(3, source1.numReceived);
        assertEquals(0, source2.numReceived);

        assertEquals(1, consumer.paused().size());
        assertTrue(consumer.paused().contains(partition2));

        assertEquals(5, task.process());
        assertEquals(3, source1.numReceived);
        assertEquals(1, source2.numReceived);

        assertEquals(0, consumer.paused().size());
    }

    @SuppressWarnings("unchecked")
    @Test
    public void testMaybePunctuate() throws Exception {
        task.addRecords(partition1, records(
                new ConsumerRecord<>(partition1.topic(), partition1.partition(), 20, 0L, TimestampType.CREATE_TIME, 0L, 0, 0, recordKey, recordValue),
                new ConsumerRecord<>(partition1.topic(), partition1.partition(), 30, 0L, TimestampType.CREATE_TIME, 0L, 0, 0, recordKey, recordValue),
                new ConsumerRecord<>(partition1.topic(), partition1.partition(), 40, 0L, TimestampType.CREATE_TIME, 0L, 0, 0, recordKey, recordValue)
        ));

        task.addRecords(partition2, records(
                new ConsumerRecord<>(partition2.topic(), partition2.partition(), 25, 0L, TimestampType.CREATE_TIME, 0L, 0, 0, recordKey, recordValue),
                new ConsumerRecord<>(partition2.topic(), partition2.partition(), 35, 0L, TimestampType.CREATE_TIME, 0L, 0, 0, recordKey, recordValue),
                new ConsumerRecord<>(partition2.topic(), partition2.partition(), 45, 0L, TimestampType.CREATE_TIME, 0L, 0, 0, recordKey, recordValue)
        ));

        assertTrue(task.maybePunctuate());

        assertEquals(5, task.process());
        assertEquals(1, source1.numReceived);
        assertEquals(0, source2.numReceived);

        assertFalse(task.maybePunctuate());

        assertEquals(4, task.process());
        assertEquals(1, source1.numReceived);
        assertEquals(1, source2.numReceived);

        assertTrue(task.maybePunctuate());

        assertEquals(3, task.process());
        assertEquals(2, source1.numReceived);
        assertEquals(1, source2.numReceived);

        assertFalse(task.maybePunctuate());

        assertEquals(2, task.process());
        assertEquals(2, source1.numReceived);
        assertEquals(2, source2.numReceived);

        assertTrue(task.maybePunctuate());

        assertEquals(1, task.process());
        assertEquals(3, source1.numReceived);
        assertEquals(2, source2.numReceived);

        assertFalse(task.maybePunctuate());

        assertEquals(0, task.process());
        assertEquals(3, source1.numReceived);
        assertEquals(3, source2.numReceived);

        assertFalse(task.maybePunctuate());

        processor.supplier.checkAndClearPunctuateResult(20L, 30L, 40L);

    }

    @SuppressWarnings("unchecked")
    @Test
    public void shouldWrapKafkaExceptionsWithStreamsExceptionAndAddContext() throws Exception {
        final MockSourceNode processorNode = new MockSourceNode(topic1, intDeserializer, intDeserializer) {

            @Override
            public void process(final Object key, final Object value) {
                throw new KafkaException("KABOOM!");
            }
        };

        final List<ProcessorNode> processorNodes = Collections.<ProcessorNode>singletonList(processorNode);
        final Map<String, SourceNode> sourceNodes
                = Collections.<String, SourceNode>singletonMap(topic1[0], processorNode);
        final ProcessorTopology topology = new ProcessorTopology(processorNodes,
                                                                 sourceNodes,
                                                                 Collections.<String, SinkNode>emptyMap(),
                                                                 Collections.<StateStore>emptyList(),
                                                                 Collections.<String, String>emptyMap(),
                                                                 Collections.<StateStore>emptyList());

        task.close();

        task  = new StreamTask(taskId00, applicationId, partitions,
                                                     topology, consumer, restoreStateConsumer, config, streamsMetrics, stateDirectory, testCache, time, recordCollector);
        final int offset = 20;
        task.addRecords(partition1, Collections.singletonList(
                new ConsumerRecord<>(partition1.topic(), partition1.partition(), offset, 0L, TimestampType.CREATE_TIME, 0L, 0, 0, recordKey, recordValue)));

        try {
            task.process();
            fail("Should've thrown StreamsException");
        } catch (StreamsException e) {
            final String message = e.getMessage();
            assertTrue("message=" + message + " should contain topic", message.contains("topic=" + topic1[0]));
            assertTrue("message=" + message + " should contain partition", message.contains("partition=" + partition1.partition()));
            assertTrue("message=" + message + " should contain offset", message.contains("offset=" + offset));
            assertTrue("message=" + message + " should contain processor", message.contains("processor=" + processorNode.name()));
        }

    }

    @SuppressWarnings("unchecked")
    @Test
    public void shouldWrapKafkaExceptionsWithStreamsExceptionAndAddContextWhenPunctuating() throws Exception {
        final ProcessorNode punctuator = new ProcessorNode("test", new AbstractProcessor() {
            @Override
            public void init(final ProcessorContext context) {
                context.schedule(1);
            }

            @Override
            public void process(final Object key, final Object value) {
                //
            }

            @Override
            public void punctuate(final long timestamp) {
                throw new KafkaException("KABOOM!");
            }
        }, Collections.<String>emptySet());
        punctuator.init(new NoOpProcessorContext());

        try {
            task.punctuate(punctuator, 1);
            fail("Should've thrown StreamsException");
        } catch (StreamsException e) {
            final String message = e.getMessage();
            assertTrue("message=" + message + " should contain processor", message.contains("processor=test"));
            assertThat(((ProcessorContextImpl) task.processorContext()).currentNode(), nullValue());
        }

    }

    @Test
    public void shouldFlushRecordCollectorOnFlushState() throws Exception {
        final AtomicBoolean flushed = new AtomicBoolean(false);
        final NoOpRecordCollector recordCollector = new NoOpRecordCollector() {
            @Override
            public void flush() {
                flushed.set(true);
            }
        };
        final StreamsMetrics streamsMetrics = new MockStreamsMetrics(new Metrics());
        final StreamTask streamTask = new StreamTask(taskId00, "appId", partitions, topology, consumer,
                                                     restoreStateConsumer, createConfig(baseDir), streamsMetrics,
                                                     stateDirectory, testCache, time, recordCollector);
        streamTask.flushState();
        assertTrue(flushed.get());
    }

<<<<<<< HEAD
    @SuppressWarnings("unchecked")
    @Test
    public void shouldCheckpointOffsetsOnCommit() throws Exception {
        final String storeName = "test";
        final String changelogTopic = ProcessorStateManager.storeChangelogTopic("appId", storeName);
        final InMemoryKeyValueStore inMemoryStore = new InMemoryKeyValueStore(storeName, null, null) {
            @Override
            public void init(final ProcessorContext context, final StateStore root) {
                context.register(root, true, null);
            }

            @Override
            public boolean persistent() {
                return true;
            }
        };
        final ProcessorTopology topology = new ProcessorTopology(Collections.<ProcessorNode>emptyList(),
                                                                 Collections.<String, SourceNode>emptyMap(),
                                                                 Collections.<String, SinkNode>emptyMap(),
                                                                 Collections.<StateStore>singletonList(inMemoryStore),
                                                                 Collections.singletonMap(storeName, changelogTopic),
                                                                 Collections.<StateStore>emptyList());

        final TopicPartition partition = new TopicPartition(changelogTopic, 0);
        final NoOpRecordCollector recordCollector = new NoOpRecordCollector() {
            @Override
            public Map<TopicPartition, Long> offsets() {

                return Collections.singletonMap(partition, 543L);
            }
        };

        restoreStateConsumer.updatePartitions(changelogTopic,
                                              Collections.singletonList(
                                                      new PartitionInfo(changelogTopic, 0, null, new Node[0], new Node[0])));
        restoreStateConsumer.updateEndOffsets(Collections.singletonMap(partition, 0L));
        restoreStateConsumer.updateBeginningOffsets(Collections.singletonMap(partition, 0L));

        final StreamsMetrics streamsMetrics = new MockStreamsMetrics(new Metrics());
        final TaskId taskId = new TaskId(0, 0);
        final MockTime time = new MockTime();
        final StreamsConfig config = createConfig(baseDir);
        final StreamTask streamTask = new StreamTask(taskId, "appId", partitions, topology, consumer,
                                                     restoreStateConsumer, config, streamsMetrics,
                                                     stateDirectory, new ThreadCache("testCache", 0, streamsMetrics),
                                                     time, recordCollector);

        time.sleep(config.getLong(StreamsConfig.STATESTORE_CHECKPOINT_INTERVAL_MS_CONFIG));

        streamTask.commit();
        final OffsetCheckpoint checkpoint = new OffsetCheckpoint(new File(stateDirectory.directoryForTask(taskId),
                                                                                ProcessorStateManager.CHECKPOINT_FILE_NAME));

        assertThat(checkpoint.read(), equalTo(Collections.singletonMap(partition, 544L)));

=======
    @Test
    public void shouldThrowIllegalStateExceptionIfCurrentNodeIsNotNullWhenPunctuateCalled() throws Exception {
        ((ProcessorContextImpl) task.processorContext()).setCurrentNode(processor);
        try {
            task.punctuate(processor, 10);
            fail("Should throw illegal state exception as current node is not null");
        } catch (final IllegalStateException e) {
            // pass
        }
    }

    @Test
    public void shouldCallPunctuateOnPassedInProcessorNode() throws Exception {
        task.punctuate(processor, 5);
        assertThat(processor.punctuatedAt, equalTo(5L));
        task.punctuate(processor, 10);
        assertThat(processor.punctuatedAt, equalTo(10L));
    }

    @Test
    public void shouldSetProcessorNodeOnContextBackToNullAfterSuccesfullPunctuate() throws Exception {
        task.punctuate(processor, 5);
        assertThat(((ProcessorContextImpl) task.processorContext()).currentNode(), nullValue());
    }

    @Test(expected = IllegalStateException.class)
    public void shouldThrowIllegalStateExceptionOnScheduleIfCurrentNodeIsNull() throws Exception {
        task.schedule(1);
    }

    @Test
    public void shouldNotThrowIExceptionOnScheduleIfCurrentNodeIsNotNull() throws Exception {
        ((ProcessorContextImpl) task.processorContext()).setCurrentNode(processor);
        task.schedule(1);
    }

    @SuppressWarnings("unchecked")
    @Test
    public void shouldThrowExceptionIfAnyExceptionsRaisedDuringCloseTopology() throws Exception {
        task.close();
        task = createTaskThatThrowsExceptionOnClose();
        try {
            task.closeTopology();
            fail("should have thrown runtime exception");
        } catch (RuntimeException e) {
            // ok
        }
    }

    @Test
    public void shouldCloseAllProcessorNodesWhenExceptionsRaised() throws Exception {
        task.close();
        task = createTaskThatThrowsExceptionOnClose();
        try {
            task.closeTopology();
        } catch (RuntimeException e) {
            // expected
        }
        assertTrue(processor.closed);
        assertTrue(source1.closed);
        assertTrue(source2.closed);
    }

    @SuppressWarnings("unchecked")
    private StreamTask createTaskThatThrowsExceptionOnClose() {
        final MockSourceNode processorNode = new MockSourceNode(topic1, intDeserializer, intDeserializer) {
            @Override
            public void close() {
                throw new RuntimeException("KABOOM!");
            }
        };
        final List<ProcessorNode> processorNodes = Arrays.asList(processorNode, processor, source1, source2);
        final Map<String, SourceNode> sourceNodes
                = Collections.<String, SourceNode>singletonMap(topic1[0], processorNode);
        final ProcessorTopology topology = new ProcessorTopology(processorNodes,
                                                                 sourceNodes,
                                                                 Collections.<String, SinkNode>emptyMap(),
                                                                 Collections.<StateStore>emptyList(),
                                                                 Collections.<String, String>emptyMap(),
                                                                 Collections.<StateStore>emptyList());


        return new StreamTask(taskId00, applicationId, partitions,
                              topology, consumer, restoreStateConsumer, config, streamsMetrics, stateDirectory, testCache, time, recordCollector);
>>>>>>> 6c1478d1
    }

    private Iterable<ConsumerRecord<byte[], byte[]>> records(ConsumerRecord<byte[], byte[]>... recs) {
        return Arrays.asList(recs);
    }
}<|MERGE_RESOLUTION|>--- conflicted
+++ resolved
@@ -65,10 +65,7 @@
 import java.util.concurrent.atomic.AtomicBoolean;
 
 import static org.hamcrest.CoreMatchers.equalTo;
-<<<<<<< HEAD
-=======
 import static org.hamcrest.CoreMatchers.nullValue;
->>>>>>> 6c1478d1
 import static org.hamcrest.MatcherAssert.assertThat;
 import static org.junit.Assert.assertEquals;
 import static org.junit.Assert.assertFalse;
@@ -422,7 +419,6 @@
         assertTrue(flushed.get());
     }
 
-<<<<<<< HEAD
     @SuppressWarnings("unchecked")
     @Test
     public void shouldCheckpointOffsetsOnCommit() throws Exception {
@@ -474,11 +470,11 @@
 
         streamTask.commit();
         final OffsetCheckpoint checkpoint = new OffsetCheckpoint(new File(stateDirectory.directoryForTask(taskId),
-                                                                                ProcessorStateManager.CHECKPOINT_FILE_NAME));
+                                                                          ProcessorStateManager.CHECKPOINT_FILE_NAME));
 
         assertThat(checkpoint.read(), equalTo(Collections.singletonMap(partition, 544L)));
-
-=======
+    }
+
     @Test
     public void shouldThrowIllegalStateExceptionIfCurrentNodeIsNotNullWhenPunctuateCalled() throws Exception {
         ((ProcessorContextImpl) task.processorContext()).setCurrentNode(processor);
@@ -563,7 +559,6 @@
 
         return new StreamTask(taskId00, applicationId, partitions,
                               topology, consumer, restoreStateConsumer, config, streamsMetrics, stateDirectory, testCache, time, recordCollector);
->>>>>>> 6c1478d1
     }
 
     private Iterable<ConsumerRecord<byte[], byte[]>> records(ConsumerRecord<byte[], byte[]>... recs) {
