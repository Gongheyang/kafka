/**
 * Licensed to the Apache Software Foundation (ASF) under one or more
 * contributor license agreements.  See the NOTICE file distributed with
 * this work for additional information regarding copyright ownership.
 * The ASF licenses this file to You under the Apache License, Version 2.0
 * (the "License"); you may not use this file except in compliance with
 * the License.  You may obtain a copy of the License at
 *
 *    http://www.apache.org/licenses/LICENSE-2.0
 *
 * Unless required by applicable law or agreed to in writing, software
 * distributed under the License is distributed on an "AS IS" BASIS,
 * WITHOUT WARRANTIES OR CONDITIONS OF ANY KIND, either express or implied.
 * See the License for the specific language governing permissions and
 * limitations under the License.
 */

package org.apache.kafka.streams.processor.internals;

import org.apache.kafka.clients.consumer.Consumer;
import org.apache.kafka.clients.consumer.ConsumerRebalanceListener;
import org.apache.kafka.clients.consumer.MockConsumer;
import org.apache.kafka.clients.consumer.internals.PartitionAssignor;
import org.apache.kafka.clients.producer.Producer;
import org.apache.kafka.common.Cluster;
import org.apache.kafka.common.Node;
import org.apache.kafka.common.PartitionInfo;
import org.apache.kafka.common.TopicPartition;
import org.apache.kafka.common.metrics.Metrics;
import org.apache.kafka.common.metrics.Sensor;
import org.apache.kafka.common.utils.MockTime;
import org.apache.kafka.common.utils.Time;
import org.apache.kafka.common.utils.Utils;
import org.apache.kafka.streams.StreamsConfig;
<<<<<<< HEAD
import org.apache.kafka.streams.StreamsMetrics;
=======
>>>>>>> e55205b8
import org.apache.kafka.streams.kstream.KStreamBuilder;
import org.apache.kafka.streams.processor.TaskId;
import org.apache.kafka.streams.processor.TopologyBuilder;
import org.apache.kafka.streams.state.Stores;
import org.apache.kafka.streams.state.internals.ThreadCache;
import org.apache.kafka.test.MockClientSupplier;
import org.apache.kafka.test.MockProcessorSupplier;
import org.apache.kafka.test.MockTimestampExtractor;
import org.apache.kafka.test.TestUtils;
import org.junit.Assert;
import org.junit.Test;

import java.io.File;
import java.nio.ByteBuffer;
import java.nio.file.Files;
import java.util.Arrays;
import java.util.Collection;
import java.util.Collections;
import java.util.HashMap;
import java.util.HashSet;
import java.util.List;
import java.util.Map;
import java.util.Properties;
import java.util.Set;
import java.util.UUID;

import static org.hamcrest.CoreMatchers.equalTo;
import static org.junit.Assert.assertEquals;
import static org.junit.Assert.assertFalse;
import static org.junit.Assert.assertSame;
import static org.junit.Assert.assertThat;
import static org.junit.Assert.assertTrue;

public class StreamThreadTest {

    private final String clientId = "clientId";
    private final String applicationId = "stream-thread-test";
    private final UUID processId = UUID.randomUUID();

    private TopicPartition t1p1 = new TopicPartition("topic1", 1);
    private TopicPartition t1p2 = new TopicPartition("topic1", 2);
    private TopicPartition t2p1 = new TopicPartition("topic2", 1);
    private TopicPartition t2p2 = new TopicPartition("topic2", 2);
    private TopicPartition t3p1 = new TopicPartition("topic3", 1);
    private TopicPartition t3p2 = new TopicPartition("topic3", 2);

    private List<PartitionInfo> infos = Arrays.asList(
            new PartitionInfo("topic1", 0, Node.noNode(), new Node[0], new Node[0]),
            new PartitionInfo("topic1", 1, Node.noNode(), new Node[0], new Node[0]),
            new PartitionInfo("topic1", 2, Node.noNode(), new Node[0], new Node[0]),
            new PartitionInfo("topic2", 0, Node.noNode(), new Node[0], new Node[0]),
            new PartitionInfo("topic2", 1, Node.noNode(), new Node[0], new Node[0]),
            new PartitionInfo("topic2", 2, Node.noNode(), new Node[0], new Node[0]),
            new PartitionInfo("topic3", 0, Node.noNode(), new Node[0], new Node[0]),
            new PartitionInfo("topic3", 1, Node.noNode(), new Node[0], new Node[0]),
            new PartitionInfo("topic3", 2, Node.noNode(), new Node[0], new Node[0])
    );

    private Cluster metadata = new Cluster("cluster", Arrays.asList(Node.noNode()), infos, Collections.<String>emptySet(),
            Collections.<String>emptySet());

    private final PartitionAssignor.Subscription subscription =
            new PartitionAssignor.Subscription(Arrays.asList("topic1", "topic2", "topic3"), subscriptionUserData());

    private ByteBuffer subscriptionUserData() {
        UUID uuid = UUID.randomUUID();
        ByteBuffer buf = ByteBuffer.allocate(4 + 16 + 4 + 4);
        // version
        buf.putInt(1);
        // encode client processId
        buf.putLong(uuid.getMostSignificantBits());
        buf.putLong(uuid.getLeastSignificantBits());
        // previously running tasks
        buf.putInt(0);
        // cached tasks
        buf.putInt(0);
        buf.rewind();
        return buf;
    }

    // task0 is unused
    private final TaskId task1 = new TaskId(0, 1);
    private final TaskId task2 = new TaskId(0, 2);
    private final TaskId task3 = new TaskId(0, 3);
    private final TaskId task4 = new TaskId(1, 1);
    private final TaskId task5 = new TaskId(1, 2);

    private Properties configProps() {
        return new Properties() {
            {
                setProperty(StreamsConfig.APPLICATION_ID_CONFIG, applicationId);
                setProperty(StreamsConfig.BOOTSTRAP_SERVERS_CONFIG, "localhost:2171");
                setProperty(StreamsConfig.BUFFERED_RECORDS_PER_PARTITION_CONFIG, "3");
                setProperty(StreamsConfig.TIMESTAMP_EXTRACTOR_CLASS_CONFIG, MockTimestampExtractor.class.getName());
                setProperty(StreamsConfig.STATE_DIR_CONFIG, TestUtils.tempDirectory().getAbsolutePath());
            }
        };
    }

    private static class TestStreamTask extends StreamTask {
        public boolean committed = false;

        public TestStreamTask(TaskId id,
                              String applicationId,
                              Collection<TopicPartition> partitions,
                              ProcessorTopology topology,
                              Consumer<byte[], byte[]> consumer,
                              Producer<byte[], byte[]> producer,
                              Consumer<byte[], byte[]> restoreConsumer,
                              StreamsConfig config,
                              StateDirectory stateDirectory) {
            super(id, applicationId, partitions, topology, consumer, producer, restoreConsumer, config, new StreamsMetrics() {
                @Override
                public Sensor addLatencySensor(final String scopeName, final String entityName, final String operationName, final String... tags) {
                    return null;
                }

                @Override
                public void recordLatency(final Sensor sensor, final long startNs, final long endNs) {

                }
            }, stateDirectory, new ThreadCache(0));
        }

        @Override
        public void commit() {
            super.commit();
            committed = true;
        }

        @Override
        public void commitOffsets() {
            super.commitOffsets();
            committed = true;
        }

        @Override
        protected void initializeOffsetLimits() {
            // do nothing
        }
    }


    @SuppressWarnings("unchecked")
    @Test
    public void testPartitionAssignmentChange() throws Exception {
        StreamsConfig config = new StreamsConfig(configProps());
        StateListenerStub stateListener = new StateListenerStub();


        TopologyBuilder builder = new TopologyBuilder().setApplicationId("X");
        builder.addSource("source1", "topic1");
        builder.addSource("source2", "topic2");
        builder.addSource("source3", "topic3");
        builder.addProcessor("processor", new MockProcessorSupplier(), "source2", "source3");

        StreamThread thread = new StreamThread(builder, config, new MockClientSupplier(), applicationId, clientId, processId, new Metrics(), Time.SYSTEM, new StreamsMetadataState(builder)) {
            @Override
            protected StreamTask createStreamTask(TaskId id, Collection<TopicPartition> partitionsForTask) {
                ProcessorTopology topology = builder.build(id.topicGroupId);
                return new TestStreamTask(id, applicationId, partitionsForTask, topology, consumer, producer, restoreConsumer, config, stateDirectory);
            }
        };
        thread.setStateListener(stateListener);
        assertEquals(thread.state(), StreamThread.State.RUNNING);
        initPartitionGrouper(config, thread);

        ConsumerRebalanceListener rebalanceListener = thread.rebalanceListener;

        assertTrue(thread.tasks().isEmpty());

        List<TopicPartition> revokedPartitions;
        List<TopicPartition> assignedPartitions;
        Set<TopicPartition> expectedGroup1;
        Set<TopicPartition> expectedGroup2;

        revokedPartitions = Collections.emptyList();
        assignedPartitions = Collections.singletonList(t1p1);
        expectedGroup1 = new HashSet<>(Arrays.asList(t1p1));

        rebalanceListener.onPartitionsRevoked(revokedPartitions);
        assertEquals(thread.state(), StreamThread.State.PARTITIONS_REVOKED);
        Assert.assertEquals(stateListener.numChanges, 1);
        Assert.assertEquals(stateListener.oldState, StreamThread.State.RUNNING);
        Assert.assertEquals(stateListener.newState, StreamThread.State.PARTITIONS_REVOKED);
        rebalanceListener.onPartitionsAssigned(assignedPartitions);
        assertEquals(thread.state(), StreamThread.State.RUNNING);
        Assert.assertEquals(stateListener.numChanges, 3);
        Assert.assertEquals(stateListener.oldState, StreamThread.State.ASSIGNING_PARTITIONS);
        Assert.assertEquals(stateListener.newState, StreamThread.State.RUNNING);

        assertTrue(thread.tasks().containsKey(task1));
        assertEquals(expectedGroup1, thread.tasks().get(task1).partitions());
        assertEquals(1, thread.tasks().size());

        revokedPartitions = assignedPartitions;
        assignedPartitions = Collections.singletonList(t1p2);
        expectedGroup2 = new HashSet<>(Arrays.asList(t1p2));

        rebalanceListener.onPartitionsRevoked(revokedPartitions);
        assertFalse(thread.tasks().containsKey(task1));
        assertEquals(0, thread.tasks().size());
        rebalanceListener.onPartitionsAssigned(assignedPartitions);

        assertTrue(thread.tasks().containsKey(task2));
        assertEquals(expectedGroup2, thread.tasks().get(task2).partitions());
        assertEquals(1, thread.tasks().size());

        revokedPartitions = assignedPartitions;
        assignedPartitions = Arrays.asList(t1p1, t1p2);
        expectedGroup1 = new HashSet<>(Collections.singleton(t1p1));
        expectedGroup2 = new HashSet<>(Collections.singleton(t1p2));

        rebalanceListener.onPartitionsRevoked(revokedPartitions);
        rebalanceListener.onPartitionsAssigned(assignedPartitions);

        assertTrue(thread.tasks().containsKey(task1));
        assertTrue(thread.tasks().containsKey(task2));
        assertEquals(expectedGroup1, thread.tasks().get(task1).partitions());
        assertEquals(expectedGroup2, thread.tasks().get(task2).partitions());
        assertEquals(2, thread.tasks().size());

        revokedPartitions = assignedPartitions;
        assignedPartitions = Arrays.asList(t2p1, t2p2, t3p1, t3p2);
        expectedGroup1 = new HashSet<>(Arrays.asList(t2p1, t3p1));
        expectedGroup2 = new HashSet<>(Arrays.asList(t2p2, t3p2));

        rebalanceListener.onPartitionsRevoked(revokedPartitions);
        rebalanceListener.onPartitionsAssigned(assignedPartitions);

        assertTrue(thread.tasks().containsKey(task4));
        assertTrue(thread.tasks().containsKey(task5));
        assertEquals(expectedGroup1, thread.tasks().get(task4).partitions());
        assertEquals(expectedGroup2, thread.tasks().get(task5).partitions());
        assertEquals(2, thread.tasks().size());

        revokedPartitions = assignedPartitions;
        assignedPartitions = Arrays.asList(t1p1, t2p1, t3p1);
        expectedGroup1 = new HashSet<>(Arrays.asList(t1p1));
        expectedGroup2 = new HashSet<>(Arrays.asList(t2p1, t3p1));

        rebalanceListener.onPartitionsRevoked(revokedPartitions);
        rebalanceListener.onPartitionsAssigned(assignedPartitions);

        assertTrue(thread.tasks().containsKey(task1));
        assertTrue(thread.tasks().containsKey(task4));
        assertEquals(expectedGroup1, thread.tasks().get(task1).partitions());
        assertEquals(expectedGroup2, thread.tasks().get(task4).partitions());
        assertEquals(2, thread.tasks().size());

        revokedPartitions = assignedPartitions;
        assignedPartitions = Arrays.asList(t1p1, t2p1, t3p1);
        expectedGroup1 = new HashSet<>(Arrays.asList(t1p1));
        expectedGroup2 = new HashSet<>(Arrays.asList(t2p1, t3p1));

        rebalanceListener.onPartitionsRevoked(revokedPartitions);
        rebalanceListener.onPartitionsAssigned(assignedPartitions);

        assertTrue(thread.tasks().containsKey(task1));
        assertTrue(thread.tasks().containsKey(task4));
        assertEquals(expectedGroup1, thread.tasks().get(task1).partitions());
        assertEquals(expectedGroup2, thread.tasks().get(task4).partitions());
        assertEquals(2, thread.tasks().size());

        revokedPartitions = assignedPartitions;
        assignedPartitions = Collections.emptyList();

        rebalanceListener.onPartitionsRevoked(revokedPartitions);
        rebalanceListener.onPartitionsAssigned(assignedPartitions);

        assertTrue(thread.tasks().isEmpty());

        thread.close();
        assertTrue((thread.state() == StreamThread.State.PENDING_SHUTDOWN) ||
            (thread.state() == StreamThread.State.NOT_RUNNING));
    }

    final static String TOPIC = "topic";
    final Set<TopicPartition> assignmentThread1 = Collections.singleton(new TopicPartition(TOPIC, 0));
    final Set<TopicPartition> assignmentThread2 = Collections.singleton(new TopicPartition(TOPIC, 1));

    @Test
    public void testHandingOverTaskFromOneToAnotherThread() throws Exception {
        final TopologyBuilder builder = new TopologyBuilder();
        builder.addStateStore(
            Stores
                .create("store")
                .withByteArrayKeys()
                .withByteArrayValues()
                .persistent()
                .build()
        );
        final StreamsConfig config = new StreamsConfig(configProps());
        final MockClientSupplier mockClientSupplier = new MockClientSupplier();
        mockClientSupplier.consumer.assign(Arrays.asList(new TopicPartition(TOPIC, 0), new TopicPartition(TOPIC, 1)));

        final StreamThread thread1 = new StreamThread(builder, config, mockClientSupplier, applicationId, clientId + 1, processId, new Metrics(), Time.SYSTEM, new StreamsMetadataState(builder));
        final StreamThread thread2 = new StreamThread(builder, config, mockClientSupplier, applicationId, clientId + 2, processId, new Metrics(), Time.SYSTEM, new StreamsMetadataState(builder));
        thread1.partitionAssignor(new MockStreamsPartitionAssignor());
        thread2.partitionAssignor(new MockStreamsPartitionAssignor());

        // revoke (to get threads in correct state)
        thread1.rebalanceListener.onPartitionsRevoked(Collections.EMPTY_SET);
        thread2.rebalanceListener.onPartitionsRevoked(Collections.EMPTY_SET);

        // assign
        thread1.rebalanceListener.onPartitionsAssigned(assignmentThread1);
        thread2.rebalanceListener.onPartitionsAssigned(assignmentThread2);

        final Set<TaskId> originalTaskAssignmentThread1 = new HashSet<>();
        for (TaskId tid : thread1.tasks().keySet()) {
            originalTaskAssignmentThread1.add(tid);
        }
        final Set<TaskId> originalTaskAssignmentThread2 = new HashSet<>();
        for (TaskId tid : thread2.tasks().keySet()) {
            originalTaskAssignmentThread2.add(tid);
        }

        // revoke (task will be suspended)
        thread1.rebalanceListener.onPartitionsRevoked(assignmentThread1);
        thread2.rebalanceListener.onPartitionsRevoked(assignmentThread2);

        // assign reverted
        Thread runIt = new Thread(new Runnable() {
            @Override
            public void run() {
                thread1.rebalanceListener.onPartitionsAssigned(assignmentThread2);
            }
        });
        runIt.start();

        thread2.rebalanceListener.onPartitionsAssigned(assignmentThread1);

        runIt.join();

        assertThat(thread1.tasks().keySet(), equalTo(originalTaskAssignmentThread2));
        assertThat(thread2.tasks().keySet(), equalTo(originalTaskAssignmentThread1));
        assertThat(thread1.prevTasks(), equalTo(originalTaskAssignmentThread1));
        assertThat(thread2.prevTasks(), equalTo(originalTaskAssignmentThread2));
    }

    private class MockStreamsPartitionAssignor extends StreamPartitionAssignor {
        @Override
        Map<TaskId, Set<TopicPartition>> activeTasks() {
            Map<TaskId, Set<TopicPartition>> activeTasks = new HashMap<>();
            activeTasks.put(new TaskId(0, 0), assignmentThread1);
            activeTasks.put(new TaskId(0, 1), assignmentThread2);
            return activeTasks;
        }
    }

    @Test
    public void testMaybeClean() throws Exception {
        File baseDir = Files.createTempDirectory("test").toFile();
        try {
            final long cleanupDelay = 1000L;
            Properties props = configProps();
            props.setProperty(StreamsConfig.STATE_CLEANUP_DELAY_MS_CONFIG, Long.toString(cleanupDelay));
            props.setProperty(StreamsConfig.STATE_DIR_CONFIG, baseDir.getCanonicalPath());

            StreamsConfig config = new StreamsConfig(props);

            File applicationDir = new File(baseDir, applicationId);
            applicationDir.mkdir();
            File stateDir1 = new File(applicationDir, task1.toString());
            File stateDir2 = new File(applicationDir, task2.toString());
            File stateDir3 = new File(applicationDir, task3.toString());
            File extraDir = new File(applicationDir, "X");
            stateDir1.mkdir();
            stateDir2.mkdir();
            stateDir3.mkdir();
            extraDir.mkdir();

            MockTime mockTime = new MockTime();

            TopologyBuilder builder = new TopologyBuilder().setApplicationId("X");
            builder.addSource("source1", "topic1");

            StreamThread thread = new StreamThread(builder, config, new MockClientSupplier(), applicationId, clientId,  processId, new Metrics(), mockTime, new StreamsMetadataState(builder)) {
                @Override
                public void maybeClean() {
                    super.maybeClean();
                }

                @Override
                protected StreamTask createStreamTask(TaskId id, Collection<TopicPartition> partitionsForTask) {
                    ProcessorTopology topology = builder.build(id.topicGroupId);
                    return new TestStreamTask(id, applicationId, partitionsForTask, topology, consumer, producer, restoreConsumer, config, stateDirectory);
                }
            };

            initPartitionGrouper(config, thread);

            ConsumerRebalanceListener rebalanceListener = thread.rebalanceListener;

            assertTrue(thread.tasks().isEmpty());
            mockTime.sleep(cleanupDelay);

            // all directories exist since an assignment didn't happen
            assertTrue(stateDir1.exists());
            assertTrue(stateDir2.exists());
            assertTrue(stateDir3.exists());
            assertTrue(extraDir.exists());

            List<TopicPartition> revokedPartitions;
            List<TopicPartition> assignedPartitions;
            Map<TaskId, StreamTask> prevTasks;

            //
            // Assign t1p1 and t1p2. This should create task1 & task2
            //
            revokedPartitions = Collections.emptyList();
            assignedPartitions = Arrays.asList(t1p1, t1p2);
            prevTasks = new HashMap<>(thread.tasks());

            rebalanceListener.onPartitionsRevoked(revokedPartitions);
            rebalanceListener.onPartitionsAssigned(assignedPartitions);

            // there shouldn't be any previous task
            assertTrue(prevTasks.isEmpty());

            // task 1 & 2 are created
            assertEquals(2, thread.tasks().size());

            // all directories should still exit before the cleanup delay time
            mockTime.sleep(cleanupDelay - 10L);
            thread.maybeClean();
            assertTrue(stateDir1.exists());
            assertTrue(stateDir2.exists());
            assertTrue(stateDir3.exists());
            assertTrue(extraDir.exists());

            // all state directories except for task task2 & task3 will be removed. the extra directory should still exists
            mockTime.sleep(11L);
            thread.maybeClean();
            assertTrue(stateDir1.exists());
            assertTrue(stateDir2.exists());
            assertFalse(stateDir3.exists());
            assertTrue(extraDir.exists());

            //
            // Revoke t1p1 and t1p2. This should remove task1 & task2
            //
            revokedPartitions = assignedPartitions;
            assignedPartitions = Collections.emptyList();
            prevTasks = new HashMap<>(thread.tasks());

            rebalanceListener.onPartitionsRevoked(revokedPartitions);
            rebalanceListener.onPartitionsAssigned(assignedPartitions);

            // previous tasks should be committed
            assertEquals(2, prevTasks.size());
            for (StreamTask task : prevTasks.values()) {
                assertTrue(((TestStreamTask) task).committed);
                ((TestStreamTask) task).committed = false;
            }

            // no task
            assertTrue(thread.tasks().isEmpty());

            // all state directories for task task1 & task2 still exist before the cleanup delay time
            mockTime.sleep(cleanupDelay - 10L);
            thread.maybeClean();
            assertTrue(stateDir1.exists());
            assertTrue(stateDir2.exists());
            assertFalse(stateDir3.exists());
            assertTrue(extraDir.exists());

            // all state directories for task task1 & task2 are removed
            mockTime.sleep(11L);
            thread.maybeClean();
            assertFalse(stateDir1.exists());
            assertFalse(stateDir2.exists());
            assertFalse(stateDir3.exists());
            assertTrue(extraDir.exists());

        } finally {
            Utils.delete(baseDir);
        }
    }

    @Test
    public void testMaybeCommit() throws Exception {
        File baseDir = Files.createTempDirectory("test").toFile();
        try {
            final long commitInterval = 1000L;
            Properties props = configProps();
            props.setProperty(StreamsConfig.STATE_DIR_CONFIG, baseDir.getCanonicalPath());
            props.setProperty(StreamsConfig.COMMIT_INTERVAL_MS_CONFIG, Long.toString(commitInterval));

            StreamsConfig config = new StreamsConfig(props);

            MockTime mockTime = new MockTime();

            TopologyBuilder builder = new TopologyBuilder().setApplicationId("X");
            builder.addSource("source1", "topic1");

            StreamThread thread = new StreamThread(builder, config, new MockClientSupplier(), applicationId, clientId,  processId, new Metrics(), mockTime, new StreamsMetadataState(builder)) {
                @Override
                public void maybeCommit() {
                    super.maybeCommit();
                }

                @Override
                protected StreamTask createStreamTask(TaskId id, Collection<TopicPartition> partitionsForTask) {
                    ProcessorTopology topology = builder.build(id.topicGroupId);
                    return new TestStreamTask(id, applicationId, partitionsForTask, topology, consumer, producer, restoreConsumer, config, stateDirectory);
                }
            };

            initPartitionGrouper(config, thread);

            ConsumerRebalanceListener rebalanceListener = thread.rebalanceListener;

            List<TopicPartition> revokedPartitions;
            List<TopicPartition> assignedPartitions;

            //
            // Assign t1p1 and t1p2. This should create Task 1 & 2
            //
            revokedPartitions = Collections.emptyList();
            assignedPartitions = Arrays.asList(t1p1, t1p2);

            rebalanceListener.onPartitionsRevoked(revokedPartitions);
            rebalanceListener.onPartitionsAssigned(assignedPartitions);

            assertEquals(2, thread.tasks().size());

            // no task is committed before the commit interval
            mockTime.sleep(commitInterval - 10L);
            thread.maybeCommit();
            for (StreamTask task : thread.tasks().values()) {
                assertFalse(((TestStreamTask) task).committed);
            }

            // all tasks are committed after the commit interval
            mockTime.sleep(11L);
            thread.maybeCommit();
            for (StreamTask task : thread.tasks().values()) {
                assertTrue(((TestStreamTask) task).committed);
                ((TestStreamTask) task).committed = false;
            }

            // no task is committed before the commit interval, again
            mockTime.sleep(commitInterval - 10L);
            thread.maybeCommit();
            for (StreamTask task : thread.tasks().values()) {
                assertFalse(((TestStreamTask) task).committed);
            }

            // all tasks are committed after the commit interval, again
            mockTime.sleep(11L);
            thread.maybeCommit();
            for (StreamTask task : thread.tasks().values()) {
                assertTrue(((TestStreamTask) task).committed);
                ((TestStreamTask) task).committed = false;
            }

        } finally {
            Utils.delete(baseDir);
        }
    }

    @Test
    public void testInjectClients() {
        TopologyBuilder builder = new TopologyBuilder().setApplicationId("X");
        StreamsConfig config = new StreamsConfig(configProps());
        MockClientSupplier clientSupplier = new MockClientSupplier();
        StreamThread thread = new StreamThread(builder, config, clientSupplier, applicationId,
                                               clientId,  processId, new Metrics(), new MockTime(), new StreamsMetadataState(builder));
        assertSame(clientSupplier.producer, thread.producer);
        assertSame(clientSupplier.consumer, thread.consumer);
        assertSame(clientSupplier.restoreConsumer, thread.restoreConsumer);
    }

    @Test
<<<<<<< HEAD
    public void shouldCloseSuspendedTasksThatAreNoLongerAssignedToThisStreamThreadBeforeCreatingNewTasks() throws Exception {
=======
    public void shouldNotNullPointerWhenStandbyTasksAssignedAndNoStateStoresForTopology() throws Exception {
        final TopologyBuilder builder = new TopologyBuilder();
        builder.setApplicationId("appId")
                .addSource("name", "topic")
                .addSink("out", "output");


        final StreamsConfig config = new StreamsConfig(configProps());
        final StreamThread thread = new StreamThread(builder, config, new MockClientSupplier(), applicationId,
                                               clientId, processId, new Metrics(), new MockTime(), new StreamsMetadataState(builder));

        thread.partitionAssignor(new StreamPartitionAssignor() {
            @Override
            Map<TaskId, Set<TopicPartition>> standbyTasks() {
                return Collections.singletonMap(new TaskId(0, 0), Utils.mkSet(new TopicPartition("topic", 0)));
            }
        });

        thread.rebalanceListener.onPartitionsRevoked(Collections.<TopicPartition>emptyList());
        thread.rebalanceListener.onPartitionsAssigned(Collections.<TopicPartition>emptyList());
    }

    @Test
    public void shouldInitializeRestoreConsumerWithOffsetsFromStandbyTasks() throws Exception {
>>>>>>> e55205b8
        final KStreamBuilder builder = new KStreamBuilder();
        builder.setApplicationId("appId");
        builder.stream("t1").groupByKey().count("count-one");
        builder.stream("t2").groupByKey().count("count-two");
        final StreamsConfig config = new StreamsConfig(configProps());
        final MockClientSupplier clientSupplier = new MockClientSupplier();

        final StreamThread thread = new StreamThread(builder, config, clientSupplier, applicationId,
                                                     clientId, processId, new Metrics(), new MockTime(), new StreamsMetadataState(builder));
<<<<<<< HEAD
=======

>>>>>>> e55205b8
        final MockConsumer<byte[], byte[]> restoreConsumer = clientSupplier.restoreConsumer;
        restoreConsumer.updatePartitions("stream-thread-test-count-one-changelog",
                                         Collections.singletonList(new PartitionInfo("stream-thread-test-count-one-changelog",
                                                                                     0,
                                                                                     null,
                                                                                     new Node[0],
                                                                                     new Node[0])));
        restoreConsumer.updatePartitions("stream-thread-test-count-two-changelog",
                                         Collections.singletonList(new PartitionInfo("stream-thread-test-count-two-changelog",
                                                                                     0,
                                                                                     null,
                                                                                     new Node[0],
                                                                                     new Node[0])));

<<<<<<< HEAD

        final HashMap<TopicPartition, Long> offsets = new HashMap<>();
        offsets.put(new TopicPartition("stream-thread-test-count-one-changelog", 0), 0L);
        offsets.put(new TopicPartition("stream-thread-test-count-two-changelog", 0), 0L);
        restoreConsumer.updateEndOffsets(offsets);
        restoreConsumer.updateBeginningOffsets(offsets);

=======
>>>>>>> e55205b8
        final Map<TaskId, Set<TopicPartition>> standbyTasks = new HashMap<>();
        final TopicPartition t1 = new TopicPartition("t1", 0);
        standbyTasks.put(new TaskId(0, 0), Utils.mkSet(t1));

<<<<<<< HEAD
        final Map<TaskId, Set<TopicPartition>> activeTasks = new HashMap<>();
        final TopicPartition t2 = new TopicPartition("t2", 0);
        activeTasks.put(new TaskId(1, 0), Utils.mkSet(t2));

=======
>>>>>>> e55205b8
        thread.partitionAssignor(new StreamPartitionAssignor() {
            @Override
            Map<TaskId, Set<TopicPartition>> standbyTasks() {
                return standbyTasks;
            }
<<<<<<< HEAD

            @Override
            Map<TaskId, Set<TopicPartition>> activeTasks() {
                return activeTasks;
            }
        });

        thread.rebalanceListener.onPartitionsRevoked(Collections.<TopicPartition>emptyList());
        thread.rebalanceListener.onPartitionsAssigned(Utils.mkSet(t2));

        // swap the assignment around and make sure we don't get any exceptions
        standbyTasks.clear();
        activeTasks.clear();
        standbyTasks.put(new TaskId(1, 0), Utils.mkSet(t2));
        activeTasks.put(new TaskId(0, 0), Utils.mkSet(t1));

        thread.rebalanceListener.onPartitionsRevoked(Collections.<TopicPartition>emptyList());
        thread.rebalanceListener.onPartitionsAssigned(Utils.mkSet(t1));
=======
        });

        thread.rebalanceListener.onPartitionsRevoked(Collections.<TopicPartition>emptyList());
        thread.rebalanceListener.onPartitionsAssigned(Collections.<TopicPartition>emptyList());

        assertThat(restoreConsumer.assignment(), equalTo(Utils.mkSet(new TopicPartition("stream-thread-test-count-one-changelog", 0))));

        // assign an existing standby plus a new one
        standbyTasks.put(new TaskId(1, 0), Utils.mkSet(new TopicPartition("t2", 0)));
        thread.rebalanceListener.onPartitionsRevoked(Collections.<TopicPartition>emptyList());
        thread.rebalanceListener.onPartitionsAssigned(Collections.<TopicPartition>emptyList());

        assertThat(restoreConsumer.assignment(), equalTo(Utils.mkSet(new TopicPartition("stream-thread-test-count-one-changelog", 0),
                                                                     new TopicPartition("stream-thread-test-count-two-changelog", 0))));
>>>>>>> e55205b8

    }

    private void initPartitionGrouper(StreamsConfig config, StreamThread thread) {

        StreamPartitionAssignor partitionAssignor = new StreamPartitionAssignor();

        partitionAssignor.configure(config.getConsumerConfigs(thread, thread.applicationId, thread.clientId));

        Map<String, PartitionAssignor.Assignment> assignments =
                partitionAssignor.assign(metadata, Collections.singletonMap("client", subscription));

        partitionAssignor.onAssignment(assignments.get("client"));
    }

    public static class StateListenerStub implements StreamThread.StateListener {
        public int numChanges = 0;
        public StreamThread.State oldState = null;
        public StreamThread.State newState = null;

        @Override
        public void onChange(final StreamThread thread, final StreamThread.State newState, final StreamThread.State oldState) {
            this.numChanges++;
            if (this.newState != null) {
                if (this.newState != oldState) {
                    throw new RuntimeException("State mismatch " + oldState + " different from " + this.newState);
                }
            }
            this.oldState = oldState;
            this.newState = newState;
        }
    }
}<|MERGE_RESOLUTION|>--- conflicted
+++ resolved
@@ -32,10 +32,7 @@
 import org.apache.kafka.common.utils.Time;
 import org.apache.kafka.common.utils.Utils;
 import org.apache.kafka.streams.StreamsConfig;
-<<<<<<< HEAD
 import org.apache.kafka.streams.StreamsMetrics;
-=======
->>>>>>> e55205b8
 import org.apache.kafka.streams.kstream.KStreamBuilder;
 import org.apache.kafka.streams.processor.TaskId;
 import org.apache.kafka.streams.processor.TopologyBuilder;
@@ -612,9 +609,6 @@
     }
 
     @Test
-<<<<<<< HEAD
-    public void shouldCloseSuspendedTasksThatAreNoLongerAssignedToThisStreamThreadBeforeCreatingNewTasks() throws Exception {
-=======
     public void shouldNotNullPointerWhenStandbyTasksAssignedAndNoStateStoresForTopology() throws Exception {
         final TopologyBuilder builder = new TopologyBuilder();
         builder.setApplicationId("appId")
@@ -624,7 +618,7 @@
 
         final StreamsConfig config = new StreamsConfig(configProps());
         final StreamThread thread = new StreamThread(builder, config, new MockClientSupplier(), applicationId,
-                                               clientId, processId, new Metrics(), new MockTime(), new StreamsMetadataState(builder));
+                                                     clientId, processId, new Metrics(), new MockTime(), new StreamsMetadataState(builder));
 
         thread.partitionAssignor(new StreamPartitionAssignor() {
             @Override
@@ -639,7 +633,6 @@
 
     @Test
     public void shouldInitializeRestoreConsumerWithOffsetsFromStandbyTasks() throws Exception {
->>>>>>> e55205b8
         final KStreamBuilder builder = new KStreamBuilder();
         builder.setApplicationId("appId");
         builder.stream("t1").groupByKey().count("count-one");
@@ -649,10 +642,7 @@
 
         final StreamThread thread = new StreamThread(builder, config, clientSupplier, applicationId,
                                                      clientId, processId, new Metrics(), new MockTime(), new StreamsMetadataState(builder));
-<<<<<<< HEAD
-=======
-
->>>>>>> e55205b8
+
         final MockConsumer<byte[], byte[]> restoreConsumer = clientSupplier.restoreConsumer;
         restoreConsumer.updatePartitions("stream-thread-test-count-one-changelog",
                                          Collections.singletonList(new PartitionInfo("stream-thread-test-count-one-changelog",
@@ -667,7 +657,56 @@
                                                                                      new Node[0],
                                                                                      new Node[0])));
 
-<<<<<<< HEAD
+        final Map<TaskId, Set<TopicPartition>> standbyTasks = new HashMap<>();
+        final TopicPartition t1 = new TopicPartition("t1", 0);
+        standbyTasks.put(new TaskId(0, 0), Utils.mkSet(t1));
+
+        thread.partitionAssignor(new StreamPartitionAssignor() {
+            @Override
+            Map<TaskId, Set<TopicPartition>> standbyTasks() {
+                return standbyTasks;
+            }
+        });
+
+        thread.rebalanceListener.onPartitionsRevoked(Collections.<TopicPartition>emptyList());
+        thread.rebalanceListener.onPartitionsAssigned(Collections.<TopicPartition>emptyList());
+
+        assertThat(restoreConsumer.assignment(), equalTo(Utils.mkSet(new TopicPartition("stream-thread-test-count-one-changelog", 0))));
+
+        // assign an existing standby plus a new one
+        standbyTasks.put(new TaskId(1, 0), Utils.mkSet(new TopicPartition("t2", 0)));
+        thread.rebalanceListener.onPartitionsRevoked(Collections.<TopicPartition>emptyList());
+        thread.rebalanceListener.onPartitionsAssigned(Collections.<TopicPartition>emptyList());
+
+        assertThat(restoreConsumer.assignment(), equalTo(Utils.mkSet(new TopicPartition("stream-thread-test-count-one-changelog", 0),
+                                                                     new TopicPartition("stream-thread-test-count-two-changelog", 0))));
+    }
+
+    @Test
+    public void shouldCloseSuspendedTasksThatAreNoLongerAssignedToThisStreamThreadBeforeCreatingNewTasks() throws Exception {
+        final KStreamBuilder builder = new KStreamBuilder();
+        builder.setApplicationId("appId");
+        builder.stream("t1").groupByKey().count("count-one");
+        builder.stream("t2").groupByKey().count("count-two");
+        final StreamsConfig config = new StreamsConfig(configProps());
+        final MockClientSupplier clientSupplier = new MockClientSupplier();
+
+        final StreamThread thread = new StreamThread(builder, config, clientSupplier, applicationId,
+                                                     clientId, processId, new Metrics(), new MockTime(), new StreamsMetadataState(builder));
+        final MockConsumer<byte[], byte[]> restoreConsumer = clientSupplier.restoreConsumer;
+        restoreConsumer.updatePartitions("stream-thread-test-count-one-changelog",
+                                         Collections.singletonList(new PartitionInfo("stream-thread-test-count-one-changelog",
+                                                                                     0,
+                                                                                     null,
+                                                                                     new Node[0],
+                                                                                     new Node[0])));
+        restoreConsumer.updatePartitions("stream-thread-test-count-two-changelog",
+                                         Collections.singletonList(new PartitionInfo("stream-thread-test-count-two-changelog",
+                                                                                     0,
+                                                                                     null,
+                                                                                     new Node[0],
+                                                                                     new Node[0])));
+
 
         final HashMap<TopicPartition, Long> offsets = new HashMap<>();
         offsets.put(new TopicPartition("stream-thread-test-count-one-changelog", 0), 0L);
@@ -675,25 +714,19 @@
         restoreConsumer.updateEndOffsets(offsets);
         restoreConsumer.updateBeginningOffsets(offsets);
 
-=======
->>>>>>> e55205b8
         final Map<TaskId, Set<TopicPartition>> standbyTasks = new HashMap<>();
         final TopicPartition t1 = new TopicPartition("t1", 0);
         standbyTasks.put(new TaskId(0, 0), Utils.mkSet(t1));
 
-<<<<<<< HEAD
         final Map<TaskId, Set<TopicPartition>> activeTasks = new HashMap<>();
         final TopicPartition t2 = new TopicPartition("t2", 0);
         activeTasks.put(new TaskId(1, 0), Utils.mkSet(t2));
 
-=======
->>>>>>> e55205b8
         thread.partitionAssignor(new StreamPartitionAssignor() {
             @Override
             Map<TaskId, Set<TopicPartition>> standbyTasks() {
                 return standbyTasks;
             }
-<<<<<<< HEAD
 
             @Override
             Map<TaskId, Set<TopicPartition>> activeTasks() {
@@ -712,24 +745,9 @@
 
         thread.rebalanceListener.onPartitionsRevoked(Collections.<TopicPartition>emptyList());
         thread.rebalanceListener.onPartitionsAssigned(Utils.mkSet(t1));
-=======
-        });
-
-        thread.rebalanceListener.onPartitionsRevoked(Collections.<TopicPartition>emptyList());
-        thread.rebalanceListener.onPartitionsAssigned(Collections.<TopicPartition>emptyList());
-
-        assertThat(restoreConsumer.assignment(), equalTo(Utils.mkSet(new TopicPartition("stream-thread-test-count-one-changelog", 0))));
-
-        // assign an existing standby plus a new one
-        standbyTasks.put(new TaskId(1, 0), Utils.mkSet(new TopicPartition("t2", 0)));
-        thread.rebalanceListener.onPartitionsRevoked(Collections.<TopicPartition>emptyList());
-        thread.rebalanceListener.onPartitionsAssigned(Collections.<TopicPartition>emptyList());
-
-        assertThat(restoreConsumer.assignment(), equalTo(Utils.mkSet(new TopicPartition("stream-thread-test-count-one-changelog", 0),
-                                                                     new TopicPartition("stream-thread-test-count-two-changelog", 0))));
->>>>>>> e55205b8
-
-    }
+
+    }
+
 
     private void initPartitionGrouper(StreamsConfig config, StreamThread thread) {
 
