--- conflicted
+++ resolved
@@ -89,6 +89,7 @@
 import static org.apache.kafka.common.utils.Utils.mkMap;
 import static org.apache.kafka.common.utils.Utils.mkProperties;
 import static org.apache.kafka.streams.processor.internals.AbstractStateManager.CHECKPOINT_FILE_NAME;
+import static org.apache.kafka.streams.processor.internals.StreamThread.getSharedAdminClientId;
 import static org.hamcrest.CoreMatchers.equalTo;
 import static org.junit.Assert.assertEquals;
 import static org.junit.Assert.assertFalse;
@@ -621,7 +622,7 @@
             clientId,
             new LogContext(""),
             new AtomicInteger()
-        );
+        ).updateThreadMetadata(getSharedAdminClientId(clientId));
         thread.setStateListener(
             (t, newState, oldState) -> {
                 if (oldState == StreamThread.State.CREATED && newState == StreamThread.State.STARTING) {
@@ -655,7 +656,7 @@
             clientId,
             new LogContext(""),
             new AtomicInteger()
-        );
+        ).updateThreadMetadata(getSharedAdminClientId(clientId));
         thread.shutdown();
         EasyMock.verify(taskManager);
     }
@@ -683,7 +684,7 @@
             clientId,
             new LogContext(""),
             new AtomicInteger()
-        );
+        ).updateThreadMetadata(getSharedAdminClientId(clientId));
         thread.shutdown();
         // Execute the run method. Verification of the mock will check that shutdown was only done once
         thread.run();
@@ -1488,31 +1489,6 @@
         final StreamThread.StreamsMetricsThreadImpl streamsMetrics
             = new StreamThread.StreamsMetricsThreadImpl(metrics, "");
         final StreamThread thread = new StreamThread(
-<<<<<<< HEAD
-            mockTime,
-            config,
-            producer,
-            consumer,
-            consumer,
-            null,
-            taskManager,
-            streamsMetrics,
-            internalTopologyBuilder,
-            clientId,
-            new LogContext(""),
-            new AtomicInteger()
-        );
-        final MetricName testMetricName = new MetricName("test_metric", "", "", new HashMap<String, String>());
-        final Metric testMetric = new KafkaMetric(
-            new Object(),
-            testMetricName,
-            new Measurable() {
-                @Override
-                public double measure(final MetricConfig config, final long now) {
-                    return 0;
-                }
-            },
-=======
                 mockTime,
                 config,
                 producer,
@@ -1531,10 +1507,8 @@
             new Object(),
             testMetricName,
             (Measurable) (config, now) -> 0,
->>>>>>> 71e85f5e
             null,
             new MockTime());
-
 
         EasyMock.expect(taskManager.getAdminClient()).andReturn(adminClient);
         EasyMock.expectLastCall();
