--- conflicted
+++ resolved
@@ -244,7 +244,6 @@
         final TaskManager taskManager = mockTaskManagerCommit(consumer, 1, 1);
 
         StreamThread.StreamsMetricsThreadImpl streamsMetrics = new StreamThread.StreamsMetricsThreadImpl(metrics, "", "", Collections.<String, String>emptyMap());
-<<<<<<< HEAD
         final StreamThread thread = new StreamThread(mockTime,
                 config,
                 consumer,
@@ -256,21 +255,6 @@
                 clientId,
                 new LogContext("")
         );
-=======
-        final StreamThread thread = new StreamThread(internalTopologyBuilder,
-                                                     clientId,
-                                                     "",
-                                                     config,
-                                                     processId,
-                                                     mockTime,
-                                                     streamsMetadataState,
-                                                     taskManager,
-                                                     streamsMetrics,
-                                                     clientSupplier,
-                                                     consumer,
-                                                     clientSupplier.getAdminClient(config.getAdminConfigs(clientId)),
-                                                     stateDirectory);
->>>>>>> e3c32391
         thread.maybeCommit(mockTime.milliseconds());
         mockTime.sleep(commitInterval - 10L);
         thread.maybeCommit(mockTime.milliseconds());
@@ -291,7 +275,6 @@
         final TaskManager taskManager = mockTaskManagerCommit(consumer, 1, 0);
 
         StreamThread.StreamsMetricsThreadImpl streamsMetrics = new StreamThread.StreamsMetricsThreadImpl(metrics, "", "", Collections.<String, String>emptyMap());
-<<<<<<< HEAD
         final StreamThread thread = new StreamThread(mockTime,
                 config,
                 consumer,
@@ -302,21 +285,6 @@
                 internalTopologyBuilder,
                 clientId,
                 new LogContext(""));
-=======
-        final StreamThread thread = new StreamThread(internalTopologyBuilder,
-                                                     clientId,
-                                                     "",
-                                                     config,
-                                                     processId,
-                                                     mockTime,
-                                                     streamsMetadataState,
-                                                     taskManager,
-                                                     streamsMetrics,
-                                                     clientSupplier,
-                                                     consumer,
-                                                     clientSupplier.getAdminClient(config.getAdminConfigs(clientId)),
-                                                     stateDirectory);
->>>>>>> e3c32391
         thread.maybeCommit(mockTime.milliseconds());
         mockTime.sleep(commitInterval - 10L);
         thread.maybeCommit(mockTime.milliseconds());
@@ -338,7 +306,6 @@
         final TaskManager taskManager = mockTaskManagerCommit(consumer, 2, 1);
 
         StreamThread.StreamsMetricsThreadImpl streamsMetrics = new StreamThread.StreamsMetricsThreadImpl(metrics, "", "", Collections.<String, String>emptyMap());
-<<<<<<< HEAD
         final StreamThread thread = new StreamThread(mockTime,
                 config,
                 consumer,
@@ -349,21 +316,6 @@
                 internalTopologyBuilder,
                 clientId,
                 new LogContext(""));
-=======
-        final StreamThread thread = new StreamThread(internalTopologyBuilder,
-                                                     clientId,
-                                                     "",
-                                                     config,
-                                                     processId,
-                                                     mockTime,
-                                                     streamsMetadataState,
-                                                     taskManager,
-                                                     streamsMetrics,
-                                                     clientSupplier,
-                                                     consumer,
-                                                     clientSupplier.getAdminClient(config.getAdminConfigs(clientId)),
-                                                     stateDirectory);
->>>>>>> e3c32391
         thread.maybeCommit(mockTime.milliseconds());
         mockTime.sleep(commitInterval + 1);
         thread.maybeCommit(mockTime.milliseconds());
@@ -490,7 +442,6 @@
         EasyMock.replay(taskManager, consumer);
 
         StreamThread.StreamsMetricsThreadImpl streamsMetrics = new StreamThread.StreamsMetricsThreadImpl(metrics, "", "", Collections.<String, String>emptyMap());
-<<<<<<< HEAD
         final StreamThread thread = new StreamThread(mockTime,
                 config,
                 consumer,
@@ -501,21 +452,6 @@
                 internalTopologyBuilder,
                 clientId,
                 new LogContext(""));
-=======
-        final StreamThread thread = new StreamThread(internalTopologyBuilder,
-                                                     clientId,
-                                                     "",
-                                                     config,
-                                                     processId,
-                                                     mockTime,
-                                                     streamsMetadataState,
-                                                     taskManager,
-                                                     streamsMetrics,
-                                                     clientSupplier,
-                                                     consumer,
-                                                     clientSupplier.getAdminClient(config.getAdminConfigs(clientId)),
-                                                     stateDirectory);
->>>>>>> e3c32391
         thread.setState(StreamThread.State.RUNNING);
         thread.shutdown();
         thread.run();
@@ -551,14 +487,11 @@
         final StreamThread thread = createStreamThread(clientId, new StreamsConfig(configProps(true)), true);
 
         final MockConsumer<byte[], byte[]> consumer = clientSupplier.consumer;
-<<<<<<< HEAD
+
         consumer.updatePartitions(topic1, Collections.singletonList(new PartitionInfo(topic1, 1, null, null, null)));
 
         thread.setState(StreamThread.State.RUNNING);
         thread.rebalanceListener.onPartitionsRevoked(null);
-=======
-        consumer.updatePartitions(TOPIC, Collections.singletonList(new PartitionInfo(TOPIC, 0, null, null, null)));
->>>>>>> e3c32391
 
         final Map<TaskId, Set<TopicPartition>> activeTasks = new HashMap<>();
         final List<TopicPartition> assignedPartitions = new ArrayList<>();
