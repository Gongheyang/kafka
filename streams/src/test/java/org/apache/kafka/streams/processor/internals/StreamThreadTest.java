/**
 * Licensed to the Apache Software Foundation (ASF) under one or more
 * contributor license agreements.  See the NOTICE file distributed with
 * this work for additional information regarding copyright ownership.
 * The ASF licenses this file to You under the Apache License, Version 2.0
 * (the "License"); you may not use this file except in compliance with
 * the License.  You may obtain a copy of the License at
 * <p>
 * http://www.apache.org/licenses/LICENSE-2.0
 * <p>
 * Unless required by applicable law or agreed to in writing, software
 * distributed under the License is distributed on an "AS IS" BASIS,
 * WITHOUT WARRANTIES OR CONDITIONS OF ANY KIND, either express or implied.
 * See the License for the specific language governing permissions and
 * limitations under the License.
 */

package org.apache.kafka.streams.processor.internals;

import java.io.File;
import java.nio.ByteBuffer;
import java.nio.file.Files;
import java.util.Arrays;
import java.util.Collection;
import java.util.Collections;
import java.util.HashMap;
import java.util.HashSet;
import java.util.List;
import java.util.Map;
import java.util.Properties;
import java.util.Set;
import java.util.UUID;
import org.apache.kafka.clients.consumer.Consumer;
import org.apache.kafka.clients.consumer.ConsumerRebalanceListener;
import org.apache.kafka.clients.consumer.MockConsumer;
import org.apache.kafka.clients.consumer.internals.PartitionAssignor;
import org.apache.kafka.clients.producer.Producer;
import org.apache.kafka.common.Cluster;
import org.apache.kafka.common.Node;
import org.apache.kafka.common.PartitionInfo;
import org.apache.kafka.common.TopicPartition;
import org.apache.kafka.common.metrics.Metrics;
import org.apache.kafka.common.utils.MockTime;
import org.apache.kafka.common.utils.Time;
import org.apache.kafka.common.utils.Utils;
import org.apache.kafka.streams.StreamsConfig;
import org.apache.kafka.streams.StreamsMetrics;
import org.apache.kafka.streams.kstream.KStreamBuilder;
import org.apache.kafka.streams.processor.TaskId;
import org.apache.kafka.streams.processor.TopologyBuilder;
import org.apache.kafka.streams.state.Stores;
import org.apache.kafka.test.MockClientSupplier;
import org.apache.kafka.test.MockInternalTopicManager;
import org.apache.kafka.test.MockProcessorSupplier;
import org.apache.kafka.test.MockStateStoreSupplier;
import org.apache.kafka.test.MockTimestampExtractor;
import org.junit.Before;
import org.apache.kafka.test.TestUtils;
import org.junit.Assert;
import org.junit.Test;

import java.util.regex.Pattern;

import static org.hamcrest.CoreMatchers.equalTo;
import static org.hamcrest.CoreMatchers.is;
import static org.junit.Assert.assertEquals;
import static org.junit.Assert.assertFalse;
import static org.junit.Assert.assertNotNull;
import static org.junit.Assert.assertSame;
import static org.junit.Assert.assertTrue;
import static org.junit.Assert.fail;

import static org.junit.Assert.assertThat;

public class StreamThreadTest {

    private final String clientId = "clientId";
    private final String applicationId = "stream-thread-test";
    private UUID processId = UUID.randomUUID();

    @Before
    public void setUp() throws Exception {
        processId = UUID.randomUUID();
    }

    private TopicPartition t1p1 = new TopicPartition("topic1", 1);
    private TopicPartition t1p2 = new TopicPartition("topic1", 2);
    private TopicPartition t2p1 = new TopicPartition("topic2", 1);
    private TopicPartition t2p2 = new TopicPartition("topic2", 2);
    private TopicPartition t3p1 = new TopicPartition("topic3", 1);
    private TopicPartition t3p2 = new TopicPartition("topic3", 2);

    private List<PartitionInfo> infos = Arrays.asList(
        new PartitionInfo("topic1", 0, Node.noNode(), new Node[0], new Node[0]),
        new PartitionInfo("topic1", 1, Node.noNode(), new Node[0], new Node[0]),
        new PartitionInfo("topic1", 2, Node.noNode(), new Node[0], new Node[0]),
        new PartitionInfo("topic2", 0, Node.noNode(), new Node[0], new Node[0]),
        new PartitionInfo("topic2", 1, Node.noNode(), new Node[0], new Node[0]),
        new PartitionInfo("topic2", 2, Node.noNode(), new Node[0], new Node[0]),
        new PartitionInfo("topic3", 0, Node.noNode(), new Node[0], new Node[0]),
        new PartitionInfo("topic3", 1, Node.noNode(), new Node[0], new Node[0]),
        new PartitionInfo("topic3", 2, Node.noNode(), new Node[0], new Node[0])
    );

    private Cluster metadata = new Cluster("cluster", Arrays.asList(Node.noNode()), infos, Collections.<String>emptySet(),
            Collections.<String>emptySet());

    private final PartitionAssignor.Subscription subscription =
        new PartitionAssignor.Subscription(Arrays.asList("topic1", "topic2", "topic3"), subscriptionUserData());

    private ByteBuffer subscriptionUserData() {
        UUID uuid = UUID.randomUUID();
        ByteBuffer buf = ByteBuffer.allocate(4 + 16 + 4 + 4);
        // version
        buf.putInt(1);
        // encode client processId
        buf.putLong(uuid.getMostSignificantBits());
        buf.putLong(uuid.getLeastSignificantBits());
        // previously running tasks
        buf.putInt(0);
        // cached tasks
        buf.putInt(0);
        buf.rewind();
        return buf;
    }

    // task0 is unused
    private final TaskId task1 = new TaskId(0, 1);
    private final TaskId task2 = new TaskId(0, 2);
    private final TaskId task3 = new TaskId(0, 3);
    private final TaskId task4 = new TaskId(1, 1);
    private final TaskId task5 = new TaskId(1, 2);

    private Properties configProps() {
        return new Properties() {
            {
                setProperty(StreamsConfig.APPLICATION_ID_CONFIG, applicationId);
                setProperty(StreamsConfig.BOOTSTRAP_SERVERS_CONFIG, "localhost:2171");
                setProperty(StreamsConfig.BUFFERED_RECORDS_PER_PARTITION_CONFIG, "3");
                setProperty(StreamsConfig.TIMESTAMP_EXTRACTOR_CLASS_CONFIG, MockTimestampExtractor.class.getName());
                setProperty(StreamsConfig.STATE_DIR_CONFIG, TestUtils.tempDirectory().getAbsolutePath());
            }
        };
    }

    private static class TestStreamTask extends StreamTask {
        public boolean committed = false;
        private boolean closed;
        private boolean closedStateManager;

        public TestStreamTask(TaskId id,
                              String applicationId,
                              Collection<TopicPartition> partitions,
                              ProcessorTopology topology,
                              Consumer<byte[], byte[]> consumer,
                              Producer<byte[], byte[]> producer,
                              Consumer<byte[], byte[]> restoreConsumer,
                              StreamsConfig config,
                              StreamsMetrics metrics,
                              StateDirectory stateDirectory) {
            super(id, applicationId, partitions, topology, consumer, restoreConsumer, config, metrics,
                stateDirectory, null, new MockTime(), new RecordCollectorImpl(producer, id.toString()));
        }

        @Override
        public void commit() {
            super.commit();
            committed = true;
        }

        @Override
        public void commitOffsets() {
            super.commitOffsets();
            committed = true;
        }

        @Override
        protected void initializeOffsetLimits() {
            // do nothing
        }

        @Override
        public void close() {
            this.closed = true;
            super.close();
        }

        @Override
        void closeStateManager(boolean writeCheckpoint) {
            super.closeStateManager(writeCheckpoint);
            this.closedStateManager = true;
        }
    }


    @SuppressWarnings("unchecked")
    @Test
    public void testPartitionAssignmentChange() throws Exception {
        StreamsConfig config = new StreamsConfig(configProps());
        StateListenerStub stateListener = new StateListenerStub();


        TopologyBuilder builder = new TopologyBuilder().setApplicationId("X");
        builder.addSource("source1", "topic1");
        builder.addSource("source2", "topic2");
        builder.addSource("source3", "topic3");
        builder.addProcessor("processor", new MockProcessorSupplier(), "source2", "source3");

<<<<<<< HEAD
        MockClientSupplier mockClientSupplier = new MockClientSupplier();
        StreamThread thread = new StreamThread(builder, config, mockClientSupplier, applicationId, clientId, processId, new Metrics(), Time.SYSTEM, new StreamsMetadataState(builder)) {
=======

        MockClientSupplier mockClientSupplier = new MockClientSupplier();
        StreamThread thread = new StreamThread(builder, config, mockClientSupplier, applicationId, clientId, processId, new Metrics(), Time.SYSTEM, new StreamsMetadataState(builder, StreamsMetadataState.UNKNOWN_HOST), 0) {
>>>>>>> 8079c980

            @Override
            protected StreamTask createStreamTask(TaskId id, Collection<TopicPartition> partitionsForTask) {

                ProcessorTopology topology = builder.build(id.topicGroupId);
                return new TestStreamTask(id, applicationId, partitionsForTask, topology, consumer,
                    producer, restoreConsumer, config, new MockStreamsMetrics(new Metrics()), stateDirectory);
            }
        };

        thread.setStateListener(stateListener);
        assertEquals(thread.state(), StreamThread.State.RUNNING);
        initPartitionGrouper(config, thread, mockClientSupplier);

        ConsumerRebalanceListener rebalanceListener = thread.rebalanceListener;

        assertTrue(thread.tasks().isEmpty());

        List<TopicPartition> revokedPartitions;
        List<TopicPartition> assignedPartitions;
        Set<TopicPartition> expectedGroup1;
        Set<TopicPartition> expectedGroup2;

        revokedPartitions = Collections.emptyList();
        assignedPartitions = Collections.singletonList(t1p1);
        expectedGroup1 = new HashSet<>(Arrays.asList(t1p1));

        rebalanceListener.onPartitionsRevoked(revokedPartitions);
        assertEquals(thread.state(), StreamThread.State.PARTITIONS_REVOKED);
        Assert.assertEquals(stateListener.numChanges, 1);
        Assert.assertEquals(stateListener.oldState, StreamThread.State.RUNNING);
        Assert.assertEquals(stateListener.newState, StreamThread.State.PARTITIONS_REVOKED);
        rebalanceListener.onPartitionsAssigned(assignedPartitions);
        assertEquals(thread.state(), StreamThread.State.RUNNING);
        Assert.assertEquals(stateListener.numChanges, 3);
        Assert.assertEquals(stateListener.oldState, StreamThread.State.ASSIGNING_PARTITIONS);
        Assert.assertEquals(stateListener.newState, StreamThread.State.RUNNING);

        assertTrue(thread.tasks().containsKey(task1));
        assertEquals(expectedGroup1, thread.tasks().get(task1).partitions());
        assertEquals(1, thread.tasks().size());

        revokedPartitions = assignedPartitions;
        assignedPartitions = Collections.singletonList(t1p2);
        expectedGroup2 = new HashSet<>(Arrays.asList(t1p2));

        rebalanceListener.onPartitionsRevoked(revokedPartitions);
        assertFalse(thread.tasks().containsKey(task1));
        assertEquals(0, thread.tasks().size());
        rebalanceListener.onPartitionsAssigned(assignedPartitions);

        assertTrue(thread.tasks().containsKey(task2));
        assertEquals(expectedGroup2, thread.tasks().get(task2).partitions());
        assertEquals(1, thread.tasks().size());

        revokedPartitions = assignedPartitions;
        assignedPartitions = Arrays.asList(t1p1, t1p2);
        expectedGroup1 = new HashSet<>(Collections.singleton(t1p1));
        expectedGroup2 = new HashSet<>(Collections.singleton(t1p2));

        rebalanceListener.onPartitionsRevoked(revokedPartitions);
        rebalanceListener.onPartitionsAssigned(assignedPartitions);

        assertTrue(thread.tasks().containsKey(task1));
        assertTrue(thread.tasks().containsKey(task2));
        assertEquals(expectedGroup1, thread.tasks().get(task1).partitions());
        assertEquals(expectedGroup2, thread.tasks().get(task2).partitions());
        assertEquals(2, thread.tasks().size());

        revokedPartitions = assignedPartitions;
        assignedPartitions = Arrays.asList(t2p1, t2p2, t3p1, t3p2);
        expectedGroup1 = new HashSet<>(Arrays.asList(t2p1, t3p1));
        expectedGroup2 = new HashSet<>(Arrays.asList(t2p2, t3p2));

        rebalanceListener.onPartitionsRevoked(revokedPartitions);
        rebalanceListener.onPartitionsAssigned(assignedPartitions);

        assertTrue(thread.tasks().containsKey(task4));
        assertTrue(thread.tasks().containsKey(task5));
        assertEquals(expectedGroup1, thread.tasks().get(task4).partitions());
        assertEquals(expectedGroup2, thread.tasks().get(task5).partitions());
        assertEquals(2, thread.tasks().size());

        revokedPartitions = assignedPartitions;
        assignedPartitions = Arrays.asList(t1p1, t2p1, t3p1);
        expectedGroup1 = new HashSet<>(Arrays.asList(t1p1));
        expectedGroup2 = new HashSet<>(Arrays.asList(t2p1, t3p1));

        rebalanceListener.onPartitionsRevoked(revokedPartitions);
        rebalanceListener.onPartitionsAssigned(assignedPartitions);

        assertTrue(thread.tasks().containsKey(task1));
        assertTrue(thread.tasks().containsKey(task4));
        assertEquals(expectedGroup1, thread.tasks().get(task1).partitions());
        assertEquals(expectedGroup2, thread.tasks().get(task4).partitions());
        assertEquals(2, thread.tasks().size());

        revokedPartitions = assignedPartitions;
        assignedPartitions = Arrays.asList(t1p1, t2p1, t3p1);
        expectedGroup1 = new HashSet<>(Arrays.asList(t1p1));
        expectedGroup2 = new HashSet<>(Arrays.asList(t2p1, t3p1));

        rebalanceListener.onPartitionsRevoked(revokedPartitions);
        rebalanceListener.onPartitionsAssigned(assignedPartitions);

        assertTrue(thread.tasks().containsKey(task1));
        assertTrue(thread.tasks().containsKey(task4));
        assertEquals(expectedGroup1, thread.tasks().get(task1).partitions());
        assertEquals(expectedGroup2, thread.tasks().get(task4).partitions());
        assertEquals(2, thread.tasks().size());

        revokedPartitions = assignedPartitions;
        assignedPartitions = Collections.emptyList();

        rebalanceListener.onPartitionsRevoked(revokedPartitions);
        rebalanceListener.onPartitionsAssigned(assignedPartitions);

        assertTrue(thread.tasks().isEmpty());

        thread.close();
        assertTrue((thread.state() == StreamThread.State.PENDING_SHUTDOWN) ||
            (thread.state() == StreamThread.State.NOT_RUNNING));
    }

    final static String TOPIC = "topic";
    final Set<TopicPartition> task0Assignment = Collections.singleton(new TopicPartition(TOPIC, 0));
    final Set<TopicPartition> task1Assignment = Collections.singleton(new TopicPartition(TOPIC, 1));

    @Test
    public void testHandingOverTaskFromOneToAnotherThread() throws Exception {
        final TopologyBuilder builder = new TopologyBuilder();
        builder.addStateStore(
            Stores
                .create("store")
                .withByteArrayKeys()
                .withByteArrayValues()
                .persistent()
                .build()
        );
        final StreamsConfig config = new StreamsConfig(configProps());
        final MockClientSupplier mockClientSupplier = new MockClientSupplier();
        mockClientSupplier.consumer.assign(Arrays.asList(new TopicPartition(TOPIC, 0), new TopicPartition(TOPIC, 1)));

        final StreamThread thread1 = new StreamThread(builder, config, mockClientSupplier, applicationId, clientId + 1, processId, new Metrics(), Time.SYSTEM, new StreamsMetadataState(builder, StreamsMetadataState.UNKNOWN_HOST), 0);
        final StreamThread thread2 = new StreamThread(builder, config, mockClientSupplier, applicationId, clientId + 2, processId, new Metrics(), Time.SYSTEM, new StreamsMetadataState(builder, StreamsMetadataState.UNKNOWN_HOST), 0);

        final Map<TaskId, Set<TopicPartition>> task0 = Collections.singletonMap(new TaskId(0, 0), task0Assignment);
        final Map<TaskId, Set<TopicPartition>> task1 = Collections.singletonMap(new TaskId(0, 1), task1Assignment);

        final Map<TaskId, Set<TopicPartition>> thread1Assignment = new HashMap<>(task0);
        final Map<TaskId, Set<TopicPartition>> thread2Assignment = new HashMap<>(task1);

        thread1.partitionAssignor(new MockStreamsPartitionAssignor(thread1Assignment));
        thread2.partitionAssignor(new MockStreamsPartitionAssignor(thread2Assignment));

        // revoke (to get threads in correct state)
        thread1.rebalanceListener.onPartitionsRevoked(Collections.EMPTY_SET);
        thread2.rebalanceListener.onPartitionsRevoked(Collections.EMPTY_SET);

        // assign
        thread1.rebalanceListener.onPartitionsAssigned(task0Assignment);
        thread2.rebalanceListener.onPartitionsAssigned(task1Assignment);

        final Set<TaskId> originalTaskAssignmentThread1 = new HashSet<>();
        for (TaskId tid : thread1.tasks().keySet()) {
            originalTaskAssignmentThread1.add(tid);
        }
        final Set<TaskId> originalTaskAssignmentThread2 = new HashSet<>();
        for (TaskId tid : thread2.tasks().keySet()) {
            originalTaskAssignmentThread2.add(tid);
        }

        // revoke (task will be suspended)
        thread1.rebalanceListener.onPartitionsRevoked(task0Assignment);
        thread2.rebalanceListener.onPartitionsRevoked(task1Assignment);


        // assign reverted
        thread1Assignment.clear();
        thread1Assignment.putAll(task1);

        thread2Assignment.clear();
        thread2Assignment.putAll(task0);

        Thread runIt = new Thread(new Runnable() {
            @Override
            public void run() {
                thread1.rebalanceListener.onPartitionsAssigned(task1Assignment);
            }
        });
        runIt.start();

        thread2.rebalanceListener.onPartitionsAssigned(task0Assignment);

        runIt.join();

        assertThat(thread1.tasks().keySet(), equalTo(originalTaskAssignmentThread2));
        assertThat(thread2.tasks().keySet(), equalTo(originalTaskAssignmentThread1));
        assertThat(thread1.prevTasks(), equalTo(originalTaskAssignmentThread1));
        assertThat(thread2.prevTasks(), equalTo(originalTaskAssignmentThread2));
    }

    private class MockStreamsPartitionAssignor extends StreamPartitionAssignor {

        private final Map<TaskId, Set<TopicPartition>> activeTaskAssignment;

        public MockStreamsPartitionAssignor(final Map<TaskId, Set<TopicPartition>> activeTaskAssignment) {
            this.activeTaskAssignment = activeTaskAssignment;
        }

        @Override
        Map<TaskId, Set<TopicPartition>> activeTasks() {
            return activeTaskAssignment;
        }
    }

    @Test
    public void testMetrics() throws Exception {
        TopologyBuilder builder = new TopologyBuilder().setApplicationId("MetricsApp");
        StreamsConfig config = new StreamsConfig(configProps());
        MockClientSupplier clientSupplier = new MockClientSupplier();

        Metrics metrics = new Metrics();
        StreamThread thread = new StreamThread(builder, config, clientSupplier, applicationId,
            clientId,  processId, metrics, new MockTime(), new StreamsMetadataState(builder, StreamsMetadataState.UNKNOWN_HOST), 0);
        String defaultGroupName = "stream-metrics";
        String defaultPrefix = "thread." + thread.threadClientId();
        Map<String, String> defaultTags = Collections.singletonMap("client-id", thread.threadClientId());

        assertNotNull(metrics.getSensor(defaultPrefix + ".commit-time"));
        assertNotNull(metrics.getSensor(defaultPrefix + ".poll-time"));
        assertNotNull(metrics.getSensor(defaultPrefix + ".process-time"));
        assertNotNull(metrics.getSensor(defaultPrefix + ".punctuate-time"));
        assertNotNull(metrics.getSensor(defaultPrefix + ".task-creation"));
        assertNotNull(metrics.getSensor(defaultPrefix + ".task-destruction"));
        assertNotNull(metrics.getSensor(defaultPrefix + ".skipped-records"));

        assertNotNull(metrics.metrics().get(metrics.metricName("commit-time-avg", defaultGroupName, "The average commit time in ms", defaultTags)));
        assertNotNull(metrics.metrics().get(metrics.metricName("commit-time-max", defaultGroupName, "The maximum commit time in ms", defaultTags)));
        assertNotNull(metrics.metrics().get(metrics.metricName("commit-calls-rate", defaultGroupName, "The average per-second number of commit calls", defaultTags)));
        assertNotNull(metrics.metrics().get(metrics.metricName("poll-time-avg", defaultGroupName, "The average poll time in ms", defaultTags)));
        assertNotNull(metrics.metrics().get(metrics.metricName("poll-time-max", defaultGroupName, "The maximum poll time in ms", defaultTags)));
        assertNotNull(metrics.metrics().get(metrics.metricName("poll-calls-rate", defaultGroupName, "The average per-second number of record-poll calls", defaultTags)));
        assertNotNull(metrics.metrics().get(metrics.metricName("process-time-avg", defaultGroupName, "The average process time in ms", defaultTags)));
        assertNotNull(metrics.metrics().get(metrics.metricName("process-time-max", defaultGroupName, "The maximum process time in ms", defaultTags)));
        assertNotNull(metrics.metrics().get(metrics.metricName("process-calls-rate", defaultGroupName, "The average per-second number of process calls", defaultTags)));
        assertNotNull(metrics.metrics().get(metrics.metricName("punctuate-time-avg", defaultGroupName, "The average punctuate time in ms", defaultTags)));
        assertNotNull(metrics.metrics().get(metrics.metricName("punctuate-time-max", defaultGroupName, "The maximum punctuate time in ms", defaultTags)));
        assertNotNull(metrics.metrics().get(metrics.metricName("punctuate-calls-rate", defaultGroupName, "The average per-second number of punctuate calls", defaultTags)));
        assertNotNull(metrics.metrics().get(metrics.metricName("task-creation-rate", defaultGroupName, "The average per-second number of newly created tasks", defaultTags)));
        assertNotNull(metrics.metrics().get(metrics.metricName("task-destruction-rate", defaultGroupName, "The average per-second number of destructed tasks", defaultTags)));
        assertNotNull(metrics.metrics().get(metrics.metricName("skipped-records-count", defaultGroupName, "The average per-second number of skipped records.", defaultTags)));
    }

    @Test
    public void testMaybeClean() throws Exception {
        File baseDir = Files.createTempDirectory("test").toFile();
        try {
            final long cleanupDelay = 1000L;
            Properties props = configProps();
            props.setProperty(StreamsConfig.STATE_CLEANUP_DELAY_MS_CONFIG, Long.toString(cleanupDelay));
            props.setProperty(StreamsConfig.STATE_DIR_CONFIG, baseDir.getCanonicalPath());

            StreamsConfig config = new StreamsConfig(props);

            File applicationDir = new File(baseDir, applicationId);
            applicationDir.mkdir();
            File stateDir1 = new File(applicationDir, task1.toString());
            File stateDir2 = new File(applicationDir, task2.toString());
            File stateDir3 = new File(applicationDir, task3.toString());
            File extraDir = new File(applicationDir, "X");
            stateDir1.mkdir();
            stateDir2.mkdir();
            stateDir3.mkdir();
            extraDir.mkdir();

            MockTime mockTime = new MockTime();

            TopologyBuilder builder = new TopologyBuilder().setApplicationId("X");
            builder.addSource("source1", "topic1");

            MockClientSupplier mockClientSupplier = new MockClientSupplier();
<<<<<<< HEAD
            StreamThread thread = new StreamThread(builder, config, mockClientSupplier, applicationId, clientId,  processId, new Metrics(), mockTime, new StreamsMetadataState(builder)) {
=======
            StreamThread thread = new StreamThread(builder, config, mockClientSupplier, applicationId, clientId, processId, new Metrics(), mockTime, new StreamsMetadataState(builder, StreamsMetadataState.UNKNOWN_HOST),
                                                   0) {

>>>>>>> 8079c980
                @Override
                public void maybeClean() {
                    super.maybeClean();
                }

                @Override
                protected StreamTask createStreamTask(TaskId id, Collection<TopicPartition> partitionsForTask) {
                    ProcessorTopology topology = builder.build(id.topicGroupId);
                    return new TestStreamTask(id, applicationId, partitionsForTask, topology, consumer,
                        producer, restoreConsumer, config, new MockStreamsMetrics(new Metrics()), stateDirectory);
                }
            };

            initPartitionGrouper(config, thread, mockClientSupplier);

            ConsumerRebalanceListener rebalanceListener = thread.rebalanceListener;

            assertTrue(thread.tasks().isEmpty());
            mockTime.sleep(cleanupDelay);

            // all directories exist since an assignment didn't happen
            assertTrue(stateDir1.exists());
            assertTrue(stateDir2.exists());
            assertTrue(stateDir3.exists());
            assertTrue(extraDir.exists());

            List<TopicPartition> revokedPartitions;
            List<TopicPartition> assignedPartitions;
            Map<TaskId, StreamTask> prevTasks;

            //
            // Assign t1p1 and t1p2. This should create task1 & task2
            //
            final Map<TaskId, Set<TopicPartition>> activeTasks = new HashMap<>();
            activeTasks.put(task1, Collections.singleton(t1p1));
            activeTasks.put(task2, Collections.singleton(t1p2));
            thread.partitionAssignor(new MockStreamsPartitionAssignor(activeTasks));

            revokedPartitions = Collections.emptyList();
            assignedPartitions = Arrays.asList(t1p1, t1p2);
            prevTasks = new HashMap<>(thread.tasks());

            rebalanceListener.onPartitionsRevoked(revokedPartitions);
            rebalanceListener.onPartitionsAssigned(assignedPartitions);

            // there shouldn't be any previous task
            assertTrue(prevTasks.isEmpty());

            // task 1 & 2 are created
            assertEquals(2, thread.tasks().size());

            // all directories should still exit before the cleanup delay time
            mockTime.sleep(cleanupDelay - 10L);
            thread.maybeClean();
            assertTrue(stateDir1.exists());
            assertTrue(stateDir2.exists());
            assertTrue(stateDir3.exists());
            assertTrue(extraDir.exists());

            // all state directories except for task task2 & task3 will be removed. the extra directory should still exists
            mockTime.sleep(11L);
            thread.maybeClean();
            assertTrue(stateDir1.exists());
            assertTrue(stateDir2.exists());
            assertFalse(stateDir3.exists());
            assertTrue(extraDir.exists());

            //
            // Revoke t1p1 and t1p2. This should remove task1 & task2
            //
            activeTasks.clear();

            revokedPartitions = assignedPartitions;
            assignedPartitions = Collections.emptyList();
            prevTasks = new HashMap<>(thread.tasks());

            rebalanceListener.onPartitionsRevoked(revokedPartitions);
            rebalanceListener.onPartitionsAssigned(assignedPartitions);

            // previous tasks should be committed
            assertEquals(2, prevTasks.size());
            for (StreamTask task : prevTasks.values()) {
                assertTrue(((TestStreamTask) task).committed);
                ((TestStreamTask) task).committed = false;
            }

            // no task
            assertTrue(thread.tasks().isEmpty());

            // all state directories for task task1 & task2 still exist before the cleanup delay time
            mockTime.sleep(cleanupDelay - 10L);
            thread.maybeClean();
            assertTrue(stateDir1.exists());
            assertTrue(stateDir2.exists());
            assertFalse(stateDir3.exists());
            assertTrue(extraDir.exists());

            // all state directories for task task1 & task2 are removed
            mockTime.sleep(11L);
            thread.maybeClean();
            assertFalse(stateDir1.exists());
            assertFalse(stateDir2.exists());
            assertFalse(stateDir3.exists());
            assertTrue(extraDir.exists());

        } finally {
            Utils.delete(baseDir);
        }
    }

    @Test
    public void testMaybeCommit() throws Exception {
        File baseDir = Files.createTempDirectory("test").toFile();
        try {
            final long commitInterval = 1000L;
            Properties props = configProps();
            props.setProperty(StreamsConfig.STATE_DIR_CONFIG, baseDir.getCanonicalPath());
            props.setProperty(StreamsConfig.COMMIT_INTERVAL_MS_CONFIG, Long.toString(commitInterval));

            StreamsConfig config = new StreamsConfig(props);

            MockTime mockTime = new MockTime();

            TopologyBuilder builder = new TopologyBuilder().setApplicationId("X");
            builder.addSource("source1", "topic1");

            MockClientSupplier mockClientSupplier = new MockClientSupplier();
<<<<<<< HEAD
            StreamThread thread = new StreamThread(builder, config, mockClientSupplier, applicationId, clientId,  processId, new Metrics(), mockTime, new StreamsMetadataState(builder)) {
=======
            StreamThread thread = new StreamThread(builder, config, mockClientSupplier, applicationId, clientId, processId, new Metrics(), mockTime, new StreamsMetadataState(builder, StreamsMetadataState.UNKNOWN_HOST),
                                                   0) {

>>>>>>> 8079c980
                @Override
                public void maybeCommit() {
                    super.maybeCommit();
                }

                @Override
                protected StreamTask createStreamTask(TaskId id, Collection<TopicPartition> partitionsForTask) {
                    ProcessorTopology topology = builder.build(id.topicGroupId);
                    return new TestStreamTask(id, applicationId, partitionsForTask, topology, consumer,
                        producer, restoreConsumer, config, new MockStreamsMetrics(new Metrics()), stateDirectory);
                }
            };

            initPartitionGrouper(config, thread, mockClientSupplier);

            ConsumerRebalanceListener rebalanceListener = thread.rebalanceListener;

            List<TopicPartition> revokedPartitions;
            List<TopicPartition> assignedPartitions;

            //
            // Assign t1p1 and t1p2. This should create Task 1 & 2
            //
            revokedPartitions = Collections.emptyList();
            assignedPartitions = Arrays.asList(t1p1, t1p2);

            rebalanceListener.onPartitionsRevoked(revokedPartitions);
            rebalanceListener.onPartitionsAssigned(assignedPartitions);

            assertEquals(2, thread.tasks().size());

            // no task is committed before the commit interval
            mockTime.sleep(commitInterval - 10L);
            thread.maybeCommit();
            for (StreamTask task : thread.tasks().values()) {
                assertFalse(((TestStreamTask) task).committed);
            }

            // all tasks are committed after the commit interval
            mockTime.sleep(11L);
            thread.maybeCommit();
            for (StreamTask task : thread.tasks().values()) {
                assertTrue(((TestStreamTask) task).committed);
                ((TestStreamTask) task).committed = false;
            }

            // no task is committed before the commit interval, again
            mockTime.sleep(commitInterval - 10L);
            thread.maybeCommit();
            for (StreamTask task : thread.tasks().values()) {
                assertFalse(((TestStreamTask) task).committed);
            }

            // all tasks are committed after the commit interval, again
            mockTime.sleep(11L);
            thread.maybeCommit();
            for (StreamTask task : thread.tasks().values()) {
                assertTrue(((TestStreamTask) task).committed);
                ((TestStreamTask) task).committed = false;
            }

        } finally {
            Utils.delete(baseDir);
        }
    }

    @Test
    public void testInjectClients() {
        TopologyBuilder builder = new TopologyBuilder().setApplicationId("X");
        StreamsConfig config = new StreamsConfig(configProps());
        MockClientSupplier clientSupplier = new MockClientSupplier();
        StreamThread thread = new StreamThread(builder, config, clientSupplier, applicationId,
                                               clientId, processId, new Metrics(), new MockTime(), new StreamsMetadataState(builder, StreamsMetadataState.UNKNOWN_HOST),
                                               0);
        assertSame(clientSupplier.producer, thread.producer);
        assertSame(clientSupplier.consumer, thread.consumer);
        assertSame(clientSupplier.restoreConsumer, thread.restoreConsumer);
    }

    @Test
    public void shouldNotNullPointerWhenStandbyTasksAssignedAndNoStateStoresForTopology() throws Exception {
        final TopologyBuilder builder = new TopologyBuilder();
        builder.setApplicationId("appId")
                .addSource("name", "topic")
                .addSink("out", "output");


        final StreamsConfig config = new StreamsConfig(configProps());
        final StreamThread thread = new StreamThread(builder, config, new MockClientSupplier(), applicationId,
                                               clientId, processId, new Metrics(), new MockTime(), new StreamsMetadataState(builder, StreamsMetadataState.UNKNOWN_HOST), 0);

        thread.partitionAssignor(new StreamPartitionAssignor() {
            @Override
            Map<TaskId, Set<TopicPartition>> standbyTasks() {
                return Collections.singletonMap(new TaskId(0, 0), Utils.mkSet(new TopicPartition("topic", 0)));
            }
        });

        thread.rebalanceListener.onPartitionsRevoked(Collections.<TopicPartition>emptyList());
        thread.rebalanceListener.onPartitionsAssigned(Collections.<TopicPartition>emptyList());
    }

    @Test
    public void shouldInitializeRestoreConsumerWithOffsetsFromStandbyTasks() throws Exception {
        final KStreamBuilder builder = new KStreamBuilder();
        builder.setApplicationId("appId");
        builder.stream("t1").groupByKey().count("count-one");
        builder.stream("t2").groupByKey().count("count-two");
        final StreamsConfig config = new StreamsConfig(configProps());
        final MockClientSupplier clientSupplier = new MockClientSupplier();

        final StreamThread thread = new StreamThread(builder, config, clientSupplier, applicationId,
                                                     clientId, processId, new Metrics(), new MockTime(), new StreamsMetadataState(builder, StreamsMetadataState.UNKNOWN_HOST), 0);

        final MockConsumer<byte[], byte[]> restoreConsumer = clientSupplier.restoreConsumer;
        restoreConsumer.updatePartitions("stream-thread-test-count-one-changelog",
                                         Collections.singletonList(new PartitionInfo("stream-thread-test-count-one-changelog",
                                                                                     0,
                                                                                     null,
                                                                                     new Node[0],
                                                                                     new Node[0])));
        restoreConsumer.updatePartitions("stream-thread-test-count-two-changelog",
                                         Collections.singletonList(new PartitionInfo("stream-thread-test-count-two-changelog",
                                                                                     0,
                                                                                     null,
                                                                                     new Node[0],
                                                                                     new Node[0])));

        final Map<TaskId, Set<TopicPartition>> standbyTasks = new HashMap<>();
        final TopicPartition t1 = new TopicPartition("t1", 0);
        standbyTasks.put(new TaskId(0, 0), Utils.mkSet(t1));

        thread.partitionAssignor(new StreamPartitionAssignor() {
            @Override
            Map<TaskId, Set<TopicPartition>> standbyTasks() {
                return standbyTasks;
            }
        });

        thread.rebalanceListener.onPartitionsRevoked(Collections.<TopicPartition>emptyList());
        thread.rebalanceListener.onPartitionsAssigned(Collections.<TopicPartition>emptyList());

        assertThat(restoreConsumer.assignment(), equalTo(Utils.mkSet(new TopicPartition("stream-thread-test-count-one-changelog", 0))));

        // assign an existing standby plus a new one
        standbyTasks.put(new TaskId(1, 0), Utils.mkSet(new TopicPartition("t2", 0)));
        thread.rebalanceListener.onPartitionsRevoked(Collections.<TopicPartition>emptyList());
        thread.rebalanceListener.onPartitionsAssigned(Collections.<TopicPartition>emptyList());

        assertThat(restoreConsumer.assignment(), equalTo(Utils.mkSet(new TopicPartition("stream-thread-test-count-one-changelog", 0),
                                                                     new TopicPartition("stream-thread-test-count-two-changelog", 0))));
    }

    @Test
    public void shouldCloseSuspendedTasksThatAreNoLongerAssignedToThisStreamThreadBeforeCreatingNewTasks() throws Exception {
        final KStreamBuilder builder = new KStreamBuilder();
        builder.setApplicationId("appId");
        builder.stream("t1").groupByKey().count("count-one");
        builder.stream("t2").groupByKey().count("count-two");
        final StreamsConfig config = new StreamsConfig(configProps());
        final MockClientSupplier clientSupplier = new MockClientSupplier();

        final StreamThread thread = new StreamThread(builder, config, clientSupplier, applicationId,
                                                     clientId, processId, new Metrics(), new MockTime(), new StreamsMetadataState(builder, StreamsMetadataState.UNKNOWN_HOST), 0);
        final MockConsumer<byte[], byte[]> restoreConsumer = clientSupplier.restoreConsumer;
        restoreConsumer.updatePartitions("stream-thread-test-count-one-changelog",
                                         Collections.singletonList(new PartitionInfo("stream-thread-test-count-one-changelog",
                                                                                     0,
                                                                                     null,
                                                                                     new Node[0],
                                                                                     new Node[0])));
        restoreConsumer.updatePartitions("stream-thread-test-count-two-changelog",
                                         Collections.singletonList(new PartitionInfo("stream-thread-test-count-two-changelog",
                                                                                     0,
                                                                                     null,
                                                                                     new Node[0],
                                                                                     new Node[0])));


        final HashMap<TopicPartition, Long> offsets = new HashMap<>();
        offsets.put(new TopicPartition("stream-thread-test-count-one-changelog", 0), 0L);
        offsets.put(new TopicPartition("stream-thread-test-count-two-changelog", 0), 0L);
        restoreConsumer.updateEndOffsets(offsets);
        restoreConsumer.updateBeginningOffsets(offsets);

        final Map<TaskId, Set<TopicPartition>> standbyTasks = new HashMap<>();
        final TopicPartition t1 = new TopicPartition("t1", 0);
        standbyTasks.put(new TaskId(0, 0), Utils.mkSet(t1));

        final Map<TaskId, Set<TopicPartition>> activeTasks = new HashMap<>();
        final TopicPartition t2 = new TopicPartition("t2", 0);
        activeTasks.put(new TaskId(1, 0), Utils.mkSet(t2));

        thread.partitionAssignor(new StreamPartitionAssignor() {
            @Override
            Map<TaskId, Set<TopicPartition>> standbyTasks() {
                return standbyTasks;
            }

            @Override
            Map<TaskId, Set<TopicPartition>> activeTasks() {
                return activeTasks;
            }
        });

        thread.rebalanceListener.onPartitionsRevoked(Collections.<TopicPartition>emptyList());
        thread.rebalanceListener.onPartitionsAssigned(Utils.mkSet(t2));

        // swap the assignment around and make sure we don't get any exceptions
        standbyTasks.clear();
        activeTasks.clear();
        standbyTasks.put(new TaskId(1, 0), Utils.mkSet(t2));
        activeTasks.put(new TaskId(0, 0), Utils.mkSet(t1));

        thread.rebalanceListener.onPartitionsRevoked(Collections.<TopicPartition>emptyList());
        thread.rebalanceListener.onPartitionsAssigned(Utils.mkSet(t1));
    }

    @Test
    public void shouldCloseActiveTasksThatAreAssignedToThisStreamThreadButAssignmentHasChangedBeforeCreatingNewTasks() throws Exception {
        final KStreamBuilder builder = new KStreamBuilder();
        builder.setApplicationId("appId");
        builder.stream(Pattern.compile("t.*")).to("out");
        final StreamsConfig config = new StreamsConfig(configProps());
        final MockClientSupplier clientSupplier = new MockClientSupplier();

        final Map<Collection<TopicPartition>, TestStreamTask> createdTasks = new HashMap<>();

        final StreamThread thread = new StreamThread(builder, config, clientSupplier, applicationId,
                                                     clientId, processId, new Metrics(), new MockTime(), new StreamsMetadataState(builder, StreamsMetadataState.UNKNOWN_HOST), 0) {
            @Override
            protected StreamTask createStreamTask(final TaskId id, final Collection<TopicPartition> partitions) {
                final ProcessorTopology topology = builder.build(id.topicGroupId);
                final TestStreamTask task = new TestStreamTask(id, "appId", partitions, topology, consumer,
                    producer, restoreConsumer, config, new MockStreamsMetrics(new Metrics()), stateDirectory);
                createdTasks.put(partitions, task);
                return task;
            }
        };

        final Map<TaskId, Set<TopicPartition>> activeTasks = new HashMap<>();
        final TopicPartition t1 = new TopicPartition("t1", 0);
        final Set<TopicPartition> task00Partitions = new HashSet<>();
        task00Partitions.add(t1);
        final TaskId taskId = new TaskId(0, 0);
        activeTasks.put(taskId, task00Partitions);

        thread.partitionAssignor(new StreamPartitionAssignor() {
            @Override
            Map<TaskId, Set<TopicPartition>> activeTasks() {
                return activeTasks;
            }
        });

        // should create task for id 0_0 with a single partition
        thread.rebalanceListener.onPartitionsRevoked(Collections.<TopicPartition>emptyList());
        thread.rebalanceListener.onPartitionsAssigned(task00Partitions);

        final TestStreamTask firstTask = createdTasks.get(task00Partitions);
        assertThat(firstTask.id(), is(taskId));

        // update assignment for the task 0_0 so it now has 2 partitions
        task00Partitions.add(new TopicPartition("t2", 0));
        thread.rebalanceListener.onPartitionsRevoked(Collections.<TopicPartition>emptyList());
        thread.rebalanceListener.onPartitionsAssigned(task00Partitions);

        // should close the first task as the assignment has changed
        assertTrue("task should have been closed as assignment has changed", firstTask.closed);
        assertTrue("tasks state manager should have been closed as assignment has changed", firstTask.closedStateManager);
        // should have created a new task for 00
        assertThat(createdTasks.get(task00Partitions).id(), is(taskId));
    }

    @Test
    public void shouldNotViolateAtLeastOnceWhenAnExceptionOccursOnTaskCloseDuringShutdown() throws Exception {
        final KStreamBuilder builder = new KStreamBuilder();
        builder.setApplicationId(applicationId);
        builder.stream("t1").groupByKey();
        final StreamsConfig config = new StreamsConfig(configProps());
        final MockClientSupplier clientSupplier = new MockClientSupplier();
        final TestStreamTask testStreamTask = new TestStreamTask(new TaskId(0, 0),
                                                                 applicationId,
                                                                 Utils.mkSet(new TopicPartition("t1", 0)),
                                                                 builder.build(0),
                                                                 clientSupplier.consumer,
                                                                 clientSupplier.producer,
                                                                 clientSupplier.restoreConsumer,
                                                                 config,
                                                                 new MockStreamsMetrics(new Metrics()),
                                                                 new StateDirectory(applicationId, config.getString(StreamsConfig.STATE_DIR_CONFIG))) {
            @Override
            public void close() {
                throw new RuntimeException("KABOOM!");
            }
        };
        final StreamsConfig config1 = new StreamsConfig(configProps());

        final StreamThread thread = new StreamThread(builder, config1, clientSupplier, applicationId,
                                                     clientId, processId, new Metrics(), new MockTime(),
                                                     new StreamsMetadataState(builder, StreamsMetadataState.UNKNOWN_HOST), 0) {
            @Override
            protected StreamTask createStreamTask(final TaskId id, final Collection<TopicPartition> partitions) {
                return testStreamTask;
            }
        };


        final Map<TaskId, Set<TopicPartition>> activeTasks = new HashMap<>();
        activeTasks.put(testStreamTask.id, testStreamTask.partitions);


        thread.partitionAssignor(new MockStreamsPartitionAssignor(activeTasks));

        thread.rebalanceListener.onPartitionsRevoked(Collections.<TopicPartition>emptyList());
        thread.rebalanceListener.onPartitionsAssigned(testStreamTask.partitions);

        thread.start();
        thread.close();
        thread.join();
        assertFalse("task shouldn't have been committed as there was an exception during shutdown", testStreamTask.committed);


    }

    @Test
    public void shouldNotViolateAtLeastOnceWhenAnExceptionOccursOnTaskFlushDuringShutdown() throws Exception {
        final KStreamBuilder builder = new KStreamBuilder();
        builder.setApplicationId(applicationId);
        final MockStateStoreSupplier.MockStateStore stateStore = new MockStateStoreSupplier.MockStateStore("foo", false);
        builder.stream("t1").groupByKey().count(new MockStateStoreSupplier(stateStore));
        final StreamsConfig config = new StreamsConfig(configProps());
        final MockClientSupplier clientSupplier = new MockClientSupplier();
        final TestStreamTask testStreamTask = new TestStreamTask(new TaskId(0, 0),
                                                                 applicationId,
                                                                 Utils.mkSet(new TopicPartition("t1", 0)),
                                                                 builder.build(0),
                                                                 clientSupplier.consumer,
                                                                 clientSupplier.producer,
                                                                 clientSupplier.restoreConsumer,
                                                                 config,
                                                                 new MockStreamsMetrics(new Metrics()),
                                                                 new StateDirectory(applicationId, config.getString(StreamsConfig.STATE_DIR_CONFIG))) {
            @Override
            public void flushState() {
                throw new RuntimeException("KABOOM!");
            }
        };

        final StreamThread thread = new StreamThread(builder, config, clientSupplier, applicationId,
                                                     clientId, processId, new Metrics(), new MockTime(),
                                                     new StreamsMetadataState(builder, StreamsMetadataState.UNKNOWN_HOST), 0) {
            @Override
            protected StreamTask createStreamTask(final TaskId id, final Collection<TopicPartition> partitions) {
                return testStreamTask;
            }
        };


        final Map<TaskId, Set<TopicPartition>> activeTasks = new HashMap<>();
        activeTasks.put(testStreamTask.id, testStreamTask.partitions);


        thread.partitionAssignor(new MockStreamsPartitionAssignor(activeTasks));

        thread.rebalanceListener.onPartitionsRevoked(Collections.<TopicPartition>emptyList());
        thread.rebalanceListener.onPartitionsAssigned(testStreamTask.partitions);
        // store should have been opened
        assertTrue(stateStore.isOpen());

        thread.start();
        thread.close();
        thread.join();
        assertFalse("task shouldn't have been committed as there was an exception during shutdown", testStreamTask.committed);
        // store should be closed even if we had an exception
        assertFalse(stateStore.isOpen());
    }

    @Test
    public void shouldNotViolateAtLeastOnceWhenExceptionOccursDuringCloseTopologyWhenSuspendingState() throws Exception {
        final KStreamBuilder builder = new KStreamBuilder();
        builder.setApplicationId(applicationId);
        builder.stream("t1").groupByKey();
        final StreamsConfig config = new StreamsConfig(configProps());
        final MockClientSupplier clientSupplier = new MockClientSupplier();
        final TestStreamTask testStreamTask = new TestStreamTask(new TaskId(0, 0),
                                                                 applicationId,
                                                                 Utils.mkSet(new TopicPartition("t1", 0)),
                                                                 builder.build(0),
                                                                 clientSupplier.consumer,
                                                                 clientSupplier.producer,
                                                                 clientSupplier.restoreConsumer,
                                                                 config,
                                                                 new MockStreamsMetrics(new Metrics()),
                                                                 new StateDirectory(applicationId, config.getString(StreamsConfig.STATE_DIR_CONFIG))) {
            @Override
            public void closeTopology() {
                throw new RuntimeException("KABOOM!");
            }
        };
        final StreamsConfig config1 = new StreamsConfig(configProps());

        final StreamThread thread = new StreamThread(builder, config1, clientSupplier, applicationId,
                                                     clientId, processId, new Metrics(), new MockTime(),
                                                     new StreamsMetadataState(builder, StreamsMetadataState.UNKNOWN_HOST), 0) {
            @Override
            protected StreamTask createStreamTask(final TaskId id, final Collection<TopicPartition> partitions) {
                return testStreamTask;
            }
        };


        final Map<TaskId, Set<TopicPartition>> activeTasks = new HashMap<>();
        activeTasks.put(testStreamTask.id, testStreamTask.partitions);


        thread.partitionAssignor(new MockStreamsPartitionAssignor(activeTasks));

        thread.rebalanceListener.onPartitionsRevoked(Collections.<TopicPartition>emptyList());
        thread.rebalanceListener.onPartitionsAssigned(testStreamTask.partitions);
        try {
            thread.rebalanceListener.onPartitionsRevoked(Collections.<TopicPartition>emptyList());
            fail("should have thrown exception");
        } catch (Exception e) {
            // expected
        }
        assertFalse(testStreamTask.committed);
    }

    @Test
    public void shouldNotViolateAtLeastOnceWhenExceptionOccursDuringFlushStateWhileSuspendingState() throws Exception {
        final KStreamBuilder builder = new KStreamBuilder();
        builder.setApplicationId(applicationId);
        builder.stream("t1").groupByKey();
        final StreamsConfig config = new StreamsConfig(configProps());
        final MockClientSupplier clientSupplier = new MockClientSupplier();
        final TestStreamTask testStreamTask = new TestStreamTask(new TaskId(0, 0),
                                                                 applicationId,
                                                                 Utils.mkSet(new TopicPartition("t1", 0)),
                                                                 builder.build(0),
                                                                 clientSupplier.consumer,
                                                                 clientSupplier.producer,
                                                                 clientSupplier.restoreConsumer,
                                                                 config,
                                                                 new MockStreamsMetrics(new Metrics()),
                                                                 new StateDirectory(applicationId, config.getString(StreamsConfig.STATE_DIR_CONFIG))) {
            @Override
            public void flushState() {
                throw new RuntimeException("KABOOM!");
            }
        };
        final StreamsConfig config1 = new StreamsConfig(configProps());

        final StreamThread thread = new StreamThread(builder, config1, clientSupplier, applicationId,
                                                     clientId, processId, new Metrics(), new MockTime(),
                                                     new StreamsMetadataState(builder, StreamsMetadataState.UNKNOWN_HOST), 0) {
            @Override
            protected StreamTask createStreamTask(final TaskId id, final Collection<TopicPartition> partitions) {
                return testStreamTask;
            }
        };


        final Map<TaskId, Set<TopicPartition>> activeTasks = new HashMap<>();
        activeTasks.put(testStreamTask.id, testStreamTask.partitions);


        thread.partitionAssignor(new MockStreamsPartitionAssignor(activeTasks));

        thread.rebalanceListener.onPartitionsRevoked(Collections.<TopicPartition>emptyList());
        thread.rebalanceListener.onPartitionsAssigned(testStreamTask.partitions);
        try {
            thread.rebalanceListener.onPartitionsRevoked(Collections.<TopicPartition>emptyList());
            fail("should have thrown exception");
        } catch (Exception e) {
            // expected
        }
        assertFalse(testStreamTask.committed);

    }


    private void initPartitionGrouper(StreamsConfig config, StreamThread thread, MockClientSupplier clientSupplier) {

        StreamPartitionAssignor partitionAssignor = new StreamPartitionAssignor();

        partitionAssignor.configure(config.getConsumerConfigs(thread, thread.applicationId, thread.clientId));
        MockInternalTopicManager internalTopicManager = new MockInternalTopicManager(thread.config, clientSupplier.restoreConsumer);
        partitionAssignor.setInternalTopicManager(internalTopicManager);

        Map<String, PartitionAssignor.Assignment> assignments =
            partitionAssignor.assign(metadata, Collections.singletonMap("client", subscription));

        partitionAssignor.onAssignment(assignments.get("client"));
    }

    public static class StateListenerStub implements StreamThread.StateListener {
        public int numChanges = 0;
        public StreamThread.State oldState = null;
        public StreamThread.State newState = null;

        @Override
        public void onChange(final StreamThread thread, final StreamThread.State newState, final StreamThread.State oldState) {
            this.numChanges++;
            if (this.newState != null) {
                if (this.newState != oldState) {
                    throw new RuntimeException("State mismatch " + oldState + " different from " + this.newState);
                }
            }
            this.oldState = oldState;
            this.newState = newState;
        }
    }
}<|MERGE_RESOLUTION|>--- conflicted
+++ resolved
@@ -91,22 +91,22 @@
     private TopicPartition t3p2 = new TopicPartition("topic3", 2);
 
     private List<PartitionInfo> infos = Arrays.asList(
-        new PartitionInfo("topic1", 0, Node.noNode(), new Node[0], new Node[0]),
-        new PartitionInfo("topic1", 1, Node.noNode(), new Node[0], new Node[0]),
-        new PartitionInfo("topic1", 2, Node.noNode(), new Node[0], new Node[0]),
-        new PartitionInfo("topic2", 0, Node.noNode(), new Node[0], new Node[0]),
-        new PartitionInfo("topic2", 1, Node.noNode(), new Node[0], new Node[0]),
-        new PartitionInfo("topic2", 2, Node.noNode(), new Node[0], new Node[0]),
-        new PartitionInfo("topic3", 0, Node.noNode(), new Node[0], new Node[0]),
-        new PartitionInfo("topic3", 1, Node.noNode(), new Node[0], new Node[0]),
-        new PartitionInfo("topic3", 2, Node.noNode(), new Node[0], new Node[0])
+            new PartitionInfo("topic1", 0, Node.noNode(), new Node[0], new Node[0]),
+            new PartitionInfo("topic1", 1, Node.noNode(), new Node[0], new Node[0]),
+            new PartitionInfo("topic1", 2, Node.noNode(), new Node[0], new Node[0]),
+            new PartitionInfo("topic2", 0, Node.noNode(), new Node[0], new Node[0]),
+            new PartitionInfo("topic2", 1, Node.noNode(), new Node[0], new Node[0]),
+            new PartitionInfo("topic2", 2, Node.noNode(), new Node[0], new Node[0]),
+            new PartitionInfo("topic3", 0, Node.noNode(), new Node[0], new Node[0]),
+            new PartitionInfo("topic3", 1, Node.noNode(), new Node[0], new Node[0]),
+            new PartitionInfo("topic3", 2, Node.noNode(), new Node[0], new Node[0])
     );
 
     private Cluster metadata = new Cluster("cluster", Arrays.asList(Node.noNode()), infos, Collections.<String>emptySet(),
             Collections.<String>emptySet());
 
     private final PartitionAssignor.Subscription subscription =
-        new PartitionAssignor.Subscription(Arrays.asList("topic1", "topic2", "topic3"), subscriptionUserData());
+            new PartitionAssignor.Subscription(Arrays.asList("topic1", "topic2", "topic3"), subscriptionUserData());
 
     private ByteBuffer subscriptionUserData() {
         UUID uuid = UUID.randomUUID();
@@ -159,7 +159,7 @@
                               StreamsMetrics metrics,
                               StateDirectory stateDirectory) {
             super(id, applicationId, partitions, topology, consumer, restoreConsumer, config, metrics,
-                stateDirectory, null, new MockTime(), new RecordCollectorImpl(producer, id.toString()));
+                    stateDirectory, null, new MockTime(), new RecordCollectorImpl(producer, id.toString()));
         }
 
         @Override
@@ -206,21 +206,16 @@
         builder.addSource("source3", "topic3");
         builder.addProcessor("processor", new MockProcessorSupplier(), "source2", "source3");
 
-<<<<<<< HEAD
-        MockClientSupplier mockClientSupplier = new MockClientSupplier();
-        StreamThread thread = new StreamThread(builder, config, mockClientSupplier, applicationId, clientId, processId, new Metrics(), Time.SYSTEM, new StreamsMetadataState(builder)) {
-=======
 
         MockClientSupplier mockClientSupplier = new MockClientSupplier();
         StreamThread thread = new StreamThread(builder, config, mockClientSupplier, applicationId, clientId, processId, new Metrics(), Time.SYSTEM, new StreamsMetadataState(builder, StreamsMetadataState.UNKNOWN_HOST), 0) {
->>>>>>> 8079c980
 
             @Override
             protected StreamTask createStreamTask(TaskId id, Collection<TopicPartition> partitionsForTask) {
 
                 ProcessorTopology topology = builder.build(id.topicGroupId);
                 return new TestStreamTask(id, applicationId, partitionsForTask, topology, consumer,
-                    producer, restoreConsumer, config, new MockStreamsMetrics(new Metrics()), stateDirectory);
+                        producer, restoreConsumer, config, new MockStreamsMetrics(new Metrics()), stateDirectory);
             }
         };
 
@@ -335,7 +330,7 @@
 
         thread.close();
         assertTrue((thread.state() == StreamThread.State.PENDING_SHUTDOWN) ||
-            (thread.state() == StreamThread.State.NOT_RUNNING));
+                (thread.state() == StreamThread.State.NOT_RUNNING));
     }
 
     final static String TOPIC = "topic";
@@ -346,12 +341,12 @@
     public void testHandingOverTaskFromOneToAnotherThread() throws Exception {
         final TopologyBuilder builder = new TopologyBuilder();
         builder.addStateStore(
-            Stores
-                .create("store")
-                .withByteArrayKeys()
-                .withByteArrayValues()
-                .persistent()
-                .build()
+                Stores
+                        .create("store")
+                        .withByteArrayKeys()
+                        .withByteArrayValues()
+                        .persistent()
+                        .build()
         );
         final StreamsConfig config = new StreamsConfig(configProps());
         final MockClientSupplier mockClientSupplier = new MockClientSupplier();
@@ -438,7 +433,7 @@
 
         Metrics metrics = new Metrics();
         StreamThread thread = new StreamThread(builder, config, clientSupplier, applicationId,
-            clientId,  processId, metrics, new MockTime(), new StreamsMetadataState(builder, StreamsMetadataState.UNKNOWN_HOST), 0);
+                clientId,  processId, metrics, new MockTime(), new StreamsMetadataState(builder, StreamsMetadataState.UNKNOWN_HOST), 0);
         String defaultGroupName = "stream-metrics";
         String defaultPrefix = "thread." + thread.threadClientId();
         Map<String, String> defaultTags = Collections.singletonMap("client-id", thread.threadClientId());
@@ -496,13 +491,9 @@
             builder.addSource("source1", "topic1");
 
             MockClientSupplier mockClientSupplier = new MockClientSupplier();
-<<<<<<< HEAD
-            StreamThread thread = new StreamThread(builder, config, mockClientSupplier, applicationId, clientId,  processId, new Metrics(), mockTime, new StreamsMetadataState(builder)) {
-=======
             StreamThread thread = new StreamThread(builder, config, mockClientSupplier, applicationId, clientId, processId, new Metrics(), mockTime, new StreamsMetadataState(builder, StreamsMetadataState.UNKNOWN_HOST),
-                                                   0) {
-
->>>>>>> 8079c980
+                    0) {
+
                 @Override
                 public void maybeClean() {
                     super.maybeClean();
@@ -512,7 +503,7 @@
                 protected StreamTask createStreamTask(TaskId id, Collection<TopicPartition> partitionsForTask) {
                     ProcessorTopology topology = builder.build(id.topicGroupId);
                     return new TestStreamTask(id, applicationId, partitionsForTask, topology, consumer,
-                        producer, restoreConsumer, config, new MockStreamsMetrics(new Metrics()), stateDirectory);
+                            producer, restoreConsumer, config, new MockStreamsMetrics(new Metrics()), stateDirectory);
                 }
             };
 
@@ -630,13 +621,9 @@
             builder.addSource("source1", "topic1");
 
             MockClientSupplier mockClientSupplier = new MockClientSupplier();
-<<<<<<< HEAD
-            StreamThread thread = new StreamThread(builder, config, mockClientSupplier, applicationId, clientId,  processId, new Metrics(), mockTime, new StreamsMetadataState(builder)) {
-=======
             StreamThread thread = new StreamThread(builder, config, mockClientSupplier, applicationId, clientId, processId, new Metrics(), mockTime, new StreamsMetadataState(builder, StreamsMetadataState.UNKNOWN_HOST),
-                                                   0) {
-
->>>>>>> 8079c980
+                    0) {
+
                 @Override
                 public void maybeCommit() {
                     super.maybeCommit();
@@ -646,7 +633,7 @@
                 protected StreamTask createStreamTask(TaskId id, Collection<TopicPartition> partitionsForTask) {
                     ProcessorTopology topology = builder.build(id.topicGroupId);
                     return new TestStreamTask(id, applicationId, partitionsForTask, topology, consumer,
-                        producer, restoreConsumer, config, new MockStreamsMetrics(new Metrics()), stateDirectory);
+                            producer, restoreConsumer, config, new MockStreamsMetrics(new Metrics()), stateDirectory);
                 }
             };
 
@@ -709,8 +696,8 @@
         StreamsConfig config = new StreamsConfig(configProps());
         MockClientSupplier clientSupplier = new MockClientSupplier();
         StreamThread thread = new StreamThread(builder, config, clientSupplier, applicationId,
-                                               clientId, processId, new Metrics(), new MockTime(), new StreamsMetadataState(builder, StreamsMetadataState.UNKNOWN_HOST),
-                                               0);
+                clientId, processId, new Metrics(), new MockTime(), new StreamsMetadataState(builder, StreamsMetadataState.UNKNOWN_HOST),
+                0);
         assertSame(clientSupplier.producer, thread.producer);
         assertSame(clientSupplier.consumer, thread.consumer);
         assertSame(clientSupplier.restoreConsumer, thread.restoreConsumer);
@@ -726,7 +713,7 @@
 
         final StreamsConfig config = new StreamsConfig(configProps());
         final StreamThread thread = new StreamThread(builder, config, new MockClientSupplier(), applicationId,
-                                               clientId, processId, new Metrics(), new MockTime(), new StreamsMetadataState(builder, StreamsMetadataState.UNKNOWN_HOST), 0);
+                clientId, processId, new Metrics(), new MockTime(), new StreamsMetadataState(builder, StreamsMetadataState.UNKNOWN_HOST), 0);
 
         thread.partitionAssignor(new StreamPartitionAssignor() {
             @Override
@@ -749,21 +736,21 @@
         final MockClientSupplier clientSupplier = new MockClientSupplier();
 
         final StreamThread thread = new StreamThread(builder, config, clientSupplier, applicationId,
-                                                     clientId, processId, new Metrics(), new MockTime(), new StreamsMetadataState(builder, StreamsMetadataState.UNKNOWN_HOST), 0);
+                clientId, processId, new Metrics(), new MockTime(), new StreamsMetadataState(builder, StreamsMetadataState.UNKNOWN_HOST), 0);
 
         final MockConsumer<byte[], byte[]> restoreConsumer = clientSupplier.restoreConsumer;
         restoreConsumer.updatePartitions("stream-thread-test-count-one-changelog",
-                                         Collections.singletonList(new PartitionInfo("stream-thread-test-count-one-changelog",
-                                                                                     0,
-                                                                                     null,
-                                                                                     new Node[0],
-                                                                                     new Node[0])));
+                Collections.singletonList(new PartitionInfo("stream-thread-test-count-one-changelog",
+                        0,
+                        null,
+                        new Node[0],
+                        new Node[0])));
         restoreConsumer.updatePartitions("stream-thread-test-count-two-changelog",
-                                         Collections.singletonList(new PartitionInfo("stream-thread-test-count-two-changelog",
-                                                                                     0,
-                                                                                     null,
-                                                                                     new Node[0],
-                                                                                     new Node[0])));
+                Collections.singletonList(new PartitionInfo("stream-thread-test-count-two-changelog",
+                        0,
+                        null,
+                        new Node[0],
+                        new Node[0])));
 
         final Map<TaskId, Set<TopicPartition>> standbyTasks = new HashMap<>();
         final TopicPartition t1 = new TopicPartition("t1", 0);
@@ -787,7 +774,7 @@
         thread.rebalanceListener.onPartitionsAssigned(Collections.<TopicPartition>emptyList());
 
         assertThat(restoreConsumer.assignment(), equalTo(Utils.mkSet(new TopicPartition("stream-thread-test-count-one-changelog", 0),
-                                                                     new TopicPartition("stream-thread-test-count-two-changelog", 0))));
+                new TopicPartition("stream-thread-test-count-two-changelog", 0))));
     }
 
     @Test
@@ -800,20 +787,20 @@
         final MockClientSupplier clientSupplier = new MockClientSupplier();
 
         final StreamThread thread = new StreamThread(builder, config, clientSupplier, applicationId,
-                                                     clientId, processId, new Metrics(), new MockTime(), new StreamsMetadataState(builder, StreamsMetadataState.UNKNOWN_HOST), 0);
+                clientId, processId, new Metrics(), new MockTime(), new StreamsMetadataState(builder, StreamsMetadataState.UNKNOWN_HOST), 0);
         final MockConsumer<byte[], byte[]> restoreConsumer = clientSupplier.restoreConsumer;
         restoreConsumer.updatePartitions("stream-thread-test-count-one-changelog",
-                                         Collections.singletonList(new PartitionInfo("stream-thread-test-count-one-changelog",
-                                                                                     0,
-                                                                                     null,
-                                                                                     new Node[0],
-                                                                                     new Node[0])));
+                Collections.singletonList(new PartitionInfo("stream-thread-test-count-one-changelog",
+                        0,
+                        null,
+                        new Node[0],
+                        new Node[0])));
         restoreConsumer.updatePartitions("stream-thread-test-count-two-changelog",
-                                         Collections.singletonList(new PartitionInfo("stream-thread-test-count-two-changelog",
-                                                                                     0,
-                                                                                     null,
-                                                                                     new Node[0],
-                                                                                     new Node[0])));
+                Collections.singletonList(new PartitionInfo("stream-thread-test-count-two-changelog",
+                        0,
+                        null,
+                        new Node[0],
+                        new Node[0])));
 
 
         final HashMap<TopicPartition, Long> offsets = new HashMap<>();
@@ -866,12 +853,12 @@
         final Map<Collection<TopicPartition>, TestStreamTask> createdTasks = new HashMap<>();
 
         final StreamThread thread = new StreamThread(builder, config, clientSupplier, applicationId,
-                                                     clientId, processId, new Metrics(), new MockTime(), new StreamsMetadataState(builder, StreamsMetadataState.UNKNOWN_HOST), 0) {
+                clientId, processId, new Metrics(), new MockTime(), new StreamsMetadataState(builder, StreamsMetadataState.UNKNOWN_HOST), 0) {
             @Override
             protected StreamTask createStreamTask(final TaskId id, final Collection<TopicPartition> partitions) {
                 final ProcessorTopology topology = builder.build(id.topicGroupId);
                 final TestStreamTask task = new TestStreamTask(id, "appId", partitions, topology, consumer,
-                    producer, restoreConsumer, config, new MockStreamsMetrics(new Metrics()), stateDirectory);
+                        producer, restoreConsumer, config, new MockStreamsMetrics(new Metrics()), stateDirectory);
                 createdTasks.put(partitions, task);
                 return task;
             }
@@ -918,15 +905,15 @@
         final StreamsConfig config = new StreamsConfig(configProps());
         final MockClientSupplier clientSupplier = new MockClientSupplier();
         final TestStreamTask testStreamTask = new TestStreamTask(new TaskId(0, 0),
-                                                                 applicationId,
-                                                                 Utils.mkSet(new TopicPartition("t1", 0)),
-                                                                 builder.build(0),
-                                                                 clientSupplier.consumer,
-                                                                 clientSupplier.producer,
-                                                                 clientSupplier.restoreConsumer,
-                                                                 config,
-                                                                 new MockStreamsMetrics(new Metrics()),
-                                                                 new StateDirectory(applicationId, config.getString(StreamsConfig.STATE_DIR_CONFIG))) {
+                applicationId,
+                Utils.mkSet(new TopicPartition("t1", 0)),
+                builder.build(0),
+                clientSupplier.consumer,
+                clientSupplier.producer,
+                clientSupplier.restoreConsumer,
+                config,
+                new MockStreamsMetrics(new Metrics()),
+                new StateDirectory(applicationId, config.getString(StreamsConfig.STATE_DIR_CONFIG))) {
             @Override
             public void close() {
                 throw new RuntimeException("KABOOM!");
@@ -935,8 +922,8 @@
         final StreamsConfig config1 = new StreamsConfig(configProps());
 
         final StreamThread thread = new StreamThread(builder, config1, clientSupplier, applicationId,
-                                                     clientId, processId, new Metrics(), new MockTime(),
-                                                     new StreamsMetadataState(builder, StreamsMetadataState.UNKNOWN_HOST), 0) {
+                clientId, processId, new Metrics(), new MockTime(),
+                new StreamsMetadataState(builder, StreamsMetadataState.UNKNOWN_HOST), 0) {
             @Override
             protected StreamTask createStreamTask(final TaskId id, final Collection<TopicPartition> partitions) {
                 return testStreamTask;
@@ -970,15 +957,15 @@
         final StreamsConfig config = new StreamsConfig(configProps());
         final MockClientSupplier clientSupplier = new MockClientSupplier();
         final TestStreamTask testStreamTask = new TestStreamTask(new TaskId(0, 0),
-                                                                 applicationId,
-                                                                 Utils.mkSet(new TopicPartition("t1", 0)),
-                                                                 builder.build(0),
-                                                                 clientSupplier.consumer,
-                                                                 clientSupplier.producer,
-                                                                 clientSupplier.restoreConsumer,
-                                                                 config,
-                                                                 new MockStreamsMetrics(new Metrics()),
-                                                                 new StateDirectory(applicationId, config.getString(StreamsConfig.STATE_DIR_CONFIG))) {
+                applicationId,
+                Utils.mkSet(new TopicPartition("t1", 0)),
+                builder.build(0),
+                clientSupplier.consumer,
+                clientSupplier.producer,
+                clientSupplier.restoreConsumer,
+                config,
+                new MockStreamsMetrics(new Metrics()),
+                new StateDirectory(applicationId, config.getString(StreamsConfig.STATE_DIR_CONFIG))) {
             @Override
             public void flushState() {
                 throw new RuntimeException("KABOOM!");
@@ -986,8 +973,8 @@
         };
 
         final StreamThread thread = new StreamThread(builder, config, clientSupplier, applicationId,
-                                                     clientId, processId, new Metrics(), new MockTime(),
-                                                     new StreamsMetadataState(builder, StreamsMetadataState.UNKNOWN_HOST), 0) {
+                clientId, processId, new Metrics(), new MockTime(),
+                new StreamsMetadataState(builder, StreamsMetadataState.UNKNOWN_HOST), 0) {
             @Override
             protected StreamTask createStreamTask(final TaskId id, final Collection<TopicPartition> partitions) {
                 return testStreamTask;
@@ -1022,15 +1009,15 @@
         final StreamsConfig config = new StreamsConfig(configProps());
         final MockClientSupplier clientSupplier = new MockClientSupplier();
         final TestStreamTask testStreamTask = new TestStreamTask(new TaskId(0, 0),
-                                                                 applicationId,
-                                                                 Utils.mkSet(new TopicPartition("t1", 0)),
-                                                                 builder.build(0),
-                                                                 clientSupplier.consumer,
-                                                                 clientSupplier.producer,
-                                                                 clientSupplier.restoreConsumer,
-                                                                 config,
-                                                                 new MockStreamsMetrics(new Metrics()),
-                                                                 new StateDirectory(applicationId, config.getString(StreamsConfig.STATE_DIR_CONFIG))) {
+                applicationId,
+                Utils.mkSet(new TopicPartition("t1", 0)),
+                builder.build(0),
+                clientSupplier.consumer,
+                clientSupplier.producer,
+                clientSupplier.restoreConsumer,
+                config,
+                new MockStreamsMetrics(new Metrics()),
+                new StateDirectory(applicationId, config.getString(StreamsConfig.STATE_DIR_CONFIG))) {
             @Override
             public void closeTopology() {
                 throw new RuntimeException("KABOOM!");
@@ -1039,8 +1026,8 @@
         final StreamsConfig config1 = new StreamsConfig(configProps());
 
         final StreamThread thread = new StreamThread(builder, config1, clientSupplier, applicationId,
-                                                     clientId, processId, new Metrics(), new MockTime(),
-                                                     new StreamsMetadataState(builder, StreamsMetadataState.UNKNOWN_HOST), 0) {
+                clientId, processId, new Metrics(), new MockTime(),
+                new StreamsMetadataState(builder, StreamsMetadataState.UNKNOWN_HOST), 0) {
             @Override
             protected StreamTask createStreamTask(final TaskId id, final Collection<TopicPartition> partitions) {
                 return testStreamTask;
@@ -1073,15 +1060,15 @@
         final StreamsConfig config = new StreamsConfig(configProps());
         final MockClientSupplier clientSupplier = new MockClientSupplier();
         final TestStreamTask testStreamTask = new TestStreamTask(new TaskId(0, 0),
-                                                                 applicationId,
-                                                                 Utils.mkSet(new TopicPartition("t1", 0)),
-                                                                 builder.build(0),
-                                                                 clientSupplier.consumer,
-                                                                 clientSupplier.producer,
-                                                                 clientSupplier.restoreConsumer,
-                                                                 config,
-                                                                 new MockStreamsMetrics(new Metrics()),
-                                                                 new StateDirectory(applicationId, config.getString(StreamsConfig.STATE_DIR_CONFIG))) {
+                applicationId,
+                Utils.mkSet(new TopicPartition("t1", 0)),
+                builder.build(0),
+                clientSupplier.consumer,
+                clientSupplier.producer,
+                clientSupplier.restoreConsumer,
+                config,
+                new MockStreamsMetrics(new Metrics()),
+                new StateDirectory(applicationId, config.getString(StreamsConfig.STATE_DIR_CONFIG))) {
             @Override
             public void flushState() {
                 throw new RuntimeException("KABOOM!");
@@ -1090,8 +1077,8 @@
         final StreamsConfig config1 = new StreamsConfig(configProps());
 
         final StreamThread thread = new StreamThread(builder, config1, clientSupplier, applicationId,
-                                                     clientId, processId, new Metrics(), new MockTime(),
-                                                     new StreamsMetadataState(builder, StreamsMetadataState.UNKNOWN_HOST), 0) {
+                clientId, processId, new Metrics(), new MockTime(),
+                new StreamsMetadataState(builder, StreamsMetadataState.UNKNOWN_HOST), 0) {
             @Override
             protected StreamTask createStreamTask(final TaskId id, final Collection<TopicPartition> partitions) {
                 return testStreamTask;
@@ -1127,7 +1114,7 @@
         partitionAssignor.setInternalTopicManager(internalTopicManager);
 
         Map<String, PartitionAssignor.Assignment> assignments =
-            partitionAssignor.assign(metadata, Collections.singletonMap("client", subscription));
+                partitionAssignor.assign(metadata, Collections.singletonMap("client", subscription));
 
         partitionAssignor.onAssignment(assignments.get("client"));
     }
