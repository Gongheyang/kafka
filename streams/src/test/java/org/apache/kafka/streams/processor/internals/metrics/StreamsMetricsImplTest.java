--- conflicted
+++ resolved
@@ -246,7 +246,7 @@
     }
 
     private Capture<String> setupGetNewSensorTest(final Metrics metrics,
-                                       final RecordingLevel recordingLevel) {
+                                                  final RecordingLevel recordingLevel) {
         final Capture<String> sensorKey = newCapture(CaptureType.ALL);
         expect(metrics.getSensor(capture(sensorKey))).andStubReturn(null);
         final Sensor[] parents = {};
@@ -264,11 +264,7 @@
     public void shouldGetNewThreadLevelSensor() {
         final Metrics metrics = mock(Metrics.class);
         final RecordingLevel recordingLevel = RecordingLevel.INFO;
-<<<<<<< HEAD
         setupGetNewSensorTest(metrics, recordingLevel);
-=======
-        setupGetNewSensorTest(metrics, THREAD_ID, recordingLevel);
->>>>>>> 5645d906
         final StreamsMetricsImpl streamsMetrics = new StreamsMetricsImpl(metrics, CLIENT_ID, VERSION, time);
 
         final Sensor actualSensor = streamsMetrics.threadLevelSensor(THREAD_ID1, SENSOR_NAME_1, recordingLevel);
@@ -281,11 +277,7 @@
     public void shouldGetExistingThreadLevelSensor() {
         final Metrics metrics = mock(Metrics.class);
         final RecordingLevel recordingLevel = RecordingLevel.INFO;
-<<<<<<< HEAD
         setupGetExistingSensorTest(metrics);
-=======
-        setupGetExistingSensorTest(metrics, THREAD_ID);
->>>>>>> 5645d906
         final StreamsMetricsImpl streamsMetrics = new StreamsMetricsImpl(metrics, CLIENT_ID, VERSION, time);
 
         final Sensor actualSensor = streamsMetrics.threadLevelSensor(THREAD_ID1, SENSOR_NAME_1, recordingLevel);
@@ -298,11 +290,7 @@
     public void shouldGetNewTaskLevelSensor() {
         final Metrics metrics = mock(Metrics.class);
         final RecordingLevel recordingLevel = RecordingLevel.INFO;
-<<<<<<< HEAD
         setupGetNewSensorTest(metrics, recordingLevel);
-=======
-        setupGetNewSensorTest(metrics, THREAD_ID + ".task." + TASK_ID, recordingLevel);
->>>>>>> 5645d906
         final StreamsMetricsImpl streamsMetrics = new StreamsMetricsImpl(metrics, CLIENT_ID, VERSION, time);
 
         final Sensor actualSensor = streamsMetrics.taskLevelSensor(
@@ -320,11 +308,7 @@
     public void shouldGetExistingTaskLevelSensor() {
         final Metrics metrics = mock(Metrics.class);
         final RecordingLevel recordingLevel = RecordingLevel.INFO;
-<<<<<<< HEAD
         setupGetExistingSensorTest(metrics);
-=======
-        setupGetExistingSensorTest(metrics, THREAD_ID + ".task." + TASK_ID);
->>>>>>> 5645d906
         final StreamsMetricsImpl streamsMetrics = new StreamsMetricsImpl(metrics, CLIENT_ID, VERSION, time);
 
         final Sensor actualSensor = streamsMetrics.taskLevelSensor(
@@ -342,16 +326,7 @@
     public void shouldGetNewStoreLevelSensorIfNoneExists() {
         final Metrics metrics = mock(Metrics.class);
         final RecordingLevel recordingLevel = RecordingLevel.INFO;
-<<<<<<< HEAD
         final Capture<String> sensorKeys = setupGetNewSensorTest(metrics, recordingLevel);
-=======
-        setupGetNewSensorTest(
-            metrics,
-            THREAD_ID + ".task." + storeName + SENSOR_PREFIX_DELIMITER + storeName + SENSOR_PREFIX_DELIMITER
-                + TASK_ID,
-            recordingLevel
-        );
->>>>>>> 5645d906
         final StreamsMetricsImpl streamsMetrics = new StreamsMetricsImpl(metrics, CLIENT_ID, VERSION, time);
 
         final Sensor actualSensor = streamsMetrics.storeLevelSensor(
@@ -371,14 +346,7 @@
     public void shouldGetExistingStoreLevelSensor() {
         final Metrics metrics = mock(Metrics.class);
         final RecordingLevel recordingLevel = RecordingLevel.INFO;
-<<<<<<< HEAD
         setupGetExistingSensorTest(metrics);
-=======
-        setupGetExistingSensorTest(
-            metrics, THREAD_ID + ".task." + storeName + SENSOR_PREFIX_DELIMITER + storeName + SENSOR_PREFIX_DELIMITER
-                + TASK_ID
-        );
->>>>>>> 5645d906
         final StreamsMetricsImpl streamsMetrics = new StreamsMetricsImpl(metrics, CLIENT_ID, VERSION, time);
 
         final Sensor actualSensor = streamsMetrics.storeLevelSensor(
@@ -542,14 +510,7 @@
         final Metrics metrics = mock(Metrics.class);
         final RecordingLevel recordingLevel = RecordingLevel.INFO;
         final String processorNodeName = "processorNodeName";
-<<<<<<< HEAD
         setupGetNewSensorTest(metrics, recordingLevel);
-=======
-        setupGetNewSensorTest(metrics, THREAD_ID + ".task." + TASK_ID + SENSOR_PREFIX_DELIMITER + "node"
-            + SENSOR_PREFIX_DELIMITER + processorNodeName,
-            recordingLevel
-        );
->>>>>>> 5645d906
         final StreamsMetricsImpl streamsMetrics = new StreamsMetricsImpl(metrics, CLIENT_ID, VERSION, time);
 
         final Sensor actualSensor = streamsMetrics.nodeLevelSensor(
@@ -569,14 +530,7 @@
         final Metrics metrics = mock(Metrics.class);
         final RecordingLevel recordingLevel = RecordingLevel.INFO;
         final String processorNodeName = "processorNodeName";
-<<<<<<< HEAD
         setupGetExistingSensorTest(metrics);
-=======
-        setupGetExistingSensorTest(
-            metrics, THREAD_ID + ".task." + TASK_ID + SENSOR_PREFIX_DELIMITER
-            + "node" + SENSOR_PREFIX_DELIMITER + processorNodeName
-        );
->>>>>>> 5645d906
         final StreamsMetricsImpl streamsMetrics = new StreamsMetricsImpl(metrics, CLIENT_ID, VERSION, time);
 
         final Sensor actualSensor = streamsMetrics.nodeLevelSensor(
@@ -596,15 +550,7 @@
         final Metrics metrics = mock(Metrics.class);
         final RecordingLevel recordingLevel = RecordingLevel.INFO;
         final String processorCacheName = "processorNodeName";
-<<<<<<< HEAD
         setupGetNewSensorTest(metrics, recordingLevel);
-=======
-        setupGetNewSensorTest(
-            metrics, THREAD_ID + ".task." + TASK_ID + SENSOR_PREFIX_DELIMITER
-            + "cache" + SENSOR_PREFIX_DELIMITER + processorCacheName,
-            recordingLevel
-        );
->>>>>>> 5645d906
         final StreamsMetricsImpl streamsMetrics = new StreamsMetricsImpl(metrics, CLIENT_ID, VERSION, time);
 
         final Sensor actualSensor = streamsMetrics.cacheLevelSensor(
@@ -624,14 +570,7 @@
         final Metrics metrics = mock(Metrics.class);
         final RecordingLevel recordingLevel = RecordingLevel.INFO;
         final String processorCacheName = "processorNodeName";
-<<<<<<< HEAD
         setupGetExistingSensorTest(metrics);
-=======
-        setupGetExistingSensorTest(
-            metrics, THREAD_ID + ".task." + TASK_ID + SENSOR_PREFIX_DELIMITER
-            + "cache" + SENSOR_PREFIX_DELIMITER + processorCacheName
-        );
->>>>>>> 5645d906
         final StreamsMetricsImpl streamsMetrics = new StreamsMetricsImpl(metrics, CLIENT_ID, VERSION, time);
 
         final Sensor actualSensor = streamsMetrics.cacheLevelSensor(
@@ -758,11 +697,7 @@
     @Test
     public void testMultiLevelSensorRemoval() {
         final Metrics registry = new Metrics();
-<<<<<<< HEAD
         final StreamsMetricsImpl metrics = new StreamsMetricsImpl(registry, THREAD_ID1, VERSION, time);
-=======
-        final StreamsMetricsImpl metrics = new StreamsMetricsImpl(registry, THREAD_ID, VERSION, time);
->>>>>>> 5645d906
         for (final MetricName defaultMetric : registry.metrics().keySet()) {
             registry.removeMetric(defaultMetric);
         }
@@ -1066,11 +1001,7 @@
         final String taskName = "test-task";
         final String storeType = "remote-window";
         final String storeName = "window-keeper";
-<<<<<<< HEAD
         final StreamsMetricsImpl streamsMetrics = new StreamsMetricsImpl(metrics, THREAD_ID1, builtInMetricsVersion, time);
-=======
-        final StreamsMetricsImpl streamsMetrics = new StreamsMetricsImpl(metrics, THREAD_ID, builtInMetricsVersion, time);
->>>>>>> 5645d906
 
         final Map<String, String> tagMap = streamsMetrics.storeLevelTagMap(THREAD_ID1, taskName, storeType, storeName);
 
@@ -1095,11 +1026,7 @@
 
     private void shouldGetCacheLevelTagMap(final String builtInMetricsVersion) {
         final StreamsMetricsImpl streamsMetrics =
-<<<<<<< HEAD
             new StreamsMetricsImpl(metrics, THREAD_ID1, builtInMetricsVersion, time);
-=======
-            new StreamsMetricsImpl(metrics, THREAD_ID, builtInMetricsVersion, time);
->>>>>>> 5645d906
         final String taskName = "taskName";
         final String storeName = "storeName";
 
@@ -1126,11 +1053,7 @@
     }
 
     private void shouldGetThreadLevelTagMap(final String builtInMetricsVersion) {
-<<<<<<< HEAD
         final StreamsMetricsImpl streamsMetrics = new StreamsMetricsImpl(metrics, THREAD_ID1, builtInMetricsVersion, time);
-=======
-        final StreamsMetricsImpl streamsMetrics = new StreamsMetricsImpl(metrics, THREAD_ID, builtInMetricsVersion, time);
->>>>>>> 5645d906
 
         final Map<String, String> tagMap = streamsMetrics.threadLevelTagMap(THREAD_ID1);
 
@@ -1251,11 +1174,7 @@
     @Test
     public void shouldReturnMetricsVersionCurrent() {
         assertThat(
-<<<<<<< HEAD
             new StreamsMetricsImpl(metrics, THREAD_ID1, StreamsConfig.METRICS_LATEST, time).version(),
-=======
-            new StreamsMetricsImpl(metrics, THREAD_ID, StreamsConfig.METRICS_LATEST, time).version(),
->>>>>>> 5645d906
             equalTo(Version.LATEST)
         );
     }
@@ -1263,11 +1182,7 @@
     @Test
     public void shouldReturnMetricsVersionFrom100To23() {
         assertThat(
-<<<<<<< HEAD
             new StreamsMetricsImpl(metrics, THREAD_ID1, StreamsConfig.METRICS_0100_TO_24, time).version(),
-=======
-            new StreamsMetricsImpl(metrics, THREAD_ID, StreamsConfig.METRICS_0100_TO_24, time).version(),
->>>>>>> 5645d906
             equalTo(Version.FROM_0100_TO_24)
         );
     }
