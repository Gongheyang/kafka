--- conflicted
+++ resolved
@@ -125,13 +125,13 @@
                     }
                 },
                 UnlimitedWindows.of("uwin-min"),
-                stringSerialization,
-                intSerialization
+                stringSerDe,
+                intSerDe
         ).toStream().map(
                 new Unwindow<String, Integer>()
         ).to("min", stringSerializer, integerSerializer);
 
-        KTable<String, Integer> minTable = builder.table(stringSerialization, intSerialization, "min");
+        KTable<String, Integer> minTable = builder.table(stringSerDe, intSerDe, "min");
         minTable.toStream().process(SmokeTestUtil.<Integer>printProcessorSupplier("min"));
 
         // max
@@ -148,13 +148,13 @@
                     }
                 },
                 UnlimitedWindows.of("uwin-max"),
-                stringSerialization,
-                intSerialization
+                stringSerDe,
+                intSerDe
         ).toStream().map(
                 new Unwindow<String, Integer>()
         ).to("max", stringSerializer, integerSerializer);
 
-        KTable<String, Integer> maxTable = builder.table(stringSerialization, intSerialization, "max");
+        KTable<String, Integer> maxTable = builder.table(stringSerDe, intSerDe, "max");
         maxTable.toStream().process(SmokeTestUtil.<Integer>printProcessorSupplier("max"));
 
         // sum
@@ -171,31 +171,25 @@
                     }
                 },
                 UnlimitedWindows.of("win-sum"),
-                stringSerialization,
-                longSerialization
+                stringSerDe,
+                longSerDe
         ).toStream().map(
                 new Unwindow<String, Long>()
         ).to("sum", stringSerializer, longSerializer);
 
 
-        KTable<String, Long> sumTable = builder.table(stringSerialization, longSerialization, "sum");
+        KTable<String, Long> sumTable = builder.table(stringSerDe, longSerDe, "sum");
         sumTable.toStream().process(SmokeTestUtil.<Long>printProcessorSupplier("sum"));
 
         // cnt
         data.countByKey(
                 UnlimitedWindows.of("uwin-cnt"),
-<<<<<<< HEAD
-                stringSerialization,
-                longSerialization
-=======
-                stringSerializer,
-                stringDeserializer
->>>>>>> 90c623d1
+                stringSerDe
         ).toStream().map(
                 new Unwindow<String, Long>()
         ).to("cnt", stringSerializer, longSerializer);
 
-        KTable<String, Long> cntTable = builder.table(stringSerialization, longSerialization, "cnt");
+        KTable<String, Long> cntTable = builder.table(stringSerDe, longSerDe, "cnt");
         cntTable.toStream().process(SmokeTestUtil.<Long>printProcessorSupplier("cnt"));
 
         // dif
@@ -220,13 +214,7 @@
         // windowed count
         data.countByKey(
                 TumblingWindows.of("tumbling-win-cnt").with(WINDOW_SIZE),
-<<<<<<< HEAD
-                stringSerialization,
-                longSerialization
-=======
-                stringSerializer,
-                stringDeserializer
->>>>>>> 90c623d1
+                stringSerDe
         ).toStream().map(
                 new KeyValueMapper<Windowed<String>, Long, KeyValue<String, Long>>() {
                     @Override
@@ -243,9 +231,9 @@
                 agg.adder(),
                 agg.remover(),
                 agg.selector(),
-                stringSerialization,
-                longSerialization,
-                longSerialization,
+                stringSerDe,
+                longSerDe,
+                longSerDe,
                 "cntByCnt"
         ).to("tagg", stringSerializer, longSerializer);
 
