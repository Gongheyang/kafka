/*
 * Licensed to the Apache Software Foundation (ASF) under one or more
 * contributor license agreements. See the NOTICE file distributed with
 * this work for additional information regarding copyright ownership.
 * The ASF licenses this file to You under the Apache License, Version 2.0
 * (the "License"); you may not use this file except in compliance with
 * the License. You may obtain a copy of the License at
 *
 *    http://www.apache.org/licenses/LICENSE-2.0
 *
 * Unless required by applicable law or agreed to in writing, software
 * distributed under the License is distributed on an "AS IS" BASIS,
 * WITHOUT WARRANTIES OR CONDITIONS OF ANY KIND, either express or implied.
 * See the License for the specific language governing permissions and
 * limitations under the License.
 */
package org.apache.kafka.streams.state.internals;

import org.apache.kafka.clients.producer.ProducerRecord;
import org.apache.kafka.common.Metric;
import org.apache.kafka.common.MetricName;
import org.apache.kafka.common.metrics.Metrics;
import org.apache.kafka.common.serialization.Serde;
import org.apache.kafka.common.serialization.Serdes;
import org.apache.kafka.common.utils.Bytes;
import org.apache.kafka.common.utils.LogContext;
import org.apache.kafka.common.utils.SystemTime;
import org.apache.kafka.common.utils.Time;
import org.apache.kafka.streams.KeyValue;
import org.apache.kafka.streams.StreamsConfig;
import org.apache.kafka.streams.kstream.Windowed;
import org.apache.kafka.streams.kstream.internals.SessionWindow;
import org.apache.kafka.streams.processor.StateStoreContext;
import org.apache.kafka.streams.processor.internals.MockStreamsMetrics;
import org.apache.kafka.streams.processor.internals.testutil.LogCaptureAppender;
import org.apache.kafka.streams.state.KeyValueIterator;
import org.apache.kafka.streams.state.SessionStore;
import org.apache.kafka.test.InternalMockProcessorContext;
import org.apache.kafka.test.MockRecordCollector;
import org.apache.kafka.test.StreamsTestUtils;
import org.apache.kafka.test.TestUtils;
import org.junit.After;
import org.junit.Before;
import org.junit.Test;

import java.util.ArrayList;
import java.util.Arrays;
import java.util.Collections;
import java.util.HashSet;
import java.util.LinkedList;
import java.util.List;
import java.util.Map;
import java.util.Properties;

import static java.util.Arrays.asList;
import static org.apache.kafka.common.utils.Utils.mkEntry;
import static org.apache.kafka.common.utils.Utils.mkMap;
import static org.apache.kafka.common.utils.Utils.toList;
import static org.apache.kafka.test.StreamsTestUtils.valuesToSet;
import static org.hamcrest.CoreMatchers.equalTo;
import static org.hamcrest.CoreMatchers.hasItem;
import static org.hamcrest.MatcherAssert.assertThat;
import static org.junit.Assert.assertEquals;
import static org.junit.Assert.assertFalse;
import static org.junit.Assert.assertNotEquals;
import static org.junit.Assert.assertNull;
import static org.junit.Assert.assertThrows;
import static org.junit.Assert.assertTrue;


public abstract class AbstractSessionBytesStoreTest {

    static final long SEGMENT_INTERVAL = 60_000L;
    static final long RETENTION_PERIOD = 10_000L;

    SessionStore<String, Long> sessionStore;

    private MockRecordCollector recordCollector;

    private InternalMockProcessorContext context;

    abstract <K, V> SessionStore<K, V> buildSessionStore(final long retentionPeriod,
                                                         final Serde<K> keySerde,
                                                         final Serde<V> valueSerde);

    @Before
    public void setUp() {
        sessionStore = buildSessionStore(RETENTION_PERIOD, Serdes.String(), Serdes.Long());
        recordCollector = new MockRecordCollector();
        context = new InternalMockProcessorContext<>(
            TestUtils.tempDirectory(),
            Serdes.String(),
            Serdes.Long(),
            recordCollector,
            new ThreadCache(
                new LogContext("testCache"),
                0,
                new MockStreamsMetrics(new Metrics())));
        context.setTime(1L);

        sessionStore.init((StateStoreContext) context, sessionStore);
    }

    @After
    public void after() {
        sessionStore.close();
    }

    @Test
    public void shouldPutAndFindSessionsInRange() {
        final String key = "a";
        final Windowed<String> a1 = new Windowed<>(key, new SessionWindow(10, 10L));
        final Windowed<String> a2 = new Windowed<>(key, new SessionWindow(500L, 1000L));
        sessionStore.put(a1, 1L);
        sessionStore.put(a2, 2L);
        sessionStore.put(new Windowed<>(key, new SessionWindow(1500L, 2000L)), 1L);
        sessionStore.put(new Windowed<>(key, new SessionWindow(2500L, 3000L)), 2L);

        final List<KeyValue<Windowed<String>, Long>> expected =
            Arrays.asList(KeyValue.pair(a1, 1L), KeyValue.pair(a2, 2L));

        try (final KeyValueIterator<Windowed<String>, Long> values = sessionStore.findSessions(key, 0, 1000L)
        ) {
            assertEquals(expected, toList(values));
        }

        final List<KeyValue<Windowed<String>, Long>> expected2 =
            Collections.singletonList(KeyValue.pair(a2, 2L));

        try (final KeyValueIterator<Windowed<String>, Long> values2 = sessionStore.findSessions(key, 400L, 600L)
        ) {
            assertEquals(expected2, toList(values2));
        }
    }

    @Test
    public void shouldPutAndBackwardFindSessionsInRange() {
        final String key = "a";
        final Windowed<String> a1 = new Windowed<>(key, new SessionWindow(10, 10L));
        final Windowed<String> a2 = new Windowed<>(key, new SessionWindow(500L, 1000L));
        sessionStore.put(a1, 1L);
        sessionStore.put(a2, 2L);
        sessionStore.put(new Windowed<>(key, new SessionWindow(1500L, 2000L)), 1L);
        sessionStore.put(new Windowed<>(key, new SessionWindow(2500L, 3000L)), 2L);

        final LinkedList<KeyValue<Windowed<String>, Long>> expected = new LinkedList<>();
        expected.add(KeyValue.pair(a1, 1L));
        expected.add(KeyValue.pair(a2, 2L));

        try (final KeyValueIterator<Windowed<String>, Long> values = sessionStore.backwardFindSessions(key, 0, 1000L)) {
            assertEquals(toList(expected.descendingIterator()), toList(values));
        }

        final List<KeyValue<Windowed<String>, Long>> expected2 =
            Collections.singletonList(KeyValue.pair(a2, 2L));

        try (final KeyValueIterator<Windowed<String>, Long> values2 = sessionStore.backwardFindSessions(key, 400L, 600L)) {
            assertEquals(expected2, toList(values2));
        }
    }

    @Test
    public void shouldFetchAllSessionsWithSameRecordKey() {
        final LinkedList<KeyValue<Windowed<String>, Long>> expected = new LinkedList<>();
        expected.add(KeyValue.pair(new Windowed<>("a", new SessionWindow(0, 0)), 1L));
        expected.add(KeyValue.pair(new Windowed<>("a", new SessionWindow(10, 10)), 2L));
        expected.add(KeyValue.pair(new Windowed<>("a", new SessionWindow(100, 100)), 3L));
        expected.add(KeyValue.pair(new Windowed<>("a", new SessionWindow(1000, 1000)), 4L));

        for (final KeyValue<Windowed<String>, Long> kv : expected) {
            sessionStore.put(kv.key, kv.value);
        }

        // add one that shouldn't appear in the results
        sessionStore.put(new Windowed<>("aa", new SessionWindow(0, 0)), 5L);

        try (final KeyValueIterator<Windowed<String>, Long> values = sessionStore.fetch("a")) {
            assertEquals(expected, toList(values));
        }
    }

    @Test
    public void shouldBackwardFetchAllSessionsWithSameRecordKey() {
        final LinkedList<KeyValue<Windowed<String>, Long>> expected = new LinkedList<>();
        expected.add(KeyValue.pair(new Windowed<>("a", new SessionWindow(0, 0)), 1L));
        expected.add(KeyValue.pair(new Windowed<>("a", new SessionWindow(10, 10)), 2L));
        expected.add(KeyValue.pair(new Windowed<>("a", new SessionWindow(100, 100)), 3L));
        expected.add(KeyValue.pair(new Windowed<>("a", new SessionWindow(1000, 1000)), 4L));

        for (final KeyValue<Windowed<String>, Long> kv : expected) {
            sessionStore.put(kv.key, kv.value);
        }

        // add one that shouldn't appear in the results
        sessionStore.put(new Windowed<>("aa", new SessionWindow(0, 0)), 5L);

        try (final KeyValueIterator<Windowed<String>, Long> values = sessionStore.backwardFetch("a")) {
            assertEquals(toList(expected.descendingIterator()), toList(values));
        }
    }

    @Test
    public void shouldFetchAllSessionsWithinKeyRange() {
<<<<<<< HEAD
        final List<KeyValue<Windowed<String>, Long>> expected = new ArrayList<>();
        expected.add(KeyValue.pair(new Windowed<>("aa", new SessionWindow(10, 10)), 2L));
        expected.add(KeyValue.pair(new Windowed<>("b", new SessionWindow(1000, 1000)), 4L));
        expected.add(KeyValue.pair(new Windowed<>("aaa", new SessionWindow(100, 100)), 3L));
=======
        final List<KeyValue<Windowed<String>, Long>> expected = new LinkedList<>();
        expected.add(KeyValue.pair(new Windowed<>("aa", new SessionWindow(10, 10)), 2L));
        expected.add(KeyValue.pair(new Windowed<>("aaa", new SessionWindow(100, 100)), 3L));
        expected.add(KeyValue.pair(new Windowed<>("aaaa", new SessionWindow(100, 100)), 6L));
        expected.add(KeyValue.pair(new Windowed<>("b", new SessionWindow(1000, 1000)), 4L));
>>>>>>> 6d7a7859
        expected.add(KeyValue.pair(new Windowed<>("bb", new SessionWindow(1500, 2000)), 5L));

        for (final KeyValue<Windowed<String>, Long> kv : expected) {
            sessionStore.put(kv.key, kv.value);
        }

        // add some that should only be fetched in unlimited fetch
        sessionStore.put(new Windowed<>("a", new SessionWindow(0, 0)), 1L);
        sessionStore.put(new Windowed<>("bbb", new SessionWindow(2500, 3000)), 6L);

        try (final KeyValueIterator<Windowed<String>, Long> values = sessionStore.fetch("aa", "bb")) {
            assertEquals(expected, toList(values));
        }

        try (final KeyValueIterator<Windowed<String>, Long> values = sessionStore.findSessions("aa", "bb", 0L, Long.MAX_VALUE)) {
            assertEquals(expected, toList(values));
        }

        // unlimited keyFrom fetch case
        expected.add(KeyValue.pair(new Windowed<>("a", new SessionWindow(0, 0)), 1L));

        try (final KeyValueIterator<Windowed<String>, Long> values = sessionStore.fetch(null, "bb")) {
            assertEquals(new HashSet<>(expected), toSet(values));
        }

        // remove the one added for unlimited start fetch case
        expected.remove(expected.size() - 1);
        // unlimited keyTo fetch case
        expected.add(KeyValue.pair(new Windowed<>("bbb", new SessionWindow(2500, 3000)), 6L));

        try (final KeyValueIterator<Windowed<String>, Long> values = sessionStore.fetch("aa", null)) {
            assertEquals(new HashSet<>(expected), toSet(values));
        }

        // fetch all case
        expected.add(KeyValue.pair(new Windowed<>("a", new SessionWindow(0, 0)), 1L));

        try (final KeyValueIterator<Windowed<String>, Long> values = sessionStore.fetch(null, null)) {
            assertEquals(new HashSet<>(expected), toSet(values));
        }
    }

    @Test
    public void shouldBackwardFetchAllSessionsWithinKeyRange() {
<<<<<<< HEAD
        final List<KeyValue<Windowed<String>, Long>> expected = new ArrayList<>();
        expected.add(KeyValue.pair(new Windowed<>("aa", new SessionWindow(10, 10)), 2L));
        expected.add(KeyValue.pair(new Windowed<>("b", new SessionWindow(1000, 1000)), 4L));
        expected.add(KeyValue.pair(new Windowed<>("aaa", new SessionWindow(100, 100)), 3L));
=======
        final LinkedList<KeyValue<Windowed<String>, Long>> expected = new LinkedList<>();
        expected.add(KeyValue.pair(new Windowed<>("aa", new SessionWindow(10, 10)), 2L));
        expected.add(KeyValue.pair(new Windowed<>("aaa", new SessionWindow(100, 100)), 3L));
        expected.add(KeyValue.pair(new Windowed<>("aaaa", new SessionWindow(100, 100)), 6L));
        expected.add(KeyValue.pair(new Windowed<>("b", new SessionWindow(1000, 1000)), 4L));
>>>>>>> 6d7a7859
        expected.add(KeyValue.pair(new Windowed<>("bb", new SessionWindow(1500, 2000)), 5L));

        for (final KeyValue<Windowed<String>, Long> kv : expected) {
            sessionStore.put(kv.key, kv.value);
        }

        // add some that should only be fetched in unlimited fetch
        sessionStore.put(new Windowed<>("a", new SessionWindow(0, 0)), 1L);
        sessionStore.put(new Windowed<>("bbb", new SessionWindow(2500, 3000)), 6L);

        try (final KeyValueIterator<Windowed<String>, Long> values = sessionStore.backwardFetch("aa", "bb")) {
            assertEquals(toList(expected.descendingIterator()), toList(values));
        }

        try (final KeyValueIterator<Windowed<String>, Long> values = sessionStore.backwardFindSessions("aa", "bb", 0L, Long.MAX_VALUE)) {
            assertEquals(toList(expected.descendingIterator()), toList(values));
        }

        // unlimited keyFrom fetch case
        expected.add(KeyValue.pair(new Windowed<>("a", new SessionWindow(0, 0)), 1L));

        try (final KeyValueIterator<Windowed<String>, Long> values = sessionStore.backwardFetch(null, "bb")) {
            assertEquals(new HashSet<>(expected), toSet(values));
        }

        // remove the one added for unlimited start fetch case
        expected.remove(expected.size() - 1);
        // unlimited keyTo fetch case
        expected.add(KeyValue.pair(new Windowed<>("bbb", new SessionWindow(2500, 3000)), 6L));

        try (final KeyValueIterator<Windowed<String>, Long> values = sessionStore.backwardFetch("aa", null)) {
            assertEquals(new HashSet<>(expected), toSet(values));
        }

        // fetch all case
        expected.add(KeyValue.pair(new Windowed<>("a", new SessionWindow(0, 0)), 1L));

        try (final KeyValueIterator<Windowed<String>, Long> values = sessionStore.backwardFetch(null, null)) {
            assertEquals(new HashSet<>(expected), toSet(values));
        }
    }

    @Test
    public void shouldFetchExactSession() {
        sessionStore.put(new Windowed<>("a", new SessionWindow(0, 4)), 1L);
        sessionStore.put(new Windowed<>("aa", new SessionWindow(0, 3)), 2L);
        sessionStore.put(new Windowed<>("aa", new SessionWindow(0, 4)), 3L);
        sessionStore.put(new Windowed<>("aa", new SessionWindow(1, 4)), 4L);
        sessionStore.put(new Windowed<>("aaa", new SessionWindow(0, 4)), 5L);

        final long result = sessionStore.fetchSession("aa", 0, 4);
        assertEquals(3L, result);
    }

    @Test
    public void shouldReturnNullOnSessionNotFound() {
        assertNull(sessionStore.fetchSession("any key", 0L, 5L));
    }

    @Test
    public void shouldFindValuesWithinMergingSessionWindowRange() {
        final String key = "a";
        sessionStore.put(new Windowed<>(key, new SessionWindow(0L, 0L)), 1L);
        sessionStore.put(new Windowed<>(key, new SessionWindow(1000L, 1000L)), 2L);

        final List<KeyValue<Windowed<String>, Long>> expected = Arrays.asList(
            KeyValue.pair(new Windowed<>(key, new SessionWindow(0L, 0L)), 1L),
            KeyValue.pair(new Windowed<>(key, new SessionWindow(1000L, 1000L)), 2L));

        try (final KeyValueIterator<Windowed<String>, Long> results = sessionStore.findSessions(key, -1, 1000L)) {
            assertEquals(expected, toList(results));
        }
    }

    @Test
    public void shouldBackwardFindValuesWithinMergingSessionWindowRange() {
        final String key = "a";
        sessionStore.put(new Windowed<>(key, new SessionWindow(0L, 0L)), 1L);
        sessionStore.put(new Windowed<>(key, new SessionWindow(1000L, 1000L)), 2L);

        final LinkedList<KeyValue<Windowed<String>, Long>> expected = new LinkedList<>();
        expected.add(KeyValue.pair(new Windowed<>(key, new SessionWindow(0L, 0L)), 1L));
        expected.add(KeyValue.pair(new Windowed<>(key, new SessionWindow(1000L, 1000L)), 2L));

        try (final KeyValueIterator<Windowed<String>, Long> results = sessionStore.backwardFindSessions(key, -1, 1000L)) {
            assertEquals(toList(expected.descendingIterator()), toList(results));
        }
    }

    @Test
    public void shouldRemove() {
        sessionStore.put(new Windowed<>("a", new SessionWindow(0, 1000)), 1L);
        sessionStore.put(new Windowed<>("a", new SessionWindow(1500, 2500)), 2L);

        sessionStore.remove(new Windowed<>("a", new SessionWindow(0, 1000)));

        try (final KeyValueIterator<Windowed<String>, Long> results = sessionStore.findSessions("a", 0L, 1000L)) {
            assertFalse(results.hasNext());
        }

        try (final KeyValueIterator<Windowed<String>, Long> results = sessionStore.findSessions("a", 1500L, 2500L)) {
            assertTrue(results.hasNext());
        }
    }

    @Test
    public void shouldRemoveOnNullAggValue() {
        sessionStore.put(new Windowed<>("a", new SessionWindow(0, 1000)), 1L);
        sessionStore.put(new Windowed<>("a", new SessionWindow(1500, 2500)), 2L);

        sessionStore.put(new Windowed<>("a", new SessionWindow(0, 1000)), null);

        try (final KeyValueIterator<Windowed<String>, Long> results = sessionStore.findSessions("a", 0L, 1000L)) {
            assertFalse(results.hasNext());
        }

        try (final KeyValueIterator<Windowed<String>, Long> results = sessionStore.findSessions("a", 1500L, 2500L)) {
            assertTrue(results.hasNext());
        }
    }

    @Test
    public void shouldFindSessionsToMerge() {
        final Windowed<String> session1 = new Windowed<>("a", new SessionWindow(0, 100));
        final Windowed<String> session2 = new Windowed<>("a", new SessionWindow(101, 200));
        final Windowed<String> session3 = new Windowed<>("a", new SessionWindow(201, 300));
        final Windowed<String> session4 = new Windowed<>("a", new SessionWindow(301, 400));
        final Windowed<String> session5 = new Windowed<>("a", new SessionWindow(401, 500));
        sessionStore.put(session1, 1L);
        sessionStore.put(session2, 2L);
        sessionStore.put(session3, 3L);
        sessionStore.put(session4, 4L);
        sessionStore.put(session5, 5L);

        final List<KeyValue<Windowed<String>, Long>> expected =
            Arrays.asList(KeyValue.pair(session2, 2L), KeyValue.pair(session3, 3L));

        try (final KeyValueIterator<Windowed<String>, Long> results = sessionStore.findSessions("a", 150, 300)) {
            assertEquals(expected, toList(results));
        }
    }

    @Test
    public void shouldBackwardFindSessionsToMerge() {
        final Windowed<String> session1 = new Windowed<>("a", new SessionWindow(0, 100));
        final Windowed<String> session2 = new Windowed<>("a", new SessionWindow(101, 200));
        final Windowed<String> session3 = new Windowed<>("a", new SessionWindow(201, 300));
        final Windowed<String> session4 = new Windowed<>("a", new SessionWindow(301, 400));
        final Windowed<String> session5 = new Windowed<>("a", new SessionWindow(401, 500));
        sessionStore.put(session1, 1L);
        sessionStore.put(session2, 2L);
        sessionStore.put(session3, 3L);
        sessionStore.put(session4, 4L);
        sessionStore.put(session5, 5L);

        final List<KeyValue<Windowed<String>, Long>> expected =
            asList(KeyValue.pair(session3, 3L), KeyValue.pair(session2, 2L));

        try (final KeyValueIterator<Windowed<String>, Long> results = sessionStore.backwardFindSessions("a", 150, 300)) {
            assertEquals(expected, toList(results));
        }
    }

    @Test
    public void shouldFetchExactKeys() {
        sessionStore.close();
        sessionStore = buildSessionStore(0x7a00000000000000L, Serdes.String(), Serdes.Long());
        sessionStore.init((StateStoreContext) context, sessionStore);

        sessionStore.put(new Windowed<>("a", new SessionWindow(0, 0)), 1L);
        sessionStore.put(new Windowed<>("aa", new SessionWindow(0, 10)), 2L);
        sessionStore.put(new Windowed<>("a", new SessionWindow(10, 20)), 3L);
        sessionStore.put(new Windowed<>("aa", new SessionWindow(10, 20)), 4L);
        sessionStore.put(new Windowed<>("a",
            new SessionWindow(0x7a00000000000000L - 2, 0x7a00000000000000L - 1)), 5L);

        try (final KeyValueIterator<Windowed<String>, Long> iterator =
                 sessionStore.findSessions("a", 0, Long.MAX_VALUE)
        ) {
            assertThat(valuesToSet(iterator), equalTo(new HashSet<>(asList(1L, 3L, 5L))));
        }

        try (final KeyValueIterator<Windowed<String>, Long> iterator =
                 sessionStore.findSessions("aa", 0, Long.MAX_VALUE)
        ) {
            assertThat(valuesToSet(iterator), equalTo(new HashSet<>(asList(2L, 4L))));
        }

        try (final KeyValueIterator<Windowed<String>, Long> iterator =
                 sessionStore.findSessions("a", "aa", 0, Long.MAX_VALUE)
        ) {
            assertThat(valuesToSet(iterator), equalTo(new HashSet<>(asList(1L, 2L, 3L, 4L, 5L))));
        }

        try (final KeyValueIterator<Windowed<String>, Long> iterator =
                 sessionStore.findSessions("a", "aa", 10, 0)
        ) {
            assertThat(valuesToSet(iterator), equalTo(new HashSet<>(asList(2L))));
        }

        try (final KeyValueIterator<Windowed<String>, Long> iterator =
                 sessionStore.findSessions(null, "aa", 0, Long.MAX_VALUE)
        ) {
            assertThat(valuesToSet(iterator), equalTo(new HashSet<>(asList(1L, 2L, 3L, 4L, 5L))));
        }

        try (final KeyValueIterator<Windowed<String>, Long> iterator =
                 sessionStore.findSessions("a", null, 0, Long.MAX_VALUE)
        ) {
            assertThat(valuesToSet(iterator), equalTo(new HashSet<>(asList(1L, 2L, 3L, 4L, 5L))));
        }

        try (final KeyValueIterator<Windowed<String>, Long> iterator =
                 sessionStore.findSessions(null, null, 0, Long.MAX_VALUE)
        ) {
            assertThat(valuesToSet(iterator), equalTo(new HashSet<>(asList(1L, 2L, 3L, 4L, 5L))));
        }
    }

    @Test
    public void shouldBackwardFetchExactKeys() {
        sessionStore.close();
        sessionStore = buildSessionStore(0x7a00000000000000L, Serdes.String(), Serdes.Long());
        sessionStore.init((StateStoreContext) context, sessionStore);

        sessionStore.put(new Windowed<>("a", new SessionWindow(0, 0)), 1L);
        sessionStore.put(new Windowed<>("aa", new SessionWindow(0, 10)), 2L);
        sessionStore.put(new Windowed<>("a", new SessionWindow(10, 20)), 3L);
        sessionStore.put(new Windowed<>("aa", new SessionWindow(10, 20)), 4L);
        sessionStore.put(new Windowed<>("a",
            new SessionWindow(0x7a00000000000000L - 2, 0x7a00000000000000L - 1)), 5L);

        try (final KeyValueIterator<Windowed<String>, Long> iterator =
                 sessionStore.backwardFindSessions("a", 0, Long.MAX_VALUE)
        ) {
            assertThat(valuesToSet(iterator), equalTo(new HashSet<>(asList(1L, 3L, 5L))));
        }

        try (final KeyValueIterator<Windowed<String>, Long> iterator =
                 sessionStore.backwardFindSessions("aa", 0, Long.MAX_VALUE)
        ) {
            assertThat(valuesToSet(iterator), equalTo(new HashSet<>(asList(2L, 4L))));
        }

        try (final KeyValueIterator<Windowed<String>, Long> iterator =
                 sessionStore.backwardFindSessions("a", "aa", 0, Long.MAX_VALUE)
        ) {
            assertThat(valuesToSet(iterator), equalTo(new HashSet<>(asList(1L, 2L, 3L, 4L, 5L))));
        }

        try (final KeyValueIterator<Windowed<String>, Long> iterator =
                 sessionStore.backwardFindSessions("a", "aa", 10, 0)
        ) {
            assertThat(valuesToSet(iterator), equalTo(new HashSet<>(asList(2L))));
        }

        try (final KeyValueIterator<Windowed<String>, Long> iterator =
                 sessionStore.backwardFindSessions(null, "aa", 0, Long.MAX_VALUE)
        ) {
            assertThat(valuesToSet(iterator), equalTo(new HashSet<>(asList(1L, 2L, 3L, 4L, 5L))));
        }

        try (final KeyValueIterator<Windowed<String>, Long> iterator =
                 sessionStore.backwardFindSessions("a", null, 0, Long.MAX_VALUE)
        ) {
            assertThat(valuesToSet(iterator), equalTo(new HashSet<>(asList(1L, 2L, 3L, 4L, 5L))));
        }

        try (final KeyValueIterator<Windowed<String>, Long> iterator =
                 sessionStore.backwardFindSessions(null, null, 0, Long.MAX_VALUE)
        ) {
            assertThat(valuesToSet(iterator), equalTo(new HashSet<>(asList(1L, 2L, 3L, 4L, 5L))));
        }
    }

    @Test
    public void shouldFetchAndIterateOverExactBinaryKeys() {
        final SessionStore<Bytes, String> sessionStore =
            buildSessionStore(RETENTION_PERIOD, Serdes.Bytes(), Serdes.String());

        sessionStore.init((StateStoreContext) context, sessionStore);

        final Bytes key1 = Bytes.wrap(new byte[] {0});
        final Bytes key2 = Bytes.wrap(new byte[] {0, 0});
        final Bytes key3 = Bytes.wrap(new byte[] {0, 0, 0});

        sessionStore.put(new Windowed<>(key1, new SessionWindow(1, 100)), "1");
        sessionStore.put(new Windowed<>(key2, new SessionWindow(2, 100)), "2");
        sessionStore.put(new Windowed<>(key3, new SessionWindow(3, 100)), "3");
        sessionStore.put(new Windowed<>(key1, new SessionWindow(4, 100)), "4");
        sessionStore.put(new Windowed<>(key2, new SessionWindow(5, 100)), "5");
        sessionStore.put(new Windowed<>(key3, new SessionWindow(6, 100)), "6");
        sessionStore.put(new Windowed<>(key1, new SessionWindow(7, 100)), "7");
        sessionStore.put(new Windowed<>(key2, new SessionWindow(8, 100)), "8");
        sessionStore.put(new Windowed<>(key3, new SessionWindow(9, 100)), "9");

        final List<String> expectedKey1 = asList("1", "4", "7");
        try (KeyValueIterator<Windowed<Bytes>, String> iterator = sessionStore.findSessions(key1, 0L, Long.MAX_VALUE)) {
            assertThat(valuesToSet(iterator), equalTo(new HashSet<>(expectedKey1)));
        }

        final List<String> expectedKey2 = asList("2", "5", "8");
        try (KeyValueIterator<Windowed<Bytes>, String> iterator = sessionStore.findSessions(key2, 0L, Long.MAX_VALUE)) {
            assertThat(valuesToSet(iterator), equalTo(new HashSet<>(expectedKey2)));
        }

        final List<String> expectedKey3 = asList("3", "6", "9");
        try (KeyValueIterator<Windowed<Bytes>, String> iterator = sessionStore.findSessions(key3, 0L, Long.MAX_VALUE)) {
            assertThat(valuesToSet(iterator), equalTo(new HashSet<>(expectedKey3)));
        }

        sessionStore.close();
    }

    @Test
    public void shouldBackwardFetchAndIterateOverExactBinaryKeys() {
        final SessionStore<Bytes, String> sessionStore =
            buildSessionStore(RETENTION_PERIOD, Serdes.Bytes(), Serdes.String());

        sessionStore.init((StateStoreContext) context, sessionStore);

        final Bytes key1 = Bytes.wrap(new byte[] {0});
        final Bytes key2 = Bytes.wrap(new byte[] {0, 0});
        final Bytes key3 = Bytes.wrap(new byte[] {0, 0, 0});

        sessionStore.put(new Windowed<>(key1, new SessionWindow(1, 100)), "1");
        sessionStore.put(new Windowed<>(key2, new SessionWindow(2, 100)), "2");
        sessionStore.put(new Windowed<>(key3, new SessionWindow(3, 100)), "3");
        sessionStore.put(new Windowed<>(key1, new SessionWindow(4, 100)), "4");
        sessionStore.put(new Windowed<>(key2, new SessionWindow(5, 100)), "5");
        sessionStore.put(new Windowed<>(key3, new SessionWindow(6, 100)), "6");
        sessionStore.put(new Windowed<>(key1, new SessionWindow(7, 100)), "7");
        sessionStore.put(new Windowed<>(key2, new SessionWindow(8, 100)), "8");
        sessionStore.put(new Windowed<>(key3, new SessionWindow(9, 100)), "9");


        final List<String> expectedKey1 = asList("7", "4", "1");
        try (KeyValueIterator<Windowed<Bytes>, String> iterator = sessionStore.backwardFindSessions(key1, 0L, Long.MAX_VALUE)) {
            assertThat(valuesToSet(iterator), equalTo(new HashSet<>(expectedKey1)));
        }

        final List<String> expectedKey2 = asList("8", "5", "2");
        try (KeyValueIterator<Windowed<Bytes>, String> iterator = sessionStore.backwardFindSessions(key2, 0L, Long.MAX_VALUE)) {
            assertThat(valuesToSet(iterator), equalTo(new HashSet<>(expectedKey2)));
        }

        final List<String> expectedKey3 = asList("9", "6", "3");
        try (KeyValueIterator<Windowed<Bytes>, String> iterator = sessionStore.backwardFindSessions(key3, 0L, Long.MAX_VALUE)) {
            assertThat(valuesToSet(iterator), equalTo(new HashSet<>(expectedKey3)));
        }

        sessionStore.close();
    }

    @Test
    public void testIteratorPeek() {
        sessionStore.put(new Windowed<>("a", new SessionWindow(0, 0)), 1L);
        sessionStore.put(new Windowed<>("aa", new SessionWindow(0, 10)), 2L);
        sessionStore.put(new Windowed<>("a", new SessionWindow(10, 20)), 3L);
        sessionStore.put(new Windowed<>("aa", new SessionWindow(10, 20)), 4L);

        try (final KeyValueIterator<Windowed<String>, Long> iterator = sessionStore.findSessions("a", 0L, 20)) {

            assertEquals(iterator.peekNextKey(), new Windowed<>("a", new SessionWindow(0L, 0L)));
            assertEquals(iterator.peekNextKey(), iterator.next().key);
            assertEquals(iterator.peekNextKey(), iterator.next().key);
            assertFalse(iterator.hasNext());
        }
    }

    @Test
    public void testIteratorPeekBackward() {
        sessionStore.put(new Windowed<>("a", new SessionWindow(0, 0)), 1L);
        sessionStore.put(new Windowed<>("aa", new SessionWindow(0, 10)), 2L);
        sessionStore.put(new Windowed<>("a", new SessionWindow(10, 20)), 3L);
        sessionStore.put(new Windowed<>("aa", new SessionWindow(10, 20)), 4L);

        try (final KeyValueIterator<Windowed<String>, Long> iterator = sessionStore.backwardFindSessions("a", 0L, 20)) {

            assertEquals(iterator.peekNextKey(), new Windowed<>("a", new SessionWindow(10L, 20L)));
            assertEquals(iterator.peekNextKey(), iterator.next().key);
            assertEquals(iterator.peekNextKey(), iterator.next().key);
            assertFalse(iterator.hasNext());
        }
    }

    @SuppressWarnings("unchecked")
    @Test
    public void shouldRestore() {
        final List<KeyValue<Windowed<String>, Long>> expected = Arrays.asList(
            KeyValue.pair(new Windowed<>("a", new SessionWindow(0, 0)), 1L),
            KeyValue.pair(new Windowed<>("a", new SessionWindow(10, 10)), 2L),
            KeyValue.pair(new Windowed<>("a", new SessionWindow(100, 100)), 3L),
            KeyValue.pair(new Windowed<>("a", new SessionWindow(1000, 1000)), 4L));

        for (final KeyValue<Windowed<String>, Long> kv : expected) {
            sessionStore.put(kv.key, kv.value);
        }

        try (final KeyValueIterator<Windowed<String>, Long> values = sessionStore.fetch("a")) {
            assertEquals(expected, toList(values));
        }

        sessionStore.close();

        try (final KeyValueIterator<Windowed<String>, Long> values = sessionStore.fetch("a")) {
            assertEquals(Collections.emptyList(), toList(values));
        }


        final List<KeyValue<byte[], byte[]>> changeLog = new ArrayList<>();
        for (final ProducerRecord<Object, Object> record : recordCollector.collected()) {
            changeLog.add(new KeyValue<>(((Bytes) record.key()).get(), (byte[]) record.value()));
        }

        context.restore(sessionStore.name(), changeLog);

        try (final KeyValueIterator<Windowed<String>, Long> values = sessionStore.fetch("a")) {
            assertEquals(expected, toList(values));
        }
    }

    @Test
    public void shouldCloseOpenIteratorsWhenStoreIsClosedAndNotThrowInvalidStateStoreExceptionOnHasNext() {
        sessionStore.put(new Windowed<>("a", new SessionWindow(0, 0)), 1L);
        sessionStore.put(new Windowed<>("b", new SessionWindow(10, 50)), 2L);
        sessionStore.put(new Windowed<>("c", new SessionWindow(100, 500)), 3L);

        try (final KeyValueIterator<Windowed<String>, Long> iterator = sessionStore.fetch("a")) {
            assertTrue(iterator.hasNext());
            sessionStore.close();

            assertFalse(iterator.hasNext());
        }
    }

    @Test
    public void shouldReturnSameResultsForSingleKeyFindSessionsAndEqualKeyRangeFindSessions() {
        sessionStore.put(new Windowed<>("a", new SessionWindow(0, 1)), 0L);
        sessionStore.put(new Windowed<>("aa", new SessionWindow(2, 3)), 1L);
        sessionStore.put(new Windowed<>("aa", new SessionWindow(4, 5)), 2L);
        sessionStore.put(new Windowed<>("aaa", new SessionWindow(6, 7)), 3L);

        try (final KeyValueIterator<Windowed<String>, Long> singleKeyIterator = sessionStore.findSessions("aa", 0L, 10L);
             final KeyValueIterator<Windowed<String>, Long> rangeIterator = sessionStore.findSessions("aa", "aa", 0L, 10L)) {

            assertEquals(singleKeyIterator.next(), rangeIterator.next());
            assertEquals(singleKeyIterator.next(), rangeIterator.next());
            assertFalse(singleKeyIterator.hasNext());
            assertFalse(rangeIterator.hasNext());
        }
    }

    @Test
    public void shouldLogAndMeasureExpiredRecords() {
        final Properties streamsConfig = StreamsTestUtils.getStreamsConfig();
        final SessionStore<String, Long> sessionStore = buildSessionStore(RETENTION_PERIOD, Serdes.String(), Serdes.Long());
        final InternalMockProcessorContext context = new InternalMockProcessorContext(
            TestUtils.tempDirectory(),
            new StreamsConfig(streamsConfig),
            recordCollector
        );
        final Time time = new SystemTime();
        context.setTime(1L);
        context.setSystemTimeMs(time.milliseconds());
        sessionStore.init((StateStoreContext) context, sessionStore);

        try (final LogCaptureAppender appender = LogCaptureAppender.createAndRegister()) {
            // Advance stream time by inserting record with large enough timestamp that records with timestamp 0 are expired
            // Note that rocksdb will only expire segments at a time (where segment interval = 60,000 for this retention period)
            sessionStore.put(new Windowed<>("initial record", new SessionWindow(0, 2 * SEGMENT_INTERVAL)), 0L);

            // Try inserting a record with timestamp 0 -- should be dropped
            sessionStore.put(new Windowed<>("late record", new SessionWindow(0, 0)), 0L);
            sessionStore.put(new Windowed<>("another on-time record", new SessionWindow(0, 2 * SEGMENT_INTERVAL)), 0L);

            final List<String> messages = appender.getMessages();
            assertThat(messages, hasItem("Skipping record for expired segment."));
        }

        final Map<MetricName, ? extends Metric> metrics = context.metrics().metrics();
        final String threadId = Thread.currentThread().getName();
        final Metric dropTotal;
        final Metric dropRate;
        dropTotal = metrics.get(new MetricName(
            "dropped-records-total",
            "stream-task-metrics",
            "",
            mkMap(
                mkEntry("thread-id", threadId),
                mkEntry("task-id", "0_0")
            )
        ));

        dropRate = metrics.get(new MetricName(
            "dropped-records-rate",
            "stream-task-metrics",
            "",
            mkMap(
                mkEntry("thread-id", threadId),
                mkEntry("task-id", "0_0")
            )
        ));
        assertEquals(1.0, dropTotal.metricValue());
        assertNotEquals(0.0, dropRate.metricValue());

        sessionStore.close();
    }

    @Test
    public void shouldNotThrowExceptionRemovingNonexistentKey() {
        sessionStore.remove(new Windowed<>("a", new SessionWindow(0, 1)));
    }

    @Test
    public void shouldThrowNullPointerExceptionOnFindSessionsNullKey() {
        assertThrows(NullPointerException.class, () -> sessionStore.findSessions(null, 1L, 2L));
    }

    @Test
    public void shouldThrowNullPointerExceptionOnFetchNullKey() {
        assertThrows(NullPointerException.class, () -> sessionStore.fetch(null));
    }

    @Test
    public void shouldThrowNullPointerExceptionOnRemoveNullKey() {
        assertThrows(NullPointerException.class, () -> sessionStore.remove(null));
    }

    @Test
    public void shouldThrowNullPointerExceptionOnPutNullKey() {
        assertThrows(NullPointerException.class, () -> sessionStore.put(null, 1L));
    }

    @Test
    public void shouldNotThrowInvalidRangeExceptionWithNegativeFromKey() {
        final String keyFrom = Serdes.String().deserializer()
            .deserialize("", Serdes.Integer().serializer().serialize("", -1));
        final String keyTo = Serdes.String().deserializer()
            .deserialize("", Serdes.Integer().serializer().serialize("", 1));

        try (final LogCaptureAppender appender = LogCaptureAppender.createAndRegister();
             final KeyValueIterator<Windowed<String>, Long> iterator = sessionStore.findSessions(keyFrom, keyTo, 0L, 10L)) {
            assertFalse(iterator.hasNext());

            final List<String> messages = appender.getMessages();
            assertThat(
                messages,
                hasItem("Returning empty iterator for fetch with invalid key range: from > to." +
                    " This may be due to range arguments set in the wrong order, " +
                    "or serdes that don't preserve ordering when lexicographically comparing the serialized bytes." +
                    " Note that the built-in numerical serdes do not follow this for negative numbers")
            );
        }
    }
}<|MERGE_RESOLUTION|>--- conflicted
+++ resolved
@@ -201,18 +201,11 @@
 
     @Test
     public void shouldFetchAllSessionsWithinKeyRange() {
-<<<<<<< HEAD
-        final List<KeyValue<Windowed<String>, Long>> expected = new ArrayList<>();
-        expected.add(KeyValue.pair(new Windowed<>("aa", new SessionWindow(10, 10)), 2L));
-        expected.add(KeyValue.pair(new Windowed<>("b", new SessionWindow(1000, 1000)), 4L));
-        expected.add(KeyValue.pair(new Windowed<>("aaa", new SessionWindow(100, 100)), 3L));
-=======
         final List<KeyValue<Windowed<String>, Long>> expected = new LinkedList<>();
         expected.add(KeyValue.pair(new Windowed<>("aa", new SessionWindow(10, 10)), 2L));
         expected.add(KeyValue.pair(new Windowed<>("aaa", new SessionWindow(100, 100)), 3L));
         expected.add(KeyValue.pair(new Windowed<>("aaaa", new SessionWindow(100, 100)), 6L));
         expected.add(KeyValue.pair(new Windowed<>("b", new SessionWindow(1000, 1000)), 4L));
->>>>>>> 6d7a7859
         expected.add(KeyValue.pair(new Windowed<>("bb", new SessionWindow(1500, 2000)), 5L));
 
         for (final KeyValue<Windowed<String>, Long> kv : expected) {
@@ -257,18 +250,11 @@
 
     @Test
     public void shouldBackwardFetchAllSessionsWithinKeyRange() {
-<<<<<<< HEAD
-        final List<KeyValue<Windowed<String>, Long>> expected = new ArrayList<>();
-        expected.add(KeyValue.pair(new Windowed<>("aa", new SessionWindow(10, 10)), 2L));
-        expected.add(KeyValue.pair(new Windowed<>("b", new SessionWindow(1000, 1000)), 4L));
-        expected.add(KeyValue.pair(new Windowed<>("aaa", new SessionWindow(100, 100)), 3L));
-=======
         final LinkedList<KeyValue<Windowed<String>, Long>> expected = new LinkedList<>();
         expected.add(KeyValue.pair(new Windowed<>("aa", new SessionWindow(10, 10)), 2L));
         expected.add(KeyValue.pair(new Windowed<>("aaa", new SessionWindow(100, 100)), 3L));
         expected.add(KeyValue.pair(new Windowed<>("aaaa", new SessionWindow(100, 100)), 6L));
         expected.add(KeyValue.pair(new Windowed<>("b", new SessionWindow(1000, 1000)), 4L));
->>>>>>> 6d7a7859
         expected.add(KeyValue.pair(new Windowed<>("bb", new SessionWindow(1500, 2000)), 5L));
 
         for (final KeyValue<Windowed<String>, Long> kv : expected) {
