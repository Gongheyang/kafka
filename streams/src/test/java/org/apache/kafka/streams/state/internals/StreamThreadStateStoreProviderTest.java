--- conflicted
+++ resolved
@@ -187,12 +187,7 @@
                 .singletonList(new TopicPartition("topic", taskId.partition)), topology,
                               clientSupplier.consumer,
                               clientSupplier.restoreConsumer,
-<<<<<<< HEAD
-                              streamsConfig, new MockStreamsMetrics(new Metrics()), stateDirectory, null,
-            new MockTime()) {
-=======
-                              streamsConfig, new TheStreamMetrics(), stateDirectory, null, new NoOpRecordCollector()) {
->>>>>>> 0cd5afdb
+                              streamsConfig, new MockStreamsMetrics(new Metrics()), stateDirectory, null, new MockTime(), new NoOpRecordCollector()) {
             @Override
             protected void initializeOffsetLimits() {
 
@@ -226,24 +221,4 @@
         clientSupplier.restoreConsumer
             .updateEndOffsets(offsets);
     }
-<<<<<<< HEAD
-=======
-
-    private static class TheStreamMetrics implements StreamsMetrics {
-
-        @Override
-        public Sensor addLatencySensor(final String scopeName,
-                                       final String entityName,
-                                       final String operationName,
-                                       final String... tags) {
-            return null;
-        }
-
-        @Override
-        public void recordLatency(final Sensor sensor, final long startNs, final long endNs) {
-
-        }
-    }
-
->>>>>>> 0cd5afdb
 }