/*
 * Licensed to the Apache Software Foundation (ASF) under one or more
 * contributor license agreements. See the NOTICE file distributed with
 * this work for additional information regarding copyright ownership.
 * The ASF licenses this file to You under the Apache License, Version 2.0
 * (the "License"); you may not use this file except in compliance with
 * the License. You may obtain a copy of the License at
 *
 *    http://www.apache.org/licenses/LICENSE-2.0
 *
 * Unless required by applicable law or agreed to in writing, software
 * distributed under the License is distributed on an "AS IS" BASIS,
 * WITHOUT WARRANTIES OR CONDITIONS OF ANY KIND, either express or implied.
 * See the License for the specific language governing permissions and
 * limitations under the License.
 */
package org.apache.kafka.streams.state.internals;

import org.apache.kafka.clients.consumer.ConsumerConfig;
import org.apache.kafka.common.PartitionInfo;
import org.apache.kafka.common.TopicPartition;
import org.apache.kafka.common.metrics.Metrics;
import org.apache.kafka.common.utils.MockTime;
import org.apache.kafka.common.utils.Utils;
import org.apache.kafka.streams.StreamsConfig;
import org.apache.kafka.streams.errors.InvalidStateStoreException;
import org.apache.kafka.streams.processor.TaskId;
import org.apache.kafka.streams.processor.TopologyBuilder;
import org.apache.kafka.streams.processor.internals.MockStreamsMetrics;
import org.apache.kafka.streams.processor.internals.ProcessorTopology;
import org.apache.kafka.streams.processor.internals.StateDirectory;
import org.apache.kafka.streams.processor.internals.StoreChangelogReader;
import org.apache.kafka.streams.processor.internals.StreamTask;
import org.apache.kafka.streams.processor.internals.StreamThread;
import org.apache.kafka.streams.processor.internals.Task;
import org.apache.kafka.streams.state.QueryableStoreTypes;
import org.apache.kafka.streams.state.ReadOnlyKeyValueStore;
import org.apache.kafka.streams.state.ReadOnlyWindowStore;
import org.apache.kafka.streams.state.Stores;
import org.apache.kafka.test.MockClientSupplier;
import org.apache.kafka.test.MockProcessorSupplier;
import org.apache.kafka.test.MockStateRestoreListener;
import org.apache.kafka.test.TestUtils;
import org.easymock.EasyMock;
import org.junit.After;
import org.junit.Before;
import org.junit.Test;

import java.io.File;
import java.io.IOException;
import java.util.Arrays;
import java.util.Collections;
import java.util.HashMap;
import java.util.List;
import java.util.Map;
import java.util.Properties;

import static org.apache.kafka.streams.state.QueryableStoreTypes.windowStore;
import static org.junit.Assert.assertEquals;

public class StreamThreadStateStoreProviderTest {

    private StreamTask taskOne;
    private StreamTask taskTwo;
    private StreamThreadStateStoreProvider provider;
    private StateDirectory stateDirectory;
    private File stateDir;
    private final String topicName = "topic";
    private StreamThread threadMock;
    private Map<TaskId, Task> tasks;

    @SuppressWarnings("deprecation")
    @Before
    public void before() throws IOException {
        final TopologyBuilder builder = new TopologyBuilder();
        builder.addSource("the-source", topicName);
        builder.addProcessor("the-processor", new MockProcessorSupplier(), "the-source");
        builder.addStateStore(Stores.create("kv-store")
                                  .withStringKeys()
                                  .withStringValues().inMemory().build(), "the-processor");

        builder.addStateStore(Stores.create("window-store")
                                  .withStringKeys()
                                  .withStringValues()
                                  .persistent()
                                  .windowed(10, 10, 2, false).build(), "the-processor");

        final Properties properties = new Properties();
        final String applicationId = "applicationId";
        properties.put(StreamsConfig.APPLICATION_ID_CONFIG, applicationId);
        properties.put(ConsumerConfig.BOOTSTRAP_SERVERS_CONFIG, "localhost:9092");
        stateDir = TestUtils.tempDirectory();
        final String stateConfigDir = stateDir.getPath();
        properties.put(StreamsConfig.STATE_DIR_CONFIG,
                stateConfigDir);

        final StreamsConfig streamsConfig = new StreamsConfig(properties);
        final MockClientSupplier clientSupplier = new MockClientSupplier();
        configureRestoreConsumer(clientSupplier, "applicationId-kv-store-changelog");
        configureRestoreConsumer(clientSupplier, "applicationId-window-store-changelog");

        builder.setApplicationId(applicationId);
        final ProcessorTopology topology = builder.build(null);
        tasks = new HashMap<>();
        stateDirectory = new StateDirectory(applicationId, stateConfigDir, new MockTime());
        taskOne = createStreamsTask(applicationId, streamsConfig, clientSupplier, topology,
                                    new TaskId(0, 0));
        taskOne.initialize();
        tasks.put(new TaskId(0, 0),
                  taskOne);
        taskTwo = createStreamsTask(applicationId, streamsConfig, clientSupplier, topology,
                                    new TaskId(0, 1));
        taskTwo.initialize();
        tasks.put(new TaskId(0, 1),
                  taskTwo);

        threadMock = EasyMock.createNiceMock(StreamThread.class);
        provider = new StreamThreadStateStoreProvider(threadMock);

    }

    @After
    public void cleanUp() throws IOException {
        Utils.delete(stateDir);
    }
    
    @Test
<<<<<<< HEAD
    public void shouldFindKeyValueStores() {
=======
    public void shouldFindKeyValueStores() throws Exception {
        mockThread(true);
>>>>>>> ae4100f8
        final List<ReadOnlyKeyValueStore<String, String>> kvStores =
            provider.stores("kv-store", QueryableStoreTypes.<String, String>keyValueStore());
        assertEquals(2, kvStores.size());
    }

    @Test
<<<<<<< HEAD
    public void shouldFindWindowStores() {
=======
    public void shouldFindWindowStores() throws Exception {
        mockThread(true);
>>>>>>> ae4100f8
        final List<ReadOnlyWindowStore<Object, Object>>
            windowStores =
            provider.stores("window-store", windowStore());
        assertEquals(2, windowStores.size());
    }

    @Test(expected = InvalidStateStoreException.class)
<<<<<<< HEAD
    public void shouldThrowInvalidStoreExceptionIfWindowStoreClosed() {
=======
    public void shouldThrowInvalidStoreExceptionIfWindowStoreClosed() throws Exception {
        mockThread(true);
>>>>>>> ae4100f8
        taskOne.getStore("window-store").close();
        provider.stores("window-store", QueryableStoreTypes.windowStore());
    }

    @Test(expected = InvalidStateStoreException.class)
<<<<<<< HEAD
    public void shouldThrowInvalidStoreExceptionIfKVStoreClosed() {
=======
    public void shouldThrowInvalidStoreExceptionIfKVStoreClosed() throws Exception {
        mockThread(true);
>>>>>>> ae4100f8
        taskOne.getStore("kv-store").close();
        provider.stores("kv-store", QueryableStoreTypes.keyValueStore());
    }

    @Test
<<<<<<< HEAD
    public void shouldReturnEmptyListIfNoStoresFoundWithName() {
=======
    public void shouldReturnEmptyListIfNoStoresFoundWithName() throws Exception {
        mockThread(true);
>>>>>>> ae4100f8
        assertEquals(Collections.emptyList(), provider.stores("not-a-store", QueryableStoreTypes
            .keyValueStore()));
    }


    @Test
<<<<<<< HEAD
    public void shouldReturnEmptyListIfStoreExistsButIsNotOfTypeValueStore() {
=======
    public void shouldReturnEmptyListIfStoreExistsButIsNotOfTypeValueStore() throws Exception {
        mockThread(true);
>>>>>>> ae4100f8
        assertEquals(Collections.emptyList(), provider.stores("window-store",
                                                              QueryableStoreTypes.keyValueStore()));
    }

    @Test(expected = InvalidStateStoreException.class)
<<<<<<< HEAD
    public void shouldThrowInvalidStoreExceptionIfNotAllStoresAvailable() {
        storesAvailable = false;
=======
    public void shouldThrowInvalidStoreExceptionIfNotAllStoresAvailable() throws Exception {
        mockThread(false);
>>>>>>> ae4100f8
        provider.stores("kv-store", QueryableStoreTypes.keyValueStore());
    }

    private StreamTask createStreamsTask(final String applicationId,
                                         final StreamsConfig streamsConfig,
                                         final MockClientSupplier clientSupplier,
                                         final ProcessorTopology topology,
                                         final TaskId taskId) {
        return new StreamTask(
            taskId,
            applicationId,
            Collections.singletonList(new TopicPartition(topicName, taskId.partition)),
            topology,
            clientSupplier.consumer,
            new StoreChangelogReader(clientSupplier.restoreConsumer, new MockStateRestoreListener()),
            streamsConfig,
            new MockStreamsMetrics(new Metrics()),
            stateDirectory,
            null,
            new MockTime(),
            clientSupplier.getProducer(new HashMap<String, Object>())) {

            @Override
            protected void updateOffsetLimits() {}
        };
    }

    private void mockThread(final boolean initialized) {
        EasyMock.expect(threadMock.isRunningAndNotRebalancing()).andReturn(initialized);
        EasyMock.expect(threadMock.tasks()).andStubReturn(tasks);
        EasyMock.replay(threadMock);
    }

    private void configureRestoreConsumer(final MockClientSupplier clientSupplier,
                                          final String topic) {
        clientSupplier.restoreConsumer
            .updatePartitions(topic,
                              Arrays.asList(
                                  new PartitionInfo(topic, 0, null,
                                                    null, null),
                                  new PartitionInfo(topic, 1, null,
                                                    null, null)));
        final TopicPartition tp1 = new TopicPartition(topic, 0);
        final TopicPartition tp2 = new TopicPartition(topic, 1);

        clientSupplier.restoreConsumer
            .assign(Arrays.asList(
                tp1,
                tp2));

        final Map<TopicPartition, Long> offsets = new HashMap<>();
        offsets.put(tp1, 0L);
        offsets.put(tp2, 0L);

        clientSupplier.restoreConsumer
            .updateBeginningOffsets(offsets);
        clientSupplier.restoreConsumer
            .updateEndOffsets(offsets);
    }
}<|MERGE_RESOLUTION|>--- conflicted
+++ resolved
@@ -125,24 +125,16 @@
     }
     
     @Test
-<<<<<<< HEAD
     public void shouldFindKeyValueStores() {
-=======
-    public void shouldFindKeyValueStores() throws Exception {
-        mockThread(true);
->>>>>>> ae4100f8
+        mockThread(true);
         final List<ReadOnlyKeyValueStore<String, String>> kvStores =
             provider.stores("kv-store", QueryableStoreTypes.<String, String>keyValueStore());
         assertEquals(2, kvStores.size());
     }
 
     @Test
-<<<<<<< HEAD
     public void shouldFindWindowStores() {
-=======
-    public void shouldFindWindowStores() throws Exception {
-        mockThread(true);
->>>>>>> ae4100f8
+        mockThread(true);
         final List<ReadOnlyWindowStore<Object, Object>>
             windowStores =
             provider.stores("window-store", windowStore());
@@ -150,58 +142,37 @@
     }
 
     @Test(expected = InvalidStateStoreException.class)
-<<<<<<< HEAD
     public void shouldThrowInvalidStoreExceptionIfWindowStoreClosed() {
-=======
-    public void shouldThrowInvalidStoreExceptionIfWindowStoreClosed() throws Exception {
-        mockThread(true);
->>>>>>> ae4100f8
+        mockThread(true);
         taskOne.getStore("window-store").close();
         provider.stores("window-store", QueryableStoreTypes.windowStore());
     }
 
     @Test(expected = InvalidStateStoreException.class)
-<<<<<<< HEAD
     public void shouldThrowInvalidStoreExceptionIfKVStoreClosed() {
-=======
-    public void shouldThrowInvalidStoreExceptionIfKVStoreClosed() throws Exception {
-        mockThread(true);
->>>>>>> ae4100f8
+        mockThread(true);
         taskOne.getStore("kv-store").close();
         provider.stores("kv-store", QueryableStoreTypes.keyValueStore());
     }
 
     @Test
-<<<<<<< HEAD
     public void shouldReturnEmptyListIfNoStoresFoundWithName() {
-=======
-    public void shouldReturnEmptyListIfNoStoresFoundWithName() throws Exception {
-        mockThread(true);
->>>>>>> ae4100f8
+        mockThread(true);
         assertEquals(Collections.emptyList(), provider.stores("not-a-store", QueryableStoreTypes
             .keyValueStore()));
     }
 
 
     @Test
-<<<<<<< HEAD
     public void shouldReturnEmptyListIfStoreExistsButIsNotOfTypeValueStore() {
-=======
-    public void shouldReturnEmptyListIfStoreExistsButIsNotOfTypeValueStore() throws Exception {
-        mockThread(true);
->>>>>>> ae4100f8
+        mockThread(true);
         assertEquals(Collections.emptyList(), provider.stores("window-store",
                                                               QueryableStoreTypes.keyValueStore()));
     }
 
     @Test(expected = InvalidStateStoreException.class)
-<<<<<<< HEAD
     public void shouldThrowInvalidStoreExceptionIfNotAllStoresAvailable() {
-        storesAvailable = false;
-=======
-    public void shouldThrowInvalidStoreExceptionIfNotAllStoresAvailable() throws Exception {
         mockThread(false);
->>>>>>> ae4100f8
         provider.stores("kv-store", QueryableStoreTypes.keyValueStore());
     }
 
