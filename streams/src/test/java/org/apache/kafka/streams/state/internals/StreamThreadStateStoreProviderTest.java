--- conflicted
+++ resolved
@@ -178,11 +178,7 @@
             Collections.singletonList(new TopicPartition(topicName, taskId.partition)),
             topology,
             clientSupplier.consumer,
-<<<<<<< HEAD
-            new StoreChangelogReader(clientSupplier.restoreConsumer, new MockStateRestoreListener(), new LogContext("test-stream-task "), 20000L),
-=======
             new StoreChangelogReader(clientSupplier.restoreConsumer, Duration.ZERO, new MockStateRestoreListener(), new LogContext("test-stream-task ")),
->>>>>>> 37a4d5ea
             streamsConfig,
             new MockStreamsMetrics(metrics),
             stateDirectory,
