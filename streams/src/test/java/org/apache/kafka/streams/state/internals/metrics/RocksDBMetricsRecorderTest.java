/*
 * Licensed to the Apache Software Foundation (ASF) under one or more
 * contributor license agreements. See the NOTICE file distributed with
 * this work for additional information regarding copyright ownership.
 * The ASF licenses this file to You under the Apache License, Version 2.0
 * (the "License"); you may not use this file except in compliance with
 * the License. You may obtain a copy of the License at
 *
 *    http://www.apache.org/licenses/LICENSE-2.0
 *
 * Unless required by applicable law or agreed to in writing, software
 * distributed under the License is distributed on an "AS IS" BASIS,
 * WITHOUT WARRANTIES OR CONDITIONS OF ANY KIND, either express or implied.
 * See the License for the specific language governing permissions and
 * limitations under the License.
 */
package org.apache.kafka.streams.state.internals.metrics;

import org.apache.kafka.common.metrics.Metrics;
import org.apache.kafka.common.metrics.Sensor;
import org.apache.kafka.common.utils.MockTime;
import org.apache.kafka.streams.processor.TaskId;
import org.apache.kafka.streams.processor.internals.metrics.StreamsMetricsImpl;
import org.apache.kafka.streams.state.internals.metrics.RocksDBMetrics.RocksDBMetricContext;

import org.junit.jupiter.api.AfterAll;
import org.junit.jupiter.api.AfterEach;
import org.junit.jupiter.api.BeforeEach;
import org.junit.jupiter.api.Test;
import org.junit.jupiter.api.extension.ExtendWith;
import org.mockito.MockedStatic;
import org.mockito.Mockito;
import org.mockito.junit.jupiter.MockitoExtension;
import org.mockito.junit.jupiter.MockitoSettings;
import org.mockito.quality.Strictness;
import org.rocksdb.Cache;
import org.rocksdb.HistogramData;
import org.rocksdb.HistogramType;
import org.rocksdb.RocksDB;
import org.rocksdb.Statistics;
import org.rocksdb.StatsLevel;
import org.rocksdb.TickerType;

import static org.hamcrest.CoreMatchers.is;
import static org.hamcrest.MatcherAssert.assertThat;
import static org.junit.jupiter.api.Assertions.assertThrows;
import static org.mockito.ArgumentMatchers.any;
import static org.mockito.ArgumentMatchers.eq;
import static org.mockito.ArgumentMatchers.isA;
import static org.mockito.Mockito.mock;
import static org.mockito.Mockito.mockStatic;
import static org.mockito.Mockito.never;
import static org.mockito.Mockito.times;
import static org.mockito.Mockito.verify;
import static org.mockito.Mockito.verifyNoInteractions;
import static org.mockito.Mockito.verifyNoMoreInteractions;
import static org.mockito.Mockito.when;

@ExtendWith(MockitoExtension.class)
@MockitoSettings(strictness = Strictness.STRICT_STUBS)
public class RocksDBMetricsRecorderTest {
    private static final String METRICS_SCOPE = "metrics-scope";
    private static final TaskId TASK_ID1 = new TaskId(0, 0);
    private static final TaskId TASK_ID2 = new TaskId(0, 1);
    private static final String STORE_NAME = "store-name";
    private static final String SEGMENT_STORE_NAME_1 = "segment-store-name-1";
    private static final String SEGMENT_STORE_NAME_2 = "segment-store-name-2";
    private static final String SEGMENT_STORE_NAME_3 = "segment-store-name-3";

    private final RocksDB dbToAdd1 = mock(RocksDB.class);
    private final RocksDB dbToAdd2 = mock(RocksDB.class);
    private final RocksDB dbToAdd3 = mock(RocksDB.class);
    private final Cache cacheToAdd1 = mock(Cache.class);
    private final Cache cacheToAdd2 = mock(Cache.class);
    private final Statistics statisticsToAdd1 = mock(Statistics.class);
    private final Statistics statisticsToAdd2 = mock(Statistics.class);
    private final Statistics statisticsToAdd3 = mock(Statistics.class);

    private final Sensor bytesWrittenToDatabaseSensor = mock(Sensor.class);
    private final Sensor bytesReadFromDatabaseSensor = mock(Sensor.class);
    private final Sensor memtableBytesFlushedSensor = mock(Sensor.class);
    private final Sensor memtableHitRatioSensor = mock(Sensor.class);
    private final Sensor memtableAvgFlushTimeSensor = mock(Sensor.class);
    private final Sensor memtableMinFlushTimeSensor = mock(Sensor.class);
    private final Sensor memtableMaxFlushTimeSensor = mock(Sensor.class);
    private final Sensor writeStallDurationSensor = mock(Sensor.class);
    private final Sensor blockCacheDataHitRatioSensor = mock(Sensor.class);
    private final Sensor blockCacheIndexHitRatioSensor = mock(Sensor.class);
    private final Sensor blockCacheFilterHitRatioSensor = mock(Sensor.class);
    private final Sensor bytesReadDuringCompactionSensor = mock(Sensor.class);
    private final Sensor bytesWrittenDuringCompactionSensor = mock(Sensor.class);
    private final Sensor compactionTimeAvgSensor = mock(Sensor.class);
    private final Sensor compactionTimeMinSensor = mock(Sensor.class);
    private final Sensor compactionTimeMaxSensor = mock(Sensor.class);
    private final Sensor numberOfOpenFilesSensor = mock(Sensor.class);
    private final Sensor numberOfFileErrorsSensor = mock(Sensor.class);

    private final StreamsMetricsImpl streamsMetrics = mock(StreamsMetricsImpl.class);
    private final RocksDBMetricsRecordingTrigger recordingTrigger = mock(RocksDBMetricsRecordingTrigger.class);

    private final RocksDBMetricsRecorder recorder = new RocksDBMetricsRecorder(METRICS_SCOPE, STORE_NAME);
    private final RocksDBMetricContext metricsContext = new RocksDBMetricContext(TASK_ID1.toString(), METRICS_SCOPE, STORE_NAME);

    private MockedStatic<RocksDBMetrics> dbMetrics;

    @BeforeEach
    public void setUp() {
        setUpMetricsMock();
        when(streamsMetrics.rocksDBMetricsRecordingTrigger()).thenReturn(recordingTrigger);
        recorder.init(streamsMetrics, TASK_ID1);
    }

    @AfterEach
    public void cleanUpMocks() {
        dbMetrics.close();
    }

    @AfterAll
    public static void cleanUpMockito() {
        Mockito.framework().clearInlineMocks();
    }

    @Test
    public void shouldInitMetricsRecorder() {
        dbMetrics.verify(() -> RocksDBMetrics.bytesWrittenToDatabaseSensor(any(), any()));
        dbMetrics.verify(() -> RocksDBMetrics.bytesReadFromDatabaseSensor(any(), any()));
        dbMetrics.verify(() -> RocksDBMetrics.memtableBytesFlushedSensor(any(), any()));
        dbMetrics.verify(() -> RocksDBMetrics.memtableHitRatioSensor(any(), any()));
        dbMetrics.verify(() -> RocksDBMetrics.memtableAvgFlushTimeSensor(any(), any()));
        dbMetrics.verify(() -> RocksDBMetrics.memtableMinFlushTimeSensor(any(), any()));
        dbMetrics.verify(() -> RocksDBMetrics.memtableMaxFlushTimeSensor(any(), any()));
        dbMetrics.verify(() -> RocksDBMetrics.writeStallDurationSensor(any(), any()));
        dbMetrics.verify(() -> RocksDBMetrics.blockCacheDataHitRatioSensor(any(), any()));
        dbMetrics.verify(() -> RocksDBMetrics.blockCacheIndexHitRatioSensor(any(), any()));
        dbMetrics.verify(() -> RocksDBMetrics.blockCacheFilterHitRatioSensor(any(), any()));
        dbMetrics.verify(() -> RocksDBMetrics.bytesWrittenDuringCompactionSensor(any(), any()));
        dbMetrics.verify(() -> RocksDBMetrics.bytesReadDuringCompactionSensor(any(), any()));
        dbMetrics.verify(() -> RocksDBMetrics.compactionTimeAvgSensor(any(), any()));
        dbMetrics.verify(() -> RocksDBMetrics.compactionTimeMinSensor(any(), any()));
        dbMetrics.verify(() -> RocksDBMetrics.compactionTimeMaxSensor(any(), any()));
        dbMetrics.verify(() -> RocksDBMetrics.numberOfOpenFilesSensor(any(), any()));
        dbMetrics.verify(() -> RocksDBMetrics.numberOfFileErrorsSensor(any(), any()));
        dbMetrics.verify(() -> RocksDBMetrics.addNumImmutableMemTableMetric(eq(streamsMetrics), eq(metricsContext), any()));
        dbMetrics.verify(() -> RocksDBMetrics.addCurSizeActiveMemTable(eq(streamsMetrics), eq(metricsContext), any()));
        dbMetrics.verify(() -> RocksDBMetrics.addCurSizeAllMemTables(eq(streamsMetrics), eq(metricsContext), any()));
        dbMetrics.verify(() -> RocksDBMetrics.addSizeAllMemTables(eq(streamsMetrics), eq(metricsContext), any()));
        dbMetrics.verify(() -> RocksDBMetrics.addNumEntriesActiveMemTableMetric(eq(streamsMetrics), eq(metricsContext), any()));
        dbMetrics.verify(() -> RocksDBMetrics.addNumEntriesImmMemTablesMetric(eq(streamsMetrics), eq(metricsContext), any()));
        dbMetrics.verify(() -> RocksDBMetrics.addNumDeletesActiveMemTableMetric(eq(streamsMetrics), eq(metricsContext), any()));
        dbMetrics.verify(() -> RocksDBMetrics.addNumDeletesImmMemTablesMetric(eq(streamsMetrics), eq(metricsContext), any()));
        dbMetrics.verify(() -> RocksDBMetrics.addMemTableFlushPending(eq(streamsMetrics), eq(metricsContext), any()));
        dbMetrics.verify(() -> RocksDBMetrics.addNumRunningFlushesMetric(eq(streamsMetrics), eq(metricsContext), any()));
        dbMetrics.verify(() -> RocksDBMetrics.addCompactionPendingMetric(eq(streamsMetrics), eq(metricsContext), any()));
        dbMetrics.verify(() -> RocksDBMetrics.addNumRunningCompactionsMetric(eq(streamsMetrics), eq(metricsContext), any()));
        dbMetrics.verify(() -> RocksDBMetrics.addEstimatePendingCompactionBytesMetric(eq(streamsMetrics), eq(metricsContext), any()));
        dbMetrics.verify(() -> RocksDBMetrics.addTotalSstFilesSizeMetric(eq(streamsMetrics), eq(metricsContext), any()));
        dbMetrics.verify(() -> RocksDBMetrics.addLiveSstFilesSizeMetric(eq(streamsMetrics), eq(metricsContext), any()));
        dbMetrics.verify(() -> RocksDBMetrics.addNumLiveVersionMetric(eq(streamsMetrics), eq(metricsContext), any()));
        dbMetrics.verify(() -> RocksDBMetrics.addBlockCacheCapacityMetric(eq(streamsMetrics), eq(metricsContext), any()));
        dbMetrics.verify(() -> RocksDBMetrics.addBlockCacheUsageMetric(eq(streamsMetrics), eq(metricsContext), any()));
        dbMetrics.verify(() -> RocksDBMetrics.addBlockCachePinnedUsageMetric(eq(streamsMetrics), eq(metricsContext), any()));
        dbMetrics.verify(() -> RocksDBMetrics.addEstimateNumKeysMetric(eq(streamsMetrics), eq(metricsContext), any()));
        dbMetrics.verify(() -> RocksDBMetrics.addEstimateTableReadersMemMetric(eq(streamsMetrics), eq(metricsContext), any()));
        dbMetrics.verify(() -> RocksDBMetrics.addBackgroundErrorsMetric(eq(streamsMetrics), eq(metricsContext), any()));
        assertThat(recorder.taskId(), is(TASK_ID1));
    }

    @Test
    public void shouldThrowIfMetricRecorderIsReInitialisedWithDifferentTask() {
        assertThrows(
            IllegalStateException.class,
            () -> recorder.init(streamsMetrics, TASK_ID2)
        );
    }

    @Test
    public void shouldThrowIfMetricRecorderIsInitialisedWithNullMetrics() {
        assertThrows(
            NullPointerException.class,
            () -> recorder.init(null, TASK_ID1)
        );
    }

    @Test
    public void shouldThrowIfMetricRecorderIsInitialisedWithNullTaskId() {
        assertThrows(
            NullPointerException.class,
            () -> recorder.init(streamsMetrics, null)
        );
    }

    @Test
    public void shouldThrowIfMetricRecorderIsReInitialisedWithDifferentStreamsMetrics() {
        assertThrows(
            IllegalStateException.class,
            () -> recorder.init(
                new StreamsMetricsImpl(new Metrics(), "test-client", "processId", new MockTime()),
                TASK_ID1
            )
        );
    }

    @Test
    public void shouldSetStatsLevelToExceptDetailedTimersWhenValueProvidersWithStatisticsAreAdded() {
        recorder.addValueProviders(SEGMENT_STORE_NAME_1, dbToAdd1, cacheToAdd1, statisticsToAdd1);
        verify(statisticsToAdd1).setStatsLevel(StatsLevel.EXCEPT_DETAILED_TIMERS);
    }

    @Test
    public void shouldNotSetStatsLevelToExceptDetailedTimersWhenValueProvidersWithoutStatisticsAreAdded() {
        recorder.addValueProviders(SEGMENT_STORE_NAME_1, dbToAdd1, cacheToAdd1, null);
        verifyNoInteractions(statisticsToAdd1);
    }

    @Test
    public void shouldThrowIfValueProvidersForASegmentHasBeenAlreadyAdded() {
        recorder.addValueProviders(SEGMENT_STORE_NAME_1, dbToAdd1, cacheToAdd1, statisticsToAdd1);

        final Throwable exception = assertThrows(
            IllegalStateException.class,
            () -> recorder.addValueProviders(SEGMENT_STORE_NAME_1, dbToAdd1, cacheToAdd1, statisticsToAdd2)
        );
        assertThat(
            exception.getMessage(),
            is("Value providers for store " + SEGMENT_STORE_NAME_1 + " of task " + TASK_ID1 +
                " has been already added. This is a bug in Kafka Streams. " +
                "Please open a bug report under https://issues.apache.org/jira/projects/KAFKA/issues")
        );
    }

    @Test
    public void shouldThrowIfStatisticsToAddIsNotNullButExistingStatisticsAreNull() {
        recorder.addValueProviders(SEGMENT_STORE_NAME_1, dbToAdd1, cacheToAdd1, null);

        final Throwable exception = assertThrows(
            IllegalStateException.class,
            () -> recorder.addValueProviders(SEGMENT_STORE_NAME_2, dbToAdd2, cacheToAdd2, statisticsToAdd2)
        );
        assertThat(
            exception.getMessage(),
            is("Statistics for segment " + SEGMENT_STORE_NAME_2 + " of task " + TASK_ID1 +
                " is not null although the statistics of another segment in this metrics recorder is null. " +
                "This is a bug in Kafka Streams. " +
                "Please open a bug report under https://issues.apache.org/jira/projects/KAFKA/issues")
        );
    }

    @Test
    public void shouldThrowIfStatisticsToAddIsNullButExistingStatisticsAreNotNull() {
        recorder.addValueProviders(SEGMENT_STORE_NAME_1, dbToAdd1, cacheToAdd1, statisticsToAdd1);

        final Throwable exception = assertThrows(
            IllegalStateException.class,
            () -> recorder.addValueProviders(SEGMENT_STORE_NAME_2, dbToAdd2, cacheToAdd2, null)
        );
        assertThat(
            exception.getMessage(),
            is("Statistics for segment " + SEGMENT_STORE_NAME_2 + " of task " + TASK_ID1 +
                " is null although the statistics of another segment in this metrics recorder is not null. " +
                "This is a bug in Kafka Streams. " +
                "Please open a bug report under https://issues.apache.org/jira/projects/KAFKA/issues")
        );
    }

    @Test
    public void shouldThrowIfCacheToAddIsNullButExistingCacheIsNotNull() {
        recorder.addValueProviders(SEGMENT_STORE_NAME_1, dbToAdd1, null, statisticsToAdd1);

        final Throwable exception = assertThrows(
            IllegalStateException.class,
            () -> recorder.addValueProviders(SEGMENT_STORE_NAME_2, dbToAdd2, cacheToAdd1, statisticsToAdd1)
        );
        assertThat(
            exception.getMessage(),
            is("Cache for segment " + SEGMENT_STORE_NAME_2 + " of task " + TASK_ID1 +
                " is not null although the cache of another segment in this metrics recorder is null. " +
                "This is a bug in Kafka Streams. " +
                "Please open a bug report under https://issues.apache.org/jira/projects/KAFKA/issues")
        );
    }

    @Test
    public void shouldThrowIfCacheToAddIsNotNullButExistingCacheIsNull() {
        recorder.addValueProviders(SEGMENT_STORE_NAME_1, dbToAdd1, cacheToAdd1, statisticsToAdd1);

        final Throwable exception = assertThrows(
            IllegalStateException.class,
            () -> recorder.addValueProviders(SEGMENT_STORE_NAME_2, dbToAdd2, null, statisticsToAdd2)
        );
        assertThat(
            exception.getMessage(),
            is("Cache for segment " + SEGMENT_STORE_NAME_2 + " of task " + TASK_ID1 +
                " is null although the cache of another segment in this metrics recorder is not null. " +
                "This is a bug in Kafka Streams. " +
                "Please open a bug report under https://issues.apache.org/jira/projects/KAFKA/issues")
        );
    }

    @Test
    public void shouldThrowIfCacheToAddIsNotSameAsAllExistingCaches() {
        recorder.addValueProviders(SEGMENT_STORE_NAME_1, dbToAdd1, cacheToAdd1, statisticsToAdd1);
        recorder.addValueProviders(SEGMENT_STORE_NAME_2, dbToAdd2, cacheToAdd1, statisticsToAdd2);

        final Throwable exception = assertThrows(
            IllegalStateException.class,
            () -> recorder.addValueProviders(SEGMENT_STORE_NAME_3, dbToAdd3, cacheToAdd2, statisticsToAdd3)
        );
        assertThat(
            exception.getMessage(),
            is("Caches for store " + STORE_NAME + " of task " + TASK_ID1 +
                " are either not all distinct or do not all refer to the same cache. This is a bug in Kafka Streams. " +
                "Please open a bug report under https://issues.apache.org/jira/projects/KAFKA/issues")
        );
    }

    @Test
    public void shouldThrowIfCacheToAddIsSameAsOnlyOneOfMultipleCaches() {
        recorder.addValueProviders(SEGMENT_STORE_NAME_1, dbToAdd1, cacheToAdd1, statisticsToAdd1);
        recorder.addValueProviders(SEGMENT_STORE_NAME_2, dbToAdd2, cacheToAdd2, statisticsToAdd2);

        final Throwable exception = assertThrows(
            IllegalStateException.class,
            () -> recorder.addValueProviders(SEGMENT_STORE_NAME_3, dbToAdd3, cacheToAdd1, statisticsToAdd3)
        );
        assertThat(
            exception.getMessage(),
            is("Caches for store " + STORE_NAME + " of task " + TASK_ID1 +
                " are either not all distinct or do not all refer to the same cache. This is a bug in Kafka Streams. " +
                "Please open a bug report under https://issues.apache.org/jira/projects/KAFKA/issues")
        );
    }

    @Test
    public void shouldThrowIfDbToAddWasAlreadyAddedForOtherSegment() {
        recorder.addValueProviders(SEGMENT_STORE_NAME_1, dbToAdd1, cacheToAdd1, statisticsToAdd1);

        final Throwable exception = assertThrows(
            IllegalStateException.class,
            () -> recorder.addValueProviders(SEGMENT_STORE_NAME_2, dbToAdd1, cacheToAdd2, statisticsToAdd2)
        );
        assertThat(
            exception.getMessage(),
            is("DB instance for store " + SEGMENT_STORE_NAME_2 + " of task " + TASK_ID1 +
                " was already added for another segment as a value provider. This is a bug in Kafka Streams. " +
                "Please open a bug report under https://issues.apache.org/jira/projects/KAFKA/issues")
        );
    }

    @Test
    public void shouldAddItselfToRecordingTriggerWhenFirstValueProvidersAreAddedToNewlyCreatedRecorder() {
        recorder.addValueProviders(SEGMENT_STORE_NAME_1, dbToAdd1, cacheToAdd1, statisticsToAdd1);

        verify(recordingTrigger).addMetricsRecorder(recorder);
    }

    @Test
    public void shouldAddItselfToRecordingTriggerWhenFirstValueProvidersAreAddedAfterLastValueProvidersWereRemoved() {
        recorder.addValueProviders(SEGMENT_STORE_NAME_1, dbToAdd1, cacheToAdd1, statisticsToAdd1);
        recorder.removeValueProviders(SEGMENT_STORE_NAME_1);
        recorder.addValueProviders(SEGMENT_STORE_NAME_2, dbToAdd2, cacheToAdd2, statisticsToAdd2);
        verify(recordingTrigger, times(2)).addMetricsRecorder(recorder);
    }

    @Test
    public void shouldNotAddItselfToRecordingTriggerWhenNotEmpty() {
        recorder.addValueProviders(SEGMENT_STORE_NAME_1, dbToAdd1, cacheToAdd1, statisticsToAdd1);

        verify(recordingTrigger).addMetricsRecorder(recorder);

        recorder.addValueProviders(SEGMENT_STORE_NAME_2, dbToAdd2, cacheToAdd2, statisticsToAdd2);

        verifyNoMoreInteractions(recordingTrigger);
    }

    @Test
    public void shouldNotRemoveItselfFromRecordingTriggerWhenAtLeastOneValueProviderIsPresent() {
        recorder.addValueProviders(SEGMENT_STORE_NAME_1, dbToAdd1, cacheToAdd1, statisticsToAdd1);
        recorder.addValueProviders(SEGMENT_STORE_NAME_2, dbToAdd2, cacheToAdd2, statisticsToAdd2);

        recorder.removeValueProviders(SEGMENT_STORE_NAME_1);

        verify(recordingTrigger, never()).removeMetricsRecorder(recorder);
    }

    @Test
    public void shouldRemoveItselfFromRecordingTriggerWhenAllValueProvidersAreRemoved() {
        recorder.addValueProviders(SEGMENT_STORE_NAME_1, dbToAdd1, cacheToAdd1, statisticsToAdd1);
        recorder.addValueProviders(SEGMENT_STORE_NAME_2, dbToAdd2, cacheToAdd2, statisticsToAdd2);

        recorder.removeValueProviders(SEGMENT_STORE_NAME_1);
        recorder.removeValueProviders(SEGMENT_STORE_NAME_2);

        verify(recordingTrigger).removeMetricsRecorder(recorder);
    }

    @Test
    public void shouldThrowIfValueProvidersToRemoveNotFound() {
        recorder.addValueProviders(SEGMENT_STORE_NAME_1, dbToAdd1, cacheToAdd1, statisticsToAdd1);

        assertThrows(
            IllegalStateException.class,
            () -> recorder.removeValueProviders(SEGMENT_STORE_NAME_2)
        );
    }

    @Test
    public void shouldRecordStatisticsBasedMetrics() {
        recorder.addValueProviders(SEGMENT_STORE_NAME_1, dbToAdd1, cacheToAdd1, statisticsToAdd1);
        recorder.addValueProviders(SEGMENT_STORE_NAME_2, dbToAdd2, cacheToAdd2, statisticsToAdd2);
        final long now = 0L;

        when(statisticsToAdd1.getAndResetTickerCount(TickerType.BYTES_WRITTEN)).thenReturn(1L);
        when(statisticsToAdd2.getAndResetTickerCount(TickerType.BYTES_WRITTEN)).thenReturn(2L);
        final double expectedBytesWrittenToDatabaseSensor = 1 + 2;

        when(statisticsToAdd1.getAndResetTickerCount(TickerType.BYTES_READ)).thenReturn(2L);
        when(statisticsToAdd2.getAndResetTickerCount(TickerType.BYTES_READ)).thenReturn(3L);
        final double expectedBytesReadFromDatabaseSensor = 2 + 3;

        when(statisticsToAdd1.getAndResetTickerCount(TickerType.FLUSH_WRITE_BYTES)).thenReturn(3L);
        when(statisticsToAdd2.getAndResetTickerCount(TickerType.FLUSH_WRITE_BYTES)).thenReturn(4L);
        final double expectedMemtableBytesFlushedSensor = 3 + 4;

        when(statisticsToAdd1.getAndResetTickerCount(TickerType.MEMTABLE_HIT)).thenReturn(1L);
        when(statisticsToAdd1.getAndResetTickerCount(TickerType.MEMTABLE_MISS)).thenReturn(2L);
        when(statisticsToAdd2.getAndResetTickerCount(TickerType.MEMTABLE_HIT)).thenReturn(3L);
        when(statisticsToAdd2.getAndResetTickerCount(TickerType.MEMTABLE_MISS)).thenReturn(4L);
        final double expectedMemtableHitRatioSensorRecord = (double) 4 / (4 + 6);

        final HistogramData memtableFlushTimeData1 = new HistogramData(0.0, 0.0, 0.0, 0.0, 0.0, 16.0, 2L, 10L, 3.0);
        final HistogramData memtableFlushTimeData2 = new HistogramData(0.0, 0.0, 0.0, 0.0, 0.0, 20.0, 4L, 8L, 10.0);
        when(statisticsToAdd1.getHistogramData(HistogramType.FLUSH_TIME)).thenReturn(memtableFlushTimeData1);
        when(statisticsToAdd2.getHistogramData(HistogramType.FLUSH_TIME)).thenReturn(memtableFlushTimeData2);
        final double expectedMemtableAvgFlushTimeSensor = (double) (10 + 8) / (2 + 4);
        final double expectedMemtableMinFlushTimeSensor = 3.0d;
        final double expectedMemtableMaxFlushTimeSensor = 20.0d;

        when(statisticsToAdd1.getAndResetTickerCount(TickerType.STALL_MICROS)).thenReturn(4L);
        when(statisticsToAdd2.getAndResetTickerCount(TickerType.STALL_MICROS)).thenReturn(5L);
        final double expectedWriteStallDurationSensor = 4 + 5;

        when(statisticsToAdd1.getAndResetTickerCount(TickerType.BLOCK_CACHE_DATA_HIT)).thenReturn(5L);
        when(statisticsToAdd1.getAndResetTickerCount(TickerType.BLOCK_CACHE_DATA_MISS)).thenReturn(4L);
        when(statisticsToAdd2.getAndResetTickerCount(TickerType.BLOCK_CACHE_DATA_HIT)).thenReturn(3L);
        when(statisticsToAdd2.getAndResetTickerCount(TickerType.BLOCK_CACHE_DATA_MISS)).thenReturn(2L);
        final double expectedBlockCacheDataHitRatioSensor = (double) 8 / (8 + 6);

        when(statisticsToAdd1.getAndResetTickerCount(TickerType.BLOCK_CACHE_INDEX_HIT)).thenReturn(4L);
        when(statisticsToAdd1.getAndResetTickerCount(TickerType.BLOCK_CACHE_INDEX_MISS)).thenReturn(2L);
        when(statisticsToAdd2.getAndResetTickerCount(TickerType.BLOCK_CACHE_INDEX_HIT)).thenReturn(2L);
        when(statisticsToAdd2.getAndResetTickerCount(TickerType.BLOCK_CACHE_INDEX_MISS)).thenReturn(4L);
        final double expectedBlockCacheIndexHitRatioSensor = (double) 6 / (6 + 6);

        when(statisticsToAdd1.getAndResetTickerCount(TickerType.BLOCK_CACHE_FILTER_HIT)).thenReturn(2L);
        when(statisticsToAdd1.getAndResetTickerCount(TickerType.BLOCK_CACHE_FILTER_MISS)).thenReturn(4L);
        when(statisticsToAdd2.getAndResetTickerCount(TickerType.BLOCK_CACHE_FILTER_HIT)).thenReturn(3L);
        when(statisticsToAdd2.getAndResetTickerCount(TickerType.BLOCK_CACHE_FILTER_MISS)).thenReturn(5L);
        final double expectedBlockCacheFilterHitRatioSensor = (double) 5 / (5 + 9);

        when(statisticsToAdd1.getAndResetTickerCount(TickerType.COMPACT_WRITE_BYTES)).thenReturn(2L);
        when(statisticsToAdd2.getAndResetTickerCount(TickerType.COMPACT_WRITE_BYTES)).thenReturn(4L);
        final double expectedBytesWrittenDuringCompactionSensor = 2 + 4;

        when(statisticsToAdd1.getAndResetTickerCount(TickerType.COMPACT_READ_BYTES)).thenReturn(5L);
        when(statisticsToAdd2.getAndResetTickerCount(TickerType.COMPACT_READ_BYTES)).thenReturn(6L);
        final double expectedBytesReadDuringCompactionSensor = 5 + 6;

        final HistogramData compactionTimeData1 = new HistogramData(0.0, 0.0, 0.0, 0.0, 0.0, 16.0, 2L, 8L, 6.0);
        final HistogramData compactionTimeData2 = new HistogramData(0.0, 0.0, 0.0, 0.0, 0.0, 24.0, 2L, 8L, 4.0);
        when(statisticsToAdd1.getHistogramData(HistogramType.COMPACTION_TIME)).thenReturn(compactionTimeData1);
        when(statisticsToAdd2.getHistogramData(HistogramType.COMPACTION_TIME)).thenReturn(compactionTimeData2);
        final double expectedCompactionTimeAvgSensor = (double) (8 + 8) / (2 + 2);
        final double expectedCompactionTimeMinSensor = 4.0;
        final double expectedCompactionTimeMaxSensor = 24.0;

        when(statisticsToAdd1.getAndResetTickerCount(TickerType.NO_FILE_OPENS)).thenReturn(5L);
        when(statisticsToAdd2.getAndResetTickerCount(TickerType.NO_FILE_OPENS)).thenReturn(7L);
<<<<<<< HEAD
        final double expectedNumberOfOpenFilesSensor = (5 + 7) - (3 + 4);
=======
        final double expectedNumberOfOpenFilesSensor = -1;
>>>>>>> e7bf0c60

        when(statisticsToAdd1.getAndResetTickerCount(TickerType.NO_FILE_ERRORS)).thenReturn(34L);
        when(statisticsToAdd2.getAndResetTickerCount(TickerType.NO_FILE_ERRORS)).thenReturn(11L);
        final double expectedNumberOfFileErrorsSensor = 11 + 34;

        recorder.record(now);

        verify(statisticsToAdd1, times(15)).getAndResetTickerCount(isA(TickerType.class));
        verify(statisticsToAdd2, times(15)).getAndResetTickerCount(isA(TickerType.class));
        verify(statisticsToAdd1, times(2)).getHistogramData(isA(HistogramType.class));
        verify(statisticsToAdd2, times(2)).getHistogramData(isA(HistogramType.class));
        verify(bytesWrittenToDatabaseSensor).record(expectedBytesWrittenToDatabaseSensor, now);
        verify(bytesReadFromDatabaseSensor).record(expectedBytesReadFromDatabaseSensor, now);
        verify(memtableBytesFlushedSensor).record(expectedMemtableBytesFlushedSensor, now);
        verify(memtableHitRatioSensor).record(expectedMemtableHitRatioSensorRecord, now);
        verify(memtableAvgFlushTimeSensor).record(expectedMemtableAvgFlushTimeSensor, now);
        verify(memtableMinFlushTimeSensor).record(expectedMemtableMinFlushTimeSensor, now);
        verify(memtableMaxFlushTimeSensor).record(expectedMemtableMaxFlushTimeSensor, now);
        verify(writeStallDurationSensor).record(expectedWriteStallDurationSensor, now);
        verify(blockCacheDataHitRatioSensor).record(expectedBlockCacheDataHitRatioSensor, now);
        verify(blockCacheIndexHitRatioSensor).record(expectedBlockCacheIndexHitRatioSensor, now);
        verify(blockCacheFilterHitRatioSensor).record(expectedBlockCacheFilterHitRatioSensor, now);
        verify(bytesWrittenDuringCompactionSensor).record(expectedBytesWrittenDuringCompactionSensor, now);
        verify(bytesReadDuringCompactionSensor).record(expectedBytesReadDuringCompactionSensor, now);
        verify(compactionTimeAvgSensor).record(expectedCompactionTimeAvgSensor, now);
        verify(compactionTimeMinSensor).record(expectedCompactionTimeMinSensor, now);
        verify(compactionTimeMaxSensor).record(expectedCompactionTimeMaxSensor, now);
        verify(numberOfOpenFilesSensor).record(expectedNumberOfOpenFilesSensor, now);
        verify(numberOfFileErrorsSensor).record(expectedNumberOfFileErrorsSensor, now);
    }

    @Test
    public void shouldNotRecordStatisticsBasedMetricsIfStatisticsIsNull() {
        recorder.addValueProviders(SEGMENT_STORE_NAME_1, dbToAdd1, cacheToAdd1, null);

        recorder.record(0L);

        verifyNoInteractions(
            bytesWrittenToDatabaseSensor,
            bytesReadFromDatabaseSensor,
            memtableBytesFlushedSensor,
            memtableHitRatioSensor,
            memtableAvgFlushTimeSensor,
            memtableMinFlushTimeSensor,
            memtableMaxFlushTimeSensor,
            writeStallDurationSensor,
            blockCacheDataHitRatioSensor,
            blockCacheIndexHitRatioSensor,
            blockCacheFilterHitRatioSensor,
            bytesWrittenDuringCompactionSensor,
            bytesReadDuringCompactionSensor,
            compactionTimeAvgSensor,
            compactionTimeMinSensor,
            compactionTimeMaxSensor,
            numberOfOpenFilesSensor,
            numberOfFileErrorsSensor
        );
    }

    @Test
    public void shouldCorrectlyHandleHitRatioRecordingsWithZeroHitsAndMisses() {
        recorder.addValueProviders(SEGMENT_STORE_NAME_1, dbToAdd1, cacheToAdd1, statisticsToAdd1);
        when(statisticsToAdd1.getHistogramData(any())).thenReturn(new HistogramData(0.0, 0.0, 0.0, 0.0, 0.0, 0.0, 0L, 0L, 0.0));
        when(statisticsToAdd1.getAndResetTickerCount(any())).thenReturn(0L);

        recorder.record(0L);

        verify(memtableHitRatioSensor).record(0d, 0L);
        verify(blockCacheDataHitRatioSensor).record(0d, 0L);
        verify(blockCacheIndexHitRatioSensor).record(0d, 0L);
        verify(blockCacheFilterHitRatioSensor).record(0d, 0L);
    }

    @Test
    public void shouldCorrectlyHandleAvgRecordingsWithZeroSumAndCount() {
        recorder.addValueProviders(SEGMENT_STORE_NAME_1, dbToAdd1, cacheToAdd1, statisticsToAdd1);
        final long now = 0L;
        when(statisticsToAdd1.getHistogramData(any())).thenReturn(new HistogramData(0.0, 0.0, 0.0, 0.0, 0.0, 0.0, 0L, 0L, 0.0));
        when(statisticsToAdd1.getAndResetTickerCount(any())).thenReturn(0L);

        recorder.record(now);

        verify(compactionTimeAvgSensor).record(0d, now);
        verify(memtableAvgFlushTimeSensor).record(0d, now);
    }

    private void setUpMetricsMock() {
        dbMetrics = mockStatic(RocksDBMetrics.class);
        dbMetrics.when(() -> RocksDBMetrics.bytesWrittenToDatabaseSensor(streamsMetrics, metricsContext))
            .thenReturn(bytesWrittenToDatabaseSensor);
        dbMetrics.when(() -> RocksDBMetrics.bytesReadFromDatabaseSensor(streamsMetrics, metricsContext))
            .thenReturn(bytesReadFromDatabaseSensor);
        dbMetrics.when(() -> RocksDBMetrics.memtableBytesFlushedSensor(streamsMetrics, metricsContext))
            .thenReturn(memtableBytesFlushedSensor);
        dbMetrics.when(() -> RocksDBMetrics.memtableHitRatioSensor(streamsMetrics, metricsContext))
            .thenReturn(memtableHitRatioSensor);
        dbMetrics.when(() -> RocksDBMetrics.memtableAvgFlushTimeSensor(streamsMetrics, metricsContext))
            .thenReturn(memtableAvgFlushTimeSensor);
        dbMetrics.when(() -> RocksDBMetrics.memtableMinFlushTimeSensor(streamsMetrics, metricsContext))
            .thenReturn(memtableMinFlushTimeSensor);
        dbMetrics.when(() -> RocksDBMetrics.memtableMaxFlushTimeSensor(streamsMetrics, metricsContext))
            .thenReturn(memtableMaxFlushTimeSensor);
        dbMetrics.when(() -> RocksDBMetrics.writeStallDurationSensor(streamsMetrics, metricsContext))
            .thenReturn(writeStallDurationSensor);
        dbMetrics.when(() -> RocksDBMetrics.blockCacheDataHitRatioSensor(streamsMetrics, metricsContext))
            .thenReturn(blockCacheDataHitRatioSensor);
        dbMetrics.when(() -> RocksDBMetrics.blockCacheIndexHitRatioSensor(streamsMetrics, metricsContext))
            .thenReturn(blockCacheIndexHitRatioSensor);
        dbMetrics.when(() -> RocksDBMetrics.blockCacheFilterHitRatioSensor(streamsMetrics, metricsContext))
            .thenReturn(blockCacheFilterHitRatioSensor);
        dbMetrics.when(() -> RocksDBMetrics.bytesWrittenDuringCompactionSensor(streamsMetrics, metricsContext))
            .thenReturn(bytesWrittenDuringCompactionSensor);
        dbMetrics.when(() -> RocksDBMetrics.bytesReadDuringCompactionSensor(streamsMetrics, metricsContext))
            .thenReturn(bytesReadDuringCompactionSensor);
        dbMetrics.when(() -> RocksDBMetrics.compactionTimeAvgSensor(streamsMetrics, metricsContext))
            .thenReturn(compactionTimeAvgSensor);
        dbMetrics.when(() -> RocksDBMetrics.compactionTimeMinSensor(streamsMetrics, metricsContext))
            .thenReturn(compactionTimeMinSensor);
        dbMetrics.when(() -> RocksDBMetrics.compactionTimeMaxSensor(streamsMetrics, metricsContext))
            .thenReturn(compactionTimeMaxSensor);
        dbMetrics.when(() -> RocksDBMetrics.numberOfOpenFilesSensor(streamsMetrics, metricsContext))
            .thenReturn(numberOfOpenFilesSensor);
        dbMetrics.when(() -> RocksDBMetrics.numberOfFileErrorsSensor(streamsMetrics, metricsContext))
            .thenReturn(numberOfFileErrorsSensor);
    }
}<|MERGE_RESOLUTION|>--- conflicted
+++ resolved
@@ -475,11 +475,7 @@
 
         when(statisticsToAdd1.getAndResetTickerCount(TickerType.NO_FILE_OPENS)).thenReturn(5L);
         when(statisticsToAdd2.getAndResetTickerCount(TickerType.NO_FILE_OPENS)).thenReturn(7L);
-<<<<<<< HEAD
-        final double expectedNumberOfOpenFilesSensor = (5 + 7) - (3 + 4);
-=======
         final double expectedNumberOfOpenFilesSensor = -1;
->>>>>>> e7bf0c60
 
         when(statisticsToAdd1.getAndResetTickerCount(TickerType.NO_FILE_ERRORS)).thenReturn(34L);
         when(statisticsToAdd2.getAndResetTickerCount(TickerType.NO_FILE_ERRORS)).thenReturn(11L);
