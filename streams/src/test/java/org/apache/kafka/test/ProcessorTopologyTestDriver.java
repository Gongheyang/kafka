--- conflicted
+++ resolved
@@ -162,12 +162,8 @@
      */
     public ProcessorTopologyTestDriver(StreamsConfig config, TopologyBuilder builder, String... storeNames) {
         id = new TaskId(0, 0);
-<<<<<<< HEAD
         topology = builder.setApplicationId(applicationId).build(null);
-=======
-        topology = builder.setApplicationId("ProcessorTopologyTestDriver").build(null);
         globalTopology  = builder.buildGlobalStateTopology();
->>>>>>> 8d9d8479
 
         // Set up the consumer and producer ...
         consumer = new MockConsumer<>(OffsetResetStrategy.EARLIEST);
