/*
 * Licensed to the Apache Software Foundation (ASF) under one or more
 * contributor license agreements. See the NOTICE file distributed with
 * this work for additional information regarding copyright ownership.
 * The ASF licenses this file to You under the Apache License, Version 2.0
 * (the "License"); you may not use this file except in compliance with
 * the License. You may obtain a copy of the License at
 *
 *    http://www.apache.org/licenses/LICENSE-2.0
 *
 * Unless required by applicable law or agreed to in writing, software
 * distributed under the License is distributed on an "AS IS" BASIS,
 * WITHOUT WARRANTIES OR CONDITIONS OF ANY KIND, either express or implied.
 * See the License for the specific language governing permissions and
 * limitations under the License.
 */
package org.apache.kafka.test;

import org.apache.kafka.streams.KeyValue;
import org.apache.kafka.streams.errors.InvalidStateStoreException;
import org.apache.kafka.streams.kstream.Windowed;
import org.apache.kafka.streams.processor.ProcessorContext;
import org.apache.kafka.streams.processor.StateStore;
import org.apache.kafka.streams.state.KeyValueIterator;
import org.apache.kafka.streams.state.ReadOnlySessionStore;

import java.util.ArrayList;
import java.util.Collections;
import java.util.Iterator;
import java.util.List;
import java.util.NavigableMap;
import java.util.TreeMap;

public class ReadOnlySessionStoreStub<K, V> implements ReadOnlySessionStore<K, V>, StateStore {
    private final NavigableMap<K, List<KeyValue<Windowed<K>, V>>> sessions = new TreeMap<>();
    private boolean open = true;

    public void put(final Windowed<K> sessionKey, final V value) {
        if (!sessions.containsKey(sessionKey.key())) {
            sessions.put(sessionKey.key(), new ArrayList<>());
        }
        sessions.get(sessionKey.key()).add(KeyValue.pair(sessionKey, value));
    }

    @Override
    public KeyValueIterator<Windowed<K>, V> findSessions(K key, long earliestSessionEndTime, long latestSessionStartTime) {
        throw new UnsupportedOperationException("Moved from Session Store. Implement if needed");
    }

    @Override
    public KeyValueIterator<Windowed<K>, V> backwardFindSessions(K key, long earliestSessionEndTime, long latestSessionStartTime) {
        throw new UnsupportedOperationException("Moved from Session Store. Implement if needed");
    }

    @Override
    public KeyValueIterator<Windowed<K>, V> findSessions(K keyFrom, K keyTo, long earliestSessionEndTime, long latestSessionStartTime) {
        throw new UnsupportedOperationException("Moved from Session Store. Implement if needed");
    }

    @Override
    public KeyValueIterator<Windowed<K>, V> backwardFindSessions(K keyFrom, K keyTo, long earliestSessionEndTime, long latestSessionStartTime) {
        throw new UnsupportedOperationException("Moved from Session Store. Implement if needed");
    }

    @Override
<<<<<<< HEAD
    public V fetchSession(K key, long startTime, long endTime) {
=======
    public V fetchSession(K key, long earliestSessionEndTime, long latestSessionStartTime) {
>>>>>>> 62e88657
        throw new UnsupportedOperationException("Moved from Session Store. Implement if needed");
    }

    @Override
    public KeyValueIterator<Windowed<K>, V> fetch(final K key) {
        if (!open) {
            throw new InvalidStateStoreException("not open");
        }
        if (!sessions.containsKey(key)) {
            return new KeyValueIteratorStub<>(Collections.<KeyValue<Windowed<K>, V>>emptyIterator());
        }
        return new KeyValueIteratorStub<>(sessions.get(key).iterator());
    }

    @Override
    public KeyValueIterator<Windowed<K>, V> backwardFetch(K key) {
<<<<<<< HEAD
        if (!open) {
            throw new InvalidStateStoreException("not open");
        }
        if (!sessions.containsKey(key)) {
            return new KeyValueIteratorStub<>(Collections.emptyIterator());
        }
        return new KeyValueIteratorStub<>(sessions.descendingMap().get(key).iterator());
    }

    @Override
    public KeyValueIterator<Windowed<K>, V> fetch(final K from, final K to) {
=======
>>>>>>> 62e88657
        if (!open) {
            throw new InvalidStateStoreException("not open");
        }
        if (!sessions.containsKey(key)) {
            return new KeyValueIteratorStub<>(Collections.emptyIterator());
        }
        return new KeyValueIteratorStub<>(sessions.descendingMap().get(key).iterator());
    }

    @Override
    public KeyValueIterator<Windowed<K>, V> fetch(final K keyFrom, final K keyTo) {
        if (!open) {
            throw new InvalidStateStoreException("not open");
        }
        if (sessions.subMap(keyFrom, true, keyTo, true).isEmpty()) {
            return new KeyValueIteratorStub<>(Collections.<KeyValue<Windowed<K>, V>>emptyIterator());
        }
        final Iterator<List<KeyValue<Windowed<K>, V>>> keysIterator = sessions.subMap(keyFrom, true,
            keyTo, true).values().iterator();
        return new KeyValueIteratorStub<>(
            new Iterator<KeyValue<Windowed<K>, V>>() {

                Iterator<KeyValue<Windowed<K>, V>> it;

                @Override
                public boolean hasNext() {
                    while (it == null || !it.hasNext()) {
                        if (!keysIterator.hasNext()) {
                            return false;
                        }
                        it = keysIterator.next().iterator();
                    }
                    return true;
                }

                @Override
                public KeyValue<Windowed<K>, V> next() {
                    return it.next();
                }

            }
        );
    }

    @Override
<<<<<<< HEAD
    public KeyValueIterator<Windowed<K>, V> backwardFetch(K from, K to) {
        if (!open) {
            throw new InvalidStateStoreException("not open");
        }
        if (sessions.subMap(from, true, to, true).isEmpty()) {
            return new KeyValueIteratorStub<>(Collections.emptyIterator());
        }
        final Iterator<List<KeyValue<Windowed<K>, V>>> keysIterator =
            sessions.subMap(from, true, to, true).descendingMap().values().iterator();
=======
    public KeyValueIterator<Windowed<K>, V> backwardFetch(K keyFrom, K keyTo) {
        if (!open) {
            throw new InvalidStateStoreException("not open");
        }
        if (sessions.subMap(keyFrom, true, keyTo, true).isEmpty()) {
            return new KeyValueIteratorStub<>(Collections.emptyIterator());
        }
        final Iterator<List<KeyValue<Windowed<K>, V>>> keysIterator =
            sessions.subMap(keyFrom, true, keyTo, true).descendingMap().values().iterator();
>>>>>>> 62e88657
        return new KeyValueIteratorStub<>(
            new Iterator<KeyValue<Windowed<K>, V>>() {

                Iterator<KeyValue<Windowed<K>, V>> it;

                @Override
                public boolean hasNext() {
                    while (it == null || !it.hasNext()) {
                        if (!keysIterator.hasNext()) {
                            return false;
                        }
                        it = keysIterator.next().iterator();
                    }
                    return true;
                }

                @Override
                public KeyValue<Windowed<K>, V> next() {
                    return it.next();
                }
            }
        );
    }

    @Override
    public String name() {
        return "";
    }

    @Deprecated
    @Override
    public void init(final ProcessorContext context, final StateStore root) {

    }

    @Override
    public void flush() {

    }

    @Override
    public void close() {

    }

    @Override
    public boolean persistent() {
        return false;
    }

    @Override
    public boolean isOpen() {
        return open;
    }


    public void setOpen(final boolean open) {
        this.open = open;
    }
}<|MERGE_RESOLUTION|>--- conflicted
+++ resolved
@@ -63,11 +63,7 @@
     }
 
     @Override
-<<<<<<< HEAD
-    public V fetchSession(K key, long startTime, long endTime) {
-=======
     public V fetchSession(K key, long earliestSessionEndTime, long latestSessionStartTime) {
->>>>>>> 62e88657
         throw new UnsupportedOperationException("Moved from Session Store. Implement if needed");
     }
 
@@ -84,20 +80,6 @@
 
     @Override
     public KeyValueIterator<Windowed<K>, V> backwardFetch(K key) {
-<<<<<<< HEAD
-        if (!open) {
-            throw new InvalidStateStoreException("not open");
-        }
-        if (!sessions.containsKey(key)) {
-            return new KeyValueIteratorStub<>(Collections.emptyIterator());
-        }
-        return new KeyValueIteratorStub<>(sessions.descendingMap().get(key).iterator());
-    }
-
-    @Override
-    public KeyValueIterator<Windowed<K>, V> fetch(final K from, final K to) {
-=======
->>>>>>> 62e88657
         if (!open) {
             throw new InvalidStateStoreException("not open");
         }
@@ -143,17 +125,6 @@
     }
 
     @Override
-<<<<<<< HEAD
-    public KeyValueIterator<Windowed<K>, V> backwardFetch(K from, K to) {
-        if (!open) {
-            throw new InvalidStateStoreException("not open");
-        }
-        if (sessions.subMap(from, true, to, true).isEmpty()) {
-            return new KeyValueIteratorStub<>(Collections.emptyIterator());
-        }
-        final Iterator<List<KeyValue<Windowed<K>, V>>> keysIterator =
-            sessions.subMap(from, true, to, true).descendingMap().values().iterator();
-=======
     public KeyValueIterator<Windowed<K>, V> backwardFetch(K keyFrom, K keyTo) {
         if (!open) {
             throw new InvalidStateStoreException("not open");
@@ -163,7 +134,6 @@
         }
         final Iterator<List<KeyValue<Windowed<K>, V>>> keysIterator =
             sessions.subMap(keyFrom, true, keyTo, true).descendingMap().values().iterator();
->>>>>>> 62e88657
         return new KeyValueIteratorStub<>(
             new Iterator<KeyValue<Windowed<K>, V>>() {
 
