--- conflicted
+++ resolved
@@ -17,13 +17,7 @@
 package org.apache.kafka.streams.scala.kstream
 
 import java.time.Duration.ofSeconds
-<<<<<<< HEAD
-import java.time.Instant
-import java.util.regex.Pattern
-
-=======
 import java.time.{Duration, Instant}
->>>>>>> fbdd2880
 import org.apache.kafka.streams.KeyValue
 import org.apache.kafka.streams.kstream.{
   JoinWindows,
@@ -471,23 +465,4 @@
     val transformNode = builder.build().describe().subtopologies().asScala.head.nodes().asScala.toList(1)
     assertEquals("my-name", transformNode.name())
   }
-
-  @Test
-  def testSettingNameOnStream(): Unit = {
-    val builder = new StreamsBuilder()
-    val topicsPattern = "t-[A-Za-z0-9-].suffix"
-    val sinkTopic = "sink"
-
-    builder
-      .stream[String, String](Pattern.compile(topicsPattern))(
-        Consumed.`with`[String, String].withName("my-fancy-name")
-      )
-      .to(sinkTopic)
-
-    import scala.jdk.CollectionConverters._
-
-    val streamNode = builder.build().describe().subtopologies().asScala.head.nodes().asScala.head
-    assertEquals("my-fancy-name", streamNode.name())
-  }
-
 }