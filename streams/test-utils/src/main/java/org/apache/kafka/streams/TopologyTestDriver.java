/*
 * Licensed to the Apache Software Foundation (ASF) under one or more
 * contributor license agreements. See the NOTICE file distributed with
 * this work for additional information regarding copyright ownership.
 * The ASF licenses this file to You under the Apache License, Version 2.0
 * (the "License"); you may not use this file except in compliance with
 * the License. You may obtain a copy of the License at
 *
 *    http://www.apache.org/licenses/LICENSE-2.0
 *
 * Unless required by applicable law or agreed to in writing, software
 * distributed under the License is distributed on an "AS IS" BASIS,
 * WITHOUT WARRANTIES OR CONDITIONS OF ANY KIND, either express or implied.
 * See the License for the specific language governing permissions and
 * limitations under the License.
 */
package org.apache.kafka.streams;

import org.apache.kafka.clients.consumer.Consumer;
import org.apache.kafka.clients.consumer.ConsumerRecord;
import org.apache.kafka.clients.consumer.MockConsumer;
import org.apache.kafka.clients.consumer.OffsetResetStrategy;
import org.apache.kafka.clients.producer.MockProducer;
import org.apache.kafka.clients.producer.Producer;
import org.apache.kafka.clients.producer.ProducerRecord;
import org.apache.kafka.common.Metric;
import org.apache.kafka.common.MetricName;
import org.apache.kafka.common.PartitionInfo;
import org.apache.kafka.common.TopicPartition;
import org.apache.kafka.common.annotation.InterfaceStability;
import org.apache.kafka.common.header.internals.RecordHeaders;
import org.apache.kafka.common.metrics.MetricConfig;
import org.apache.kafka.common.metrics.Metrics;
import org.apache.kafka.common.metrics.Sensor;
import org.apache.kafka.common.record.TimestampType;
import org.apache.kafka.common.serialization.ByteArraySerializer;
import org.apache.kafka.common.serialization.Deserializer;
import org.apache.kafka.common.serialization.Serializer;
import org.apache.kafka.common.utils.LogContext;
import org.apache.kafka.common.utils.Time;
import org.apache.kafka.streams.errors.LogAndContinueExceptionHandler;
import org.apache.kafka.streams.errors.TopologyException;
import org.apache.kafka.streams.internals.QuietStreamsConfig;
import org.apache.kafka.streams.processor.ProcessorContext;
import org.apache.kafka.streams.processor.PunctuationType;
import org.apache.kafka.streams.processor.Punctuator;
import org.apache.kafka.streams.processor.StateRestoreListener;
import org.apache.kafka.streams.processor.StateStore;
import org.apache.kafka.streams.processor.TaskId;
import org.apache.kafka.streams.processor.internals.GlobalProcessorContextImpl;
import org.apache.kafka.streams.processor.internals.GlobalStateManager;
import org.apache.kafka.streams.processor.internals.GlobalStateManagerImpl;
import org.apache.kafka.streams.processor.internals.GlobalStateUpdateTask;
import org.apache.kafka.streams.processor.internals.InternalProcessorContext;
import org.apache.kafka.streams.processor.internals.InternalTopologyBuilder;
import org.apache.kafka.streams.processor.internals.ProcessorContextImpl;
import org.apache.kafka.streams.processor.internals.ProcessorRecordContext;
import org.apache.kafka.streams.processor.internals.ProcessorTopology;
import org.apache.kafka.streams.processor.internals.StateDirectory;
import org.apache.kafka.streams.processor.internals.StoreChangelogReader;
import org.apache.kafka.streams.processor.internals.StreamTask;
import org.apache.kafka.streams.processor.internals.metrics.StreamsMetricsImpl;
import org.apache.kafka.streams.state.KeyValueStore;
import org.apache.kafka.streams.state.SessionStore;
import org.apache.kafka.streams.state.WindowStore;
import org.apache.kafka.streams.state.internals.ThreadCache;
import org.apache.kafka.streams.test.ConsumerRecordFactory;
import org.apache.kafka.streams.test.OutputVerifier;

import java.io.Closeable;
import java.io.IOException;
import java.time.Duration;
import java.util.ArrayList;
import java.util.Collection;
import java.util.Collections;
import java.util.HashMap;
import java.util.HashSet;
import java.util.LinkedList;
import java.util.List;
import java.util.Map;
import java.util.Properties;
import java.util.Queue;
import java.util.Set;
import java.util.concurrent.TimeUnit;
import java.util.concurrent.atomic.AtomicLong;
import java.util.regex.Pattern;

/**
 * This class makes it easier to write tests to verify the behavior of topologies created with {@link Topology} or
 * {@link StreamsBuilder}.
 * You can test simple topologies that have a single processor, or very complex topologies that have multiple sources,
 * processors, sinks, or sub-topologies.
 * Best of all, the class works without a real Kafka broker, so the tests execute very quickly with very little overhead.
 * <p>
 * Using the {@code TopologyTestDriver} in tests is easy: simply instantiate the driver and provide a {@link Topology}
 * (cf. {@link StreamsBuilder#build()}) and {@link Properties configs}, use the driver to supply an
 * input message to the topology, and then use the driver to read and verify any messages output by the topology.
 * <p>
 * Although the driver doesn't use a real Kafka broker, it does simulate Kafka {@link Consumer consumers} and
 * {@link Producer producers} that read and write raw {@code byte[]} messages.
 * You can either deal with messages that have {@code byte[]} keys and values or you use {@link ConsumerRecordFactory}
 * and {@link OutputVerifier} that work with regular Java objects instead of raw bytes.
 *
 * <h2>Driver setup</h2>
 * In order to create a {@code TopologyTestDriver} instance, you need a {@link Topology} and a {@link Properties config}.
 * The configuration needs to be representative of what you'd supply to the real topology, so that means including
 * several key properties (cf. {@link StreamsConfig}).
 * For example, the following code fragment creates a configuration that specifies a local Kafka broker list (which is
 * needed but not used), a timestamp extractor, and default serializers and deserializers for string keys and values:
 *
 * <pre>{@code
 * Properties props = new Properties();
 * props.setProperty(StreamsConfig.BOOTSTRAP_SERVERS_CONFIG, "localhost:9091");
 * props.setProperty(StreamsConfig.DEFAULT_TIMESTAMP_EXTRACTOR_CLASS_CONFIG, CustomTimestampExtractor.class.getName());
 * props.setProperty(StreamsConfig.DEFAULT_KEY_SERDE_CLASS_CONFIG, Serdes.String().getClass().getName());
 * props.setProperty(StreamsConfig.DEFAULT_VALUE_SERDE_CLASS_CONFIG, Serdes.String().getClass().getName());
 * Topology topology = ...
 * TopologyTestDriver driver = new TopologyTestDriver(topology, props);
 * }</pre>
 *
 * <h2>Processing messages</h2>
 * <p>
 * Your test can supply new input records on any of the topics that the topology's sources consume.
 * This test driver simulates single-partitioned input topics.
 * Here's an example of an input message on the topic named {@code input-topic}:
 *
 * <pre>
 * ConsumerRecordFactory factory = new ConsumerRecordFactory(strSerializer, strSerializer);
 * driver.pipeInput(factory.create("input-topic","key1", "value1"));
 * </pre>
 *
 * When {@code #pipeInput()} is called, the driver passes the input message through to the appropriate source that
 * consumes the named topic, and will invoke the processor(s) downstream of the source.
 * If your topology's processors forward messages to sinks, your test can then consume these output messages to verify
 * they match the expected outcome.
 * For example, if our topology should have generated 2 messages on {@code output-topic-1} and 1 message on
 * {@code output-topic-2}, then our test can obtain these messages using the
 * {@link #readOutput(String, Deserializer, Deserializer)} method:
 *
 * <pre>{@code
 * ProducerRecord<String, String> record1 = driver.readOutput("output-topic-1", strDeserializer, strDeserializer);
 * ProducerRecord<String, String> record2 = driver.readOutput("output-topic-1", strDeserializer, strDeserializer);
 * ProducerRecord<String, String> record3 = driver.readOutput("output-topic-2", strDeserializer, strDeserializer);
 * }</pre>
 *
 * Again, our example topology generates messages with string keys and values, so we supply our string deserializer
 * instance for use on both the keys and values. Your test logic can then verify whether these output records are
 * correct.
 * Note, that calling {@link ProducerRecord#equals(Object)} compares all attributes including key, value, timestamp,
 * topic, partition, and headers.
 * If you only want to compare key and value (and maybe timestamp), using {@link OutputVerifier} instead of
 * {@link ProducerRecord#equals(Object)} can simplify your code as you can ignore attributes you are not interested in.
 * <p>
 * Note, that calling {@code pipeInput()} will also trigger {@link PunctuationType#STREAM_TIME event-time} base
 * {@link ProcessorContext#schedule(Duration, PunctuationType, Punctuator) punctuation} callbacks.
 * However, you won't trigger {@link PunctuationType#WALL_CLOCK_TIME wall-clock} type punctuations that you must
 * trigger manually via {@link #advanceWallClockTime(long)}.
 * <p>
 * Finally, when completed, make sure your tests {@link #close()} the driver to release all resources and
 * {@link org.apache.kafka.streams.processor.Processor processors}.
 *
 * <h2>Processor state</h2>
 * <p>
 * Some processors use Kafka {@link StateStore state storage}, so this driver class provides the generic
 * {@link #getStateStore(String)} as well as store-type specific methods so that your tests can check the underlying
 * state store(s) used by your topology's processors.
 * In our previous example, after we supplied a single input message and checked the three output messages, our test
 * could also check the key value store to verify the processor correctly added, removed, or updated internal state.
 * Or, our test might have pre-populated some state <em>before</em> submitting the input message, and verified afterward
 * that the processor(s) correctly updated the state.
 *
 * @see ConsumerRecordFactory
 * @see OutputVerifier
 */
@InterfaceStability.Evolving
public class TopologyTestDriver implements Closeable {

    private final Time mockWallClockTime;
    private final InternalTopologyBuilder internalTopologyBuilder;

    private final static int PARTITION_ID = 0;
    private final static TaskId TASK_ID = new TaskId(0, PARTITION_ID);
    final StreamTask task;
    private final GlobalStateUpdateTask globalStateTask;
    private final GlobalStateManager globalStateManager;

    private final InternalProcessorContext context;

    private final StateDirectory stateDirectory;
    private final Metrics metrics;
    final ProcessorTopology processorTopology;
    final ProcessorTopology globalTopology;

    private final MockProducer<byte[], byte[]> producer;

    private final Set<String> internalTopics = new HashSet<>();
    private final Map<String, TopicPartition> partitionsByTopic = new HashMap<>();
    private final Map<String, TopicPartition> globalPartitionsByTopic = new HashMap<>();
    private final Map<TopicPartition, AtomicLong> offsetsByTopicPartition = new HashMap<>();

    private final Map<String, Queue<ProducerRecord<byte[], byte[]>>> outputRecordsByTopic = new HashMap<>();
    private final boolean eosEnabled;

    /**
     * Create a new test diver instance.
     * Initialized the internally mocked wall-clock time with {@link System#currentTimeMillis() current system time}.
     *
     * @param topology the topology to be tested
     * @param config   the configuration for the topology
     */
    @SuppressWarnings("WeakerAccess")
    public TopologyTestDriver(final Topology topology,
                              final Properties config) {
        this(topology, config, System.currentTimeMillis());
    }

    /**
     * Create a new test diver instance.
     * Initialized the internally mocked wall-clock time with {@link System#currentTimeMillis() current system time}.
     *
     * @param topology the topology to be tested
     * @param config   the configuration for the topology
     */
    @SuppressWarnings("WeakerAccess")
    public TopologyTestDriver(final Topology topology,
                              final StreamsConfig streamsConfig) {
        this(topology, streamsConfig, System.currentTimeMillis());
    }

    /**
     * Create a new test diver instance.
     *
     * @param topology               the topology to be tested
     * @param config                 the configuration for the topology
     * @param initialWallClockTimeMs the initial value of internally mocked wall-clock time
     */
    @SuppressWarnings("WeakerAccess")
    public TopologyTestDriver(final Topology topology,
                              final Properties config,
                              final long initialWallClockTimeMs) {
        this(topology.internalTopologyBuilder, new StreamsConfig(config), initialWallClockTimeMs);
    }

    /**
     * Create a new test diver instance.
     *
     * @param topology               the topology to be tested
     * @param config                 the configuration for the topology
     * @param initialWallClockTimeMs the initial value of internally mocked wall-clock time
     */
    @SuppressWarnings("WeakerAccess")
    public TopologyTestDriver(final Topology topology,
                              final StreamsConfig streamsConfig,
                              final long initialWallClockTimeMs) {
        this(topology.internalTopologyBuilder, streamsConfig, initialWallClockTimeMs);
    }

    /**
     * Create a new test diver instance.
     *
     * @param builder builder for the topology to be tested
     * @param config the configuration for the topology
     * @param initialWallClockTimeMs the initial value of internally mocked wall-clock time
     */
    private TopologyTestDriver(final InternalTopologyBuilder builder,
                               final StreamsConfig streamsConfig,
                               final long initialWallClockTimeMs) {
<<<<<<< HEAD
=======
        final StreamsConfig streamsConfig = new QuietStreamsConfig(config);
>>>>>>> 57502a69
        mockWallClockTime = new MockTime(initialWallClockTimeMs);

        internalTopologyBuilder = builder;
        internalTopologyBuilder.rewriteTopology(streamsConfig);

        processorTopology = internalTopologyBuilder.build(null);
        globalTopology = internalTopologyBuilder.buildGlobalStateTopology();

        final Serializer<byte[]> bytesSerializer = new ByteArraySerializer();
        producer = new MockProducer<byte[], byte[]>(true, bytesSerializer, bytesSerializer) {
            @Override
            public List<PartitionInfo> partitionsFor(final String topic) {
                return Collections.singletonList(new PartitionInfo(topic, PARTITION_ID, null, null, null));
            }
        };

        final MockConsumer<byte[], byte[]> consumer = new MockConsumer<>(OffsetResetStrategy.EARLIEST);
        stateDirectory = new StateDirectory(streamsConfig, mockWallClockTime);

        final MetricConfig metricConfig = new MetricConfig()
            .samples(streamsConfig.getInt(StreamsConfig.METRICS_NUM_SAMPLES_CONFIG))
            .recordLevel(Sensor.RecordingLevel.forName(streamsConfig.getString(StreamsConfig.METRICS_RECORDING_LEVEL_CONFIG)))
            .timeWindow(streamsConfig.getLong(StreamsConfig.METRICS_SAMPLE_WINDOW_MS_CONFIG), TimeUnit.MILLISECONDS);

        metrics = new Metrics(metricConfig, mockWallClockTime);
        final StreamsMetricsImpl streamsMetrics = new StreamsMetricsImpl(
            metrics,
            "topology-test-driver-virtual-thread"
        );
        final ThreadCache cache = new ThreadCache(
            new LogContext("topology-test-driver "),
            Math.max(0, streamsConfig.getLong(StreamsConfig.CACHE_MAX_BYTES_BUFFERING_CONFIG)),
            streamsMetrics);
        final StateRestoreListener stateRestoreListener = new StateRestoreListener() {
            @Override
            public void onRestoreStart(final TopicPartition topicPartition, final String storeName, final long startingOffset, final long endingOffset) {}

            @Override
            public void onBatchRestored(final TopicPartition topicPartition, final String storeName, final long batchEndOffset, final long numRestored) {}

            @Override
            public void onRestoreEnd(final TopicPartition topicPartition, final String storeName, final long totalRestored) {}
        };

        for (final InternalTopologyBuilder.TopicsInfo topicsInfo : internalTopologyBuilder.topicGroups().values()) {
            internalTopics.addAll(topicsInfo.repartitionSourceTopics.keySet());
        }

        for (final String topic : processorTopology.sourceTopics()) {
            final TopicPartition tp = new TopicPartition(topic, PARTITION_ID);
            partitionsByTopic.put(topic, tp);
            offsetsByTopicPartition.put(tp, new AtomicLong());
        }
        consumer.assign(partitionsByTopic.values());

        if (globalTopology != null) {
            for (final String topicName : globalTopology.sourceTopics()) {
                final TopicPartition partition = new TopicPartition(topicName, 0);
                globalPartitionsByTopic.put(topicName, partition);
                offsetsByTopicPartition.put(partition, new AtomicLong());
                consumer.updatePartitions(topicName, Collections.singletonList(
                    new PartitionInfo(topicName, 0, null, null, null)));
                consumer.updateBeginningOffsets(Collections.singletonMap(partition, 0L));
                consumer.updateEndOffsets(Collections.singletonMap(partition, 0L));
            }

            globalStateManager = new GlobalStateManagerImpl(
                new LogContext("mock "),
                globalTopology,
                consumer,
                stateDirectory,
                stateRestoreListener,
                streamsConfig);

            final GlobalProcessorContextImpl globalProcessorContext
                = new GlobalProcessorContextImpl(streamsConfig, globalStateManager, streamsMetrics, cache);
            globalStateManager.setGlobalProcessorContext(globalProcessorContext);

            globalStateTask = new GlobalStateUpdateTask(
                globalTopology,
                globalProcessorContext,
                globalStateManager,
                new LogAndContinueExceptionHandler(),
                new LogContext()
            );
            globalStateTask.initialize();
            globalProcessorContext.setRecordContext(new ProcessorRecordContext(0L, -1L, -1, null, new RecordHeaders()));
        } else {
            globalStateManager = null;
            globalStateTask = null;
        }

        if (!partitionsByTopic.isEmpty()) {
            task = new StreamTask(
                TASK_ID,
                partitionsByTopic.values(),
                processorTopology,
                consumer,
                new StoreChangelogReader(
                    createRestoreConsumer(processorTopology.storeToChangelogTopic()),
                    Duration.ZERO,
                    stateRestoreListener,
                    new LogContext("topology-test-driver ")),
                streamsConfig,
                streamsMetrics,
                stateDirectory,
                cache,
                mockWallClockTime,
                () -> producer,
                metrics.sensor("dummy"));
            task.initializeStateStores();
            task.initializeTopology();
            context = (InternalProcessorContext) task.context();
            context.setRecordContext(new ProcessorRecordContext(0L, -1L, -1, null, new RecordHeaders()));
        } else {
            task = null;
            context = null;
        }
        eosEnabled = streamsConfig.getString(StreamsConfig.PROCESSING_GUARANTEE_CONFIG).equals(StreamsConfig.EXACTLY_ONCE);
    }

    /**
     * Get read-only handle on global metrics registry.
     *
     * @return Map of all metrics.
     */
    @SuppressWarnings("WeakerAccess")
    public Map<MetricName, ? extends Metric> metrics() {
        return Collections.unmodifiableMap(metrics.metrics());
    }

    /**
     * Send an input message with the given key, value, and timestamp on the specified topic to the topology and then
     * commit the messages.
     *
     * @param consumerRecord the record to be processed
     */
    @SuppressWarnings("WeakerAccess")
    public void pipeInput(final ConsumerRecord<byte[], byte[]> consumerRecord) {
        final String topicName = consumerRecord.topic();

        if (!internalTopologyBuilder.getSourceTopicNames().isEmpty()) {
            validateSourceTopicNameRegexPattern(consumerRecord.topic());
        }
        final TopicPartition topicPartition = getTopicPartition(topicName);
        if (topicPartition != null) {
            final long offset = offsetsByTopicPartition.get(topicPartition).incrementAndGet() - 1;
            task.addRecords(topicPartition, Collections.singleton(new ConsumerRecord<>(
                topicName,
                topicPartition.partition(),
                offset,
                consumerRecord.timestamp(),
                consumerRecord.timestampType(),
                (long) ConsumerRecord.NULL_CHECKSUM,
                consumerRecord.serializedKeySize(),
                consumerRecord.serializedValueSize(),
                consumerRecord.key(),
                consumerRecord.value(),
                consumerRecord.headers())));

            // Process the record ...
            task.process();
            task.maybePunctuateStreamTime();
            task.commit();
            captureOutputRecords();
        } else {
            final TopicPartition globalTopicPartition = globalPartitionsByTopic.get(topicName);
            if (globalTopicPartition == null) {
                throw new IllegalArgumentException("Unknown topic: " + topicName);
            }
            final long offset = offsetsByTopicPartition.get(globalTopicPartition).incrementAndGet() - 1;
            globalStateTask.update(new ConsumerRecord<>(
                globalTopicPartition.topic(),
                globalTopicPartition.partition(),
                offset,
                consumerRecord.timestamp(),
                consumerRecord.timestampType(),
                (long) ConsumerRecord.NULL_CHECKSUM,
                consumerRecord.serializedKeySize(),
                consumerRecord.serializedValueSize(),
                consumerRecord.key(),
                consumerRecord.value(),
                consumerRecord.headers()));
            globalStateTask.flushState();
        }
    }

    private void validateSourceTopicNameRegexPattern(final String inputRecordTopic) {
        for (final String sourceTopicName : internalTopologyBuilder.getSourceTopicNames()) {
            if (!sourceTopicName.equals(inputRecordTopic) && Pattern.compile(sourceTopicName).matcher(inputRecordTopic).matches()) {
                throw new TopologyException("Topology add source of type String for topic: " + sourceTopicName +
                        " cannot contain regex pattern for input record topic: " + inputRecordTopic +
                        " and hence cannot process the message.");
            }
        }
    }

    private TopicPartition getTopicPartition(final String topicName) {
        final TopicPartition topicPartition = partitionsByTopic.get(topicName);
        if (topicPartition == null) {
            for (final Map.Entry<String, TopicPartition> entry : partitionsByTopic.entrySet()) {
                if (Pattern.compile(entry.getKey()).matcher(topicName).matches()) {
                    return entry.getValue();
                }
            }
        }
        return topicPartition;
    }

    private void captureOutputRecords() {
        // Capture all the records sent to the producer ...
        final List<ProducerRecord<byte[], byte[]>> output = producer.history();
        producer.clear();
        if (eosEnabled && !producer.closed()) {
            producer.initTransactions();
            producer.beginTransaction();
        }
        for (final ProducerRecord<byte[], byte[]> record : output) {
            outputRecordsByTopic.computeIfAbsent(record.topic(), k -> new LinkedList<>()).add(record);

            // Forward back into the topology if the produced record is to an internal or a source topic ...
            final String outputTopicName = record.topic();
            if (internalTopics.contains(outputTopicName) || processorTopology.sourceTopics().contains(outputTopicName)
                    || globalPartitionsByTopic.containsKey(outputTopicName)) {
                final byte[] serializedKey = record.key();
                final byte[] serializedValue = record.value();

                pipeInput(new ConsumerRecord<>(
                    outputTopicName,
                    -1,
                    -1L,
                    record.timestamp(),
                    TimestampType.CREATE_TIME,
                    0L,
                    serializedKey == null ? 0 : serializedKey.length,
                    serializedValue == null ? 0 : serializedValue.length,
                    serializedKey,
                    serializedValue,
                    record.headers()));
            }
        }
    }

    /**
     * Send input messages to the topology and then commit each message individually.
     *
     * @param records a list of records to be processed
     */
    @SuppressWarnings("WeakerAccess")
    public void pipeInput(final List<ConsumerRecord<byte[], byte[]>> records) {
        for (final ConsumerRecord<byte[], byte[]> record : records) {
            pipeInput(record);
        }
    }

    /**
     * Advances the internally mocked wall-clock time.
     * This might trigger a {@link PunctuationType#WALL_CLOCK_TIME wall-clock} type
     * {@link ProcessorContext#schedule(Duration, PunctuationType, Punctuator) punctuations}.
     *
     * @param advanceMs the amount of time to advance wall-clock time in milliseconds
     */
    @SuppressWarnings("WeakerAccess")
    public void advanceWallClockTime(final long advanceMs) {
        mockWallClockTime.sleep(advanceMs);
        if (task != null) {
            task.maybePunctuateSystemTime();
            task.commit();
        }
        captureOutputRecords();
    }

    /**
     * Read the next record from the given topic.
     * These records were output by the topology during the previous calls to {@link #pipeInput(ConsumerRecord)}.
     *
     * @param topic the name of the topic
     * @return the next record on that topic, or {@code null} if there is no record available
     */
    @SuppressWarnings("WeakerAccess")
    public ProducerRecord<byte[], byte[]> readOutput(final String topic) {
        final Queue<ProducerRecord<byte[], byte[]>> outputRecords = outputRecordsByTopic.get(topic);
        if (outputRecords == null) {
            return null;
        }
        return outputRecords.poll();
    }

    /**
     * Read the next record from the given topic.
     * These records were output by the topology during the previous calls to {@link #pipeInput(ConsumerRecord)}.
     *
     * @param topic             the name of the topic
     * @param keyDeserializer   the deserializer for the key type
     * @param valueDeserializer the deserializer for the value type
     * @return the next record on that topic, or {@code null} if there is no record available
     */
    @SuppressWarnings("WeakerAccess")
    public <K, V> ProducerRecord<K, V> readOutput(final String topic,
                                                  final Deserializer<K> keyDeserializer,
                                                  final Deserializer<V> valueDeserializer) {
        final ProducerRecord<byte[], byte[]> record = readOutput(topic);
        if (record == null) {
            return null;
        }
        final K key = keyDeserializer.deserialize(record.topic(), record.key());
        final V value = valueDeserializer.deserialize(record.topic(), record.value());
        return new ProducerRecord<>(record.topic(), record.partition(), record.timestamp(), key, value, record.headers());
    }

    /**
     * Get all {@link StateStore StateStores} from the topology.
     * The stores can be a "regular" or global stores.
     * <p>
     * This is often useful in test cases to pre-populate the store before the test case instructs the topology to
     * {@link #pipeInput(ConsumerRecord) process an input message}, and/or to check the store afterward.
     * <p>
     * Note, that {@code StateStore} might be {@code null} if a store is added but not connected to any processor.
     *
     * @return all stores my name
     * @see #getStateStore(String)
     * @see #getKeyValueStore(String)
     * @see #getWindowStore(String)
     * @see #getSessionStore(String)
     */
    @SuppressWarnings("WeakerAccess")
    public Map<String, StateStore> getAllStateStores() {
        final Map<String, StateStore> allStores = new HashMap<>();
        for (final String storeName : internalTopologyBuilder.allStateStoreName()) {
            allStores.put(storeName, getStateStore(storeName));
        }
        return allStores;
    }

    /**
     * Get the {@link StateStore} with the given name.
     * The store can be a "regular" or global store.
     * <p>
     * This is often useful in test cases to pre-populate the store before the test case instructs the topology to
     * {@link #pipeInput(ConsumerRecord) process an input message}, and/or to check the store afterward.
     *
     * @param name the name of the store
     * @return the state store, or {@code null} if no store has been registered with the given name
     * @see #getAllStateStores()
     * @see #getKeyValueStore(String)
     * @see #getWindowStore(String)
     * @see #getSessionStore(String)
     */
    @SuppressWarnings("WeakerAccess")
    public StateStore getStateStore(final String name) {
        if (task != null) {
            final StateStore stateStore = ((ProcessorContextImpl) task.context()).getStateMgr().getStore(name);
            if (stateStore != null) {
                return stateStore;
            }
        }

        if (globalStateManager != null) {
            final StateStore stateStore = globalStateManager.getGlobalStore(name);
            if (stateStore != null) {
                return stateStore;
            }

        }

        return null;
    }

    /**
     * Get the {@link KeyValueStore} with the given name.
     * The store can be a "regular" or global store.
     * <p>
     * This is often useful in test cases to pre-populate the store before the test case instructs the topology to
     * {@link #pipeInput(ConsumerRecord) process an input message}, and/or to check the store afterward.
     *
     * @param name the name of the store
     * @return the key value store, or {@code null} if no {@link KeyValueStore} has been registered with the given name
     * @see #getAllStateStores()
     * @see #getStateStore(String)
     * @see #getWindowStore(String)
     * @see #getSessionStore(String)
     */
    @SuppressWarnings({"unchecked", "WeakerAccess"})
    public <K, V> KeyValueStore<K, V> getKeyValueStore(final String name) {
        final StateStore store = getStateStore(name);
        return store instanceof KeyValueStore ? (KeyValueStore<K, V>) store : null;
    }

    /**
     * Get the {@link WindowStore} with the given name.
     * The store can be a "regular" or global store.
     * <p>
     * This is often useful in test cases to pre-populate the store before the test case instructs the topology to
     * {@link #pipeInput(ConsumerRecord) process an input message}, and/or to check the store afterward.
     *
     * @param name the name of the store
     * @return the key value store, or {@code null} if no {@link WindowStore} has been registered with the given name
     * @see #getAllStateStores()
     * @see #getStateStore(String)
     * @see #getKeyValueStore(String)
     * @see #getSessionStore(String) (String)
     */
    @SuppressWarnings({"unchecked", "WeakerAccess", "unused"})
    public <K, V> WindowStore<K, V> getWindowStore(final String name) {
        final StateStore store = getStateStore(name);
        return store instanceof WindowStore ? (WindowStore<K, V>) store : null;
    }

    /**
     * Get the {@link SessionStore} with the given name.
     * The store can be a "regular" or global store.
     * <p>
     * This is often useful in test cases to pre-populate the store before the test case instructs the topology to
     * {@link #pipeInput(ConsumerRecord) process an input message}, and/or to check the store afterward.
     *
     * @param name the name of the store
     * @return the key value store, or {@code null} if no {@link SessionStore} has been registered with the given name
     * @see #getAllStateStores()
     * @see #getStateStore(String)
     * @see #getKeyValueStore(String)
     * @see #getWindowStore(String)
     */
    @SuppressWarnings({"unchecked", "WeakerAccess", "unused"})
    public <K, V> SessionStore<K, V> getSessionStore(final String name) {
        final StateStore store = getStateStore(name);
        return store instanceof SessionStore ? (SessionStore<K, V>) store : null;
    }

    /**
     * Close the driver, its topology, and all processors.
     */
    @SuppressWarnings("WeakerAccess")
    public void close() {
        if (task != null) {
            task.close(true, false);
        }
        if (globalStateTask != null) {
            try {
                globalStateTask.close();
            } catch (final IOException e) {
                // ignore
            }
        }
        captureOutputRecords();
        if (!eosEnabled) {
            producer.close();
        }
        stateDirectory.clean();
    }

    private Producer<byte[], byte[]> get() {
        return producer;
    }

    static class MockTime implements Time {
        private final AtomicLong timeMs;
        private final AtomicLong highResTimeNs;

        MockTime(final long startTimestampMs) {
            this.timeMs = new AtomicLong(startTimestampMs);
            this.highResTimeNs = new AtomicLong(startTimestampMs * 1000L * 1000L);
        }

        @Override
        public long milliseconds() {
            return timeMs.get();
        }

        @Override
        public long nanoseconds() {
            return highResTimeNs.get();
        }

        @Override
        public long hiResClockMs() {
            return TimeUnit.NANOSECONDS.toMillis(nanoseconds());
        }

        @Override
        public void sleep(final long ms) {
            if (ms < 0) {
                throw new IllegalArgumentException("Sleep ms cannot be negative.");
            }
            timeMs.addAndGet(ms);
            highResTimeNs.addAndGet(TimeUnit.MILLISECONDS.toNanos(ms));
        }
    }

    private MockConsumer<byte[], byte[]> createRestoreConsumer(final Map<String, String> storeToChangelogTopic) {
        final MockConsumer<byte[], byte[]> consumer = new MockConsumer<byte[], byte[]>(OffsetResetStrategy.LATEST) {
            @Override
            public synchronized void seekToEnd(final Collection<TopicPartition> partitions) {}

            @Override
            public synchronized void seekToBeginning(final Collection<TopicPartition> partitions) {}

            @Override
            public synchronized long position(final TopicPartition partition) {
                return 0L;
            }
        };

        // for each store
        for (final Map.Entry<String, String> storeAndTopic : storeToChangelogTopic.entrySet()) {
            final String topicName = storeAndTopic.getValue();
            // Set up the restore-state topic ...
            // consumer.subscribe(new TopicPartition(topicName, 0));
            // Set up the partition that matches the ID (which is what ProcessorStateManager expects) ...
            final List<PartitionInfo> partitionInfos = new ArrayList<>();
            partitionInfos.add(new PartitionInfo(topicName, PARTITION_ID, null, null, null));
            consumer.updatePartitions(topicName, partitionInfos);
            consumer.updateEndOffsets(Collections.singletonMap(new TopicPartition(topicName, PARTITION_ID), 0L));
        }
        return consumer;
    }
}<|MERGE_RESOLUTION|>--- conflicted
+++ resolved
@@ -265,10 +265,6 @@
     private TopologyTestDriver(final InternalTopologyBuilder builder,
                                final StreamsConfig streamsConfig,
                                final long initialWallClockTimeMs) {
-<<<<<<< HEAD
-=======
-        final StreamsConfig streamsConfig = new QuietStreamsConfig(config);
->>>>>>> 57502a69
         mockWallClockTime = new MockTime(initialWallClockTimeMs);
 
         internalTopologyBuilder = builder;
