This document describes a custom JUnit extension which allows for running the same JUnit tests against multiple Kafka 
cluster configurations.

# Annotations

A new `@ClusterTest` annotation is introduced which allows for a test to declaratively configure an underlying Kafka cluster.

```scala
@ClusterTest
def testSomething(): Unit = { ... }
```

This annotation has fields for a set of cluster types and number of brokers, as well as commonly parameterized configurations. 
Arbitrary server properties can also be provided in the annotation:

```java
<<<<<<< HEAD
@ClusterTest(types = {Type.KRAFT}, brokerSecurityProtocol = "PLAINTEXT", properties = {
  @ClusterProperty(key = "inter.broker.protocol.version", value = "2.7-IV2"),
  @ClusterProperty(key = "socket.send.buffer.bytes", value = "10240"),
=======
@ClusterTest(
  types = {Type.KRAFT}, 
  brokerSecurityProtocol = SecurityProtocol.PLAINTEXT, 
  properties = {
    @ClusterProperty(key = "inter.broker.protocol.version", value = "2.7-IV2"),
    @ClusterProperty(key = "socket.send.buffer.bytes", value = "10240"),
>>>>>>> 9dc4fca0
})
void testSomething() { ... }
```

Multiple `@ClusterTest` annotations can be given to generate more than one test invocation for the annotated method.

```scala
@ClusterTests(Array(
<<<<<<< HEAD
    @ClusterTest(brokerSecurityProtocol = "PLAINTEXT"),
    @ClusterTest(brokerSecurityProtocol = "SASL_PLAINTEXT")
=======
  @ClusterTest(brokerSecurityProtocol = SecurityProtocol.PLAINTEXT),
  @ClusterTest(securityProtocol = SecurityProtocol.SASL_PLAINTEXT)
>>>>>>> 9dc4fca0
))
def testSomething(): Unit = { ... }
```

A class-level `@ClusterTestDefaults` annotation is added to provide default values for `@ClusterTest` defined within 
the class. The intention here is to reduce repetitive annotation declarations and also make changing defaults easier 
for a class with many test cases.

# Dynamic Configuration

In order to allow for more flexible cluster configuration, a `@ClusterTemplate` annotation is also introduced. This 
annotation takes a single string value which references a static method on the test class. This method is used to 
produce any number of test configurations using a fluent builder style API.

```java
import java.util.Arrays;

@ClusterTemplate("generateConfigs")
void testSomething() { ... }

static List<ClusterConfig> generateConfigs() {
  ClusterConfig config1 = ClusterConfig.defaultClusterBuilder()
          .name("Generated Test 1")
          .serverProperties(props1)
          .setMetadataVersion(MetadataVersion.IBP_2_7_IV1)
          .build();
  ClusterConfig config2 = ClusterConfig.defaultClusterBuilder()
          .name("Generated Test 2")
          .serverProperties(props2)
          .setMetadataVersion(MetadataVersion.IBP_2_7_IV2)
          .build();
  ClusterConfig config3 = ClusterConfig.defaultClusterBuilder()
          .name("Generated Test 3")
          .serverProperties(props3)
          .build();
  return Arrays.asList(config1, config2, config3);
}
```

This "escape hatch" from the simple declarative style configuration makes it easy to dynamically configure clusters.


# JUnit Extension

One thing to note is that our "test*" methods are no longer _tests_, but rather they are test templates. We have added 
a JUnit extension called `ClusterTestExtensions` which knows how to process these annotations in order to generate test 
invocations. Test classes that wish to make use of these annotations need to explicitly register this extension:

```scala
import org.apache.kafka.common.test.api.ClusterTestExtensions

@ExtendWith(value = Array(classOf[ClusterTestExtensions]))
class ApiVersionsRequestTest {
   ...
}
```

# JUnit Lifecycle

The lifecycle of a test class that is extended with `ClusterTestExtensions` follows:

* JUnit discovers test template methods that are annotated with `@ClusterTest`, `@ClusterTests`, or `@ClusterTemplate`
* `ClusterTestExtensions` is called for each of these template methods in order to generate some number of test invocations

For each generated invocation:
* Static `@BeforeAll` methods are called
* Test class is instantiated
* Non-static `@BeforeEach` methods are called
* Kafka Cluster is started
* Test method is invoked
* Kafka Cluster is stopped
* Non-static `@AfterEach` methods are called
* Static `@AfterAll` methods are called

`@BeforeEach` methods give an opportunity to setup additional test dependencies before the cluster is started. 

# Dependency Injection

The class is introduced to provide context to the underlying cluster and to provide reusable functionality that was
previously garnered from the test hierarchy.

* ClusterInstance: a shim to the underlying class that actually runs the cluster, provides access to things like SocketServers

In order to inject the object, simply add it as a parameter to your test class, `@BeforeEach` method, or test method.

| Injection | Class | BeforeEach | Test | Notes
| --- | --- | --- | --- | --- |
| ClusterInstance | yes* | no | yes | Injectable at class level for convenience, can only be accessed inside test |

# Gotchas
* Test methods annotated with JUnit's `@Test` will still be run, but no cluster will be started and no dependency 
  injection will happen. This is generally not what you want.
* Even though ClusterConfig is accessible, it is immutable inside the test method.<|MERGE_RESOLUTION|>--- conflicted
+++ resolved
@@ -14,18 +14,9 @@
 Arbitrary server properties can also be provided in the annotation:
 
 ```java
-<<<<<<< HEAD
 @ClusterTest(types = {Type.KRAFT}, brokerSecurityProtocol = "PLAINTEXT", properties = {
   @ClusterProperty(key = "inter.broker.protocol.version", value = "2.7-IV2"),
   @ClusterProperty(key = "socket.send.buffer.bytes", value = "10240"),
-=======
-@ClusterTest(
-  types = {Type.KRAFT}, 
-  brokerSecurityProtocol = SecurityProtocol.PLAINTEXT, 
-  properties = {
-    @ClusterProperty(key = "inter.broker.protocol.version", value = "2.7-IV2"),
-    @ClusterProperty(key = "socket.send.buffer.bytes", value = "10240"),
->>>>>>> 9dc4fca0
 })
 void testSomething() { ... }
 ```
@@ -34,13 +25,8 @@
 
 ```scala
 @ClusterTests(Array(
-<<<<<<< HEAD
     @ClusterTest(brokerSecurityProtocol = "PLAINTEXT"),
     @ClusterTest(brokerSecurityProtocol = "SASL_PLAINTEXT")
-=======
-  @ClusterTest(brokerSecurityProtocol = SecurityProtocol.PLAINTEXT),
-  @ClusterTest(securityProtocol = SecurityProtocol.SASL_PLAINTEXT)
->>>>>>> 9dc4fca0
 ))
 def testSomething(): Unit = { ... }
 ```
