# Licensed to the Apache Software Foundation (ASF) under one or more
# contributor license agreements.  See the NOTICE file distributed with
# this work for additional information regarding copyright ownership.
# The ASF licenses this file to You under the Apache License, Version 2.0
# (the "License"); you may not use this file except in compliance with
# the License.  You may obtain a copy of the License at
#
#    http://www.apache.org/licenses/LICENSE-2.0
#
# Unless required by applicable law or agreed to in writing, software
# distributed under the License is distributed on an "AS IS" BASIS,
# WITHOUT WARRANTIES OR CONDITIONS OF ANY KIND, either express or implied.
# See the License for the specific language governing permissions and
# limitations under the License.

import json
import os.path
import re
import signal
import time

from ducktape.services.service import Service
from ducktape.utils.util import wait_until
from ducktape.cluster.remoteaccount import RemoteCommandError

from .config import KafkaConfig
from kafkatest.directory_layout.kafka_path import KafkaPathResolverMixin
from kafkatest.services.kafka import config_property, quorum
from kafkatest.services.monitor.jmx import JmxMixin
from kafkatest.services.security.minikdc import MiniKdc
from kafkatest.services.security.listener_security_config import ListenerSecurityConfig
from kafkatest.services.security.security_config import SecurityConfig
from kafkatest.version import DEV_BRANCH
from kafkatest.version import KafkaVersion
from kafkatest.services.kafka.util import fix_opts_for_new_jvm


class KafkaListener:

    def __init__(self, name, port_number, security_protocol, open=False, sasl_mechanism = None):
        self.name = name
        self.port_number = port_number
        self.security_protocol = security_protocol
        self.open = open
        self.sasl_mechanism = sasl_mechanism

    def listener(self):
        return "%s://:%s" % (self.name, str(self.port_number))

    def advertised_listener(self, node):
        return "%s://%s:%s" % (self.name, node.account.hostname, str(self.port_number))

    def listener_security_protocol(self):
        return "%s:%s" % (self.name, self.security_protocol)

class KafkaService(KafkaPathResolverMixin, JmxMixin, Service):
    """
    Ducktape system test service for Brokers and KRaft Controllers

    Metadata Quorums
    ----------------
    Kafka can use either ZooKeeper or a KRaft Controller quorum for its
    metadata.  See the kafkatest.services.kafka.quorum.ServiceQuorumInfo
    class for details.

    Attributes
    ----------

    quorum_info : kafkatest.services.kafka.quorum.ServiceQuorumInfo
        Information about the service and it's metadata quorum
    num_nodes_broker_role : int
        The number of nodes in the service that include 'broker'
        in process.roles (0 when using Zookeeper)
    num_nodes_controller_role : int
        The number of nodes in the service that include 'controller'
        in process.roles (0 when using Zookeeper)
    controller_quorum : KafkaService
        None when using ZooKeeper, otherwise the Kafka service for the
        co-located case or the remote controller quorum service
        instance for the remote case
    remote_controller_quorum : KafkaService
        None for the co-located case or when using ZooKeeper, otherwise
        the remote controller quorum service instance

    Kafka Security Protocols
    ------------------------
    The security protocol advertised to clients and the inter-broker
    security protocol can be set in the constructor and can be changed
    afterwards as well.  Set these attributes to make changes; they
    take effect when starting each node:

    security_protocol : str
        default PLAINTEXT
    client_sasl_mechanism : str
        default GSSAPI, ignored unless using SASL_PLAINTEXT or SASL_SSL
    interbroker_security_protocol : str
        default PLAINTEXT
    interbroker_sasl_mechanism : str
        default GSSAPI, ignored unless using SASL_PLAINTEXT or SASL_SSL

    ZooKeeper
    ---------
    Create an instance of ZookeeperService when metadata_quorum is ZK
    (ZK is the default if metadata_quorum is not a test parameter).

    KRaft Quorums
    ------------
    Set metadata_quorum accordingly (to COLOCATED_KRAFT or REMOTE_KRAFT).
    Do not instantiate a ZookeeperService instance.

    Starting Kafka will cause any remote controller quorum to
    automatically start first.  Explicitly stopping Kafka does not stop
    any remote controller quorum, but Ducktape will stop both when
    tearing down the test (it will stop Kafka first).

    KRaft Security Protocols
    --------------------------------
    The broker-to-controller and inter-controller security protocols
    will both initially be set to the inter-broker security protocol.
    The broker-to-controller and inter-controller security protocols
    must be identical for the co-located case (an exception will be
    thrown when trying to start the service if they are not identical).
    The broker-to-controller and inter-controller security protocols
    can differ in the remote case.

    Set these attributes for the co-located case.  Changes take effect
    when starting each node:

    controller_security_protocol : str
        default PLAINTEXT
    controller_sasl_mechanism : str
        default GSSAPI, ignored unless using SASL_PLAINTEXT or SASL_SSL
    intercontroller_security_protocol : str
        default PLAINTEXT
    intercontroller_sasl_mechanism : str
        default GSSAPI, ignored unless using SASL_PLAINTEXT or SASL_SSL

    Set the same attributes for the remote case (changes take effect
    when starting each quorum node), but you must first obtain the
    service instance for the remote quorum via one of the
    'controller_quorum' or 'remote_controller_quorum' attributes as
    defined above.

    """
    PERSISTENT_ROOT = "/mnt/kafka"
    STDOUT_STDERR_CAPTURE = os.path.join(PERSISTENT_ROOT, "server-start-stdout-stderr.log")
    LOG4J_CONFIG = os.path.join(PERSISTENT_ROOT, "kafka-log4j.properties")
    # Logs such as controller.log, server.log, etc all go here
    OPERATIONAL_LOG_DIR = os.path.join(PERSISTENT_ROOT, "kafka-operational-logs")
    OPERATIONAL_LOG_INFO_DIR = os.path.join(OPERATIONAL_LOG_DIR, "info")
    OPERATIONAL_LOG_DEBUG_DIR = os.path.join(OPERATIONAL_LOG_DIR, "debug")
    # Kafka log segments etc go here
    DATA_LOG_DIR_PREFIX = os.path.join(PERSISTENT_ROOT, "kafka-data-logs")
    DATA_LOG_DIR_1 = "%s-1" % (DATA_LOG_DIR_PREFIX)
    DATA_LOG_DIR_2 = "%s-2" % (DATA_LOG_DIR_PREFIX)
    CONFIG_FILE = os.path.join(PERSISTENT_ROOT, "kafka.properties")
    # Kafka Authorizer
    ACL_AUTHORIZER = "kafka.security.authorizer.AclAuthorizer"
    HEAP_DUMP_FILE = os.path.join(PERSISTENT_ROOT, "kafka_heap_dump.bin")
    INTERBROKER_LISTENER_NAME = 'INTERNAL'
    JAAS_CONF_PROPERTY = "java.security.auth.login.config=/mnt/security/jaas.conf"
    ADMIN_CLIENT_AS_BROKER_JAAS_CONF_PROPERTY = "java.security.auth.login.config=/mnt/security/admin_client_as_broker_jaas.conf"
    KRB5_CONF = "java.security.krb5.conf=/mnt/security/krb5.conf"
    SECURITY_PROTOCOLS = [SecurityConfig.PLAINTEXT, SecurityConfig.SSL, SecurityConfig.SASL_PLAINTEXT, SecurityConfig.SASL_SSL]

    logs = {
        "kafka_server_start_stdout_stderr": {
            "path": STDOUT_STDERR_CAPTURE,
            "collect_default": True},
        "kafka_operational_logs_info": {
            "path": OPERATIONAL_LOG_INFO_DIR,
            "collect_default": True},
        "kafka_operational_logs_debug": {
            "path": OPERATIONAL_LOG_DEBUG_DIR,
            "collect_default": False},
        "kafka_data_1": {
            "path": DATA_LOG_DIR_1,
            "collect_default": False},
        "kafka_data_2": {
            "path": DATA_LOG_DIR_2,
            "collect_default": False},
        "kafka_heap_dump_file": {
            "path": HEAP_DUMP_FILE,
            "collect_default": True}
    }

    def __init__(self, context, num_nodes, zk, security_protocol=SecurityConfig.PLAINTEXT,
                 interbroker_security_protocol=SecurityConfig.PLAINTEXT,
                 client_sasl_mechanism=SecurityConfig.SASL_MECHANISM_GSSAPI, interbroker_sasl_mechanism=SecurityConfig.SASL_MECHANISM_GSSAPI,
                 authorizer_class_name=None, topics=None, version=DEV_BRANCH, jmx_object_names=None,
                 jmx_attributes=None, zk_connect_timeout=18000, zk_session_timeout=18000, server_prop_overrides=None, zk_chroot=None,
                 zk_client_secure=False,
                 listener_security_config=ListenerSecurityConfig(), per_node_server_prop_overrides=None,
                 extra_kafka_opts="", tls_version=None,
                 remote_kafka=None,
                 controller_num_nodes_override=0,
                 allow_zk_with_kraft=False,
                 ):
        """
        :param context: test context
        :param int num_nodes: the number of nodes in the service.  There are 4 possibilities:
            1) Zookeeper quorum:
                The number of brokers is defined by this parameter.
                The broker.id values will be 1..num_nodes.
            2) Co-located KRaft quorum:
                The number of nodes having a broker role is defined by this parameter.
                The node.id values will be 1..num_nodes
                The number of nodes having a controller role will by default be 1, 3, or 5 depending on num_nodes
                (1 if num_nodes < 3, otherwise 3 if num_nodes < 5, otherwise 5).  This calculation
                can be overridden via controller_num_nodes_override, which must be between 1 and num_nodes,
                inclusive, when non-zero.  Here are some possibilities:
                num_nodes = 1:
                    broker having node.id=1: broker.roles=broker+controller
                num_nodes = 2:
                    broker having node.id=1: broker.roles=broker+controller
                    broker having node.id=2: broker.roles=broker
                num_nodes = 3:
                    broker having node.id=1: broker.roles=broker+controller
                    broker having node.id=2: broker.roles=broker+controller
                    broker having node.id=3: broker.roles=broker+controller
                num_nodes = 3, controller_num_nodes_override = 1
                    broker having node.id=1: broker.roles=broker+controller
                    broker having node.id=2: broker.roles=broker
                    broker having node.id=3: broker.roles=broker
            3) Remote KRaft quorum when instantiating the broker service:
                The number of nodes, all of which will have broker.roles=broker, is defined by this parameter.
                The node.id values will be 1..num_nodes
            4) Remote KRaft quorum when instantiating the controller service:
                The number of nodes, all of which will have broker.roles=controller, is defined by this parameter.
                The node.id values will be 3001..(3000 + num_nodes)
                The value passed in is determined by the broker service when that is instantiated, and it uses the
                same algorithm as described above: 1, 3, or 5 unless controller_num_nodes_override is provided.
        :param ZookeeperService zk:
        :param dict topics: which topics to create automatically
        :param str security_protocol: security protocol for clients to use
        :param str tls_version: version of the TLS protocol.
        :param str interbroker_security_protocol: security protocol to use for broker-to-broker (and KRaft controller-to-controller) communication
        :param str client_sasl_mechanism: sasl mechanism for clients to use
        :param str interbroker_sasl_mechanism: sasl mechanism to use for broker-to-broker (and to-controller) communication
        :param str authorizer_class_name: which authorizer class to use
        :param str version: which kafka version to use. Defaults to "dev" branch
        :param jmx_object_names:
        :param jmx_attributes:
        :param int zk_connect_timeout:
        :param int zk_session_timeout:
        :param list[list] server_prop_overrides: overrides for kafka.properties file
            e.g: [["config1", "true"], ["config2", "1000"]]
        :param str zk_chroot:
        :param bool zk_client_secure: connect to Zookeeper over secure client port (TLS) when True
        :param ListenerSecurityConfig listener_security_config: listener config to use
        :param dict per_node_server_prop_overrides: overrides for kafka.properties file keyed by 1-based node number
            e.g: {1: [["config1", "true"], ["config2", "1000"]], 2: [["config1", "false"], ["config2", "0"]]}
        :param str extra_kafka_opts: jvm args to add to KAFKA_OPTS variable
        :param KafkaService remote_kafka: process.roles=controller for this cluster when not None; ignored when using ZooKeeper
        :param int controller_num_nodes_override: the number of nodes to use in the cluster, instead of 5, 3, or 1 based on num_nodes, if positive, not using ZooKeeper, and remote_kafka is not None; ignored otherwise
        :param bool allow_zk_with_kraft: if True, then allow a KRaft broker or controller to also use ZooKeeper

        """

        self.zk = zk
        self.remote_kafka = remote_kafka
        self.allow_zk_with_kraft = allow_zk_with_kraft
        self.quorum_info = quorum.ServiceQuorumInfo(self, context)
        self.controller_quorum = None # will define below if necessary
        self.remote_controller_quorum = None # will define below if necessary

        if num_nodes < 1:
            raise Exception("Must set a positive number of nodes: %i" % num_nodes)
        self.num_nodes_broker_role = 0
        self.num_nodes_controller_role = 0

        if self.quorum_info.using_kraft:
            if self.quorum_info.has_brokers:
                num_nodes_broker_role = num_nodes
                if self.quorum_info.has_controllers:
                    self.num_nodes_controller_role = self.num_kraft_controllers(num_nodes_broker_role, controller_num_nodes_override)
                    if self.remote_kafka:
                        raise Exception("Must not specify remote Kafka service with co-located Controller quorum")
            else:
                self.num_nodes_controller_role = num_nodes
                if not self.remote_kafka:
                    raise Exception("Must specify remote Kafka service when instantiating remote Controller service (should not happen)")

            # Initially use the inter-broker security protocol for both
            # broker-to-controller and inter-controller communication. Both can be explicitly changed later if desired.
            # Note, however, that the two must the same if the controller quorum is co-located with the
            # brokers.  Different security protocols for the two are only supported with a remote controller quorum.
            self.controller_security_protocol = interbroker_security_protocol
            self.controller_sasl_mechanism = interbroker_sasl_mechanism
            self.intercontroller_security_protocol = interbroker_security_protocol
            self.intercontroller_sasl_mechanism = interbroker_sasl_mechanism

            # Ducktape tears down services in the reverse order in which they are created,
            # so create a service for the remote controller quorum (if we need one) first, before
            # invoking Service.__init__(), so that Ducktape will tear down the quorum last; otherwise
            # Ducktape will tear down the controller quorum first, which could lead to problems in
            # Kafka and delays in tearing it down (and who knows what else -- it's simply better
            # to correctly tear down Kafka first, before tearing down the remote controller).
            if self.quorum_info.has_controllers:
                self.controller_quorum = self
            else:
                num_remote_controller_nodes = self.num_kraft_controllers(num_nodes, controller_num_nodes_override)
                self.remote_controller_quorum = KafkaService(
                    context, num_remote_controller_nodes, self.zk, security_protocol=self.controller_security_protocol,
                    interbroker_security_protocol=self.intercontroller_security_protocol,
                    client_sasl_mechanism=self.controller_sasl_mechanism, interbroker_sasl_mechanism=self.intercontroller_sasl_mechanism,
                    authorizer_class_name=authorizer_class_name, version=version, jmx_object_names=jmx_object_names,
                    jmx_attributes=jmx_attributes,
                    listener_security_config=listener_security_config,
                    extra_kafka_opts=extra_kafka_opts, tls_version=tls_version,
                    remote_kafka=self, allow_zk_with_kraft=self.allow_zk_with_kraft
                )
                self.controller_quorum = self.remote_controller_quorum

        Service.__init__(self, context, num_nodes)
        JmxMixin.__init__(self, num_nodes=num_nodes, jmx_object_names=jmx_object_names, jmx_attributes=(jmx_attributes or []),
                          root=KafkaService.PERSISTENT_ROOT)

        self.security_protocol = security_protocol
        self.tls_version = tls_version
        self.client_sasl_mechanism = client_sasl_mechanism
        self.topics = topics
        self.minikdc = None
        self.authorizer_class_name = authorizer_class_name
        self.zk_set_acl = False
        if server_prop_overrides is None:
            self.server_prop_overrides = []
        else:
            self.server_prop_overrides = server_prop_overrides
        if per_node_server_prop_overrides is None:
            self.per_node_server_prop_overrides = {}
        else:
            self.per_node_server_prop_overrides = per_node_server_prop_overrides
        self.log_level = "DEBUG"
        self.zk_chroot = zk_chroot
        self.zk_client_secure = zk_client_secure
        self.listener_security_config = listener_security_config
        self.extra_kafka_opts = extra_kafka_opts

        #
        # In a heavily loaded and not very fast machine, it is
        # sometimes necessary to give more time for the zk client
        # to have its session established, especially if the client
        # is authenticating and waiting for the SaslAuthenticated
        # in addition to the SyncConnected event.
        #
        # The default value for zookeeper.connect.timeout.ms is
        # 2 seconds and here we increase it to 5 seconds, but
        # it can be overridden by setting the corresponding parameter
        # for this constructor.
        self.zk_connect_timeout = zk_connect_timeout

        # Also allow the session timeout to be provided explicitly,
        # primarily so that test cases can depend on it when waiting
        # e.g. brokers to deregister after a hard kill.
        self.zk_session_timeout = zk_session_timeout

        broker_only_port_mappings = {
            KafkaService.INTERBROKER_LISTENER_NAME:
                KafkaListener(KafkaService.INTERBROKER_LISTENER_NAME, config_property.FIRST_BROKER_PORT + 7, None, False)
        }
        controller_only_port_mappings = {}
        for idx, sec_protocol in enumerate(KafkaService.SECURITY_PROTOCOLS):
            name_for_controller = self.controller_listener_name(sec_protocol)
            broker_only_port_mappings[sec_protocol] = KafkaListener(sec_protocol, config_property.FIRST_BROKER_PORT + idx, sec_protocol, False)
            controller_only_port_mappings[name_for_controller] = KafkaListener(name_for_controller, config_property.FIRST_CONTROLLER_PORT + idx, sec_protocol, False)

        if self.quorum_info.using_zk or self.quorum_info.has_brokers and not self.quorum_info.has_controllers: # ZK or KRaft broker-only
            self.port_mappings = broker_only_port_mappings
        elif self.quorum_info.has_brokers_and_controllers: # KRaft broker+controller
            self.port_mappings = broker_only_port_mappings.copy()
            self.port_mappings.update(controller_only_port_mappings)
        else: # KRaft controller-only
            self.port_mappings = controller_only_port_mappings

        self.interbroker_listener = None
        if self.quorum_info.using_zk or self.quorum_info.has_brokers:
            self.setup_interbroker_listener(interbroker_security_protocol, self.listener_security_config.use_separate_interbroker_listener)
        self.interbroker_sasl_mechanism = interbroker_sasl_mechanism
        self._security_config = None

        for node in self.nodes:
            node_quorum_info = quorum.NodeQuorumInfo(self.quorum_info, node)

            node.version = version
            zk_broker_configs = {
                config_property.PORT: config_property.FIRST_BROKER_PORT,
                config_property.BROKER_ID: self.idx(node),
                config_property.ZOOKEEPER_CONNECTION_TIMEOUT_MS: zk_connect_timeout,
                config_property.ZOOKEEPER_SESSION_TIMEOUT_MS: zk_session_timeout
            }
            kraft_broker_configs = {
                config_property.PORT: config_property.FIRST_BROKER_PORT,
                config_property.NODE_ID: self.idx(node),
            }
            kraft_broker_plus_zk_configs = kraft_broker_configs.copy()
            kraft_broker_plus_zk_configs.update(zk_broker_configs)
            kraft_broker_plus_zk_configs.pop(config_property.BROKER_ID)
            controller_only_configs = {
                config_property.NODE_ID: self.idx(node) + config_property.FIRST_CONTROLLER_ID - 1,
            }
            kraft_controller_plus_zk_configs = controller_only_configs.copy()
            kraft_controller_plus_zk_configs.update(zk_broker_configs)
            kraft_controller_plus_zk_configs.pop(config_property.BROKER_ID)
            if node_quorum_info.service_quorum_info.using_zk:
                node.config = KafkaConfig(**zk_broker_configs)
            elif not node_quorum_info.has_broker_role: # KRaft controller-only role
                if self.zk:
                    node.config = KafkaConfig(**kraft_controller_plus_zk_configs)
                else:
                    node.config = KafkaConfig(**controller_only_configs)
            else: # KRaft broker-only role or combined broker+controller roles
                if self.zk:
                    node.config = KafkaConfig(**kraft_broker_plus_zk_configs)
                else:
                    node.config = KafkaConfig(**kraft_broker_configs)

    def num_kraft_controllers(self, num_nodes_broker_role, controller_num_nodes_override):
        if controller_num_nodes_override < 0:
            raise Exception("controller_num_nodes_override must not be negative: %i" % controller_num_nodes_override)
        if controller_num_nodes_override > num_nodes_broker_role and self.quorum_info.quorum_type == quorum.colocated_kraft:
            raise Exception("controller_num_nodes_override must not exceed the service's node count in the co-located case: %i > %i" %
                            (controller_num_nodes_override, num_nodes_broker_role))
        if controller_num_nodes_override:
            return controller_num_nodes_override
        if num_nodes_broker_role < 3:
            return 1
        if num_nodes_broker_role < 5:
            return 3
        return 5

    def set_version(self, version):
        for node in self.nodes:
            node.version = version

    def controller_listener_name(self, security_protocol_name):
        return "CONTROLLER_%s" % security_protocol_name

    @property
    def interbroker_security_protocol(self):
        # TODO: disentangle interbroker and intercontroller protocol information
        return self.interbroker_listener.security_protocol if self.quorum_info.using_zk or self.quorum_info.has_brokers else self.intercontroller_security_protocol

    # this is required for backwards compatibility - there are a lot of tests that set this property explicitly
    # meaning 'use one of the existing listeners that match given security protocol, do not use custom listener'
    @interbroker_security_protocol.setter
    def interbroker_security_protocol(self, security_protocol):
        self.setup_interbroker_listener(security_protocol, use_separate_listener=False)

    def setup_interbroker_listener(self, security_protocol, use_separate_listener=False):
        self.listener_security_config.use_separate_interbroker_listener = use_separate_listener

        if self.listener_security_config.use_separate_interbroker_listener:
            # do not close existing port here since it is not used exclusively for interbroker communication
            self.interbroker_listener = self.port_mappings[KafkaService.INTERBROKER_LISTENER_NAME]
            self.interbroker_listener.security_protocol = security_protocol
        else:
            # close dedicated interbroker port, so it's not dangling in 'listeners' and 'advertised.listeners'
            self.close_port(KafkaService.INTERBROKER_LISTENER_NAME)
            self.interbroker_listener = self.port_mappings[security_protocol]

    @property
    def security_config(self):
        if not self._security_config:
            # we will later change the security protocols to PLAINTEXT if this is a remote KRaft controller case since
            # those security protocols are irrelevant there and we don't want to falsely indicate the use of SASL or TLS
            security_protocol_to_use=self.security_protocol
            interbroker_security_protocol_to_use=self.interbroker_security_protocol
            # determine uses/serves controller sasl mechanisms
            serves_controller_sasl_mechanism=None
            serves_intercontroller_sasl_mechanism=None
            uses_controller_sasl_mechanism=None
            if self.quorum_info.has_brokers:
                if self.controller_quorum.controller_security_protocol in SecurityConfig.SASL_SECURITY_PROTOCOLS:
                    uses_controller_sasl_mechanism = self.controller_quorum.controller_sasl_mechanism
            if self.quorum_info.has_controllers:
                if self.intercontroller_security_protocol in SecurityConfig.SASL_SECURITY_PROTOCOLS:
                    serves_intercontroller_sasl_mechanism = self.intercontroller_sasl_mechanism
                    uses_controller_sasl_mechanism = self.intercontroller_sasl_mechanism # won't change from above in co-located case
                if self.controller_security_protocol in SecurityConfig.SASL_SECURITY_PROTOCOLS:
                    serves_controller_sasl_mechanism = self.controller_sasl_mechanism
            # determine if KRaft uses TLS
            kraft_tls = False
            if self.quorum_info.has_brokers and not self.quorum_info.has_controllers:
                # KRaft broker only
                kraft_tls = self.controller_quorum.controller_security_protocol in SecurityConfig.SSL_SECURITY_PROTOCOLS
            if self.quorum_info.has_controllers:
                # remote or co-located KRaft controller
                kraft_tls = self.controller_security_protocol in SecurityConfig.SSL_SECURITY_PROTOCOLS \
                           or self.intercontroller_security_protocol in SecurityConfig.SSL_SECURITY_PROTOCOLS
            # clear irrelevant security protocols of SASL/TLS implications for remote controller quorum case
            if self.quorum_info.has_controllers and not self.quorum_info.has_brokers:
                security_protocol_to_use=SecurityConfig.PLAINTEXT
                interbroker_security_protocol_to_use=SecurityConfig.PLAINTEXT

            self._security_config = SecurityConfig(self.context, security_protocol_to_use, interbroker_security_protocol_to_use,
                                                   zk_sasl=self.zk.zk_sasl if self.quorum_info.using_zk else False, zk_tls=self.zk_client_secure,
                                                   client_sasl_mechanism=self.client_sasl_mechanism,
                                                   interbroker_sasl_mechanism=self.interbroker_sasl_mechanism,
                                                   listener_security_config=self.listener_security_config,
                                                   tls_version=self.tls_version,
                                                   serves_controller_sasl_mechanism=serves_controller_sasl_mechanism,
                                                   serves_intercontroller_sasl_mechanism=serves_intercontroller_sasl_mechanism,
                                                   uses_controller_sasl_mechanism=uses_controller_sasl_mechanism,
<<<<<<< HEAD
                                                   kraft_tls=kraft_tls)
=======
                                                   raft_tls=raft_tls)
        # Ensure we have the correct client security protocol and SASL mechanism because they may have been mutated
        self._security_config.properties['security.protocol'] = self.security_protocol
        self._security_config.properties['sasl.mechanism'] = self.client_sasl_mechanism
>>>>>>> 9eb9b16d
        # Ensure we have the right inter-broker security protocol because it may have been mutated
        # since we cached our security config (ignore if this is a remote KRaft controller quorum case; the
        # inter-broker security protocol is not used there).
        if (self.quorum_info.using_zk or self.quorum_info.has_brokers):
            # in case inter-broker SASL mechanism has changed without changing the inter-broker security protocol
            self._security_config.properties['sasl.mechanism.inter.broker.protocol'] = self.interbroker_sasl_mechanism
            if self._security_config.interbroker_security_protocol != self.interbroker_security_protocol:
                self._security_config.interbroker_security_protocol = self.interbroker_security_protocol
                self._security_config.calc_has_sasl()
                self._security_config.calc_has_ssl()
        for port in self.port_mappings.values():
            if port.open:
                self._security_config.enable_security_protocol(port.security_protocol, port.sasl_mechanism)
        if self.quorum_info.using_zk:
            if self.zk.zk_sasl:
                self._security_config.enable_sasl()
                self._security_config.zk_sasl = self.zk.zk_sasl
            if self.zk_client_secure:
                self._security_config.enable_ssl()
                self._security_config.zk_tls = self.zk_client_secure
        return self._security_config

    def open_port(self, listener_name):
        self.port_mappings[listener_name].open = True

    def close_port(self, listener_name):
        self.port_mappings[listener_name].open = False

    def start_minikdc_if_necessary(self, add_principals=""):
        has_sasl = self.security_config.has_sasl
        if has_sasl:
            if self.minikdc is None:
                other_service = self.remote_kafka if self.remote_kafka else self.controller_quorum if self.quorum_info.using_kraft else None
                if not other_service or not other_service.minikdc:
                    nodes_for_kdc = self.nodes.copy()
                    if other_service and other_service != self:
                        nodes_for_kdc += other_service.nodes
                    self.minikdc = MiniKdc(self.context, nodes_for_kdc, extra_principals = add_principals)
                    self.minikdc.start()
        else:
            self.minikdc = None
            if self.quorum_info.using_kraft:
                self.controller_quorum.minikdc = None
                if self.remote_kafka:
                    self.remote_kafka.minikdc = None

    def alive(self, node):
        return len(self.pids(node)) > 0

    def start(self, add_principals=""):
        if self.quorum_info.using_zk and self.zk_client_secure and not self.zk.zk_client_secure_port:
            raise Exception("Unable to start Kafka: TLS to Zookeeper requested but Zookeeper secure port not enabled")
        if self.quorum_info.has_brokers_and_controllers and (
                self.controller_security_protocol != self.intercontroller_security_protocol or
                self.controller_security_protocol in SecurityConfig.SASL_SECURITY_PROTOCOLS and self.controller_sasl_mechanism != self.intercontroller_sasl_mechanism):
            # This is not supported because both the broker and the controller take the first entry from
            # controller.listener.names and the value from sasl.mechanism.controller.protocol;
            # they share a single config, so they must both see/use identical values.
            raise Exception("Co-located KRaft Brokers (%s/%s) and Controllers (%s/%s) cannot talk to Controllers via different security protocols" %
                            (self.controller_security_protocol, self.controller_sasl_mechanism,
                             self.intercontroller_security_protocol, self.intercontroller_sasl_mechanism))
        if self.quorum_info.using_zk or self.quorum_info.has_brokers:
            self.open_port(self.security_protocol)
            self.interbroker_listener.open = True
        # we have to wait to decide whether to open the controller port(s)
        # because it could be dependent on the particular node in the
        # co-located case where the number of controllers could be less
        # than the number of nodes in the service

        self.start_minikdc_if_necessary(add_principals)
        if self.quorum_info.using_zk:
            self._ensure_zk_chroot()

        if self.remote_controller_quorum:
            self.remote_controller_quorum.start()
        Service.start(self)

        if self.quorum_info.using_zk:
            self.logger.info("Waiting for brokers to register at ZK")

            expected_broker_ids = set(self.nodes)
            wait_until(lambda: {node for node in self.nodes if self.is_registered(node)} == expected_broker_ids,
                       timeout_sec=30, backoff_sec=1, err_msg="Kafka servers didn't register at ZK within 30 seconds")

        # Create topics if necessary
        if self.topics is not None:
            for topic, topic_cfg in self.topics.items():
                if topic_cfg is None:
                    topic_cfg = {}

                topic_cfg["topic"] = topic
                self.create_topic(topic_cfg)

    def _ensure_zk_chroot(self):
        self.logger.info("Ensuring zk_chroot %s exists", self.zk_chroot)
        if self.zk_chroot:
            if not self.zk_chroot.startswith('/'):
                raise Exception("Zookeeper chroot must start with '/' but found " + self.zk_chroot)

            parts = self.zk_chroot.split('/')[1:]
            for i in range(len(parts)):
                self.zk.create('/' + '/'.join(parts[:i+1]))

    def set_protocol_and_port(self, node):
        listeners = []
        advertised_listeners = []
        protocol_map = []

        controller_listener_names = self.controller_listener_name_list()

        for port in self.port_mappings.values():
            if port.open:
                listeners.append(port.listener())
                if not port.name in controller_listener_names:
                    advertised_listeners.append(port.advertised_listener(node))
                protocol_map.append(port.listener_security_protocol())
        controller_sec_protocol = self.remote_controller_quorum.controller_security_protocol if self.remote_controller_quorum \
            else self.controller_security_protocol if self.quorum_info.has_brokers_and_controllers and not quorum.NodeQuorumInfo(self.quorum_info, node).has_controller_role \
            else None
        if controller_sec_protocol:
            protocol_map.append("%s:%s" % (self.controller_listener_name(controller_sec_protocol), controller_sec_protocol))

        self.listeners = ','.join(listeners)
        self.advertised_listeners = ','.join(advertised_listeners)
        self.listener_security_protocol_map = ','.join(protocol_map)
        if self.quorum_info.using_zk or self.quorum_info.has_brokers:
            self.interbroker_bootstrap_servers = self.__bootstrap_servers(self.interbroker_listener, True)

    def prop_file(self, node):
        self.set_protocol_and_port(node)

        #load template configs as dictionary
        config_template = self.render('kafka.properties', node=node, broker_id=self.idx(node),
                                      security_config=self.security_config, num_nodes=self.num_nodes,
                                      listener_security_config=self.listener_security_config)

        configs = dict( l.rstrip().split('=', 1) for l in config_template.split('\n')
                        if not l.startswith("#") and "=" in l )

        #load specific test override configs
        override_configs = KafkaConfig(**node.config)
        if self.quorum_info.using_zk or self.quorum_info.has_brokers:
            override_configs[config_property.ADVERTISED_HOSTNAME] = node.account.hostname
        if self.quorum_info.using_zk or self.zk:
            override_configs[config_property.ZOOKEEPER_CONNECT] = self.zk_connect_setting()
            if self.zk_client_secure:
                override_configs[config_property.ZOOKEEPER_SSL_CLIENT_ENABLE] = 'true'
                override_configs[config_property.ZOOKEEPER_CLIENT_CNXN_SOCKET] = 'org.apache.zookeeper.ClientCnxnSocketNetty'
            else:
                override_configs[config_property.ZOOKEEPER_SSL_CLIENT_ENABLE] = 'false'

        for prop in self.server_prop_overrides:
            override_configs[prop[0]] = prop[1]

        for prop in self.per_node_server_prop_overrides.get(self.idx(node), []):
            override_configs[prop[0]] = prop[1]

        #update template configs with test override configs
        configs.update(override_configs)

        prop_file = self.render_configs(configs)
        return prop_file

    def render_configs(self, configs):
        """Render self as a series of lines key=val\n, and do so in a consistent order. """
        keys = [k for k in configs.keys()]
        keys.sort()

        s = ""
        for k in keys:
            s += "%s=%s\n" % (k, str(configs[k]))
        return s

    def start_cmd(self, node):
        cmd = "export JMX_PORT=%d; " % self.jmx_port
        cmd += "export KAFKA_LOG4J_OPTS=\"-Dlog4j.configuration=file:%s\"; " % self.LOG4J_CONFIG
        heap_kafka_opts = "-XX:+HeapDumpOnOutOfMemoryError -XX:HeapDumpPath=%s" % \
                          self.logs["kafka_heap_dump_file"]["path"]
        security_kafka_opts = self.security_config.kafka_opts.strip('\"')

        cmd += fix_opts_for_new_jvm(node)
        cmd += "export KAFKA_OPTS=\"%s %s %s\"; " % (heap_kafka_opts, security_kafka_opts, self.extra_kafka_opts)
        cmd += "%s %s 1>> %s 2>> %s &" % \
               (self.path.script("kafka-server-start.sh", node),
                KafkaService.CONFIG_FILE,
                KafkaService.STDOUT_STDERR_CAPTURE,
                KafkaService.STDOUT_STDERR_CAPTURE)
        return cmd

    def controller_listener_name_list(self):
        if self.quorum_info.using_zk:
            return []
        broker_to_controller_listener_name = self.controller_listener_name(self.controller_quorum.controller_security_protocol)
        return [broker_to_controller_listener_name] if (self.controller_quorum.intercontroller_security_protocol == self.controller_quorum.controller_security_protocol) \
            else [broker_to_controller_listener_name, self.controller_listener_name(self.controller_quorum.intercontroller_security_protocol)]

    def start_node(self, node, timeout_sec=60):
        node.account.mkdirs(KafkaService.PERSISTENT_ROOT)

        self.node_quorum_info = quorum.NodeQuorumInfo(self.quorum_info, node)
        if self.quorum_info.has_controllers:
            for controller_listener in self.controller_listener_name_list():
                if self.node_quorum_info.has_controller_role:
                    self.open_port(controller_listener)
                else: # co-located case where node doesn't have a controller
                    self.close_port(controller_listener)

        self.security_config.setup_node(node)
        if self.quorum_info.using_zk or self.quorum_info.has_brokers: # TODO: SCRAM currently unsupported for controller quorum
            self.maybe_setup_broker_scram_credentials(node)

        if self.quorum_info.using_kraft:
            # define controller.quorum.voters text
            security_protocol_to_use = self.controller_quorum.controller_security_protocol
            first_node_id = 1 if self.quorum_info.has_brokers_and_controllers else config_property.FIRST_CONTROLLER_ID
            self.controller_quorum_voters = ','.join(["%s@%s:%s" %
                                                      (self.controller_quorum.idx(node) + first_node_id - 1,
                                                       node.account.hostname,
                                                       config_property.FIRST_CONTROLLER_PORT +
                                                       KafkaService.SECURITY_PROTOCOLS.index(security_protocol_to_use))
                                                      for node in self.controller_quorum.nodes[:self.controller_quorum.num_nodes_controller_role]])
            # define controller.listener.names
            self.controller_listener_names = ','.join(self.controller_listener_name_list())
            # define sasl.mechanism.controller.protocol to match remote quorum if one exists
            if self.remote_controller_quorum:
                self.controller_sasl_mechanism = self.remote_controller_quorum.controller_sasl_mechanism

        prop_file = self.prop_file(node)
        self.logger.info("kafka.properties:")
        self.logger.info(prop_file)
        node.account.create_file(KafkaService.CONFIG_FILE, prop_file)
        node.account.create_file(self.LOG4J_CONFIG, self.render('log4j.properties', log_dir=KafkaService.OPERATIONAL_LOG_DIR))

        if self.quorum_info.using_kraft:
            # format log directories if necessary
            kafka_storage_script = self.path.script("kafka-storage.sh", node)
            cmd = "%s format --ignore-formatted --config %s --cluster-id %s" % (kafka_storage_script, KafkaService.CONFIG_FILE, config_property.CLUSTER_ID)
            self.logger.info("Running log directory format command...\n%s" % cmd)
            node.account.ssh(cmd)

        cmd = self.start_cmd(node)
        self.logger.debug("Attempting to start KafkaService on %s with command: %s" % (str(node.account), cmd))
        with node.account.monitor_log(KafkaService.STDOUT_STDERR_CAPTURE) as monitor:
            node.account.ssh(cmd)
            # Kafka 1.0.0 and higher don't have a space between "Kafka" and "Server"
            monitor.wait_until("Kafka\s*Server.*started", timeout_sec=timeout_sec, backoff_sec=.25,
                               err_msg="Kafka server didn't finish startup in %d seconds" % timeout_sec)

        if self.quorum_info.using_zk or self.quorum_info.has_brokers: # TODO: SCRAM currently unsupported for controller quorum
            # Credentials for inter-broker communication are created before starting Kafka.
            # Client credentials are created after starting Kafka so that both loading of
            # existing credentials from ZK and dynamic update of credentials in Kafka are tested.
            # We use the admin client and connect as the broker user when creating the client (non-broker) credentials
            # if Kafka supports KIP-554, otherwise we use ZooKeeper.
            self.maybe_setup_client_scram_credentials(node)

        self.start_jmx_tool(self.idx(node), node)
        if len(self.pids(node)) == 0:
            raise Exception("No process ids recorded on node %s" % node.account.hostname)

    def pids(self, node):
        """Return process ids associated with running processes on the given node."""
        try:
            cmd = "jcmd | grep -e %s | awk '{print $1}'" % self.java_class_name()
            pid_arr = [pid for pid in node.account.ssh_capture(cmd, allow_fail=True, callback=int)]
            return pid_arr
        except (RemoteCommandError, ValueError) as e:
            return []

    def signal_node(self, node, sig=signal.SIGTERM):
        pids = self.pids(node)
        for pid in pids:
            node.account.signal(pid, sig)

    def signal_leader(self, topic, partition=0, sig=signal.SIGTERM):
        leader = self.leader(topic, partition)
        self.signal_node(leader, sig)

    def stop_node(self, node, clean_shutdown=True, timeout_sec=60):
        pids = self.pids(node)
        sig = signal.SIGTERM if clean_shutdown else signal.SIGKILL

        for pid in pids:
            node.account.signal(pid, sig, allow_fail=False)

        try:
            wait_until(lambda: len(self.pids(node)) == 0, timeout_sec=timeout_sec,
                       err_msg="Kafka node failed to stop in %d seconds" % timeout_sec)
        except Exception:
            self.thread_dump(node)
            raise

    def thread_dump(self, node):
        for pid in self.pids(node):
            try:
                node.account.signal(pid, signal.SIGQUIT, allow_fail=True)
            except:
                self.logger.warn("Could not dump threads on node")

    def clean_node(self, node):
        JmxMixin.clean_node(self, node)
        self.security_config.clean_node(node)
        node.account.kill_java_processes(self.java_class_name(),
                                         clean_shutdown=False, allow_fail=True)
        node.account.ssh("sudo rm -rf -- %s" % KafkaService.PERSISTENT_ROOT, allow_fail=False)

    def kafka_topics_cmd_with_optional_security_settings(self, node, force_use_zk_connection, kafka_security_protocol = None):
        if self.quorum_info.using_kraft and not self.quorum_info.has_brokers:
            raise Exception("Must invoke kafka-topics against a broker, not a KRaft controller")
        if force_use_zk_connection:
            bootstrap_server_or_zookeeper = "--zookeeper %s" % (self.zk_connect_setting())
            skip_optional_security_settings = True
        else:
            if kafka_security_protocol is None:
                # it wasn't specified, so use the inter-broker security protocol if it is PLAINTEXT,
                # otherwise use the client security protocol
                if self.interbroker_security_protocol == SecurityConfig.PLAINTEXT:
                    security_protocol_to_use = SecurityConfig.PLAINTEXT
                else:
                    security_protocol_to_use = self.security_protocol
            else:
                security_protocol_to_use = kafka_security_protocol
            bootstrap_server_or_zookeeper = "--bootstrap-server %s" % (self.bootstrap_servers(security_protocol_to_use))
            skip_optional_security_settings = security_protocol_to_use == SecurityConfig.PLAINTEXT
        if skip_optional_security_settings:
            optional_jass_krb_system_props_prefix = ""
            optional_command_config_suffix = ""
        else:
            # we need security configs because aren't going to ZooKeeper and we aren't using PLAINTEXT
            if (security_protocol_to_use == self.interbroker_security_protocol):
                # configure JAAS to provide the broker's credentials
                # since this is an authenticating cluster and we are going to use the inter-broker security protocol
                jaas_conf_prop = KafkaService.ADMIN_CLIENT_AS_BROKER_JAAS_CONF_PROPERTY
                use_inter_broker_mechanism_for_client = True
            else:
                # configure JAAS to provide the typical client credentials
                jaas_conf_prop = KafkaService.JAAS_CONF_PROPERTY
                use_inter_broker_mechanism_for_client = False
            # We are either using SASL (SASL_SSL or SASL_PLAINTEXT) or we are using SSL
            using_sasl = security_protocol_to_use != "SSL"
            optional_jass_krb_system_props_prefix = "KAFKA_OPTS='-D%s -D%s' " % (jaas_conf_prop, KafkaService.KRB5_CONF) if using_sasl else ""
            optional_command_config_suffix = " --command-config <(echo '%s')" % (self.security_config.client_config(use_inter_broker_mechanism_for_client = use_inter_broker_mechanism_for_client))
        kafka_topic_script = self.path.script("kafka-topics.sh", node)
        return "%s%s %s%s" % \
               (optional_jass_krb_system_props_prefix, kafka_topic_script,
                bootstrap_server_or_zookeeper, optional_command_config_suffix)

    def kafka_configs_cmd_with_optional_security_settings(self, node, force_use_zk_connection, kafka_security_protocol = None):
        if self.quorum_info.using_kraft and not self.quorum_info.has_brokers:
            raise Exception("Must invoke kafka-configs against a broker, not a KRaft controller")
        if force_use_zk_connection:
            # kafka-configs supports a TLS config file, so include it if there is one
            bootstrap_server_or_zookeeper = "--zookeeper %s %s" % (self.zk_connect_setting(), self.zk.zkTlsConfigFileOption())
            skip_optional_security_settings = True
        else:
            if kafka_security_protocol is None:
                # it wasn't specified, so use the inter-broker security protocol if it is PLAINTEXT,
                # otherwise use the client security protocol
                if self.interbroker_security_protocol == SecurityConfig.PLAINTEXT:
                    security_protocol_to_use = SecurityConfig.PLAINTEXT
                else:
                    security_protocol_to_use = self.security_protocol
            else:
                security_protocol_to_use = kafka_security_protocol
            bootstrap_server_or_zookeeper = "--bootstrap-server %s" % (self.bootstrap_servers(security_protocol_to_use))
            skip_optional_security_settings = security_protocol_to_use == SecurityConfig.PLAINTEXT
        if skip_optional_security_settings:
            optional_jass_krb_system_props_prefix = ""
            optional_command_config_suffix = ""
        else:
            # we need security configs because aren't going to ZooKeeper and we aren't using PLAINTEXT
            if (security_protocol_to_use == self.interbroker_security_protocol):
                # configure JAAS to provide the broker's credentials
                # since this is an authenticating cluster and we are going to use the inter-broker security protocol
                jaas_conf_prop = KafkaService.ADMIN_CLIENT_AS_BROKER_JAAS_CONF_PROPERTY
                use_inter_broker_mechanism_for_client = True
            else:
                # configure JAAS to provide the typical client credentials
                jaas_conf_prop = KafkaService.JAAS_CONF_PROPERTY
                use_inter_broker_mechanism_for_client = False
            # We are either using SASL (SASL_SSL or SASL_PLAINTEXT) or we are using SSL
            using_sasl = security_protocol_to_use != "SSL"
            optional_jass_krb_system_props_prefix = "KAFKA_OPTS='-D%s -D%s' " % (jaas_conf_prop, KafkaService.KRB5_CONF) if using_sasl else ""
            optional_command_config_suffix = " --command-config <(echo '%s')" % (self.security_config.client_config(use_inter_broker_mechanism_for_client = use_inter_broker_mechanism_for_client))
        kafka_config_script = self.path.script("kafka-configs.sh", node)
        return "%s%s %s%s" % \
               (optional_jass_krb_system_props_prefix, kafka_config_script,
                bootstrap_server_or_zookeeper, optional_command_config_suffix)

    def maybe_setup_broker_scram_credentials(self, node):
        security_config = self.security_config
        # we only need to create broker credentials when the broker mechanism is SASL/SCRAM
        if security_config.is_sasl(self.interbroker_security_protocol) and security_config.is_sasl_scram(self.interbroker_sasl_mechanism):
            force_use_zk_connection = True # we are bootstrapping these credentials before Kafka is started
            cmd = fix_opts_for_new_jvm(node)
            cmd += "%(kafka_configs_cmd)s --entity-name %(user)s --entity-type users --alter --add-config %(mechanism)s=[password=%(password)s]" % {
                'kafka_configs_cmd': self.kafka_configs_cmd_with_optional_security_settings(node, force_use_zk_connection),
                'user': SecurityConfig.SCRAM_BROKER_USER,
                'mechanism': self.interbroker_sasl_mechanism,
                'password': SecurityConfig.SCRAM_BROKER_PASSWORD
            }
            node.account.ssh(cmd)

    def maybe_setup_client_scram_credentials(self, node):
        security_config = self.security_config
        # we only need to create client credentials when the client mechanism is SASL/SCRAM
        if security_config.is_sasl(self.security_protocol) and security_config.is_sasl_scram(self.client_sasl_mechanism):
            force_use_zk_connection = not self.all_nodes_configs_command_uses_bootstrap_server_scram()
            # ignored if forcing the use of Zookeeper, but we need a value to send, so calculate it anyway
            if self.interbroker_security_protocol == SecurityConfig.PLAINTEXT:
                kafka_security_protocol = self.interbroker_security_protocol
            else:
                kafka_security_protocol = self.security_protocol
            cmd = fix_opts_for_new_jvm(node)
            cmd += "%(kafka_configs_cmd)s --entity-name %(user)s --entity-type users --alter --add-config %(mechanism)s=[password=%(password)s]" % {
                'kafka_configs_cmd': self.kafka_configs_cmd_with_optional_security_settings(node, force_use_zk_connection, kafka_security_protocol),
                'user': SecurityConfig.SCRAM_CLIENT_USER,
                'mechanism': self.client_sasl_mechanism,
                'password': SecurityConfig.SCRAM_CLIENT_PASSWORD
            }
            node.account.ssh(cmd)

    def node_inter_broker_protocol_version(self, node):
        if config_property.INTER_BROKER_PROTOCOL_VERSION in node.config:
            return KafkaVersion(node.config[config_property.INTER_BROKER_PROTOCOL_VERSION])
        return node.version

    def all_nodes_topic_command_supports_bootstrap_server(self):
        for node in self.nodes:
            if not node.version.topic_command_supports_bootstrap_server():
                return False
        return True

    def all_nodes_topic_command_supports_if_not_exists_with_bootstrap_server(self):
        for node in self.nodes:
            if not node.version.topic_command_supports_if_not_exists_with_bootstrap_server():
                return False
        return True

    def all_nodes_configs_command_uses_bootstrap_server(self):
        for node in self.nodes:
            if not node.version.kafka_configs_command_uses_bootstrap_server():
                return False
        return True

    def all_nodes_configs_command_uses_bootstrap_server_scram(self):
        for node in self.nodes:
            if not node.version.kafka_configs_command_uses_bootstrap_server_scram():
                return False
        return True

    def all_nodes_acl_command_supports_bootstrap_server(self):
        for node in self.nodes:
            if not node.version.acl_command_supports_bootstrap_server():
                return False
        return True

    def all_nodes_reassign_partitions_command_supports_bootstrap_server(self):
        for node in self.nodes:
            if not node.version.reassign_partitions_command_supports_bootstrap_server():
                return False
        return True

    def all_nodes_support_topic_ids(self):
        if self.quorum_info.using_kraft: return True
        for node in self.nodes:
            if not self.node_inter_broker_protocol_version(node).supports_topic_ids_when_using_zk():
                return False
        return True

    def create_topic(self, topic_cfg, node=None):
        """Run the admin tool create topic command.
        Specifying node is optional, and may be done if for different kafka nodes have different versions,
        and we care where command gets run.

        If the node is not specified, run the command from self.nodes[0]
        """
        if node is None:
            node = self.nodes[0]
        self.logger.info("Creating topic %s with settings %s",
                         topic_cfg["topic"], topic_cfg)

        force_use_zk_connection = not self.all_nodes_topic_command_supports_bootstrap_server() or\
                            (topic_cfg.get('if-not-exists', False) and not self.all_nodes_topic_command_supports_if_not_exists_with_bootstrap_server())

        cmd = fix_opts_for_new_jvm(node)
        cmd += "%(kafka_topics_cmd)s --create --topic %(topic)s " % {
            'kafka_topics_cmd': self.kafka_topics_cmd_with_optional_security_settings(node, force_use_zk_connection),
            'topic': topic_cfg.get("topic"),
        }
        if 'replica-assignment' in topic_cfg:
            cmd += " --replica-assignment %(replica-assignment)s" % {
                'replica-assignment': topic_cfg.get('replica-assignment')
            }
        else:
            cmd += " --partitions %(partitions)d --replication-factor %(replication-factor)d" % {
                'partitions': topic_cfg.get('partitions', 1),
                'replication-factor': topic_cfg.get('replication-factor', 1)
            }

        if topic_cfg.get('if-not-exists', False):
            cmd += ' --if-not-exists'

        if "configs" in topic_cfg.keys() and topic_cfg["configs"] is not None:
            for config_name, config_value in topic_cfg["configs"].items():
                cmd += " --config %s=%s" % (config_name, str(config_value))

        self.logger.info("Running topic creation command...\n%s" % cmd)
        node.account.ssh(cmd)

    def delete_topic(self, topic, node=None):
        """
        Delete a topic with the topics command
        :param topic:
        :param node:
        :return:
        """
        if node is None:
            node = self.nodes[0]
        self.logger.info("Deleting topic %s" % topic)

        force_use_zk_connection = not self.all_nodes_topic_command_supports_bootstrap_server()

        cmd = fix_opts_for_new_jvm(node)
        cmd += "%s --topic %s --delete" % \
               (self.kafka_topics_cmd_with_optional_security_settings(node, force_use_zk_connection), topic)
        self.logger.info("Running topic delete command...\n%s" % cmd)
        node.account.ssh(cmd)

    def describe_topic(self, topic, node=None):
        if node is None:
            node = self.nodes[0]

        force_use_zk_connection = not self.all_nodes_topic_command_supports_bootstrap_server()

        cmd = fix_opts_for_new_jvm(node)
        cmd += "%s --topic %s --describe" % \
               (self.kafka_topics_cmd_with_optional_security_settings(node, force_use_zk_connection), topic)

        self.logger.info("Running topic describe command...\n%s" % cmd)
        output = ""
        for line in node.account.ssh_capture(cmd):
            output += line
        return output

    def list_topics(self, node=None):
        if node is None:
            node = self.nodes[0]

        force_use_zk_connection = not self.all_nodes_topic_command_supports_bootstrap_server()

        cmd = fix_opts_for_new_jvm(node)
        cmd += "%s --list" % (self.kafka_topics_cmd_with_optional_security_settings(node, force_use_zk_connection))
        for line in node.account.ssh_capture(cmd):
            if not line.startswith("SLF4J"):
                yield line.rstrip()

    def alter_message_format(self, topic, msg_format_version, node=None):
        if node is None:
            node = self.nodes[0]
        self.logger.info("Altering message format version for topic %s with format %s", topic, msg_format_version)

        force_use_zk_connection = not self.all_nodes_configs_command_uses_bootstrap_server()

        cmd = fix_opts_for_new_jvm(node)
        cmd += "%s --entity-name %s --entity-type topics --alter --add-config message.format.version=%s" % \
              (self.kafka_configs_cmd_with_optional_security_settings(node, force_use_zk_connection), topic, msg_format_version)
        self.logger.info("Running alter message format command...\n%s" % cmd)
        node.account.ssh(cmd)

    def set_unclean_leader_election(self, topic, value=True, node=None):
        if node is None:
            node = self.nodes[0]
        if value is True:
            self.logger.info("Enabling unclean leader election for topic %s", topic)
        else:
            self.logger.info("Disabling unclean leader election for topic %s", topic)

        force_use_zk_connection = not self.all_nodes_configs_command_uses_bootstrap_server()

        cmd = fix_opts_for_new_jvm(node)
        cmd += "%s --entity-name %s --entity-type topics --alter --add-config unclean.leader.election.enable=%s" % \
              (self.kafka_configs_cmd_with_optional_security_settings(node, force_use_zk_connection), topic, str(value).lower())
        self.logger.info("Running alter unclean leader command...\n%s" % cmd)
        node.account.ssh(cmd)

    def kafka_acls_cmd_with_optional_security_settings(self, node, force_use_zk_connection, kafka_security_protocol = None, override_command_config = None):
        if self.quorum_info.using_kraft and not self.quorum_info.has_brokers:
            raise Exception("Must invoke kafka-acls against a broker, not a KRaft controller")
        force_use_zk_connection = force_use_zk_connection or not self.all_nodes_acl_command_supports_bootstrap_server
        if force_use_zk_connection:
            bootstrap_server_or_authorizer_zk_props = "--authorizer-properties zookeeper.connect=%s" % (self.zk_connect_setting())
            skip_optional_security_settings = True
        else:
            if kafka_security_protocol is None:
                # it wasn't specified, so use the inter-broker security protocol if it is PLAINTEXT,
                # otherwise use the client security protocol
                if self.interbroker_security_protocol == SecurityConfig.PLAINTEXT:
                    security_protocol_to_use = SecurityConfig.PLAINTEXT
                else:
                    security_protocol_to_use = self.security_protocol
            else:
                security_protocol_to_use = kafka_security_protocol
            bootstrap_server_or_authorizer_zk_props = "--bootstrap-server %s" % (self.bootstrap_servers(security_protocol_to_use))
            skip_optional_security_settings = security_protocol_to_use == SecurityConfig.PLAINTEXT
        if skip_optional_security_settings:
            optional_jass_krb_system_props_prefix = ""
            optional_command_config_suffix = ""
        else:
            # we need security configs because aren't going to ZooKeeper and we aren't using PLAINTEXT
            if (security_protocol_to_use == self.interbroker_security_protocol):
                # configure JAAS to provide the broker's credentials
                # since this is an authenticating cluster and we are going to use the inter-broker security protocol
                jaas_conf_prop = KafkaService.ADMIN_CLIENT_AS_BROKER_JAAS_CONF_PROPERTY
                use_inter_broker_mechanism_for_client = True
            else:
                # configure JAAS to provide the typical client credentials
                jaas_conf_prop = KafkaService.JAAS_CONF_PROPERTY
                use_inter_broker_mechanism_for_client = False
            # We are either using SASL (SASL_SSL or SASL_PLAINTEXT) or we are using SSL
            using_sasl = security_protocol_to_use != "SSL"
            optional_jass_krb_system_props_prefix = "KAFKA_OPTS='-D%s -D%s' " % (jaas_conf_prop, KafkaService.KRB5_CONF) if using_sasl else ""
            if override_command_config is None:
                optional_command_config_suffix = " --command-config <(echo '%s')" % (self.security_config.client_config(use_inter_broker_mechanism_for_client = use_inter_broker_mechanism_for_client))
            else:
                optional_command_config_suffix = " --command-config %s" % (override_command_config)
        kafka_acls_script = self.path.script("kafka-acls.sh", node)
        return "%s%s %s%s" % \
               (optional_jass_krb_system_props_prefix, kafka_acls_script,
                bootstrap_server_or_authorizer_zk_props, optional_command_config_suffix)

    def run_cli_tool(self, node, cmd):
        output = ""
        self.logger.debug(cmd)
        for line in node.account.ssh_capture(cmd):
            if not line.startswith("SLF4J"):
                output += line
        self.logger.debug(output)
        return output

    def parse_describe_topic(self, topic_description):
        """Parse output of kafka-topics.sh --describe (or describe_topic() method above), which is a string of form
        Topic: test_topic\tTopicId: <topic_id>\tPartitionCount: 2\tReplicationFactor: 2\tConfigs:
            Topic: test_topic\tPartition: 0\tLeader: 3\tReplicas: 3,1\tIsr: 3,1
            Topic: test_topic\tPartition: 1\tLeader: 1\tReplicas: 1,2\tIsr: 1,2
        into a dictionary structure appropriate for use with reassign-partitions tool:
        {
            "partitions": [
                {"topic": "test_topic", "partition": 0, "replicas": [3, 1]},
                {"topic": "test_topic", "partition": 1, "replicas": [1, 2]}
            ]
        }
        """
        lines = map(lambda x: x.strip(), topic_description.split("\n"))
        partitions = []
        for line in lines:
            m = re.match(".*Leader:.*", line)
            if m is None:
                continue

            fields = line.split("\t")
            # ["Partition: 4", "Leader: 0"] -> ["4", "0"]
            fields = list(map(lambda x: x.split(" ")[1], fields))
            partitions.append(
                {"topic": fields[0],
                 "partition": int(fields[1]),
                 "replicas": list(map(int, fields[3].split(',')))})
        return {"partitions": partitions}


    def _connect_setting_reassign_partitions(self, node):
        if self.all_nodes_reassign_partitions_command_supports_bootstrap_server():
            return "--bootstrap-server %s " % self.bootstrap_servers(self.security_protocol)
        else:
            return "--zookeeper %s " % self.zk_connect_setting()

    def verify_reassign_partitions(self, reassignment, node=None):
        """Run the reassign partitions admin tool in "verify" mode
        """
        if node is None:
            node = self.nodes[0]

        json_file = "/tmp/%s_reassign.json" % str(time.time())

        # reassignment to json
        json_str = json.dumps(reassignment)
        json_str = json.dumps(json_str)

        # create command
        cmd = fix_opts_for_new_jvm(node)
        cmd += "echo %s > %s && " % (json_str, json_file)
        cmd += "%s " % self.path.script("kafka-reassign-partitions.sh", node)
        cmd += self._connect_setting_reassign_partitions(node)
        cmd += "--reassignment-json-file %s " % json_file
        cmd += "--verify "
        cmd += "&& sleep 1 && rm -f %s" % json_file

        # send command
        self.logger.info("Verifying partition reassignment...")
        self.logger.debug(cmd)
        output = ""
        for line in node.account.ssh_capture(cmd):
            output += line

        self.logger.debug(output)

        if re.match(".*Reassignment of partition.*failed.*",
                    output.replace('\n', '')) is not None:
            return False

        if re.match(".*is still in progress.*",
                    output.replace('\n', '')) is not None:
            return False

        return True

    def execute_reassign_partitions(self, reassignment, node=None,
                                    throttle=None):
        """Run the reassign partitions admin tool in "verify" mode
        """
        if node is None:
            node = self.nodes[0]
        json_file = "/tmp/%s_reassign.json" % str(time.time())

        # reassignment to json
        json_str = json.dumps(reassignment)
        json_str = json.dumps(json_str)

        # create command
        cmd = fix_opts_for_new_jvm(node)
        cmd += "echo %s > %s && " % (json_str, json_file)
        cmd += "%s " % self.path.script( "kafka-reassign-partitions.sh", node)
        cmd += self._connect_setting_reassign_partitions(node)
        cmd += "--reassignment-json-file %s " % json_file
        cmd += "--execute"
        if throttle is not None:
            cmd += " --throttle %d" % throttle
        cmd += " && sleep 1 && rm -f %s" % json_file

        # send command
        self.logger.info("Executing parition reassignment...")
        self.logger.debug(cmd)
        output = ""
        for line in node.account.ssh_capture(cmd):
            output += line

        self.logger.debug("Verify partition reassignment:")
        self.logger.debug(output)

    def search_data_files(self, topic, messages):
        """Check if a set of messages made it into the Kakfa data files. Note that
        this method takes no account of replication. It simply looks for the
        payload in all the partition files of the specified topic. 'messages' should be
        an array of numbers. The list of missing messages is returned.
        """
        payload_match = "payload: " + "$|payload: ".join(str(x) for x in messages) + "$"
        found = set([])
        self.logger.debug("number of unique missing messages we will search for: %d",
                          len(messages))
        for node in self.nodes:
            # Grab all .log files in directories prefixed with this topic
            files = node.account.ssh_capture("find %s* -regex  '.*/%s-.*/[^/]*.log'" % (KafkaService.DATA_LOG_DIR_PREFIX, topic))

            # Check each data file to see if it contains the messages we want
            for log in files:
                cmd = fix_opts_for_new_jvm(node)
                cmd += "%s kafka.tools.DumpLogSegments --print-data-log --files %s | grep -E \"%s\"" % \
                      (self.path.script("kafka-run-class.sh", node), log.strip(), payload_match)

                for line in node.account.ssh_capture(cmd, allow_fail=True):
                    for val in messages:
                        if line.strip().endswith("payload: "+str(val)):
                            self.logger.debug("Found %s in data-file [%s] in line: [%s]" % (val, log.strip(), line.strip()))
                            found.add(val)

        self.logger.debug("Number of unique messages found in the log: %d",
                          len(found))
        missing = list(set(messages) - found)

        if len(missing) > 0:
            self.logger.warn("The following values were not found in the data files: " + str(missing))

        return missing

    def restart_cluster(self, clean_shutdown=True, timeout_sec=60, after_each_broker_restart=None, *args):
        # We do not restart the remote controller quorum if it exists.
        # This is not widely used -- it typically appears in rolling upgrade tests --
        # so we will let tests explicitly decide if/when to restart any remote controller quorum.
        for node in self.nodes:
            self.restart_node(node, clean_shutdown=clean_shutdown, timeout_sec=timeout_sec)
            if after_each_broker_restart is not None:
                after_each_broker_restart(*args)

    def restart_node(self, node, clean_shutdown=True, timeout_sec=60):
        """Restart the given node."""
        self.stop_node(node, clean_shutdown, timeout_sec)
        self.start_node(node, timeout_sec)

    def _describe_topic_line_for_partition(self, partition, describe_topic_output):
        # Lines look like this: Topic: test_topic	Partition: 0	Leader: 3	Replicas: 3,2	Isr: 3,2
        grep_for = "Partition: %i\t" % (partition) # be sure to include trailing tab, otherwise 1 might match 10 (for example)
        found_lines = [line for line in describe_topic_output.splitlines() if grep_for in line]
        return None if not found_lines else found_lines[0]

    def isr_idx_list(self, topic, partition=0):
        """ Get in-sync replica list the given topic and partition.
        """
        node = self.nodes[0]
        if not self.all_nodes_topic_command_supports_bootstrap_server():
            self.logger.debug("Querying zookeeper to find in-sync replicas for topic %s and partition %d" % (topic, partition))
            zk_path = "/brokers/topics/%s/partitions/%d/state" % (topic, partition)
            partition_state = self.zk.query(zk_path, chroot=self.zk_chroot)

            if partition_state is None:
                raise Exception("Error finding partition state for topic %s and partition %d." % (topic, partition))

            partition_state = json.loads(partition_state)
            self.logger.info(partition_state)

            isr_idx_list = partition_state["isr"]
        else:
            self.logger.debug("Querying Kafka Admin API to find in-sync replicas for topic %s and partition %d" % (topic, partition))
            describe_output = self.describe_topic(topic, node)
            self.logger.debug(describe_output)
            requested_partition_line = self._describe_topic_line_for_partition(partition, describe_output)
            # e.g. Topic: test_topic	Partition: 0	Leader: 3	Replicas: 3,2	Isr: 3,2
            if not requested_partition_line:
                raise Exception("Error finding partition state for topic %s and partition %d." % (topic, partition))
            isr_csv = requested_partition_line.split()[9] # 10th column from above
            isr_idx_list = [int(i) for i in isr_csv.split(",")]

        self.logger.info("Isr for topic %s and partition %d is now: %s" % (topic, partition, isr_idx_list))
        return isr_idx_list

    def replicas(self, topic, partition=0):
        """ Get the assigned replicas for the given topic and partition.
        """
        node = self.nodes[0]
        if not self.all_nodes_topic_command_supports_bootstrap_server():
            self.logger.debug("Querying zookeeper to find assigned replicas for topic %s and partition %d" % (topic, partition))
            zk_path = "/brokers/topics/%s" % (topic)
            assignment = self.zk.query(zk_path, chroot=self.zk_chroot)

            if assignment is None:
                raise Exception("Error finding partition state for topic %s and partition %d." % (topic, partition))

            assignment = json.loads(assignment)
            self.logger.info(assignment)

            replicas = assignment["partitions"][str(partition)]
        else:
            self.logger.debug("Querying Kafka Admin API to find replicas for topic %s and partition %d" % (topic, partition))
            describe_output = self.describe_topic(topic, node)
            self.logger.debug(describe_output)
            requested_partition_line = self._describe_topic_line_for_partition(partition, describe_output)
            # e.g. Topic: test_topic	Partition: 0	Leader: 3	Replicas: 3,2	Isr: 3,2
            if not requested_partition_line:
                raise Exception("Error finding partition state for topic %s and partition %d." % (topic, partition))
            isr_csv = requested_partition_line.split()[7] # 8th column from above
            replicas = [int(i) for i in isr_csv.split(",")]

        self.logger.info("Assigned replicas for topic %s and partition %d is now: %s" % (topic, partition, replicas))
        return [self.get_node(replica) for replica in replicas]

    def leader(self, topic, partition=0):
        """ Get the leader replica for the given topic and partition.
        """
        node = self.nodes[0]
        if not self.all_nodes_topic_command_supports_bootstrap_server():
            self.logger.debug("Querying zookeeper to find leader replica for topic %s and partition %d" % (topic, partition))
            zk_path = "/brokers/topics/%s/partitions/%d/state" % (topic, partition)
            partition_state = self.zk.query(zk_path, chroot=self.zk_chroot)

            if partition_state is None:
                raise Exception("Error finding partition state for topic %s and partition %d." % (topic, partition))

            partition_state = json.loads(partition_state)
            self.logger.info(partition_state)

            leader_idx = int(partition_state["leader"])
        else:
            self.logger.debug("Querying Kafka Admin API to find leader for topic %s and partition %d" % (topic, partition))
            describe_output = self.describe_topic(topic, node)
            self.logger.debug(describe_output)
            requested_partition_line = self._describe_topic_line_for_partition(partition, describe_output)
            # e.g. Topic: test_topic	Partition: 0	Leader: 3	Replicas: 3,2	Isr: 3,2
            if not requested_partition_line:
                raise Exception("Error finding partition state for topic %s and partition %d." % (topic, partition))
            leader_idx = int(requested_partition_line.split()[5]) # 6th column from above

        self.logger.info("Leader for topic %s and partition %d is now: %d" % (topic, partition, leader_idx))
        return self.get_node(leader_idx)

    def cluster_id(self):
        """ Get the current cluster id
        """
        if self.quorum_info.using_kraft:
            return config_property.CLUSTER_ID

        self.logger.debug("Querying ZooKeeper to retrieve cluster id")
        cluster = self.zk.query("/cluster/id", chroot=self.zk_chroot)

        try:
            return json.loads(cluster)['id'] if cluster else None
        except:
            self.logger.debug("Data in /cluster/id znode could not be parsed. Data = %s" % cluster)
            raise

    def topic_id(self, topic):
        if self.all_nodes_support_topic_ids():
            node = self.nodes[0]

            force_use_zk_connection = not self.all_nodes_topic_command_supports_bootstrap_server()

            cmd = fix_opts_for_new_jvm(node)
            cmd += "%s --topic %s --describe" % \
               (self.kafka_topics_cmd_with_optional_security_settings(node, force_use_zk_connection), topic)

            self.logger.debug(
                "Querying topic ID by using describe topic command ...\n%s" % cmd
            )
            output = ""
            for line in node.account.ssh_capture(cmd):
                output += line

            lines = map(lambda x: x.strip(), output.split("\n"))
            for line in lines:
                m = re.match(".*TopicId:.*", line)
                if m is None:
                   continue

                fields = line.split("\t")
                # [Topic: test_topic, TopicId: <topic_id>, PartitionCount: 2, ReplicationFactor: 2, ...]
                # -> [test_topic, <topic_id>, 2, 2, ...]
                # -> <topic_id>
                topic_id = list(map(lambda x: x.split(" ")[1], fields))[1]
                self.logger.info("Topic ID assigned for topic %s is %s" % (topic, topic_id))

                return topic_id
            raise Exception("Error finding topic ID for topic %s." % topic)
        else:
            self.logger.info("No topic ID assigned for topic %s" % topic)
            return None

    def check_protocol_errors(self, node):
        """ Checks for common protocol exceptions due to invalid inter broker protocol handling.
            While such errors can and should be checked in other ways, checking the logs is a worthwhile failsafe.
            """
        for node in self.nodes:
            exit_code = node.account.ssh("grep -e 'java.lang.IllegalArgumentException: Invalid version' -e SchemaException %s/*"
                                         % KafkaService.OPERATIONAL_LOG_DEBUG_DIR, allow_fail=True)
            if exit_code != 1:
                return False
        return True

    def list_consumer_groups(self, node=None, command_config=None):
        """ Get list of consumer groups.
        """
        if node is None:
            node = self.nodes[0]
        consumer_group_script = self.path.script("kafka-consumer-groups.sh", node)

        if command_config is None:
            command_config = ""
        else:
            command_config = "--command-config " + command_config

        cmd = fix_opts_for_new_jvm(node)
        cmd += "%s --bootstrap-server %s %s --list" % \
              (consumer_group_script,
               self.bootstrap_servers(self.security_protocol),
               command_config)
        return self.run_cli_tool(node, cmd)

    def describe_consumer_group(self, group, node=None, command_config=None):
        """ Describe a consumer group.
        """
        if node is None:
            node = self.nodes[0]
        consumer_group_script = self.path.script("kafka-consumer-groups.sh", node)

        if command_config is None:
            command_config = ""
        else:
            command_config = "--command-config " + command_config

        cmd = fix_opts_for_new_jvm(node)
        cmd += "%s --bootstrap-server %s %s --group %s --describe" % \
              (consumer_group_script,
               self.bootstrap_servers(self.security_protocol),
               command_config, group)

        output = ""
        self.logger.debug(cmd)
        for line in node.account.ssh_capture(cmd):
            if not (line.startswith("SLF4J") or line.startswith("TOPIC") or line.startswith("Could not fetch offset")):
                output += line
        self.logger.debug(output)
        return output

    def zk_connect_setting(self):
        if self.quorum_info.using_kraft and not self.zk:
            raise Exception("No zookeeper connect string available with KRaft unless ZooKeeper is explicitly enabled")
        return self.zk.connect_setting(self.zk_chroot, self.zk_client_secure)

    def __bootstrap_servers(self, port, validate=True, offline_nodes=[]):
        if validate and not port.open:
            raise ValueError("We are retrieving bootstrap servers for the port: %s which is not currently open. - " %
                             str(port.port_number))

        return ','.join([node.account.hostname + ":" + str(port.port_number)
                         for node in self.nodes
                         if node not in offline_nodes])

    def bootstrap_servers(self, protocol='PLAINTEXT', validate=True, offline_nodes=[]):
        """Return comma-delimited list of brokers in this cluster formatted as HOSTNAME1:PORT1,HOSTNAME:PORT2,...

        This is the format expected by many config files.
        """
        port_mapping = self.port_mappings[protocol]
        self.logger.info("Bootstrap client port is: " + str(port_mapping.port_number))
        return self.__bootstrap_servers(port_mapping, validate, offline_nodes)

    def controller(self):
        """ Get the controller node
        """
        if self.quorum_info.using_kraft:
            raise Exception("Cannot obtain Controller node when using KRaft instead of ZooKeeper")
        self.logger.debug("Querying zookeeper to find controller broker")
        controller_info = self.zk.query("/controller", chroot=self.zk_chroot)

        if controller_info is None:
            raise Exception("Error finding controller info")

        controller_info = json.loads(controller_info)
        self.logger.debug(controller_info)

        controller_idx = int(controller_info["brokerid"])
        self.logger.info("Controller's ID: %d" % (controller_idx))
        return self.get_node(controller_idx)

    def is_registered(self, node):
        """
        Check whether a broker is registered in Zookeeper
        """
        if self.quorum_info.using_kraft:
            raise Exception("Cannot obtain broker registration information when using KRaft instead of ZooKeeper")
        self.logger.debug("Querying zookeeper to see if broker %s is registered", str(node))
        broker_info = self.zk.query("/brokers/ids/%s" % self.idx(node), chroot=self.zk_chroot)
        self.logger.debug("Broker info: %s", broker_info)
        return broker_info is not None

    def get_offset_shell(self, time=None, topic=None, partitions=None, topic_partitions=None, exclude_internal_topics=False):
        node = self.nodes[0]

        cmd = fix_opts_for_new_jvm(node)
        cmd += self.path.script("kafka-run-class.sh", node)
        cmd += " kafka.tools.GetOffsetShell"
        cmd += " --bootstrap-server %s" % self.bootstrap_servers(self.security_protocol)

        if time:
            cmd += ' --time %s' % time
        if topic_partitions:
            cmd += ' --topic-partitions %s' % topic_partitions
        if topic:
            cmd += ' --topic %s' % topic
        if partitions:
            cmd += '  --partitions %s' % partitions
        if exclude_internal_topics:
            cmd += ' --exclude-internal-topics'

        cmd += " 2>> %s/get_offset_shell.log" % KafkaService.PERSISTENT_ROOT
        cmd += " | tee -a %s/get_offset_shell.log &" % KafkaService.PERSISTENT_ROOT
        output = ""
        self.logger.debug(cmd)
        for line in node.account.ssh_capture(cmd):
            output += line
        self.logger.debug(output)
        return output

    def java_class_name(self):
        return "kafka.Kafka"<|MERGE_RESOLUTION|>--- conflicted
+++ resolved
@@ -502,14 +502,10 @@
                                                    serves_controller_sasl_mechanism=serves_controller_sasl_mechanism,
                                                    serves_intercontroller_sasl_mechanism=serves_intercontroller_sasl_mechanism,
                                                    uses_controller_sasl_mechanism=uses_controller_sasl_mechanism,
-<<<<<<< HEAD
                                                    kraft_tls=kraft_tls)
-=======
-                                                   raft_tls=raft_tls)
         # Ensure we have the correct client security protocol and SASL mechanism because they may have been mutated
         self._security_config.properties['security.protocol'] = self.security_protocol
         self._security_config.properties['sasl.mechanism'] = self.client_sasl_mechanism
->>>>>>> 9eb9b16d
         # Ensure we have the right inter-broker security protocol because it may have been mutated
         # since we cached our security config (ignore if this is a remote KRaft controller quorum case; the
         # inter-broker security protocol is not used there).
