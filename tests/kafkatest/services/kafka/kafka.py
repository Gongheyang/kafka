--- conflicted
+++ resolved
@@ -932,11 +932,7 @@
     def pids(self, node):
         """Return process ids associated with running processes on the given node."""
         try:
-<<<<<<< HEAD
             cmd = "jcmd | grep -e %s -e %s | awk '{print $1}'" % (self.java_class_name(), self.deprecated_cp_java_class_name())
-=======
-            cmd = "ps ax | grep -i %s | grep -v grep | awk '{print $1}'" % self.java_class_name()
->>>>>>> b0fb2ac0
             pid_arr = [pid for pid in node.account.ssh_capture(cmd, allow_fail=True, callback=int)]
             return pid_arr
         except (RemoteCommandError, ValueError) as e:
@@ -1004,7 +1000,7 @@
     def clean_node(self, node):
         JmxMixin.clean_node(self, node)
         self.security_config.clean_node(node)
-        node.account.kill_process(self.java_class_name(),
+        node.account.kill_java_processes(self.java_class_name(),
                                          clean_shutdown=False, allow_fail=True)
         node.account.kill_java_processes(self.deprecated_cp_java_class_name(),
                                          clean_shutdown=False, allow_fail=True)
