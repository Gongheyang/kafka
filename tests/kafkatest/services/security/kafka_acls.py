# Licensed to the Apache Software Foundation (ASF) under one or more
# contributor license agreements.  See the NOTICE file distributed with
# this work for additional information regarding copyright ownership.
# The ASF licenses this file to You under the Apache License, Version 2.0
# (the "License"); you may not use this file except in compliance with
# the License.  You may obtain a copy of the License at
#
#    http://www.apache.org/licenses/LICENSE-2.0
#
# Unless required by applicable law or agreed to in writing, software
# distributed under the License is distributed on an "AS IS" BASIS,
# WITHOUT WARRANTIES OR CONDITIONS OF ANY KIND, either express or implied.
# See the License for the specific language governing permissions and
# limitations under the License.


class ACLs:
    def __init__(self, context):
        self.context = context

    def set_acls(self, protocol, kafka, topic, group, force_use_zk_connection=False, additional_cluster_operations_to_grant = []):
        """
        Creates ACls for the Kafka Broker principal that brokers use in tests

        :param protocol: the security protocol to use (e.g. PLAINTEXT, SASL_PLAINTEXT, etc.)
        :param kafka: Kafka cluster upon which ClusterAction ACL is created
        :param topic: topic for which produce and consume ACLs are created
        :param group: consumer group for which consume ACL is created
        :param force_use_zk_connection: forces the use of ZooKeeper when true, otherwise AdminClient is used when available.
               This is necessary for the case where we are bootstrapping ACLs before Kafka is started or before authorizer is enabled
        :param additional_cluster_operations_to_grant may be set to ['Alter', 'Create'] if the cluster is secured since these are required
               to create SCRAM credentials and topics, respectively
        """
        # Set server ACLs
        kafka_principal = "User:CN=systemtest" if protocol == "SSL" else "User:kafka"
        self.add_cluster_acl(kafka, kafka_principal, force_use_zk_connection=force_use_zk_connection, additional_cluster_operations_to_grant = additional_cluster_operations_to_grant)
        self.add_read_acl(kafka, kafka_principal, "*", force_use_zk_connection=force_use_zk_connection)

        # Set client ACLs
        client_principal = "User:CN=systemtest" if protocol == "SSL" else "User:client"
        self.add_produce_acl(kafka, client_principal, topic, force_use_zk_connection=force_use_zk_connection)
        self.add_consume_acl(kafka, client_principal, topic, group, force_use_zk_connection=force_use_zk_connection)

    def _add_acl_on_topic(self, kafka, principal, topic, operation_flag, node, force_use_zk_connection):
        """
        :param principal: principal for which ACL is created
        :param topic: topic for which ACL is created
        :param operation_flag: type of ACL created (e.g. --producer, --consumer, --operation=Read)
        :param node: Node to use when determining connection settings
        :param force_use_zk_connection: forces the use of ZooKeeper when true, otherwise AdminClient is used when available
        """
        cmd = "%(cmd_prefix)s --add --topic=%(topic)s %(operation_flag)s --allow-principal=%(principal)s" % {
<<<<<<< HEAD
            'cmd_prefix': kafka.kafka_acls_cmd_with_optional_security_settings(kafka, node, force_use_zk_connection),
=======
            'cmd_prefix': kafka.kafka_acls_cmd_with_optional_security_settings(node, force_use_zk_connection),
>>>>>>> 62e88657
            'topic': topic,
            'operation_flag': operation_flag,
            'principal': principal
        }
        kafka.run_cli_tool(node, cmd)

    def add_cluster_acl(self, kafka, principal, force_use_zk_connection=False, additional_cluster_operations_to_grant = []):
        """
        :param kafka: Kafka cluster upon which ClusterAction ACL is created
        :param principal: principal for which ClusterAction ACL is created
        :param node: Node to use when determining connection settings
        :param force_use_zk_connection: forces the use of ZooKeeper when true, otherwise AdminClient is used when available.
               This is necessary for the case where we are bootstrapping ACLs before Kafka is started or before authorizer is enabled
        :param additional_cluster_operations_to_grant may be set to ['Alter', 'Create'] if the cluster is secured since these are required
               to create SCRAM credentials and topics, respectively
        """
        node = kafka.nodes[0]

        for operation in ['ClusterAction'] + additional_cluster_operations_to_grant:
            cmd = "%(cmd_prefix)s --add --cluster --operation=%(operation)s --allow-principal=%(principal)s" % {
<<<<<<< HEAD
                'cmd_prefix': kafka.kafka_acls_cmd_with_optional_security_settings(kafka, node, force_use_zk_connection),
=======
                'cmd_prefix': kafka.kafka_acls_cmd_with_optional_security_settings(node, force_use_zk_connection),
>>>>>>> 62e88657
                'operation': operation,
                'principal': principal
            }
            kafka.run_cli_tool(node, cmd)

    def add_read_acl(self, kafka, principal, topic, force_use_zk_connection=False):
        """
        :param kafka: Kafka cluster upon which Read ACL is created
        :param principal: principal for which Read ACL is created
        :param topic: topic for which Read ACL is created
        :param node: Node to use when determining connection settings
        :param force_use_zk_connection: forces the use of ZooKeeper when true, otherwise AdminClient is used when available.
               This is necessary for the case where we are bootstrapping ACLs before Kafka is started or before authorizer is enabled
        """
        node = kafka.nodes[0]

        self._add_acl_on_topic(kafka, principal, topic, "--operation=Read", node, force_use_zk_connection)

    def add_produce_acl(self, kafka, principal, topic, force_use_zk_connection=False):
        """
        :param kafka: Kafka cluster upon which Producer ACL is created
        :param principal: principal for which Producer ACL is created
        :param topic: topic for which Producer ACL is created
        :param node: Node to use when determining connection settings
        :param force_use_zk_connection: forces the use of ZooKeeper when true, otherwise AdminClient is used when available.
               This is necessary for the case where we are bootstrapping ACLs before Kafka is started or before authorizer is enabled
        """
        node = kafka.nodes[0]

        self._add_acl_on_topic(kafka, principal, topic, "--producer", node, force_use_zk_connection)

    def add_consume_acl(self, kafka, principal, topic, group, force_use_zk_connection=False):
        """
        :param kafka: Kafka cluster upon which Consumer ACL is created
        :param principal: principal for which Consumer ACL is created
        :param topic: topic for which Consumer ACL is created
        :param group: consumewr group for which Consumer ACL is created
        :param node: Node to use when determining connection settings
        :param force_use_zk_connection: forces the use of ZooKeeper when true, otherwise AdminClient is used when available.
               This is necessary for the case where we are bootstrapping ACLs before Kafka is started or before authorizer is enabled
        """
        node = kafka.nodes[0]

        cmd = "%(cmd_prefix)s --add --topic=%(topic)s --group=%(group)s --consumer --allow-principal=%(principal)s" % {
<<<<<<< HEAD
            'cmd_prefix': kafka.kafka_acls_cmd_with_optional_security_settings(kafka, node, force_use_zk_connection),
=======
            'cmd_prefix': kafka.kafka_acls_cmd_with_optional_security_settings(node, force_use_zk_connection),
>>>>>>> 62e88657
            'topic': topic,
            'group': group,
            'principal': principal
        }
        kafka.run_cli_tool(node, cmd)
<|MERGE_RESOLUTION|>--- conflicted
+++ resolved
@@ -50,11 +50,7 @@
         :param force_use_zk_connection: forces the use of ZooKeeper when true, otherwise AdminClient is used when available
         """
         cmd = "%(cmd_prefix)s --add --topic=%(topic)s %(operation_flag)s --allow-principal=%(principal)s" % {
-<<<<<<< HEAD
-            'cmd_prefix': kafka.kafka_acls_cmd_with_optional_security_settings(kafka, node, force_use_zk_connection),
-=======
             'cmd_prefix': kafka.kafka_acls_cmd_with_optional_security_settings(node, force_use_zk_connection),
->>>>>>> 62e88657
             'topic': topic,
             'operation_flag': operation_flag,
             'principal': principal
@@ -75,11 +71,7 @@
 
         for operation in ['ClusterAction'] + additional_cluster_operations_to_grant:
             cmd = "%(cmd_prefix)s --add --cluster --operation=%(operation)s --allow-principal=%(principal)s" % {
-<<<<<<< HEAD
-                'cmd_prefix': kafka.kafka_acls_cmd_with_optional_security_settings(kafka, node, force_use_zk_connection),
-=======
                 'cmd_prefix': kafka.kafka_acls_cmd_with_optional_security_settings(node, force_use_zk_connection),
->>>>>>> 62e88657
                 'operation': operation,
                 'principal': principal
             }
@@ -124,11 +116,7 @@
         node = kafka.nodes[0]
 
         cmd = "%(cmd_prefix)s --add --topic=%(topic)s --group=%(group)s --consumer --allow-principal=%(principal)s" % {
-<<<<<<< HEAD
-            'cmd_prefix': kafka.kafka_acls_cmd_with_optional_security_settings(kafka, node, force_use_zk_connection),
-=======
             'cmd_prefix': kafka.kafka_acls_cmd_with_optional_security_settings(node, force_use_zk_connection),
->>>>>>> 62e88657
             'topic': topic,
             'group': group,
             'principal': principal
