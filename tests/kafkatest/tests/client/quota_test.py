--- conflicted
+++ resolved
@@ -127,20 +127,10 @@
         return super(QuotaTest, self).min_cluster_size() + self.num_producers + self.num_consumers
 
     @cluster(num_nodes=5)
-    @matrix(quota_type=[QuotaConfig.CLIENT_ID, QuotaConfig.USER, QuotaConfig.USER_CLIENT], override_quota=[True, False], group_protocol=[consumer_group.classic_group_protocol])
+    @matrix(quota_type=[QuotaConfig.CLIENT_ID, QuotaConfig.USER, QuotaConfig.USER_CLIENT], override_quota=[True, False])
     @parametrize(quota_type=QuotaConfig.CLIENT_ID, consumer_num=2)
-<<<<<<< HEAD
-    @parametrize(quota_type=QuotaConfig.CLIENT_ID, old_broker_throttling_behavior=True)
-    @parametrize(quota_type=QuotaConfig.CLIENT_ID, old_client_throttling_behavior=True)
     def test_quota(self, quota_type, override_quota=True, producer_num=1, consumer_num=1,
-                   old_broker_throttling_behavior=False, old_client_throttling_behavior=False,
                    group_protocol=consumer_group.classic_group_protocol):
-        # Old (pre-2.0) throttling behavior for broker throttles before sending a response to the client.
-        if old_broker_throttling_behavior:
-            self.kafka.set_version(LATEST_1_1)
-=======
-    def test_quota(self, quota_type, override_quota=True, producer_num=1, consumer_num=1):
->>>>>>> 8a5bfb27
         self.kafka.start()
 
         self.quota_config = QuotaConfig(quota_type, override_quota, self.kafka)
