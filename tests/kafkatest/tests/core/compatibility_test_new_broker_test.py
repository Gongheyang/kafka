--- conflicted
+++ resolved
@@ -66,13 +66,7 @@
     @matrix(producer_version=[str(LATEST_3_8)], consumer_version=[str(LATEST_3_8)], compression_types=[["none"]], timestamp_type=[str("CreateTime")], metadata_quorum=quorum.all_non_upgrade)
     @matrix(producer_version=[str(LATEST_3_9)], consumer_version=[str(LATEST_3_9)], compression_types=[["none"]], timestamp_type=[str("CreateTime")], metadata_quorum=quorum.all_non_upgrade)
     @matrix(producer_version=[str(LATEST_2_1)], consumer_version=[str(LATEST_2_1)], compression_types=[["zstd"]], timestamp_type=[str("CreateTime")], metadata_quorum=quorum.all_non_upgrade)
-<<<<<<< HEAD
-    def test_compatibility(self, producer_version, consumer_version, compression_types, new_consumer=True, timestamp_type=None, metadata_quorum=quorum.zk, group_protocol=consumer_group.classic_group_protocol):
-        if not new_consumer and metadata_quorum != quorum.zk:
-            raise Exception("ZooKeeper-based consumers are not supported when using a KRaft metadata quorum")
-=======
-    def test_compatibility(self, producer_version, consumer_version, compression_types, timestamp_type=None, metadata_quorum=quorum.zk):
->>>>>>> cc20e784
+    def test_compatibility(self, producer_version, consumer_version, compression_types, timestamp_type=None, metadata_quorum=quorum.zk, group_protocol=consumer_group.classic_group_protocol):
         self.kafka = KafkaService(self.test_context, num_nodes=3, zk=self.zk, version=DEV_BRANCH, topics={self.topic: {
                                                                     "partitions": 3,
                                                                     "replication-factor": 3,
@@ -91,14 +85,9 @@
 
         consumer_properties = consumer_group.maybe_set_group_protocol(group_protocol)
         self.consumer = ConsoleConsumer(self.test_context, self.num_consumers, self.kafka,
-<<<<<<< HEAD
-                                        self.topic, consumer_timeout_ms=30000, new_consumer=new_consumer,
+                                        self.topic, consumer_timeout_ms=30000,
                                         message_validator=is_int, version=KafkaVersion(consumer_version),
                                         consumer_properties=consumer_properties)
-=======
-                                        self.topic, consumer_timeout_ms=30000,
-                                        message_validator=is_int, version=KafkaVersion(consumer_version))
->>>>>>> cc20e784
 
         self.run_produce_consume_validate(lambda: wait_until(
             lambda: self.producer.each_produced_at_least(self.messages_per_producer) == True,
