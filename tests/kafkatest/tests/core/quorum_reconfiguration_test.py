--- conflicted
+++ resolved
@@ -121,14 +121,9 @@
                                            version=DEV_BRANCH, offline_nodes=[inactive_controller])
         consumer_properties = consumer_group.maybe_set_group_protocol(group_protocol)
         self.consumer = ConsoleConsumer(self.test_context, self.num_consumers, self.kafka,
-<<<<<<< HEAD
-                                        self.topic, new_consumer=True, consumer_timeout_ms=30000,
+                                        self.topic, consumer_timeout_ms=30000,
                                         message_validator=is_int, version=DEV_BRANCH,
                                         consumer_properties=consumer_properties)
-=======
-                                        self.topic, consumer_timeout_ms=30000,
-                                        message_validator=is_int, version=DEV_BRANCH)
->>>>>>> cc20e784
         # Perform reconfigurations
         self.run_produce_consume_validate(
             core_test_action=lambda: self.perform_reconfig(self.kafka.idx(self.kafka.nodes[0]),
@@ -169,14 +164,9 @@
                                            version=DEV_BRANCH)
         consumer_properties = consumer_group.maybe_set_group_protocol(group_protocol)
         self.consumer = ConsoleConsumer(self.test_context, self.num_consumers, self.kafka,
-<<<<<<< HEAD
-                                        self.topic, new_consumer=True, consumer_timeout_ms=30000,
+                                        self.topic, consumer_timeout_ms=30000,
                                         message_validator=is_int, version=DEV_BRANCH,
                                         consumer_properties=consumer_properties)
-=======
-                                        self.topic, consumer_timeout_ms=30000,
-                                        message_validator=is_int, version=DEV_BRANCH)
->>>>>>> cc20e784
         # Perform reconfigurations
         self.run_produce_consume_validate(
             core_test_action=lambda: self.perform_reconfig(controller_quorum.node_id_as_isolated_controller(self.kafka.controller_quorum.nodes[0]),
