# Licensed to the Apache Software Foundation (ASF) under one or more
# contributor license agreements.  See the NOTICE file distributed with
# this work for additional information regarding copyright ownership.
# The ASF licenses this file to You under the Apache License, Version 2.0
# (the "License"); you may not use this file except in compliance with
# the License.  You may obtain a copy of the License at
#
#    http://www.apache.org/licenses/LICENSE-2.0
#
# Unless required by applicable law or agreed to in writing, software
# distributed under the License is distributed on an "AS IS" BASIS,
# WITHOUT WARRANTIES OR CONDITIONS OF ANY KIND, either express or implied.
# See the License for the specific language governing permissions and
# limitations under the License.

from ducktape.mark.resource import cluster
from ducktape.mark import matrix
from ducktape.tests.test import Test

from kafkatest.services.trogdor.produce_bench_workload import ProduceBenchWorkloadService, ProduceBenchWorkloadSpec
from kafkatest.services.trogdor.consume_bench_workload import ConsumeBenchWorkloadService, ConsumeBenchWorkloadSpec
from kafkatest.services.trogdor.task_spec import TaskSpec
from kafkatest.services.kafka import KafkaService, quorum, consumer_group
from kafkatest.services.trogdor.trogdor import TrogdorService

import time


class ReplicaScaleTest(Test):
    def __init__(self, test_context):
        super(ReplicaScaleTest, self).__init__(test_context=test_context)
        self.test_context = test_context
        self.kafka = KafkaService(self.test_context, num_nodes=8, zk=None, controller_num_nodes_override=1)

    def setUp(self):
        self.kafka.start()

    def teardown(self):
        # Need to increase the timeout due to partition count
        for node in self.kafka.nodes:
            self.kafka.stop_node(node, clean_shutdown=False, timeout_sec=60)
        self.kafka.stop()

    @cluster(num_nodes=12)
    @matrix(
        topic_count=[50],
        partition_count=[34],
        replication_factor=[3],
        metadata_quorum=[quorum.isolated_kraft],
        use_new_coordinator=[False],
        group_protocol=[consumer_group.classic_group_protocol]
    )
    @matrix(
        topic_count=[50],
        partition_count=[34],
        replication_factor=[3],
        metadata_quorum=[quorum.isolated_kraft],
        use_new_coordinator=[True],
        group_protocol=consumer_group.all_group_protocols
    )
    def test_produce_consume(self, topic_count, partition_count, replication_factor, 
<<<<<<< HEAD
                             metadata_quorum=quorum.isolated_kraft, use_new_coordinator=False,
                             group_protocol=consumer_group.classic_group_protocol):
=======
                             metadata_quorum, use_new_coordinator=False, group_protocol=None):
>>>>>>> 0d7c7659
        topics_create_start_time = time.time()
        for i in range(topic_count):
            topic = "replicas_produce_consume_%d" % i
            print("Creating topic %s" % topic, flush=True)  # Force some stdout for Jenkins
            topic_cfg = {
                "topic": topic,
                "partitions": partition_count,
                "replication-factor": replication_factor,
                "configs": {"min.insync.replicas": 2}
            }
            self.kafka.create_topic(topic_cfg)

        topics_create_end_time = time.time()
        self.logger.info("Time to create topics: %d" % (topics_create_end_time - topics_create_start_time))

        producer_workload_service = ProduceBenchWorkloadService(self.test_context, self.kafka)
        consumer_workload_service = ConsumeBenchWorkloadService(self.test_context, self.kafka)
        trogdor = TrogdorService(context=self.test_context,
                                 client_services=[self.kafka, producer_workload_service, consumer_workload_service])
        trogdor.start()

        produce_spec = ProduceBenchWorkloadSpec(0, TaskSpec.MAX_DURATION_MS,
                                                producer_workload_service.producer_node,
                                                producer_workload_service.bootstrap_servers,
                                                target_messages_per_sec=150000,
                                                max_messages=3400000,
                                                producer_conf={},
                                                admin_client_conf={},
                                                common_client_conf={},
                                                inactive_topics={},
                                                active_topics={"replicas_produce_consume_[0-2]": {
                                                    "numPartitions": partition_count, "replicationFactor": replication_factor
                                                }})
        produce_workload = trogdor.create_task("replicas-produce-workload", produce_spec)
        produce_workload.wait_for_done(timeout_sec=600)
        print("Completed produce bench", flush=True)  # Force some stdout for Travis

        consumer_conf = consumer_group.maybe_set_group_protocol(group_protocol)
        consume_spec = ConsumeBenchWorkloadSpec(0, TaskSpec.MAX_DURATION_MS,
                                                consumer_workload_service.consumer_node,
                                                consumer_workload_service.bootstrap_servers,
                                                target_messages_per_sec=150000,
                                                max_messages=3400000,
                                                consumer_conf=consumer_conf,
                                                admin_client_conf={},
                                                common_client_conf={},
                                                active_topics=["replicas_produce_consume_[0-2]"])
        consume_workload = trogdor.create_task("replicas-consume-workload", consume_spec)
        consume_workload.wait_for_done(timeout_sec=600)
        self.logger.info("Completed consume bench")

        trogdor.stop()

    @cluster(num_nodes=12)
    @matrix(
        topic_count=[50],
        partition_count=[34],
        replication_factor=[3],
        metadata_quorum=[quorum.isolated_kraft],
        use_new_coordinator=[True, False]
    )
    def test_clean_bounce(self, topic_count, partition_count, replication_factor,
                          metadata_quorum, use_new_coordinator=False):
        topics_create_start_time = time.time()
        for i in range(topic_count):
            topic = "topic-%04d" % i
            print("Creating topic %s" % topic, flush=True)  # Force some stdout for Jenkins
            topic_cfg = {
                "topic": topic,
                "partitions": partition_count,
                "replication-factor": replication_factor,
                "configs": {"min.insync.replicas": 2}
            }
            self.kafka.create_topic(topic_cfg)
        topics_create_end_time = time.time()
        self.logger.info("Time to create topics: %d" % (topics_create_end_time - topics_create_start_time))

        restart_times = []
        for node in self.kafka.nodes:
            broker_bounce_start_time = time.time()
            self.kafka.stop_node(node, clean_shutdown=True, timeout_sec=600)
            self.kafka.start_node(node, timeout_sec=600)
            broker_bounce_end_time = time.time()
            restart_times.append(broker_bounce_end_time - broker_bounce_start_time)
            self.logger.info("Time to restart %s: %d" % (node.name, broker_bounce_end_time - broker_bounce_start_time))

        self.logger.info("Total time to restart: %s" % sum(restart_times))

        delete_start_time = time.time()
        for i in range(topic_count):
            topic = "topic-%04d" % i
            self.logger.info("Deleting topic %s" % topic)
            self.kafka.delete_topic(topic)
        delete_end_time = time.time()
        self.logger.info("Time to delete topics: %d" % (delete_end_time - delete_start_time))<|MERGE_RESOLUTION|>--- conflicted
+++ resolved
@@ -59,12 +59,7 @@
         group_protocol=consumer_group.all_group_protocols
     )
     def test_produce_consume(self, topic_count, partition_count, replication_factor, 
-<<<<<<< HEAD
-                             metadata_quorum=quorum.isolated_kraft, use_new_coordinator=False,
-                             group_protocol=consumer_group.classic_group_protocol):
-=======
-                             metadata_quorum, use_new_coordinator=False, group_protocol=None):
->>>>>>> 0d7c7659
+                             metadata_quorum, use_new_coordinator=False, group_protocol=consumer_group.classic_group_protocol):
         topics_create_start_time = time.time()
         for i in range(topic_count):
             topic = "replicas_produce_consume_%d" % i
