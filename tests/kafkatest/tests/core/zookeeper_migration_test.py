--- conflicted
+++ resolved
@@ -124,11 +124,7 @@
                                         self.topic, consumer_timeout_ms=30000,
                                         message_validator=is_int, version=DEV_BRANCH)
 
-<<<<<<< HEAD
-        self.run_produce_consume_validate(core_test_action=self.do_migration)
-=======
         self.run_produce_consume_validate(core_test_action=partial(self.do_migration, roll_controller = roll_controller))
->>>>>>> fd5b300b
         self.kafka.stop()
 
     @parametrize(metadata_quorum=isolated_kraft)
@@ -175,11 +171,6 @@
 
         # Check the controller's logs for the error message about the migration state
         saw_expected_error = False
-<<<<<<< HEAD
-        for node in self.kafka.controller_quorum.nodes:
-            wait_until(lambda: not self.kafka.controller_quorum.alive(node), timeout_sec=60,
-                       backoff_sec=1, err_msg="Controller did not halt in the expected amount of time")
-=======
         self.logger.info("Waiting for controller to crash")
 
         for node in self.kafka.nodes:
@@ -189,7 +180,6 @@
             self.kafka.controller_quorum.stop_node(node, clean_shutdown=False)
 
         for node in self.kafka.controller_quorum.nodes:
->>>>>>> fd5b300b
             with node.account.monitor_log(KafkaService.STDOUT_STDERR_CAPTURE) as monitor:
                 monitor.offset = 0
                 try:
@@ -279,9 +269,6 @@
                     continue
 
         assert saw_expected_log, "Did not see expected INFO log after upgrading from a 3.4 migration"
-<<<<<<< HEAD
-        self.kafka.stop()
-=======
         self.kafka.stop()
 
     def test_reconcile_kraft_to_zk(self):
@@ -377,5 +364,4 @@
 
         self.kafka.stop()
         controller.stop()
-        self.zk.stop()
->>>>>>> fd5b300b
+        self.zk.stop()