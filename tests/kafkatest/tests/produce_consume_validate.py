# Licensed to the Apache Software Foundation (ASF) under one or more
# contributor license agreements.  See the NOTICE file distributed with
# this work for additional information regarding copyright ownership.
# The ASF licenses this file to You under the Apache License, Version 2.0
# (the "License"); you may not use this file except in compliance with
# the License.  You may obtain a copy of the License at
#
#    http://www.apache.org/licenses/LICENSE-2.0
#
# Unless required by applicable law or agreed to in writing, software
# distributed under the License is distributed on an "AS IS" BASIS,
# WITHOUT WARRANTIES OR CONDITIONS OF ANY KIND, either express or implied.
# See the License for the specific language governing permissions and
# limitations under the License.

from ducktape.tests.test import Test
from ducktape.utils.util import wait_until


class ProduceConsumeValidateTest(Test):
    """This class provides a shared template for tests which follow the common pattern of:

        - produce to a topic in the background
        - consume from that topic in the background
        - run some logic, e.g. fail topic leader etc.
        - perform validation
    """

    def __init__(self, test_context):
        super(ProduceConsumeValidateTest, self).__init__(test_context=test_context)

    def setup_producer_and_consumer(self):
        raise NotImplementedError("Subclasses should implement this")

    def start_producer_and_consumer(self):
        # Start background producer and consumer
        self.producer.start()
        wait_until(lambda: self.producer.num_acked > 5, timeout_sec=30,
             err_msg="Producer failed to start in a reasonable amount of time.")
        self.consumer.start()
<<<<<<< HEAD
        wait_until(lambda: len(self.consumer.messages_consumed[1]) > 0, timeout_sec=60,
=======
        wait_until(lambda: len(self.consumer.messages_consumed[1]) > 0, timeout_sec=30,
>>>>>>> eafc349a
             err_msg="Consumer failed to start in a reasonable amount of time.")

    def stop_producer_and_consumer(self):
        for node in self.consumer.nodes:
            if not self.consumer.alive(node):
                self.logger.warn("Consumer on %s is not alive and probably should be." % str(node.account))
        for node in self.producer.nodes:
            if not self.producer.alive(node):
                self.logger.warn("Producer on %s is not alive and probably should be." % str(node.account))

        # Check that producer is still successfully producing
        currently_acked = self.producer.num_acked
        wait_until(lambda: self.producer.num_acked > currently_acked + 5, timeout_sec=30,
             err_msg="Expected producer to still be producing.")

        self.producer.stop()
        self.consumer.wait()

    def run_produce_consume_validate(self, core_test_action=None, *args):
        """Top-level template for simple produce/consume/validate tests."""

        self.start_producer_and_consumer()

        if core_test_action is not None:
            core_test_action(*args)

        self.stop_producer_and_consumer()
        self.validate()

    def validate(self):
        """Check that each acked message was consumed."""

        self.acked = self.producer.acked
        self.not_acked = self.producer.not_acked

        # Check produced vs consumed
        self.consumed = self.consumer.messages_consumed[1]
        self.logger.info("num consumed:  %d" % len(self.consumed))

        success = True
        msg = ""

        if len(set(self.consumed)) != len(self.consumed):
            # There are duplicates. This is ok, so report it but don't fail the test
            msg += "There are duplicate messages in the log\n"

        if not set(self.consumed).issuperset(set(self.acked)):
            # Every acked message must appear in the logs. I.e. consumed messages must be superset of acked messages.
            acked_minus_consumed = set(self.producer.acked) - set(self.consumed)
            success = False

            msg += "At least one acked message did not appear in the consumed messages. acked_minus_consumed: "
            if len(acked_minus_consumed) < 20:
                msg += str(acked_minus_consumed)
            else:
                for i in range(20):
                    msg += str(acked_minus_consumed.pop()) + ", "
                msg += "...plus " + str(len(acked_minus_consumed) - 20) + " more"

        # collect all logs if validation fails
        if not success:
            for s in self.test_context.services:
                self.mark_for_collect(s)

        assert success, msg
<|MERGE_RESOLUTION|>--- conflicted
+++ resolved
@@ -38,11 +38,7 @@
         wait_until(lambda: self.producer.num_acked > 5, timeout_sec=30,
              err_msg="Producer failed to start in a reasonable amount of time.")
         self.consumer.start()
-<<<<<<< HEAD
         wait_until(lambda: len(self.consumer.messages_consumed[1]) > 0, timeout_sec=60,
-=======
-        wait_until(lambda: len(self.consumer.messages_consumed[1]) > 0, timeout_sec=30,
->>>>>>> eafc349a
              err_msg="Consumer failed to start in a reasonable amount of time.")
 
     def stop_producer_and_consumer(self):
