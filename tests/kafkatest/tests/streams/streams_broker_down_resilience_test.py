# Licensed to the Apache Software Foundation (ASF) under one or more
# contributor license agreements.  See the NOTICE file distributed with
# this work for additional information regarding copyright ownership.
# The ASF licenses this file to You under the Apache License, Version 2.0
# (the "License"); you may not use this file except in compliance with
# the License.  You may obtain a copy of the License at
#
#    http://www.apache.org/licenses/LICENSE-2.0
#
# Unless required by applicable law or agreed to in writing, software
# distributed under the License is distributed on an "AS IS" BASIS,
# WITHOUT WARRANTIES OR CONDITIONS OF ANY KIND, either express or implied.
# See the License for the specific language governing permissions and
# limitations under the License.

import time
from kafkatest.services.streams import StreamsBrokerDownResilienceService
from kafkatest.tests.streams.base_streams_test import BaseStreamsTest

class StreamsBrokerDownResilience(BaseStreamsTest):
    """
    This test validates that Streams is resilient to a broker
    being down longer than specified timeouts in configs
    """

    inputTopic = "streamsResilienceSource"
    outputTopic = "streamsResilienceSink"
    client_id = "streams-broker-resilience-verify-consumer"
    num_messages = 10000
    message = "processed [0-9]* messages"
    connected_message = "Discovered group coordinator"

    def __init__(self, test_context, kafka):
        super(StreamsBrokerDownResilience, self).__init__(test_context,
                                                          kafka,
                                                          topics={self.inputTopic: {'partitions': 3, 'replication-factor': 1},
                                                                  self.outputTopic: {'partitions': 1, 'replication-factor': 1}},
                                                          num_brokers=1)

    def setUp(self):
        self.zk.start()

    def test_streams_resilient_to_broker_down(self):
        self.kafka.start()

        # Broker should be down over 2x of retries * timeout ms
        # So with (2 * 15000) = 30 seconds, we'll set downtime to 70 seconds
        broker_down_time_in_seconds = 70

        processor = StreamsBrokerDownResilienceService(self.test_context, self.kafka, self.prop_file())
        processor.start()

        self.assert_produce_consume(self.inputTopic,
                                    self.outputTopic,
                                    self.client_id,
                                    "before_broker_stop")

        node = self.kafka.leader(self.inputTopic)

        self.kafka.stop_node(node)

        time.sleep(broker_down_time_in_seconds)

        with processor.node.account.monitor_log(processor.LOG_FILE) as monitor:
            self.kafka.start_node(node)
            monitor.wait_until(self.connected_message,
                               timeout_sec=120,
                               err_msg=("Never saw output '%s' on " % self.connected_message) + str(processor.node.account))

        self.assert_produce_consume(self.inputTopic,
                                    self.outputTopic,
                                    self.client_id,
                                    "after_broker_stop",
                                    timeout_sec=120)

        self.kafka.stop()

    def test_streams_runs_with_broker_down_initially(self):
        self.kafka.start()
        node = self.kafka.leader(self.inputTopic)
        self.kafka.stop_node(node)

        configs = self.prop_file()

        # start streams with broker down initially
        processor = StreamsBrokerDownResilienceService(self.test_context, self.kafka, configs)
        processor.start()

        processor_2 = StreamsBrokerDownResilienceService(self.test_context, self.kafka, configs)
        processor_2.start()

        processor_3 = StreamsBrokerDownResilienceService(self.test_context, self.kafka, configs)
        processor_3.start()

        broker_unavailable_message = "Broker may not be available"

        # verify streams instances unable to connect to broker, kept trying
        self.wait_for_verification(processor, broker_unavailable_message, processor.LOG_FILE, 10)
        self.wait_for_verification(processor_2, broker_unavailable_message, processor_2.LOG_FILE, 10)
        self.wait_for_verification(processor_3, broker_unavailable_message, processor_3.LOG_FILE, 10)

        with processor.node.account.monitor_log(processor.LOG_FILE) as monitor_1:
            with processor_2.node.account.monitor_log(processor_2.LOG_FILE) as monitor_2:
                with processor_3.node.account.monitor_log(processor_3.LOG_FILE) as monitor_3:
                    self.kafka.start_node(node)

                    monitor_1.wait_until(self.connected_message,
                                         timeout_sec=120,
                                         err_msg=("Never saw '%s' on " % self.connected_message) + str(processor.node.account))
                    monitor_2.wait_until(self.connected_message,
                                         timeout_sec=120,
                                         err_msg=("Never saw '%s' on " % self.connected_message) + str(processor_2.node.account))
                    monitor_3.wait_until(self.connected_message,
                                         timeout_sec=120,
                                         err_msg=("Never saw '%s' on " % self.connected_message) + str(processor_3.node.account))

        with processor.node.account.monitor_log(processor.STDOUT_FILE) as monitor_1:
            with processor_2.node.account.monitor_log(processor_2.STDOUT_FILE) as monitor_2:
                with processor_3.node.account.monitor_log(processor_3.STDOUT_FILE) as monitor_3:

                    self.assert_produce(self.inputTopic,
                                        "sending_message_after_broker_down_initially",
                                        num_messages=self.num_messages,
                                        timeout_sec=120)

                    monitor_1.wait_until(self.message,
                                         timeout_sec=120,
                                         err_msg=("Never saw '%s' on " % self.message) + str(processor.node.account))
                    monitor_2.wait_until(self.message,
                                         timeout_sec=120,
                                         err_msg=("Never saw '%s' on " % self.message) + str(processor_2.node.account))
                    monitor_3.wait_until(self.message,
                                         timeout_sec=120,
                                         err_msg=("Never saw '%s' on " % self.message) + str(processor_3.node.account))

                    self.assert_consume(self.client_id,
                                        "consuming_message_after_broker_down_initially",
                                        self.outputTopic,
                                        num_messages=self.num_messages,
                                        timeout_sec=120)

        self.kafka.stop()

    def test_streams_should_scale_in_while_brokers_down(self):
        self.kafka.start()

        configs = self.prop_file()

        processor = StreamsBrokerDownResilienceService(self.test_context, self.kafka, configs)
        processor.start()

        processor_2 = StreamsBrokerDownResilienceService(self.test_context, self.kafka, configs)
        processor_2.start()

        processor_3 = StreamsBrokerDownResilienceService(self.test_context, self.kafka, configs)

        # need to wait for rebalance once
        rebalance = "State transition from REBALANCING to RUNNING"
        with processor_3.node.account.monitor_log(processor_3.LOG_FILE) as monitor:
            processor_3.start()

            monitor.wait_until(rebalance,
                               timeout_sec=120,
                               err_msg=("Never saw output '%s' on " % rebalance) + str(processor_3.node.account))

        with processor.node.account.monitor_log(processor.STDOUT_FILE) as monitor_1:
            with processor_2.node.account.monitor_log(processor_2.STDOUT_FILE) as monitor_2:
                with processor_3.node.account.monitor_log(processor_3.STDOUT_FILE) as monitor_3:

                    self.assert_produce(self.inputTopic,
                                        "sending_message_normal_broker_start",
                                        num_messages=self.num_messages,
                                        timeout_sec=120)

                    monitor_1.wait_until(self.message,
                                         timeout_sec=120,
                                         err_msg=("Never saw '%s' on " % self.message) + str(processor.node.account))
                    monitor_2.wait_until(self.message,
                                         timeout_sec=120,
                                         err_msg=("Never saw '%s' on " % self.message) + str(processor_2.node.account))
                    monitor_3.wait_until(self.message,
                                         timeout_sec=120,
                                         err_msg=("Never saw '%s' on " % self.message) + str(processor_3.node.account))

                    self.assert_consume(self.client_id,
                                        "consuming_message_normal_broker_start",
                                        self.outputTopic,
                                        num_messages=self.num_messages,
                                        timeout_sec=120)

        node = self.kafka.leader(self.inputTopic)
        self.kafka.stop_node(node)

        processor.stop()
        processor_2.stop()

        shutdown_message = "Complete shutdown of streams resilience test app now"
        self.wait_for_verification(processor, shutdown_message, processor.STDOUT_FILE)
        self.wait_for_verification(processor_2, shutdown_message, processor_2.STDOUT_FILE)

        with processor_3.node.account.monitor_log(processor_3.LOG_FILE) as monitor_3:
            self.kafka.start_node(node)

            monitor_3.wait_until(self.connected_message,
                                 timeout_sec=120,
                                 err_msg=("Never saw '%s' on " % self.connected_message) + str(processor_3.node.account))

        self.assert_produce_consume(self.inputTopic,
                                    self.outputTopic,
                                    self.client_id,
                                    "sending_message_after_stopping_streams_instance_bouncing_broker",
                                    num_messages=self.num_messages,
                                    timeout_sec=120)

        self.kafka.stop()

    def test_streams_should_failover_while_brokers_down(self):
        self.kafka.start()

<<<<<<< HEAD
<<<<<<< HEAD
        configs = self.prop_file()
=======
        # TODO KIP-441: consider rewriting the test for HighAvailabilityTaskAssignor
        configs = self.get_configs(
            extra_configs=",application.id=failover_with_broker_down" +
                          ",internal.task.assignor.class=org.apache.kafka.streams.processor.internals.assignment.StickyTaskAssignor"
        )
>>>>>>> trunk
=======
        configs = self.prop_file()
>>>>>>> 06b6c3d9

        processor = StreamsBrokerDownResilienceService(self.test_context, self.kafka, configs)
        processor.start()

        processor_2 = StreamsBrokerDownResilienceService(self.test_context, self.kafka, configs)
        processor_2.start()

        processor_3 = StreamsBrokerDownResilienceService(self.test_context, self.kafka, configs)

        # need to wait for rebalance once
        rebalance = "State transition from REBALANCING to RUNNING"
        with processor_3.node.account.monitor_log(processor_3.LOG_FILE) as monitor:
            processor_3.start()

            monitor.wait_until(rebalance,
                               timeout_sec=120,
                               err_msg=("Never saw output '%s' on " % rebalance) + str(processor_3.node.account))

        with processor.node.account.monitor_log(processor.STDOUT_FILE) as monitor_1:
            with processor_2.node.account.monitor_log(processor_2.STDOUT_FILE) as monitor_2:
                with processor_3.node.account.monitor_log(processor_3.STDOUT_FILE) as monitor_3:

                    self.assert_produce(self.inputTopic,
                                        "sending_message_after_normal_broker_start",
                                        num_messages=self.num_messages,
                                        timeout_sec=120)

                    monitor_1.wait_until(self.message,
                                         timeout_sec=120,
                                         err_msg=("Never saw '%s' on " % self.message) + str(processor.node.account))
                    monitor_2.wait_until(self.message,
                                         timeout_sec=120,
                                         err_msg=("Never saw '%s' on " % self.message) + str(processor_2.node.account))
                    monitor_3.wait_until(self.message,
                                         timeout_sec=120,
                                         err_msg=("Never saw '%s' on " % self.message) + str(processor_3.node.account))

                    self.assert_consume(self.client_id,
                                        "consuming_message_after_normal_broker_start",
                                        self.outputTopic,
                                        num_messages=self.num_messages,
                                        timeout_sec=120)

        node = self.kafka.leader(self.inputTopic)
        self.kafka.stop_node(node)

        processor.abortThenRestart()
        processor_2.abortThenRestart()
        processor_3.abortThenRestart()

        with processor.node.account.monitor_log(processor.LOG_FILE) as monitor_1:
            with processor_2.node.account.monitor_log(processor_2.LOG_FILE) as monitor_2:
                with processor_3.node.account.monitor_log(processor_3.LOG_FILE) as monitor_3:
                    self.kafka.start_node(node)

                    monitor_1.wait_until(self.connected_message,
                                         timeout_sec=120,
                                         err_msg=("Never saw '%s' on " % self.connected_message) + str(processor.node.account))
                    monitor_2.wait_until(self.connected_message,
                                         timeout_sec=120,
                                         err_msg=("Never saw '%s' on " % self.connected_message) + str(processor_2.node.account))
                    monitor_3.wait_until(self.connected_message,
                                         timeout_sec=120,
                                         err_msg=("Never saw '%s' on " % self.connected_message) + str(processor_3.node.account))

        with processor.node.account.monitor_log(processor.STDOUT_FILE) as monitor_1:
            with processor_2.node.account.monitor_log(processor_2.STDOUT_FILE) as monitor_2:
                with processor_3.node.account.monitor_log(processor_3.STDOUT_FILE) as monitor_3:

                    self.assert_produce(self.inputTopic,
                                        "sending_message_after_hard_bouncing_streams_instance_bouncing_broker",
                                        num_messages=self.num_messages,
                                        timeout_sec=120)

                    monitor_1.wait_until(self.message,
                                         timeout_sec=120,
                                         err_msg=("Never saw '%s' on " % self.message) + str(processor.node.account))
                    monitor_2.wait_until(self.message,
                                         timeout_sec=120,
                                         err_msg=("Never saw '%s' on " % self.message) + str(processor_2.node.account))
                    monitor_3.wait_until(self.message,
                                         timeout_sec=120,
                                         err_msg=("Never saw '%s' on " % self.message) + str(processor_3.node.account))

                    self.assert_consume(self.client_id,
                                        "consuming_message_after_stopping_streams_instance_bouncing_broker",
                                        self.outputTopic,
                                        num_messages=self.num_messages,
                                        timeout_sec=120)
        self.kafka.stop()<|MERGE_RESOLUTION|>--- conflicted
+++ resolved
@@ -217,19 +217,7 @@
     def test_streams_should_failover_while_brokers_down(self):
         self.kafka.start()
 
-<<<<<<< HEAD
-<<<<<<< HEAD
         configs = self.prop_file()
-=======
-        # TODO KIP-441: consider rewriting the test for HighAvailabilityTaskAssignor
-        configs = self.get_configs(
-            extra_configs=",application.id=failover_with_broker_down" +
-                          ",internal.task.assignor.class=org.apache.kafka.streams.processor.internals.assignment.StickyTaskAssignor"
-        )
->>>>>>> trunk
-=======
-        configs = self.prop_file()
->>>>>>> 06b6c3d9
 
         processor = StreamsBrokerDownResilienceService(self.test_context, self.kafka, configs)
         processor.start()
