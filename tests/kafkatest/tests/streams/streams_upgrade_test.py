--- conflicted
+++ resolved
@@ -529,13 +529,8 @@
                     self.old_processors.remove(processor)
                     self.upgraded_processors.append(processor)
 
-<<<<<<< HEAD
-                    # checking for the dev version
-                    log_monitor.wait_until("Kafka version.*" + self.base_version_number + ".*",
-=======
                     # checking for the dev version which should be the only SNAPSHOT
                     log_monitor.wait_until(kafka_version_str,
->>>>>>> 202a8cd2
                                            timeout_sec=60,
                                            err_msg="Could not detect Kafka Streams version " + str(DEV_VERSION) + " in " + str(node.account))
                     log_monitor.offset = 5
