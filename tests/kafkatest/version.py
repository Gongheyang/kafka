# Licensed to the Apache Software Foundation (ASF) under one or more
# contributor license agreements.  See the NOTICE file distributed with
# this work for additional information regarding copyright ownership.
# The ASF licenses this file to You under the Apache License, Version 2.0
# (the "License"); you may not use this file except in compliance with
# the License.  You may obtain a copy of the License at
#
#    http://www.apache.org/licenses/LICENSE-2.0
#
# Unless required by applicable law or agreed to in writing, software
# distributed under the License is distributed on an "AS IS" BASIS,
# WITHOUT WARRANTIES OR CONDITIONS OF ANY KIND, either express or implied.
# See the License for the specific language governing permissions and
# limitations under the License.


from distutils.version import LooseVersion
from kafkatest.utils import kafkatest_version


class KafkaVersion(LooseVersion):
    """Container for kafka versions which makes versions simple to compare.

    distutils.version.LooseVersion (and StrictVersion) has robust comparison and ordering logic.

    Example:

        v10 = KafkaVersion("0.10.0")
        v9 = KafkaVersion("0.9.0.1")
        assert v10 > v9  # assertion passes!
    """
    def __init__(self, version_string):
        self.is_dev = (version_string.lower() == "dev")
        if self.is_dev:
            version_string = kafkatest_version()

            # Drop dev suffix if present
            dev_suffix_index = version_string.find(".dev")
            if dev_suffix_index >= 0:
                version_string = version_string[:dev_suffix_index]

        # Don't use the form super.(...).__init__(...) because
        # LooseVersion is an "old style" python class
        LooseVersion.__init__(self, version_string)

    def __str__(self):
        if self.is_dev:
            return "dev"
        else:
            return LooseVersion.__str__(self)

    def _cmp(self, other):
        if isinstance(other, str):
            other = KafkaVersion(other)

        if other.is_dev:
            if self.is_dev:
                return 0
            return -1
        elif self.is_dev:
            return 1

        return LooseVersion._cmp(self, other)

    def consumer_supports_bootstrap_server(self):
        """
        Kafka supported a new consumer beginning with v0.9.0 where
        we can specify --bootstrap-server instead of --zookeeper.

        This version also allowed a --consumer-config file where we could specify
        a security protocol other than PLAINTEXT.

        :return: true if the version of Kafka supports a new consumer with --bootstrap-server
        """
        return self >= V_0_9_0_0

    def supports_named_listeners(self):
        return self >= V_0_10_2_0

    def acl_command_supports_bootstrap_server(self):
        return self >= V_2_1_0

    def topic_command_supports_bootstrap_server(self):
        return self >= V_2_3_0

    def topic_command_supports_if_not_exists_with_bootstrap_server(self):
        return self >= V_2_6_0

    def supports_tls_to_zookeeper(self):
        # indicate if KIP-515 is available
        return self >= V_2_5_0

    def reassign_partitions_command_supports_bootstrap_server(self):
        return self >= V_2_5_0

    def kafka_configs_command_uses_bootstrap_server(self):
        # everything except User SCRAM Credentials (KIP-554)
        return self >= V_2_6_0

    def kafka_configs_command_uses_bootstrap_server_scram(self):
        # User SCRAM Credentials (KIP-554)
        return self >= V_2_7_0

    def supports_topic_ids_when_using_zk(self):
        # Supports topic IDs as described by KIP-516.
        # Self-managed clusters always support topic ID, so this method only applies to ZK clusters.
        return self >= V_2_8_0

    def supports_fk_joins(self):
        # while we support FK joins since 2.4, rolling upgrade is broken in older versions
        # it's only fixed in 3.3.3 (unreleased) and 3.4.0
        # -> https://issues.apache.org/jira/browse/KAFKA-14646
        return hasattr(self, "version") and self >= V_3_4_0

def get_version(node=None):
    """Return the version attached to the given node.
    Default to DEV_BRANCH if node or node.version is undefined (aka None)
    """
    if node is not None and hasattr(node, "version") and node.version is not None:
        return node.version
    else:
        return DEV_BRANCH

DEV_BRANCH = KafkaVersion("dev")
DEV_VERSION = KafkaVersion("3.8.0-SNAPSHOT")

LATEST_METADATA_VERSION = "3.8"

# 0.8.2.x versions
V_0_8_2_1 = KafkaVersion("0.8.2.1")
V_0_8_2_2 = KafkaVersion("0.8.2.2")
LATEST_0_8_2 = V_0_8_2_2

# 0.9.0.x versions
V_0_9_0_0 = KafkaVersion("0.9.0.0")
V_0_9_0_1 = KafkaVersion("0.9.0.1")
LATEST_0_9 = V_0_9_0_1

# 0.10.0.x versions
V_0_10_0_0 = KafkaVersion("0.10.0.0")
V_0_10_0_1 = KafkaVersion("0.10.0.1")
LATEST_0_10_0 = V_0_10_0_1

# 0.10.1.x versions
V_0_10_1_0 = KafkaVersion("0.10.1.0")
V_0_10_1_1 = KafkaVersion("0.10.1.1")
LATEST_0_10_1 = V_0_10_1_1

# 0.10.2.x versions
V_0_10_2_0 = KafkaVersion("0.10.2.0")
V_0_10_2_1 = KafkaVersion("0.10.2.1")
V_0_10_2_2 = KafkaVersion("0.10.2.2")
LATEST_0_10_2 = V_0_10_2_2

LATEST_0_10 = LATEST_0_10_2

# 0.11.0.x versions
V_0_11_0_0 = KafkaVersion("0.11.0.0")
V_0_11_0_1 = KafkaVersion("0.11.0.1")
V_0_11_0_2 = KafkaVersion("0.11.0.2")
V_0_11_0_3 = KafkaVersion("0.11.0.3")
LATEST_0_11_0 = V_0_11_0_3
LATEST_0_11 = LATEST_0_11_0

# 1.0.x versions
V_1_0_0 = KafkaVersion("1.0.0")
V_1_0_1 = KafkaVersion("1.0.1")
V_1_0_2 = KafkaVersion("1.0.2")
LATEST_1_0 = V_1_0_2

# 1.1.x versions
V_1_1_0 = KafkaVersion("1.1.0")
V_1_1_1 = KafkaVersion("1.1.1")
LATEST_1_1 = V_1_1_1

# 2.0.x versions
V_2_0_0 = KafkaVersion("2.0.0")
V_2_0_1 = KafkaVersion("2.0.1")
LATEST_2_0 = V_2_0_1

# 2.1.x versions
V_2_1_0 = KafkaVersion("2.1.0")
V_2_1_1 = KafkaVersion("2.1.1")
LATEST_2_1 = V_2_1_1

# 2.2.x versions
V_2_2_0 = KafkaVersion("2.2.0")
V_2_2_1 = KafkaVersion("2.2.1")
V_2_2_2 = KafkaVersion("2.2.2")
LATEST_2_2 = V_2_2_2

# 2.3.x versions
V_2_3_0 = KafkaVersion("2.3.0")
V_2_3_1 = KafkaVersion("2.3.1")
LATEST_2_3 = V_2_3_1

# 2.4.x versions
V_2_4_0 = KafkaVersion("2.4.0")
V_2_4_1 = KafkaVersion("2.4.1")
LATEST_2_4 = V_2_4_1

# 2.5.x versions
V_2_5_0 = KafkaVersion("2.5.0")
V_2_5_1 = KafkaVersion("2.5.1")
LATEST_2_5 = V_2_5_1

# 2.6.x versions
V_2_6_0 = KafkaVersion("2.6.0")
V_2_6_1 = KafkaVersion("2.6.1")
V_2_6_2 = KafkaVersion("2.6.2")
V_2_6_3 = KafkaVersion("2.6.3")
LATEST_2_6 = V_2_6_3

# 2.7.x versions
V_2_7_0 = KafkaVersion("2.7.0")
V_2_7_1 = KafkaVersion("2.7.1")
V_2_7_2 = KafkaVersion("2.7.2")
LATEST_2_7 = V_2_7_2

# 2.8.x versions
V_2_8_0 = KafkaVersion("2.8.0")
V_2_8_1 = KafkaVersion("2.8.1")
V_2_8_2 = KafkaVersion("2.8.2")
LATEST_2_8 = V_2_8_2

# 3.0.x versions
V_3_0_0 = KafkaVersion("3.0.0")
V_3_0_1 = KafkaVersion("3.0.1")
V_3_0_2 = KafkaVersion("3.0.2")
LATEST_3_0 = V_3_0_2

# 3.1.x versions
V_3_1_0 = KafkaVersion("3.1.0")
V_3_1_1 = KafkaVersion("3.1.1")
V_3_1_2 = KafkaVersion("3.1.2")
LATEST_3_1 = V_3_1_2

# 3.2.x versions
V_3_2_0 = KafkaVersion("3.2.0")
V_3_2_1 = KafkaVersion("3.2.1")
V_3_2_2 = KafkaVersion("3.2.2")
V_3_2_3 = KafkaVersion("3.2.3")
LATEST_3_2 = V_3_2_3

# 3.3.x versions
V_3_3_0 = KafkaVersion("3.3.0")
V_3_3_1 = KafkaVersion("3.3.1")
V_3_3_2 = KafkaVersion("3.3.2")
LATEST_3_3 = V_3_3_2

# 3.4.x versions
V_3_4_0 = KafkaVersion("3.4.0")
V_3_4_1 = KafkaVersion("3.4.1")
LATEST_3_4 = V_3_4_1

# 3.5.x versions
V_3_5_0 = KafkaVersion("3.5.0")
V_3_5_1 = KafkaVersion("3.5.1")
V_3_5_2 = KafkaVersion("3.5.2")
LATEST_3_5 = V_3_5_2

# 3.6.x versions
V_3_6_0 = KafkaVersion("3.6.0")
V_3_6_1 = KafkaVersion("3.6.1")
LATEST_3_6 = V_3_6_1

<<<<<<< HEAD
# 3.7.x versions
=======
# 3.7.x version
>>>>>>> ff90f78c
V_3_7_0 = KafkaVersion("3.7.0")
LATEST_3_7 = V_3_7_0<|MERGE_RESOLUTION|>--- conflicted
+++ resolved
@@ -264,10 +264,6 @@
 V_3_6_1 = KafkaVersion("3.6.1")
 LATEST_3_6 = V_3_6_1
 
-<<<<<<< HEAD
-# 3.7.x versions
-=======
 # 3.7.x version
->>>>>>> ff90f78c
 V_3_7_0 = KafkaVersion("3.7.0")
 LATEST_3_7 = V_3_7_0