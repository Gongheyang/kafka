--- conflicted
+++ resolved
@@ -637,18 +637,6 @@
         }
 
         String groupProtocol = res.getString("groupProtocol");
-<<<<<<< HEAD
-        String assignmentStrategy = res.getString("assignmentStrategy");
-        String groupRemoteAssignor = res.getString("groupRemoteAssignor");
-
-        if (groupProtocol.equalsIgnoreCase(GroupProtocol.CLASSIC.name())) {
-            consumerProps.put(ConsumerConfig.PARTITION_ASSIGNMENT_STRATEGY_CONFIG, assignmentStrategy);
-        } else if (groupRemoteAssignor != null) {
-            consumerProps.put(ConsumerConfig.GROUP_REMOTE_ASSIGNOR_CONFIG, groupRemoteAssignor);
-        }
-
-        consumerProps.put(ConsumerConfig.GROUP_PROTOCOL_CONFIG, groupProtocol);
-=======
 
         // 3.7.0 includes support for KIP-848 which introduced a new implementation of the consumer group protocol.
         // The two implementations use slightly different configuration, hence these arguments are conditional.
@@ -663,7 +651,6 @@
             consumerProps.put(ConsumerConfig.PARTITION_ASSIGNMENT_STRATEGY_CONFIG, res.getString("assignmentStrategy"));
         }
 
->>>>>>> 0789952b
         consumerProps.put(ConsumerConfig.GROUP_ID_CONFIG, res.getString("groupId"));
 
         String groupInstanceId = res.getString("groupInstanceId");
