/*
 * Licensed to the Apache Software Foundation (ASF) under one or more
 * contributor license agreements. See the NOTICE file distributed with
 * this work for additional information regarding copyright ownership.
 * The ASF licenses this file to You under the Apache License, Version 2.0
 * (the "License"); you may not use this file except in compliance with
 * the License. You may obtain a copy of the License at
 *
 *    http://www.apache.org/licenses/LICENSE-2.0
 *
 * Unless required by applicable law or agreed to in writing, software
 * distributed under the License is distributed on an "AS IS" BASIS,
 * WITHOUT WARRANTIES OR CONDITIONS OF ANY KIND, either express or implied.
 * See the License for the specific language governing permissions and
 * limitations under the License.
 */
package org.apache.kafka.tools.consumer;

<<<<<<< HEAD
import org.apache.kafka.common.errors.UnsupportedVersionException;
import org.apache.kafka.common.protocol.ApiMessage;
=======
>>>>>>> b31aa651
import org.apache.kafka.common.protocol.ByteBufferAccessor;
import org.apache.kafka.coordinator.group.generated.CoordinatorRecordType;
import org.apache.kafka.coordinator.group.generated.GroupMetadataKey;
import org.apache.kafka.coordinator.group.generated.GroupMetadataKeyJsonConverter;
import org.apache.kafka.coordinator.group.generated.GroupMetadataValue;
import org.apache.kafka.coordinator.group.generated.GroupMetadataValueJsonConverter;
<<<<<<< HEAD
import org.apache.kafka.coordinator.group.generated.LegacyOffsetCommitKey;
import org.apache.kafka.coordinator.group.generated.OffsetCommitKey;
=======
>>>>>>> b31aa651

import com.fasterxml.jackson.databind.JsonNode;
import com.fasterxml.jackson.databind.node.NullNode;
import com.fasterxml.jackson.databind.node.TextNode;

import java.nio.ByteBuffer;

public class GroupMetadataMessageFormatter extends ApiMessageFormatter {
    @Override
<<<<<<< HEAD
    protected JsonNode readToKeyJson(ByteBuffer byteBuffer, short version) {
        return readToGroupMetadataKey(byteBuffer)
                .map(logKey -> transferKeyMessageToJsonNode(logKey, (short) 0))
                .orElseGet(() -> new TextNode(UNKNOWN));
    }

    @Override
    protected JsonNode readToValueJson(ByteBuffer byteBuffer, short version) {
        return readToGroupMetadataValue(byteBuffer)
                .map(logValue -> GroupMetadataValueJsonConverter.write(logValue, version))
                .orElseGet(() -> new TextNode(UNKNOWN));
    }

    private Optional<ApiMessage> readToGroupMetadataKey(ByteBuffer byteBuffer) {
        short version = byteBuffer.getShort();
        try {
            switch (CoordinatorRecordType.fromId(version)) {
                case LEGACY_OFFSET_COMMIT:
                    return Optional.of(new LegacyOffsetCommitKey(new ByteBufferAccessor(byteBuffer), (short) 0));

                case OFFSET_COMMIT:
                    return Optional.of(new OffsetCommitKey(new ByteBufferAccessor(byteBuffer), (short) 0));

                case GROUP_METADATA:
                    return Optional.of(new GroupMetadataKey(new ByteBufferAccessor(byteBuffer), (short) 0));

                default:
                    return Optional.empty();
            }
        } catch (UnsupportedVersionException ex) {
            return Optional.empty();
=======
    protected JsonNode readToKeyJson(ByteBuffer byteBuffer) {
        short version = byteBuffer.getShort();
        if (version >= GroupMetadataKey.LOWEST_SUPPORTED_VERSION && version <= GroupMetadataKey.HIGHEST_SUPPORTED_VERSION) {
            return GroupMetadataKeyJsonConverter.write(new GroupMetadataKey(new ByteBufferAccessor(byteBuffer), version), version);
>>>>>>> b31aa651
        }
        return NullNode.getInstance();
    }

<<<<<<< HEAD
    private JsonNode transferKeyMessageToJsonNode(ApiMessage message, short version) {
        if (message instanceof LegacyOffsetCommitKey) {
            return NullNode.getInstance();
        } else if (message instanceof OffsetCommitKey) {
            return NullNode.getInstance();
        } else if (message instanceof GroupMetadataKey) {
            return GroupMetadataKeyJsonConverter.write((GroupMetadataKey) message, version);
        } else {
            return new TextNode(UNKNOWN);
        }
    }

    private Optional<GroupMetadataValue> readToGroupMetadataValue(ByteBuffer byteBuffer) {
        short version = byteBuffer.getShort();
        if (version >= CoordinatorRecordType.GROUP_METADATA.lowestSupportedVersion()
            && version <= CoordinatorRecordType.GROUP_METADATA.highestSupportedVersion()) {
            return Optional.of(new GroupMetadataValue(new ByteBufferAccessor(byteBuffer), version));
        } else {
            return Optional.empty();
=======
    @Override
    protected JsonNode readToValueJson(ByteBuffer byteBuffer) {
        short version = byteBuffer.getShort();
        if (version >= GroupMetadataValue.LOWEST_SUPPORTED_VERSION && version <= GroupMetadataValue.HIGHEST_SUPPORTED_VERSION) {
            return GroupMetadataValueJsonConverter.write(new GroupMetadataValue(new ByteBufferAccessor(byteBuffer), version), version);
>>>>>>> b31aa651
        }
        return new TextNode(UNKNOWN);
    }
}<|MERGE_RESOLUTION|>--- conflicted
+++ resolved
@@ -16,22 +16,13 @@
  */
 package org.apache.kafka.tools.consumer;
 
-<<<<<<< HEAD
 import org.apache.kafka.common.errors.UnsupportedVersionException;
-import org.apache.kafka.common.protocol.ApiMessage;
-=======
->>>>>>> b31aa651
 import org.apache.kafka.common.protocol.ByteBufferAccessor;
 import org.apache.kafka.coordinator.group.generated.CoordinatorRecordType;
 import org.apache.kafka.coordinator.group.generated.GroupMetadataKey;
 import org.apache.kafka.coordinator.group.generated.GroupMetadataKeyJsonConverter;
 import org.apache.kafka.coordinator.group.generated.GroupMetadataValue;
 import org.apache.kafka.coordinator.group.generated.GroupMetadataValueJsonConverter;
-<<<<<<< HEAD
-import org.apache.kafka.coordinator.group.generated.LegacyOffsetCommitKey;
-import org.apache.kafka.coordinator.group.generated.OffsetCommitKey;
-=======
->>>>>>> b31aa651
 
 import com.fasterxml.jackson.databind.JsonNode;
 import com.fasterxml.jackson.databind.node.NullNode;
@@ -41,75 +32,28 @@
 
 public class GroupMetadataMessageFormatter extends ApiMessageFormatter {
     @Override
-<<<<<<< HEAD
-    protected JsonNode readToKeyJson(ByteBuffer byteBuffer, short version) {
-        return readToGroupMetadataKey(byteBuffer)
-                .map(logKey -> transferKeyMessageToJsonNode(logKey, (short) 0))
-                .orElseGet(() -> new TextNode(UNKNOWN));
-    }
-
-    @Override
-    protected JsonNode readToValueJson(ByteBuffer byteBuffer, short version) {
-        return readToGroupMetadataValue(byteBuffer)
-                .map(logValue -> GroupMetadataValueJsonConverter.write(logValue, version))
-                .orElseGet(() -> new TextNode(UNKNOWN));
-    }
-
-    private Optional<ApiMessage> readToGroupMetadataKey(ByteBuffer byteBuffer) {
-        short version = byteBuffer.getShort();
+    protected JsonNode readToKeyJson(ByteBuffer byteBuffer) {
         try {
-            switch (CoordinatorRecordType.fromId(version)) {
-                case LEGACY_OFFSET_COMMIT:
-                    return Optional.of(new LegacyOffsetCommitKey(new ByteBufferAccessor(byteBuffer), (short) 0));
-
-                case OFFSET_COMMIT:
-                    return Optional.of(new OffsetCommitKey(new ByteBufferAccessor(byteBuffer), (short) 0));
-
+            switch (CoordinatorRecordType.fromId(byteBuffer.getShort())) {
                 case GROUP_METADATA:
-                    return Optional.of(new GroupMetadataKey(new ByteBufferAccessor(byteBuffer), (short) 0));
+                    return GroupMetadataKeyJsonConverter.write(
+                        new GroupMetadataKey(new ByteBufferAccessor(byteBuffer), (short) 0),
+                        (short) 0
+                    );
 
                 default:
-                    return Optional.empty();
+                    return NullNode.getInstance();
             }
         } catch (UnsupportedVersionException ex) {
-            return Optional.empty();
-=======
-    protected JsonNode readToKeyJson(ByteBuffer byteBuffer) {
-        short version = byteBuffer.getShort();
-        if (version >= GroupMetadataKey.LOWEST_SUPPORTED_VERSION && version <= GroupMetadataKey.HIGHEST_SUPPORTED_VERSION) {
-            return GroupMetadataKeyJsonConverter.write(new GroupMetadataKey(new ByteBufferAccessor(byteBuffer), version), version);
->>>>>>> b31aa651
-        }
-        return NullNode.getInstance();
-    }
-
-<<<<<<< HEAD
-    private JsonNode transferKeyMessageToJsonNode(ApiMessage message, short version) {
-        if (message instanceof LegacyOffsetCommitKey) {
             return NullNode.getInstance();
-        } else if (message instanceof OffsetCommitKey) {
-            return NullNode.getInstance();
-        } else if (message instanceof GroupMetadataKey) {
-            return GroupMetadataKeyJsonConverter.write((GroupMetadataKey) message, version);
-        } else {
-            return new TextNode(UNKNOWN);
         }
     }
 
-    private Optional<GroupMetadataValue> readToGroupMetadataValue(ByteBuffer byteBuffer) {
-        short version = byteBuffer.getShort();
-        if (version >= CoordinatorRecordType.GROUP_METADATA.lowestSupportedVersion()
-            && version <= CoordinatorRecordType.GROUP_METADATA.highestSupportedVersion()) {
-            return Optional.of(new GroupMetadataValue(new ByteBufferAccessor(byteBuffer), version));
-        } else {
-            return Optional.empty();
-=======
     @Override
     protected JsonNode readToValueJson(ByteBuffer byteBuffer) {
         short version = byteBuffer.getShort();
         if (version >= GroupMetadataValue.LOWEST_SUPPORTED_VERSION && version <= GroupMetadataValue.HIGHEST_SUPPORTED_VERSION) {
             return GroupMetadataValueJsonConverter.write(new GroupMetadataValue(new ByteBufferAccessor(byteBuffer), version), version);
->>>>>>> b31aa651
         }
         return new TextNode(UNKNOWN);
     }
