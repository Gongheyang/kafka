--- conflicted
+++ resolved
@@ -150,14 +150,9 @@
                         "disable", "--feature", "metadata.version"))
         );
         // Change expected message to reflect possible MetadataVersion range 1-N (N increases when adding a new version)
-<<<<<<< HEAD
         assertEquals("Could not disable metadata.version. The update failed for all features since the following " +
                 "features had errors: metadata.version:org.apache.kafka.common.errors.InvalidUpdateVersionException (Invalid update version 0 for feature " +
-                "metadata.version. Local controller 3000 only supports versions 1-23)", commandOutput);
-=======
-        assertEquals("Could not disable metadata.version. Invalid update version 0 for feature " +
-                "metadata.version. Local controller 3000 only supports versions 1-24", commandOutput);
->>>>>>> 70dd5772
+                "metadata.version. Local controller 3000 only supports versions 1-24)", commandOutput);
 
         commandOutput = ToolsTestUtils.captureStandardOut(() ->
                 assertEquals(1, FeatureCommand.mainNoExit("--bootstrap-server", cluster.bootstrapServers(),
